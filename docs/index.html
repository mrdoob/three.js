--- conflicted
+++ resolved
@@ -36,11 +36,8 @@
 						<option value="ko">한국어</option>
 						<option value="zh">中文</option>
 						<option value="ja">日本語</option>
-<<<<<<< HEAD
+						<option value="it">it</option>
 						<option value="pt-br">pt-br</option>
-=======
-						<option value="it">it</option>
->>>>>>> d0af5389
 					</select>
 				</div>
 				<div id="content"></div>
@@ -91,11 +88,7 @@
 
 			if ( /^(api|manual|examples)/.test( hash ) ) {
 
-<<<<<<< HEAD
-				const hashLanguage = /^(api|manual|examples)\/(en|ar|ko|zh|ja|pt-br)\//.exec( hash );
-=======
-				const hashLanguage = /^(api|manual|examples)\/(en|ar|ko|zh|ja|it)\//.exec( hash );
->>>>>>> d0af5389
+				const hashLanguage = /^(api|manual|examples)\/(en|ar|ko|zh|ja|it|pt-br)\//.exec( hash );
 
 				if ( hashLanguage === null ) {
 
