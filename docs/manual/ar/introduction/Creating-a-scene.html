<!DOCTYPE html>
<html lang="ar">
	<head>
		<meta charset="utf-8">
		<base href="../../../" />
		<script src="page.js"></script>
		<link type="text/css" rel="stylesheet" href="page.css" />
	</head>

	<body class="rtl">
		<h1>إنشاء مشهد（[name])</h1>

		<p>الهدف من هذا القسم هو تقديم مقدمة مختصرة عن three.js. سنبدأ بإعداد مشهد باستخدام مكعب دوار. متوفر مثال عملي جاهز في أسفل الصفحة في حالة واجهتك مشكلة و علقت واحتجت إلى المساعدة.</p>

		<h2>قبل أن تبدأ</h2>

		<p>إذا لم تقم بذلك بعد، فانتقل إلى دليل [link:#manual/ar/introduction/Installation تثبيت]. سنفترض أنك قمت بالفعل بإعداد نفس هيكل المشروع (يشمل ذلك Index.html وmain.js)، وقمت بتثبيت three.js، وأنك تقوم بستخدم أداة بناء ، أو تستخدم خادم محلي مع CDN و import maps.</p>

		<h2>إنشاء المشهد</h2>

		<p>لكي نتمكن فعلًا من عرض أي شيء باستخدام three.js، نحتاج إلى ثلاثة عناصر: المشهد (scene) والكاميرا (camera) والعارض (renderer)، بحيث يمكننا عرض المشهد بواسطة الكاميرا.</p>

		<p class="RtlTitle"><i >main.js —</i></p>

		<code>
		import * as THREE from 'three';

		const scene = new THREE.Scene();
		const camera = new THREE.PerspectiveCamera( 75, window.innerWidth / window.innerHeight, 0.1, 1000 );

		const renderer = new THREE.WebGLRenderer();
		renderer.setSize( window.innerWidth, window.innerHeight );
		document.body.appendChild( renderer.domElement );
		</code>

		<p>لنتمهل لحظة من أجل توضيح ما يحصل هنا. لقد قمنا بتحضير كل من المسرح، الكاميرا، و العارض.</p>

<<<<<<< HEAD
		<p>هناك العديد من الخيارات بخصوص نوع الكاميرا. للوقت الراهن، سنستعمل `PerspectiveCamera`.</p>

		<p>أول قيمه هي `مجال الرؤية - field of view `.FOV تمثل مجال المشاهدة المتاح في أي وقت من العرض. وحده قيسها هي الدرجة (degrees)</p>
		
		<p>ثاني قيمة هي `نسبة العرض إلى الارتفاع - aspect ratio`. من المستحسن إستعمال نتيجة قسمة عرض وطول العنصر الحاوي، و إلا ستحصل على تجربة مماثلة لمشاهدة فيلم قديم على تلفاز عريض حيث ستكون الصورة مضغوطة.</p>

		<p>القيمتين المتبقيتين هما `أقرب - near` و `أبعد - far` سطح فاصل. القصد هو اي شيء بعيد عن الكاميرا من قيمه `far` او اقرب من قيمه `near` لن يتم عرضهم.أنت لست مطالب بالقلق حيال هذا، و لكن من الممكن أن تريد إستعمال قيم أخرى من أجل الحصول على أداء أفضل.</p>
	
		<p>الخطوة التالية الأن هوالعارض. بالإضافة إلى إنشاء مثيل العارض,يتعين علينا أيضًا تعيين الحجم الذي نرغب في عرض تطبيقنا به.هنا من الفكرة الجيدة استخدام عرض وارتفاع المنطقة التي نرغب في ملئها بتطبيقنا - في هذه الحالة، عرض وارتفاع نافذة المتصفح. بالنسبة لتطبيقات تتطلب أداءً مكثفًا، يمكنك أيضًا تقديم قيم أصغر لـ `setSize`، مثل `window.innerWidth/2` و `window.innerHeight/2`، مما سيجعل التطبيق يعرض بحجم ربع الشاشة.</p>
				
		<p>إذا كنت ترغب في الاحتفاظ بحجم تطبيقك ولكن تقديمه بدقة أقل، يمكنك القيام بذلك عن طريق استخدام `setSize` و استخدام قيمه false ل`updateStyle` المعامل الثالث . على سبيل المثال، setSize(window.innerWidth/2, window.innerHeight/2, false) سيقوم بتقديم تطبيقك بدقة نصف الحجم، شريطةً أن لديك &lt;canvas&gt; بعرض وارتفاع 100% </p>

		<p>أخيرا و ليس أخرا، سنقوم بإضافة `العارض - renderer` إلى ملف الHTML. <br> &lt; canvas &gt; هو وسم يستعمله العارض لإظهار المشهد من خلاله.</p>

		<p><em>"كل شيء جيد، و لكن أي المكعب الذي وعدتنا به؟"</em> لنقم بإضافته الأن.</p>
=======
		<p>توفر مكتبة three.js العديد من الخيارات بخصوص نوع الكاميرا. للوقت الراهن، سنستعمل<strong>PerspectiveCamera</strong>.</p>

		<p>أول ميزة هي <strong>مجال الرؤية - Field of view</strong>. يمكن التعبير عنها بإستعمال إختصارها كالأتي FOV. هذه القيمة تمثل مجال المشاهدة المتاح في أي وقت من العرض. وحده قيسها هي الدرجة (degrees)</p>
		
		<p>القيمة الثانية هي <strong>نسبة العرض إلى الارتفاع - aspect ratio</strong>. من المستحسن إستعمال نتيجة قسمة عرض وطول العنصر الحاوي، و إلا ستحصل على تجربة مماثلة لمشاهدة فيلم قديم على تلفاز عريض حيث ستكون الصورة متغيرة.</p>

		<p>القيمتين المتبقيتين هما <strong>أقرب</strong> و <strong>أبعد</strong> سطح فاصل. نقصد بدلك أن أي عنصر في المشهدأبعد من السطح الفاصل البعيد بالنسبة للكاميرا أو أقرب من السطح الفاصل القريب لن يتم عرضه.أنت لست مطالب بالقلق حيال هذا، و لكن من الممكن أن تريد إستعمال قيم أخرى من أجل الحصول على أداء أفضل.</p>
			
		<p>نصل الأن إلى العارض. هنا أين يكمن السحر. بالإضافة لإستعمال WebGLRenderer، المكتبة تتكفل بتمكين بعض المتصفحات القديمة التي لا تدعم WebGL لسبب ما من الخصائص المفقودة.</p>
		
		<p>إلي جانب إنشاء نموذج من مكون عارض، نحن مطالبون بتوفير قياس المشهد المراد عرضه. إنها لا فكرة جيدة أن نستعمل عرض وطول المنطقة التي نريد ملأها في الصفحة. في هذه الحالة إستعملنا عرض و طول نافدة المتصفح. بالنسبة لتطبيقات عاليةالأداء، يمكنك توفير قيم أقل مثل <strong>window.innerWidth/2</strong> و <strong>window.innerHeight/2</strong>،التي ستجعل المشهد يعرض أسرع بنصف المدة السابقة.</p>
		
		<p>
			على سبيل المثال إلغاء قيمة <strong>updateStyle</strong> كالأتي:
			<br />
			<strong>setSize(window.innerWidth/2, window.innerHeight/2, false)</strong>
			<br />
			ستجعل المشهد يعرض بدقة أقل بنصف
			الدرجة القديمة، مع العلم أن < canvas>
				الخاصة بك تم إمدادها ب100% في كلا الطول و العرض.
		</p>

		<p>
			أخيرا و ليس أخرا، سنقوم بإضافة <strong>العارض</strong> إلى ملف الـHTML.
			<br />
			< canvas> هو وسم يستعمله العارض لإظهار المشهد من خلاله.
		</p>

		<p>
			<em>"كل شيء جيد، و لكن أي المكعب الذي وعدتنا به؟"</em> لنقم بإضافته الأن.
		</p>
>>>>>>> 4dbca971

		<code>
		const geometry = new THREE.BoxGeometry( 1, 1, 1 );
		const material = new THREE.MeshBasicMaterial( { color: 0x00ff00 } );
		const cube = new THREE.Mesh( geometry, material );
		scene.add( cube );

		camera.position.z = 5;
		</code>
		
		<p>لكي نقوم بإنشاء مكعب، نحتاج مكون `BoxGeometry`. هذا الأخير مسؤول عن حفض أماكن كل النقاط (`vertices`) و تعبئة كل الأوجه (`faces`) المكونة للمكعب. سنقوم بالتعمق في هذا الموضوع مستقبلا.</p>

		<p>بالإضافة إلى الهندسة الخاصة بالمكعب، نحتاج الي مادة له لتعطيه لون. Three.js تأتي مع العديد من المواد،ولكن سنكتفي بإستعمال `MeshBasicMaterial` الان. كل المواد تأخذ مجموعة من القيم ستطبق عليها من أجل الوصول إلى النتيجة المرادة. لإبقاء الأشياء بسيطة، قمنا بإرفاق قيمة اللون التي `0x00ff00`، و الذي يمثل اللون الأخضر. كيفية إحتساب القيمة هي نفسها كإستعمال CSS أو Photoshop(`hex colors`).</p>
		
		<p>الخطوة التالية هي إنشاء `جسم - Mesh`. نقصد به الشيء الذي سيتكفل بالتعامل مع هندسة الشكل و تطبيقهاعلى المادة المرفوقة، و من ثم يمكننا إدخال الشكل الجسم النهائي إلى المشهد، و التحرك بحرية حوله.</p>

		<p>بشكل افتراضي عند إستعمال أمر `scene.add()`، الشيء المراد إضافته للمشهد سيضاف في الإحداثيات التالية (`0,0,0`) . هذا يمكن له أن يشكل بعض المشاكل كون الكاميرا في هذه الحالة داخل المكعب. لتجنب هذا نقوم ببساطة بإبعاد الكاميرا قليلا.</p>

		<h2>عرض المشهد</h2>

		<p>إن قمت بنسخ الأوامر البرمجية الموجودة أعله وسط ملف HTML الذي قمنا بإنشائه مسبقا، لم تتمكن من رؤية أي شيء حتى الأن. هذا بسبب أننا لم نقم بعرض أي شيء حتى اللحظة. لذلك، ما نحتاجه يدعى  (`العرض - render`) أو (`حلقةالحركات - animation loop`).</p>

		<code>
		function animate() {
			requestAnimationFrame( animate );
			renderer.render( scene, camera );
		}
		animate();
		</code>
		
		<p>هذه الشفره ستقوم بإنشاء حلقة تكراريه تجعل العارض يعيد تحديث المشهد كل مرة يحدث فيها تغيير في الصفحة (أو نظرياهذا يعني 60 مرةخلال كل ثانية). إن كنت لا تملك تجربة مسبقة في صناعة ألعاب المتصفح، ستتسائل <em>"لماذا لا نستعمل setInterval؟"</em> الحقيقة أننا بإمكاننا ذلك و لكن `requestAnimationFrame` تقدم لنا العديد من المزايا. من أهما أنها تقوم بإيقاف العمل عندما يقوم المستعمل بتغيير الصفحة، بالإضافة لعدم إستهلاك قدرة الحاسب الخاص بالجهاز و عمر البطارية.</p>

		<h2>تحريك المكعب</h2>

		<p>إن قمت بإضافة الشفرات السابقه للملف الخاص بك، من الأرجح أنك ترى الأن مكعبا أخضر اللون. لنقم بجعله أكثر جذابية من خلال تدويره.</p>

		<p>قم بإضافة الشفرة التالية فوق السطر الذي يحتوي أمر `renderer.render` في الوظيفة `animate`:</p>

		<code>
		cube.rotation.x += 0.01;
		cube.rotation.y += 0.01;
		</code>

		<p>هذه الأوامر سيتم تشغيلها في كل  (اطار - frame,ما يعني 60 مرة في الثانية تقريبا).و بذلك ستمكن المكعب من الدوران. في الأساس، أي شيء تريد تحريكه أو تغيره خلال فترة عمل التطبيق يستوجب أن تكون الأوامر الخاصة بذلك قد تم تشغيلها داخل حلقة الحركات. يمكنك بالتأكيد مناداة وظائف أخرى، لكي لا ينتهي بك المطاف بوظيفة واحدة تحتوي على مئات السطور.</p>

		<h2>النتيجة</h2>
		
		<p>تهانينا! لقد قمت بإكمال أول تطبيق three.js لك. الأمر ليس معقدا، يجب عليك فقد البدأ من مكان ما.</p>

		<p>الشفرة البرمجية الكاملة في الأسفل إلى جانب محرر مباشر [link:https://jsfiddle.net/0c1oqf38/ live example]. العب بالأوامر البرمجية لتكون صورة افضل عن كيفية عملها.</p>

		<p class="RtlTitle"><i>index.html —</i></p>

		<code>
		&lt;!DOCTYPE html&gt;
		&lt;html lang="en"&gt;
			&lt;head&gt;
				&lt;meta charset="utf-8"&gt;
				&lt;title&gt;My first three.js app&lt;/title&gt;
				&lt;style&gt;
					body { margin: 0; }
				&lt;/style&gt;
			&lt;/head&gt;
			&lt;body&gt;
				&lt;script type="module" src="/main.js"&gt;&lt;/script&gt;
			&lt;/body&gt;
		&lt;/html&gt;
		</code>

		<p class="RtlTitle"><i>main.js —</i></p>

		<code>
		import * as THREE from 'three';

		const scene = new THREE.Scene();
		const camera = new THREE.PerspectiveCamera( 75, window.innerWidth / window.innerHeight, 0.1, 1000 );

		const renderer = new THREE.WebGLRenderer();
		renderer.setSize( window.innerWidth, window.innerHeight );
		document.body.appendChild( renderer.domElement );

		const geometry = new THREE.BoxGeometry( 1, 1, 1 );
		const material = new THREE.MeshBasicMaterial( { color: 0x00ff00 } );
		const cube = new THREE.Mesh( geometry, material );
		scene.add( cube );

		camera.position.z = 5;

		function animate() {
			requestAnimationFrame( animate );

			cube.rotation.x += 0.01;
			cube.rotation.y += 0.01;

			renderer.render( scene, camera );
		}

		animate();
		</code>
	</body>
</html><|MERGE_RESOLUTION|>--- conflicted
+++ resolved
@@ -35,7 +35,6 @@
 
 		<p>لنتمهل لحظة من أجل توضيح ما يحصل هنا. لقد قمنا بتحضير كل من المسرح، الكاميرا، و العارض.</p>
 
-<<<<<<< HEAD
 		<p>هناك العديد من الخيارات بخصوص نوع الكاميرا. للوقت الراهن، سنستعمل `PerspectiveCamera`.</p>
 
 		<p>أول قيمه هي `مجال الرؤية - field of view `.FOV تمثل مجال المشاهدة المتاح في أي وقت من العرض. وحده قيسها هي الدرجة (degrees)</p>
@@ -51,39 +50,7 @@
 		<p>أخيرا و ليس أخرا، سنقوم بإضافة `العارض - renderer` إلى ملف الHTML. <br> &lt; canvas &gt; هو وسم يستعمله العارض لإظهار المشهد من خلاله.</p>
 
 		<p><em>"كل شيء جيد، و لكن أي المكعب الذي وعدتنا به؟"</em> لنقم بإضافته الأن.</p>
-=======
-		<p>توفر مكتبة three.js العديد من الخيارات بخصوص نوع الكاميرا. للوقت الراهن، سنستعمل<strong>PerspectiveCamera</strong>.</p>
 
-		<p>أول ميزة هي <strong>مجال الرؤية - Field of view</strong>. يمكن التعبير عنها بإستعمال إختصارها كالأتي FOV. هذه القيمة تمثل مجال المشاهدة المتاح في أي وقت من العرض. وحده قيسها هي الدرجة (degrees)</p>
-		
-		<p>القيمة الثانية هي <strong>نسبة العرض إلى الارتفاع - aspect ratio</strong>. من المستحسن إستعمال نتيجة قسمة عرض وطول العنصر الحاوي، و إلا ستحصل على تجربة مماثلة لمشاهدة فيلم قديم على تلفاز عريض حيث ستكون الصورة متغيرة.</p>
-
-		<p>القيمتين المتبقيتين هما <strong>أقرب</strong> و <strong>أبعد</strong> سطح فاصل. نقصد بدلك أن أي عنصر في المشهدأبعد من السطح الفاصل البعيد بالنسبة للكاميرا أو أقرب من السطح الفاصل القريب لن يتم عرضه.أنت لست مطالب بالقلق حيال هذا، و لكن من الممكن أن تريد إستعمال قيم أخرى من أجل الحصول على أداء أفضل.</p>
-			
-		<p>نصل الأن إلى العارض. هنا أين يكمن السحر. بالإضافة لإستعمال WebGLRenderer، المكتبة تتكفل بتمكين بعض المتصفحات القديمة التي لا تدعم WebGL لسبب ما من الخصائص المفقودة.</p>
-		
-		<p>إلي جانب إنشاء نموذج من مكون عارض، نحن مطالبون بتوفير قياس المشهد المراد عرضه. إنها لا فكرة جيدة أن نستعمل عرض وطول المنطقة التي نريد ملأها في الصفحة. في هذه الحالة إستعملنا عرض و طول نافدة المتصفح. بالنسبة لتطبيقات عاليةالأداء، يمكنك توفير قيم أقل مثل <strong>window.innerWidth/2</strong> و <strong>window.innerHeight/2</strong>،التي ستجعل المشهد يعرض أسرع بنصف المدة السابقة.</p>
-		
-		<p>
-			على سبيل المثال إلغاء قيمة <strong>updateStyle</strong> كالأتي:
-			<br />
-			<strong>setSize(window.innerWidth/2, window.innerHeight/2, false)</strong>
-			<br />
-			ستجعل المشهد يعرض بدقة أقل بنصف
-			الدرجة القديمة، مع العلم أن < canvas>
-				الخاصة بك تم إمدادها ب100% في كلا الطول و العرض.
-		</p>
-
-		<p>
-			أخيرا و ليس أخرا، سنقوم بإضافة <strong>العارض</strong> إلى ملف الـHTML.
-			<br />
-			< canvas> هو وسم يستعمله العارض لإظهار المشهد من خلاله.
-		</p>
-
-		<p>
-			<em>"كل شيء جيد، و لكن أي المكعب الذي وعدتنا به؟"</em> لنقم بإضافته الأن.
-		</p>
->>>>>>> 4dbca971
 
 		<code>
 		const geometry = new THREE.BoxGeometry( 1, 1, 1 );
