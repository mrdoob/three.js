Face4 - Quad face
------------------------

.. rubric:: Constructor
<<<<<<< HEAD

.. class:: Face4( a, b, c, d, normal, color, materialIndex )

    Four-sided face

    :param ? a: //todo
    :param ? b: //todo
    :param ? c: //todo
    :param ? d: //todo
    :param Vector3 normal: //todo
    :param Color color: //todo
    :param ? materialIndex: //todo
=======

.. class:: Face4( a, b, c, d, normal, color, materialIndex )

    Quad face

    (indices start from zero)

    :param integer a: vertex index
    :param integer b: vertex index
    :param integer c: vertex index
    :param integer d: vertex index
    :param varying normal: face normal or array of vertex normals
    :param varying color: face color or array of vertex colors
    :param integer materialIndex: material index
>>>>>>> 88c2c170

.. rubric:: Attributes

.. attribute:: Face4.a

<<<<<<< HEAD
    //todo:description

.. attribute:: Face4.b

    //todo:description

.. attribute:: Face4.c

    //todo:description

.. attribute:: Face4.d

    //todo:description

.. attribute:: Face4.normal

    //todo:description

.. attribute:: Face4.vertexNormals

    //todo:description

.. attribute:: Face4.color

    //todo:description

.. attribute:: Face4.vertexColors

    //todo:description

.. attribute:: Face4.vertexTangents

    //todo:description

.. attribute:: Face4.materialIndex

    //todo:description

.. attribute:: Face4.centroid

    //todo:description
=======
    Vertex A index

.. attribute:: Face4.b

    Vertex B index

.. attribute:: Face4.c

    Vertex C index

.. attribute:: Face4.d

    Vertex D index

.. attribute:: Face4.normal

    Face normal

    ``default (0,0,0)``

.. attribute:: Face4.color

    Face color

    ``default white``

.. attribute:: Face4.centroid

    Face centroid

.. attribute:: Face4.vertexNormals

    Array of vertex normals

.. attribute:: Face4.vertexColors

    Array of vertex colors

.. attribute:: Face4.vertexTangents

    Array of vertex tangents

.. attribute:: Face4.materialIndex

    Material index (points to ``geometry.materials`` array)
>>>>>>> 88c2c170

.. rubric:: Example

::

<<<<<<< HEAD
//todo::example
=======
    var face = new THREE.Face4( 0, 1, 2, 3, new THREE.Vector3( 0, 1, 0 ), new THREE.Color( 0xffaa00 ), 0 );
>>>>>>> 88c2c170
<|MERGE_RESOLUTION|>--- conflicted
+++ resolved
@@ -2,20 +2,6 @@
 ------------------------
 
 .. rubric:: Constructor
-<<<<<<< HEAD
-
-.. class:: Face4( a, b, c, d, normal, color, materialIndex )
-
-    Four-sided face
-
-    :param ? a: //todo
-    :param ? b: //todo
-    :param ? c: //todo
-    :param ? d: //todo
-    :param Vector3 normal: //todo
-    :param Color color: //todo
-    :param ? materialIndex: //todo
-=======
 
 .. class:: Face4( a, b, c, d, normal, color, materialIndex )
 
@@ -30,55 +16,11 @@
     :param varying normal: face normal or array of vertex normals
     :param varying color: face color or array of vertex colors
     :param integer materialIndex: material index
->>>>>>> 88c2c170
 
 .. rubric:: Attributes
 
 .. attribute:: Face4.a
 
-<<<<<<< HEAD
-    //todo:description
-
-.. attribute:: Face4.b
-
-    //todo:description
-
-.. attribute:: Face4.c
-
-    //todo:description
-
-.. attribute:: Face4.d
-
-    //todo:description
-
-.. attribute:: Face4.normal
-
-    //todo:description
-
-.. attribute:: Face4.vertexNormals
-
-    //todo:description
-
-.. attribute:: Face4.color
-
-    //todo:description
-
-.. attribute:: Face4.vertexColors
-
-    //todo:description
-
-.. attribute:: Face4.vertexTangents
-
-    //todo:description
-
-.. attribute:: Face4.materialIndex
-
-    //todo:description
-
-.. attribute:: Face4.centroid
-
-    //todo:description
-=======
     Vertex A index
 
 .. attribute:: Face4.b
@@ -124,14 +66,9 @@
 .. attribute:: Face4.materialIndex
 
     Material index (points to ``geometry.materials`` array)
->>>>>>> 88c2c170
 
 .. rubric:: Example
 
 ::
 
-<<<<<<< HEAD
-//todo::example
-=======
-    var face = new THREE.Face4( 0, 1, 2, 3, new THREE.Vector3( 0, 1, 0 ), new THREE.Color( 0xffaa00 ), 0 );
->>>>>>> 88c2c170
+    var face = new THREE.Face4( 0, 1, 2, 3, new THREE.Vector3( 0, 1, 0 ), new THREE.Color( 0xffaa00 ), 0 );