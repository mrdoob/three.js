<!DOCTYPE html>
<html lang="en">
	<head>
		<meta charset="utf-8" />
		<base href="../../" />
		<script src="list.js"></script>
		<script src="page.js"></script>
		<link type="text/css" rel="stylesheet" href="page.css" />
	</head>
	<body>
		<h1>[name]</h1>

		<p class="desc">An object with several loader utility functions.</p>

		<h2>Functions</h2>

<<<<<<< HEAD
		<h3>[method:String decodeText]( [param:TypedArray array], [param:Boolean isASCII] )</h3>
		<div>
		[page:TypedArray array] —  A stream of bytes as a typed array.<br>
		[page:Boolean isASCII] —  (optional) Only for <a href="https://developer.mozilla.org/en-US/docs/Web/API/TextDecoder" target="_blank">TextDecoder</a> unsupported browsers. Set to true to ignore decoding multi-byte characters.
		</div>
		<div>
=======
		<h3>[method:String decodeText]( [param:TypedArray array] )</h3>
		<p>
		[page:TypedArray array] —  A stream of bytes as a typed array.
		</p>
		<p>
>>>>>>> 4de955d7
		The function takes a stream of bytes as input and returns a string representation.
		</p>

		<h3>[method:String extractUrlBase]( [param:string url] )</h3>
		<p>
		[page:String url] —  The url to extract the base url from.
		</p>
		<p>
		Extract the base from the URL.
		</p>


		<h2>Source</h2>

		[link:https://github.com/mrdoob/three.js/blob/master/src/[path].js src/[path].js]
	</body>
</html><|MERGE_RESOLUTION|>--- conflicted
+++ resolved
@@ -14,20 +14,12 @@
 
 		<h2>Functions</h2>
 
-<<<<<<< HEAD
 		<h3>[method:String decodeText]( [param:TypedArray array], [param:Boolean isASCII] )</h3>
-		<div>
+		<p>
 		[page:TypedArray array] —  A stream of bytes as a typed array.<br>
-		[page:Boolean isASCII] —  (optional) Only for <a href="https://developer.mozilla.org/en-US/docs/Web/API/TextDecoder" target="_blank">TextDecoder</a> unsupported browsers. Set to true to ignore decoding multi-byte characters.
-		</div>
-		<div>
-=======
-		<h3>[method:String decodeText]( [param:TypedArray array] )</h3>
-		<p>
-		[page:TypedArray array] —  A stream of bytes as a typed array.
+    [page:Boolean isASCII] —  (optional) Only for <a href="https://developer.mozilla.org/en-US/docs/Web/API/TextDecoder" target="_blank">TextDecoder</a> unsupported browsers. Set to true to ignore decoding multi-byte characters.
 		</p>
 		<p>
->>>>>>> 4de955d7
 		The function takes a stream of bytes as input and returns a string representation.
 		</p>
 
