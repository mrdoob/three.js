<!DOCTYPE html>
<html lang="en">
	<head>
		<meta charset="utf-8" />
		<base href="../../" />
		<script src="list.js"></script>
		<script src="page.js"></script>
		<link type="text/css" rel="stylesheet" href="page.css" />
	</head>
	<body>
		[page:BufferGeometry] &rarr;

		<h1>[name]</h1>

		<div class="desc">Creates extruded BufferGeometry from a path shape.</div>

		<iframe id="scene" src="scenes/geometry-browser.html#ExtrudeBufferGeometry"></iframe>

		<script>

		// iOS iframe auto-resize workaround

		if ( /(iPad|iPhone|iPod)/g.test( navigator.userAgent ) ) {

			var scene = document.getElementById( 'scene' );

			scene.style.width = getComputedStyle( scene ).width;
			scene.style.height = getComputedStyle( scene ).height;
			scene.setAttribute( 'scrolling', 'no' );

		}

		</script>

		<h2>Example</h2>


		<code>
		var length = 12, width = 8;

		var shape = new THREE.Shape();
		shape.moveTo( 0,0 );
		shape.lineTo( 0, width );
		shape.lineTo( length, width );
		shape.lineTo( length, 0 );
		shape.lineTo( 0, 0 );

		var extrudeSettings = {
			steps: 2,
			amount: 16,
			bevelEnabled: true,
			bevelThickness: 1,
			bevelSize: 1,
			bevelSegments: 1
		};

		var geometry = new THREE.ExtrudeBufferGeometry( shape, extrudeSettings );
		var material = new THREE.MeshBasicMaterial( { color: 0x00ff00 } );
		var mesh = new THREE.Mesh( geometry, material ) ;
		scene.add( mesh );
		</code>


		<h2>Constructor</h2>


		<h3>[name]([param:Array shapes], [param:Object options])</h3>
		<div>
		shapes — Shape or an array of shapes. <br />
		options — Object that can contain the following parameters.

			<ul>
				<li>curveSegments — int. Number of points on the curves. Default is 12.</li>
				<li>steps — int. Number of points used for subdividing segments along the depth of the extruded spline. Default is 1.</li>
				<li>amount — int. Depth to extrude the shape. Default is 100.</li>
				<li>material — int. Material index for the lid faces. Default is 0.</li>
				<li>extrudeMaterial — int. Material index of extruded faces (sides). Default is 1.</li>
				<li>bevelEnabled — bool. Apply beveling to the shape. Default is true.</li>
				<li>bevelThickness — float. How deep into the original shape the bevel goes. Default is 6.</li>
				<li>bevelSize — float. Distance from the shape outline that the bevel extends. Default is bevelThickness - 2.</li>
				<li>bevelSegments — int. Number of bevel layers. Default is 3.</li>
				<li>extrudePath — THREE.Curve. A 3D curve path along which the shape should be extruded. Default is undefined.</li>
			</ul>

		</div>
		<div>
			This object extrudes a 2D shape to a 3D geometry.
		</div>

		<div>
			When creating a Mesh with this geometry, if you'd like to have a separate material used for its face
			and its extruded sides, you can use an array of materials. The first material will be
			applied to the face; the second material will be applied to the sides.
		</div>


		<h2>Properties</h2>

<<<<<<< HEAD
		<h3>[property:Object parameters]</h3>
=======

		<h2>Methods</h2>

		<h3>[method:null addShapeList]([param:Array shapes], [param:Object options])</h3>
		<div>
			shapes — An Array of shapes to add. <br />
			options — Object that can contain the following parameters.
			<ul>
				<li>curveSegments — int. Number of points on the curves. Default is 12.</li>
				<li>steps — int. Number of points used for subdividing segments along the depth of the extruded spline. Default is 1.</li>
				<li>amount — int. Depth to extrude the shape. Default is 100.</li>
				<li>bevelEnabled — bool. Apply beveling to the shape. Default is true.</li>
				<li>bevelThickness — float. How deep into the original shape the bevel goes. Default is 6.</li>
				<li>bevelSize — float. Distance from the shape outline that the bevel extends. Default is bevelThickness - 2.</li>
				<li>bevelSegments — int. Number of bevel layers. Default is 3.</li>
				<li>extrudePath — THREE.CurvePath. A 3D spline path along which the shape should be extruded (creates Frames if frames aren't defined).</li>
				<li>frames — An object containing arrays of tangents, normals, binormals for each step along the extrudePath. </li>
				<li>UVGenerator —  Object. object that provides UV generator functions</li>
			</ul>
		</div>
		<div>Adds the shapes to the list to extrude.</div>

		<h3>[method:null addShape]([param:Shape shape], [param:Object options])</h3>
>>>>>>> e2e6b079
		<div>
		An object with all of the parameters that were used to generate the geometry.
		</div>

		<h2>Source</h2>

		[link:https://github.com/mrdoob/three.js/blob/master/src/geometries/ExtrudeGeometry.js src/geometries/ExtrudeGeometry.js]
	</body>
</html><|MERGE_RESOLUTION|>--- conflicted
+++ resolved
@@ -96,33 +96,7 @@
 
 		<h2>Properties</h2>
 
-<<<<<<< HEAD
 		<h3>[property:Object parameters]</h3>
-=======
-
-		<h2>Methods</h2>
-
-		<h3>[method:null addShapeList]([param:Array shapes], [param:Object options])</h3>
-		<div>
-			shapes — An Array of shapes to add. <br />
-			options — Object that can contain the following parameters.
-			<ul>
-				<li>curveSegments — int. Number of points on the curves. Default is 12.</li>
-				<li>steps — int. Number of points used for subdividing segments along the depth of the extruded spline. Default is 1.</li>
-				<li>amount — int. Depth to extrude the shape. Default is 100.</li>
-				<li>bevelEnabled — bool. Apply beveling to the shape. Default is true.</li>
-				<li>bevelThickness — float. How deep into the original shape the bevel goes. Default is 6.</li>
-				<li>bevelSize — float. Distance from the shape outline that the bevel extends. Default is bevelThickness - 2.</li>
-				<li>bevelSegments — int. Number of bevel layers. Default is 3.</li>
-				<li>extrudePath — THREE.CurvePath. A 3D spline path along which the shape should be extruded (creates Frames if frames aren't defined).</li>
-				<li>frames — An object containing arrays of tangents, normals, binormals for each step along the extrudePath. </li>
-				<li>UVGenerator —  Object. object that provides UV generator functions</li>
-			</ul>
-		</div>
-		<div>Adds the shapes to the list to extrude.</div>
-
-		<h3>[method:null addShape]([param:Shape shape], [param:Object options])</h3>
->>>>>>> e2e6b079
 		<div>
 		An object with all of the parameters that were used to generate the geometry.
 		</div>
