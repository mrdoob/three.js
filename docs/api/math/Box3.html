<!DOCTYPE html>
<html lang="en">
	<head>
		<meta charset="utf-8" />
		<base href="../../" />
		<script src="list.js"></script>
		<script src="page.js"></script>
		<link type="text/css" rel="stylesheet" href="page.css" />
	</head>
	<body>
		<h1>[name]</h1>

		<div class="desc">
			Represents a box or cube in 3D space. The main purpose of this is to represent
			the [link:https://en.wikipedia.org/wiki/Minimum_bounding_box Minimum Bounding Boxes]
			for objects.
		</div>


		<h2>Constructor</h2>


		<h3>[name]( [page:Vector3 min], [page:Vector3 max] )</h3>
		[page:Vector3 min] - (optional) [page:Vector3] representing the lower (x, y, z) boundary of the box.
		Default is ( + Infinity, + Infinity, + Infinity ).<br>

		[page:Vector3 max] - (optional) [page:Vector3] representing the lower upper (x, y, z) boundary of the box.
		Default is ( - Infinity, - Infinity, - Infinity ).<br /><br />

		Creates a [name] bounded by min and max.
		</div>

		<h2>Properties</h2>

		<h3>[property:Boolean isBox3]</h3>
		<div>
			Used to check whether this or derived classes are Box3s. Default is *true*.<br /><br />

			You should not change this, as it used internally for optimisation.
		</div>

		<h3>[property:Vector3 min]</h3>
		<div>
			[page:Vector3] representing the lower (x, y, z) boundary of the box.<br />
			Default is ( + Infinity, + Infinity, + Infinity ).
		</div>

		<h3>[property:Vector3 max]</h3>
		<div>
			[page:Vector3] representing the lower upper (x, y, z) boundary of the box.<br />
			Default is ( - Infinity, - Infinity, - Infinity ).
		</div>



		<h2>Methods</h2>

		<h3>[method:Box3 applyMatrix4]( [page:Matrix4 matrix] )</h3>
		<div>
		[page:Matrix4 matrix] - The [page:Matrix4] to apply<br /><br />

		Transforms this Box3 with the supplied matrix.
		</div>

		<h3>[method:Vector3 clampPoint]( [page:Vector3 point], [page:Vector3 optionalTarget] )</h3>
		<div>
		[page:Vector3 point] - [page:Vector3] to clamp. <br>
		[page:Vector3 optionalTarget] — (optional) if specified, the result will be copied into this Vector3,
		otherwise a new Vector3 will be created. <br /><br />

		[link:https://en.wikipedia.org/wiki/Clamping_(graphics) Clamps] the [page:Vector3 point] within the bounds of this box.<br />
		</div>

		<h3>[method:Box3 clone]()</h3>
		<div>Returns a new [page:Box3] with the same [page:.min min] and [page:.max max] as this one.</div>

		<h3>[method:Boolean containsBox]( [page:Box3 box] )</h3>
		<div>
		[page:Box3 box] - [page:Box3 Box3] to test for inclusion.<br /><br />

		Returns true if this box includes the entirety of [page:Box3 box]. If this and [page:Box3 box] are identical, <br>
		this function also returns true.
		</div>

		<h3>[method:Boolean containsPoint]( [page:Vector3 point] )</h3>
		<div>
		[page:Vector3 point] - [page:Vector3] to check for inclusion.<br /><br />

		Returns true if the specified [page:Vector3 point] lies within or on the boundaries of this box.
		</div>

		<h3>[method:Box3 copy]( [page:Box3 box] )</h3>
		<div>
		[page:Box3 box]  - [page:Box3] to copy.<br /><br />

		Copies the [page:.min min] and [page:.max max] from [page:Box3 box] to this box.
		</div>

		<h3>[method:Float distanceToPoint]( [page:Vector3 point] )</h3>
		<div>
		[page:Vector3 point] - [page:Vector3] to measure distance to.<br /><br />

		Returns the distance from any edge of this box to the specified point.
		If the [page:Vector3 point] lies inside of this box, the distance will be 0.
		</div>


		<h3>[method:Boolean equals]( [page:Box3 box] )</h3>
		<div>
		[page:Box3 box] - Box to compare with this one.<br /><br />

		Returns true if this box and [page:Box3 box] share the same lower and upper bounds.
		</div>

		<h3>[method:Box3 expandByObject]( [page:Object3D object] )</h3>
		<div>
		[page:Object3D object] - [page:Object3D] to expand the box by.<br /><br />

<<<<<<< HEAD
		<h3>[method:Box3 getCorners]( optionalTarget )  THREE.Vector3[]</h3>
		<div>
			optionalTarget -- an array with 8 vertices; if specified, the result will be copied here.
		</div>
		<div>
			Returns an array of 8 [page:Vector3 vertices] that represent the corners of the bounding box.
=======
		Expands the boundaries of this box to include [page:Object3D object] and its children,
		accounting for the object's, and children's, world transforms.

>>>>>>> 6776a15b
		</div>

		<h3>[method:Box3 expandByPoint]( [page:Vector3 point] )</h3>
		<div>
		[page:Vector3 point] - [page:Vector3] that should be included in the box.<br /><br />

		Expands the boundaries of this box to include [page:Vector3 point].
		</div>

		<h3>[method:Box3 expandByScalar]( [page:float scalar] )</h3>
		<div>
		[page:float scalar] - Distance to expand the box by.<br /><br />

		Expands each dimension of the box by [page:float scalar]. If negative, the dimensions of the box
		will be contracted.
		</div>

		<h3>[method:Box3 expandByVector]( [page:Vector3 vector] )</h3>
		<div>
		[page:Vector3 vector] - [page:Vector3] to expand the box by.<br /><br />

		Expands this box equilaterally by [page:Vector3 vector]. The width of this box will be
		expanded by the x component of [page:Vector3 vector] in both directions. The height of
		this box will be expanded by the y component of [page:Vector3 vector] in both directions.
		The depth of this box will be expanded by the z component of *vector* in both directions.
		</div>

		<h3>[method:Sphere getBoundingSphere]( [page:Sphere optionalTarget] )</h3>
		<div>
			[page:Sphere optionalTarget] — (optional) if specified, the result will be copied into this Sphere,
			otherwise a new Sphere will be created. <br /><br />

		Gets a [page:Sphere] that bounds the box.
		</div>

		<h3>[method:Vector3 getCenter]( [page:Vector3 optionalTarget] )</h3>
		<div>
			[page:Vector3 optionalTarget] — (optional) if specified, the result will be copied into this Vector3,
			otherwise a new Vector3 will be created. <br /><br />

		Returns the center point of the box as a [page:Vector3].
		</div>

		<h3>[method:Vector3 getParameter]( [page:Vector3 point], [page:Vector3 optionalTarget] ) </h3>
		<div>
		[page:Vector3 point] - [page:Vector3].<br/>
		[page:Vector3 optionalTarget] — (optional) if specified, the result will be copied into this Vector3,
		otherwise a new Vector3 will be created. <br /><br />

		Returns a point as a proportion of this box's width and height.
		</div>

		<h3>[method:Vector3 getSize]( [page:Vector3 optionalTarget] )</h3>
		<div>
			[page:Vector3 optionalTarget] — (optional) if specified, the result will be copied into this Vector3,
			otherwise a new Vector3 will be created. <br /><br />

		Returns the width, height and depth of this box.
		</div>

		<h3>[method:Box3 intersect]( [page:Box3 box] )</h3>
		<div>
		[page:Box3 box] - Box to intersect with.<br /><br />

		Returns the intersection of this and [page:Box3 box], setting the upper bound of this box to the lesser
		of the two boxes' upper bounds and the lower bound of this box to the greater of the two boxes'
		lower bounds.
		</div>

		<h3>[method:Boolean intersectsBox]( [page:Box3 box] )</h3>
		<div>
		[page:Box3 box] - Box to check for intersection against.<br /><br />

		Determines whether or not this box intersects [page:Box3 box].
		</div>

		<h3>[method:Boolean intersectsPlane]( [page:Plane plane] )</h3>
		<div>
		[page:Plane plane] - [page:Plane] to check for intersection against.<br /><br />

		Determines whether or not this box intersects [page:Plane plane].
		</div>

		<h3>[method:Boolean intersectsSphere]( [page:Sphere sphere] )</h3>
		<div>
		[page:Sphere sphere] - [page:Sphere] to check for intersection against.<br /><br />

		Determines whether or not this box intersects [page:Sphere sphere].
		</div>

		<h3>[method:Boolean isEmpty]()</h3>
		<div>
		Returns true if this box includes zero points within its bounds.<br>
		Note that a box with equal lower and upper bounds still includes one point,
		the one both bounds share.
		</div>

		<h3>[method:Box3 makeEmpty]()</h3>
		<div>Makes this box empty.</div>

		<h3>[method:Box3 set]( [page:Vector3 min], [page:Vector3 max] )</h3>
		<div>
		[page:Vector3 min] - [page:Vector3] representing the lower (x, y, z) boundary of the box.<br />
		[page:Vector3 max] - [page:Vector3] representing the lower upper (x, y, z) boundary of the box.<br /><br />

		Sets the lower and upper (x, y, z) boundaries of this box.
		</div>

		<h3>[method:Box3 setFromArray]( [page:Array array] ) [page:Box3 this]</h3>
		<div>
		array -- An array of position data that the resulting box will envelop.<br /><br />

		Sets the upper and lower bounds of this box to include all of the data in *array*.
		</div>

		<h3>[method:Box3 setFromBufferAttribute]( [page:BufferAttribute attribute] ) [page:Box3 this]</h3>
		<div>
		[page:BufferAttribute attribute] - A buffer attribute of position data that the resulting box will envelop.<br /><br />

		Sets the upper and lower bounds of this box to include all of the data in [page:BufferAttribute attribute].
		</div>

		<h3>[method:Box3 setFromCenterAndSize]( [page:Vector3 center], [page:Vector3 size] )</h3>
		<div>
		[page:Vector3 center] - Desired center position of the box ([page:Vector3]). <br>
		[page:Vector3 size] - Desired x and y dimensions of the box ([page:Vector3]).<br /><br />

		Centers this box on [page:Vector3 center] and sets this box's width and height to the values specified
		in [page:Vector3 size].
		</div>

		<h3>[method:Box3 setFromCenterAndSize]( [page:Vector3 center], [page:Vector3 size] ) [page:Box3 this]</h3>
		<div>
		[page:Vector3 center], - Desired center position of the box. <br>
		[page:Vector3 size] - Desired x, y and z dimensions of the box.<br /><br />

		Centers this box on [page:Vector3 center] and sets this box's width, height and depth to the values specified <br>
		in [page:Vector3 size]
		</div>

		<h3>[method:Box3 setFromObject]( [page:Object3D object] )</h3>
		<div>
		[page:Object3D object] - [page:Object3D] to compute the bounding box of.<br /><br />

		Computes the world-axis-aligned bounding box of an [page:Object3D] (including its children),
		accounting for the object's, and children's, world transforms.

		</div>

		<h3>[method:Box3 setFromPoints]( [page:Array points] )</h3>
		<div>
		[page:Array points] - Array of [page:Vector3 Vector3s] that the resulting box will contain.<br /><br />

		Sets the upper and lower bounds of this box to include all of the points in [page:Array points].
		</div>

		<h3>[method:Box3 translate]( [page:Vector3 offset] )</h3>
		<div>
		[page:Vector3 offset] - Direction and distance of offset.<br /><br />

		Adds [page:Vector3 offset] to both the upper and lower bounds of this box, effectively moving this box
		[page:Vector3 offset] units in 2D space.
		</div>

		<h3>[method:Box3 union]( [page:Box3 box] )</h3>
		<div>
		[page:Box3 box] - Box that will be unioned with this box.<br /><br />

		Unions this box with [page:Box3 box], setting the upper bound of this box to the greater of the
		two boxes' upper bounds and the lower bound of this box to the lesser of the two boxes'
		lower bounds.
		</div>

		<h2>Source</h2>

		[link:https://github.com/mrdoob/three.js/blob/master/src/[path].js src/[path].js]
	</body>
</html><|MERGE_RESOLUTION|>--- conflicted
+++ resolved
@@ -116,18 +116,9 @@
 		<div>
 		[page:Object3D object] - [page:Object3D] to expand the box by.<br /><br />
 
-<<<<<<< HEAD
-		<h3>[method:Box3 getCorners]( optionalTarget )  THREE.Vector3[]</h3>
-		<div>
-			optionalTarget -- an array with 8 vertices; if specified, the result will be copied here.
-		</div>
-		<div>
-			Returns an array of 8 [page:Vector3 vertices] that represent the corners of the bounding box.
-=======
 		Expands the boundaries of this box to include [page:Object3D object] and its children,
 		accounting for the object's, and children's, world transforms.
 
->>>>>>> 6776a15b
 		</div>
 
 		<h3>[method:Box3 expandByPoint]( [page:Vector3 point] )</h3>
@@ -155,6 +146,14 @@
 		The depth of this box will be expanded by the z component of *vector* in both directions.
 		</div>
 
+        <h3>[method:Box3 getCorners]( optionalTarget ) THREE.Vector3[]</h3>
+        <div>
+            optionalTarget -- an array with 8 vertices; if specified, the result will be copied here.
+        </div>
+        <div>
+            Returns an array of 8 [page:Vector3 vertices] that represent the corners of the bounding box.
+        </div>
+
 		<h3>[method:Sphere getBoundingSphere]( [page:Sphere optionalTarget] )</h3>
 		<div>
 			[page:Sphere optionalTarget] — (optional) if specified, the result will be copied into this Sphere,
