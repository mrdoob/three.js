<!DOCTYPE html>
<html lang="en">
	<head>
		<meta charset="utf-8" />
		<base href="../../../" />
		<script src="list.js"></script>
		<script src="page.js"></script>
		<link type="text/css" rel="stylesheet" href="page.css" />
	</head>
	<body>

		<h1>立体相机（[name]）</h1>

		<p class="desc">
<<<<<<< HEAD
		双[page:PerspectiveCamera PerspectiveCamera]（透视摄像机）用于
		[link:https://en.wikipedia.org/wiki/Anaglyph_3D 3D Anaglyph]（立体影像）or [link:https://en.wikipedia.org/wiki/parallax_barrier Parallax Barrier]（视差屏障）等效果。
		</p>


		<h2>例子</h2>
=======
			双透视摄像机（立体相机）常被用于创建[link:https://en.wikipedia.org/wiki/Anaglyph_3D 3D Anaglyph]（3D立体影像）或者[link:https://en.wikipedia.org/wiki/parallax_barrier Parallax Barrier]（视差效果）。

		</p>


		<h2>示例</h2>
>>>>>>> 344ff23a

		<p>[example:webgl_effects_anaglyph effects / anaglyph ]</p>
		<p>[example:webgl_effects_parallaxbarrier effects / parallaxbarrier ]</p>
		<p>[example:webgl_effects_stereo effects / stereo ]</p>

		<p>
<<<<<<< HEAD
		这个类在内部使用的文件<br /><br />
		[link:https://github.com/mrdoob/three.js/blob/master/examples/js/effects/AnaglyphEffect.js examples/js/effects/AnaglyphEffect.js]<br /><br />
		[link:https://github.com/mrdoob/three.js/blob/master/examples/js/effects/ParallaxBarrierEffect.js examples/js/effects/ParallaxBarrierEffect.js]<br /><br />
		[link:https://github.com/mrdoob/three.js/blob/master/examples/js/effects/StereoEffect.js examples/js/effects/StereoEffect.js]<br /><br />
		在上面的例子中使用。
		</p>


		<h2>构造函数</h2>
=======
			这些类在以上示例中的文件内部使用：<br /><br />
		[link:https://github.com/mrdoob/three.js/blob/master/examples/js/effects/AnaglyphEffect.js examples/js/effects/AnaglyphEffect.js]<br /><br />
		[link:https://github.com/mrdoob/three.js/blob/master/examples/js/effects/ParallaxBarrierEffect.js examples/js/effects/ParallaxBarrierEffect.js]<br /><br />
		[link:https://github.com/mrdoob/three.js/blob/master/examples/js/effects/StereoEffect.js examples/js/effects/StereoEffect.js]<br /><br />
		</p>


		<h2>构造器</h2>
>>>>>>> 344ff23a

		<h3>[name]( )</h3>

		<h2>属性</h2>

		<h3>[property:Float aspect]</h3>
<<<<<<< HEAD
		<p>默认值为*1*。</p>

		<h3>[property:Float eyeSep]</h3>
		<p>默认值为*0.064*。</p>

		<h3>[property:PerspectiveCamera cameraL]</h3>
		<p>左摄像机。这将添加到[page:Layers layer 1] - 要被左摄像机渲染的对象也必须添加到此层。</p>

		<h3>[property:PerspectiveCamera cameraR]</h3>
		<p>右摄像机。这被添加到[page:Layers layer 2] - 要被右摄像机渲染的对象也必须添加到该层。</p>
=======
		<p>默认值是*1*.</p>

		<h3>[property:Float eyeSep]</h3>
		<p>默认值是*0.064*.</p>

		<h3>[property:PerspectiveCamera cameraL]</h3>
		<p>左摄像机，它被加入到了[page:Layers layer 1]中 —— 需要被左摄像机渲染的物体也应当要加入到这一层中。</p>

		<h3>[property:PerspectiveCamera cameraR]</h3>
		<p>右摄像机，它被加入到了[page:Layers layer 2]中 —— 需要被右摄像机渲染的物体也应当要加入到这一层中。</p>
>>>>>>> 344ff23a


		<h2>方法</h2>

		<h3>[method:null update]( [param:PerspectiveCamera camera] )</h3>
		<p>
<<<<<<< HEAD
		根据传入的摄像机更新立体摄像机。
=======
			基于摄像机通过场景，更新立体摄像机。
>>>>>>> 344ff23a
		</p>

		<h2>源代码</h2>

		[link:https://github.com/mrdoob/three.js/blob/master/src/[path].js src/[path].js]
	</body>
</html><|MERGE_RESOLUTION|>--- conflicted
+++ resolved
@@ -12,38 +12,18 @@
 		<h1>立体相机（[name]）</h1>
 
 		<p class="desc">
-<<<<<<< HEAD
-		双[page:PerspectiveCamera PerspectiveCamera]（透视摄像机）用于
-		[link:https://en.wikipedia.org/wiki/Anaglyph_3D 3D Anaglyph]（立体影像）or [link:https://en.wikipedia.org/wiki/parallax_barrier Parallax Barrier]（视差屏障）等效果。
-		</p>
-
-
-		<h2>例子</h2>
-=======
 			双透视摄像机（立体相机）常被用于创建[link:https://en.wikipedia.org/wiki/Anaglyph_3D 3D Anaglyph]（3D立体影像）或者[link:https://en.wikipedia.org/wiki/parallax_barrier Parallax Barrier]（视差效果）。
 
 		</p>
 
 
 		<h2>示例</h2>
->>>>>>> 344ff23a
 
 		<p>[example:webgl_effects_anaglyph effects / anaglyph ]</p>
 		<p>[example:webgl_effects_parallaxbarrier effects / parallaxbarrier ]</p>
 		<p>[example:webgl_effects_stereo effects / stereo ]</p>
 
 		<p>
-<<<<<<< HEAD
-		这个类在内部使用的文件<br /><br />
-		[link:https://github.com/mrdoob/three.js/blob/master/examples/js/effects/AnaglyphEffect.js examples/js/effects/AnaglyphEffect.js]<br /><br />
-		[link:https://github.com/mrdoob/three.js/blob/master/examples/js/effects/ParallaxBarrierEffect.js examples/js/effects/ParallaxBarrierEffect.js]<br /><br />
-		[link:https://github.com/mrdoob/three.js/blob/master/examples/js/effects/StereoEffect.js examples/js/effects/StereoEffect.js]<br /><br />
-		在上面的例子中使用。
-		</p>
-
-
-		<h2>构造函数</h2>
-=======
 			这些类在以上示例中的文件内部使用：<br /><br />
 		[link:https://github.com/mrdoob/three.js/blob/master/examples/js/effects/AnaglyphEffect.js examples/js/effects/AnaglyphEffect.js]<br /><br />
 		[link:https://github.com/mrdoob/three.js/blob/master/examples/js/effects/ParallaxBarrierEffect.js examples/js/effects/ParallaxBarrierEffect.js]<br /><br />
@@ -52,25 +32,12 @@
 
 
 		<h2>构造器</h2>
->>>>>>> 344ff23a
 
 		<h3>[name]( )</h3>
 
 		<h2>属性</h2>
 
 		<h3>[property:Float aspect]</h3>
-<<<<<<< HEAD
-		<p>默认值为*1*。</p>
-
-		<h3>[property:Float eyeSep]</h3>
-		<p>默认值为*0.064*。</p>
-
-		<h3>[property:PerspectiveCamera cameraL]</h3>
-		<p>左摄像机。这将添加到[page:Layers layer 1] - 要被左摄像机渲染的对象也必须添加到此层。</p>
-
-		<h3>[property:PerspectiveCamera cameraR]</h3>
-		<p>右摄像机。这被添加到[page:Layers layer 2] - 要被右摄像机渲染的对象也必须添加到该层。</p>
-=======
 		<p>默认值是*1*.</p>
 
 		<h3>[property:Float eyeSep]</h3>
@@ -81,18 +48,12 @@
 
 		<h3>[property:PerspectiveCamera cameraR]</h3>
 		<p>右摄像机，它被加入到了[page:Layers layer 2]中 —— 需要被右摄像机渲染的物体也应当要加入到这一层中。</p>
->>>>>>> 344ff23a
-
 
 		<h2>方法</h2>
 
 		<h3>[method:null update]( [param:PerspectiveCamera camera] )</h3>
 		<p>
-<<<<<<< HEAD
-		根据传入的摄像机更新立体摄像机。
-=======
 			基于摄像机通过场景，更新立体摄像机。
->>>>>>> 344ff23a
 		</p>
 
 		<h2>源代码</h2>
