<!DOCTYPE html>
<html lang="zh">
	<head>
		<meta charset="utf-8" />
		<base href="../../../" />
		<script src="page.js"></script>
		<link type="text/css" rel="stylesheet" href="page.css" />
	</head>
	<body>
		[page:Object3D] &rarr; [page:Line] &rarr; [page:LineSegments] &rarr;

		<h1>[name]</h1>

		<p class="desc">用于简单模拟3个坐标轴的对象. <br />
			红色代表 X 轴. 绿色代表 Y 轴. 蓝色代表 Z 轴.</p>

		<h2>代码示例</h2>

		<code>
		const axesHelper = new THREE.AxesHelper( 5 );
		scene.add( axesHelper );
		</code>

		<h2>例子</h2>

		<p>
			[example:webgl_buffergeometry_compression WebGL / buffergeometry / compression]<br/>
			[example:webgl_geometry_convex WebGL / geometry / convex]<br/>
			[example:webgl_loader_nrrd WebGL / loader / nrrd]
		</p>

		<h2>构造函数（Constructor）</h2>
		<h3>[name]( [param:Number size] )</h3>
		<p>
		[page:Number size] -- (可选的) 表示代表轴的线段长度. 默认为 `1`.
		</p>

		<h2>属性（Properties）</h2>
		<p>请到基类 [page:LineSegments] 页面查看公共属性.</p>

		<h2>方法（Methods）</h2>
		<p>请到基类 [page:LineSegments] 页面查看公共方法.</p>

		<h3>
			[method:this setColors]( [param:Color xAxisColor], [param:Color yAxisColor], [param:Color zAxisColor] )
		</h3>
		<p>
<<<<<<< HEAD
			将坐标轴颜色设置为 [page:Color xAxisColor], [page:Color yAxisColor],
			[page:Color zAxisColor].
		</p>
		<h3>[method:undefined dispose]()</h3>
		<p>
			释放分配至此实例的 GPU 相关资源。当应用程序中不再使用此实例时，请调用此方法。
		</p>
=======
			将轴颜色设置为 [page:Color xAxisColor], [page:Color yAxisColor],[page:Color zAxisColor]。
		</p>

		<h3>[method:undefined dispose]()</h3>
		<p>
			释放此实例分配的GPU相关资源。每当应用程序中不再使用此实例时，请调用此方法。
		</p>

		<h2>源码</h2>
>>>>>>> 45b985db

		<h2>源码（Source）</h2>
		<p>
			[link:https://github.com/mrdoob/three.js/blob/master/src/[path].js src/[path].js]
		</p>
	</body>
</html><|MERGE_RESOLUTION|>--- conflicted
+++ resolved
@@ -45,15 +45,6 @@
 			[method:this setColors]( [param:Color xAxisColor], [param:Color yAxisColor], [param:Color zAxisColor] )
 		</h3>
 		<p>
-<<<<<<< HEAD
-			将坐标轴颜色设置为 [page:Color xAxisColor], [page:Color yAxisColor],
-			[page:Color zAxisColor].
-		</p>
-		<h3>[method:undefined dispose]()</h3>
-		<p>
-			释放分配至此实例的 GPU 相关资源。当应用程序中不再使用此实例时，请调用此方法。
-		</p>
-=======
 			将轴颜色设置为 [page:Color xAxisColor], [page:Color yAxisColor],[page:Color zAxisColor]。
 		</p>
 
@@ -62,9 +53,6 @@
 			释放此实例分配的GPU相关资源。每当应用程序中不再使用此实例时，请调用此方法。
 		</p>
 
-		<h2>源码</h2>
->>>>>>> 45b985db
-
 		<h2>源码（Source）</h2>
 		<p>
 			[link:https://github.com/mrdoob/three.js/blob/master/src/[path].js src/[path].js]
