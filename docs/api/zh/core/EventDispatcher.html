--- conflicted
+++ resolved
@@ -79,23 +79,18 @@
 		从指定事件类型中移除监听函数。
 		</p>
 
-<<<<<<< HEAD
-		<h3>[method:null removeAllEventListeners]( )</h3>
+		<h3>[method:null removeAllEventListeners]()</h3>
 		<p>
-		删除所有事件侦听器。
+		Removes all event listeners.
 		</p>
 
-		<h3>[method:null dispatchEvent]( [param:object event] )</h3>
-=======
 		<h3>[method:null dispatchEvent]( [param:Object event] )</h3>
->>>>>>> 212c37ee
 		<p>
 		event - 将被触发的事件。
 		</p>
 		<p>
 		触发一个事件。
 		</p>
-
 
 		<h2>源代码</h2>
 
