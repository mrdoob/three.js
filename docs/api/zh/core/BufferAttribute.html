--- conflicted
+++ resolved
@@ -135,24 +135,6 @@
 		<h3>[method:this copyAt] ( [param:Integer index1], [param:BufferAttribute bufferAttribute], [param:Integer index2] ) </h3>
 		<p>将一个矢量从 bufferAttribute[index2] 拷贝到 [page:BufferAttribute.array array][index1] 中。</p>
 
-<<<<<<< HEAD
-		<h3>[method:this copyColorsArray]( [param:Array colors] ) </h3>
-		<p>将一个存储 RGB 颜色值的队列拷贝到 [page:BufferAttribute.array array] 中。</p>
-
-		<h3>[method:this copyVector2sArray]( [param:Array vectors] ) </h3>
-		<p>将一个存储 [page:Vector2] 的队列拷贝到 [page:BufferAttribute.array array] 中。</p>
-
-		<h3>[method:this copyVector3sArray]( [param:Array vectors] ) </h3>
-		<p>将一个存储 [page:Vector3] 的队列拷贝到 [page:BufferAttribute.array array] 中。</p>
-
-		<h3>[method:this copyVector4sArray]( [param:Array vectors] ) </h3>
-		<p>将一个存储 [page:Vector4] 的队列拷贝到 [page:BufferAttribute.array array] 中。</p>
-
-		<h3>[method:Number getComponent]( [param:Integer index], [param:Integer component] ) </h3>
-		<p>Returns the given component of the vector at the given index.</p>
-
-=======
->>>>>>> 6292f9bf
 		<h3>[method:Number getX]( [param:Integer index] ) </h3>
 		<p>获取给定索引的矢量的第一维元素 （即 X 值）。</p>
 
@@ -184,9 +166,6 @@
 		<h3>[method:this setUsage] ( [param:Usage value] ) </h3>
 		<p>Set [page:BufferAttribute.usage usage] to value. See usage [page:BufferAttributeUsage constants] for all possible input values.</p>
 
-		<h3>[method:Number getComponent]( [param:Integer index], [param:Integer component], [param:Float value] ) </h3>
-		<p>Sets the given component of the vector at the given index.</p>
-
 		<h3>[method:this setX]( [param:Integer index], [param:Float x] ) </h3>
 		<p>设置给定索引的矢量的第一维数据（设置 X 值）。</p>
 
