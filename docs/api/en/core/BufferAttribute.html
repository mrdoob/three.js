--- conflicted
+++ resolved
@@ -173,26 +173,7 @@
 		<h3>[method:this copyAt] ( [param:Integer index1], [param:BufferAttribute bufferAttribute], [param:Integer index2] )</h3>
 		<p>Copy a vector from bufferAttribute[index2] to [page:BufferAttribute.array array][index1].</p>
 
-<<<<<<< HEAD
-		<h3>[method:this copyColorsArray]( [param:Array colors] ) </h3>
-		<p>Copy an array representing RGB color values into [page:BufferAttribute.array array].</p>
-
-		<h3>[method:this copyVector2sArray]( [param:Array vectors] ) </h3>
-		<p>Copy an array representing [page:Vector2]s into [page:BufferAttribute.array array].</p>
-
-		<h3>[method:this copyVector3sArray]( [param:Array vectors] ) </h3>
-		<p>Copy an array representing [page:Vector3]s into [page:BufferAttribute.array array].</p>
-
-		<h3>[method:this copyVector4sArray]( [param:Array vectors] ) </h3>
-		<p>Copy an array representing [page:Vector4]s into [page:BufferAttribute.array array].</p>
-
-		<h3>[method:Number getComponent]( [param:Integer index], [param:Integer component] ) </h3>
-		<p>Returns the given component of the vector at the given index.</p>
-
-		<h3>[method:Number getX]( [param:Integer index] ) </h3>
-=======
 		<h3>[method:Number getX]( [param:Integer index] )</h3>
->>>>>>> 6292f9bf
 		<p>Returns the x component of the vector at the given index.</p>
 
 		<h3>[method:Number getY]( [param:Integer index] )</h3>
@@ -238,14 +219,7 @@
 			render.
 		</p>
 
-<<<<<<< HEAD
-		<h3>[method:Number getComponent]( [param:Integer index], [param:Integer component], [param:Float value] ) </h3>
-		<p>Sets the given component of the vector at the given index.</p>
-
-		<h3>[method:this setX]( [param:Integer index], [param:Float x] ) </h3>
-=======
 		<h3>[method:this setX]( [param:Integer index], [param:Float x] )</h3>
->>>>>>> 6292f9bf
 		<p>Sets the x component of the vector at the given index.</p>
 
 		<h3>[method:this setY]( [param:Integer index], [param:Float y] )</h3>
