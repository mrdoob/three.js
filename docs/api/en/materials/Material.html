--- conflicted
+++ resolved
@@ -36,14 +36,10 @@
 
 		<h3>[property:Boolean alphaToCoverage]</h3>
 		<p>
-<<<<<<< HEAD
-		Enables alpha to coverage. Can only be used with MSAA-enabled contexts (meaning when the renderer was created with *antialias* parameter set to *true*). Enabling this will smooth aliasing on clip plane edges and alphaTest-clipped edges.
-		Default is *false*.
-=======
 			Enables alpha to coverage. Can only be used with MSAA-enabled contexts
-			(meaning when the renderer was created with `antialias` parameter set to
-			`true`). Default is `false`.
->>>>>>> b46de21c
+			(meaning when the renderer was created with *antialias* parameter set to
+			`true`). Enabling this will smooth aliasing on clip plane edges and alphaTest-clipped edges.
+			Default is `false`.
 		</p>
 
 		<h3>[property:Integer blendDst]</h3>
