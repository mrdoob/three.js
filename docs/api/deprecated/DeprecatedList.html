--- conflicted
+++ resolved
@@ -316,12 +316,7 @@
 
 			Matrix4.setRotationFromQuaternion() has been renamed to [page:Matrix4.makeRotationFromQuaternion]( quaternion ).<br /><br />
 
-<<<<<<< HEAD
-			Matrix4.multiplyVector3 has been has been removed. Use vector.applyMatrix4( matrix ) instead.<br /><br />
-=======
-			Matrix4.multiplyVector3() has been has been removed. Use vector.applyMatrix4( matrix )
-			or vector.applyProjection( matrix ) instead.<br /><br />
->>>>>>> e12d47ef
+			Matrix4.multiplyVector3() has been has been removed. Use vector.applyMatrix4( matrix ) instead.<br /><br />
 
 			Matrix4.multiplyVector4() has been removed. Use vector.applyMatrix4( matrix ) instead.<br /><br />
 
