<!DOCTYPE html>
<html lang="en">
	<head>
		<meta charset="utf-8" />
		<base href="../../" />
		<script src="list.js"></script>
		<script src="page.js"></script>
		<link type="text/css" rel="stylesheet" href="page.css" />
	</head>
	<body>
		<h1>[name]</h1>

		<div class="desc">The WebGL renderer displays your beautifully crafted scenes using WebGL, if your device supports it.</div>

		<h2>Constructor</h2>

		<h3>[name]( [page:Object parameters] )</h3>

<<<<<<< HEAD
		<div>
		parameters is an optional object with properties defining the renderer's behaviour.
			The constructor also accepts no parameters at all. In all cases, it will assume sane defaults
			when parameters are missing.
		</div>

		<div>
		canvas — A [link:https://developer.mozilla.org/en-US/docs/Web/HTML/Element/canvas canvas] where the renderer draws its output.
		This corresponds to the [page:WebGLRenderer.domElement .domElement] property below.<br />

		context — This can be used to attach the renderer to an existing [link:https://developer.mozilla.org/en-US/docs/Web/API/WebGLRenderingContext RenderingContext].<br />

		precision — Shader precision. Can be *"highp"*, *"mediump"* or *"lowp"*. Defaults to *"highp"* if supported by the device.<br />

		alpha — whether the canvas contains an alpha (transparency) buffer or not. Default is *false*.<br />

		premultipliedAlpha — whether the renderer will assume that colors have premultiplied alpha. Default is *true*.<br />
=======
		<div>
		parameters is an optional object with properties defining the renderer's behaviour.
			The constructor also accepts no parameters at all. In all cases, it will assume sane defaults
			when parameters are missing.
		</div>

		<div>
		canvas — A [link:https://developer.mozilla.org/en-US/docs/Web/HTML/Element/canvas canvas] where the renderer draws its output.
		This corresponds to the [page:WebGLRenderer.domElement .domElement] property below.<br />

		context — This can be used to attach the renderer to an existing <a href="https://developer.mozilla.org/en-US/docs/Web/API/WebGLRenderingContext">RenderingContext</a>.<br />

		precision — Shader precision. Can be *"highp"*, *"mediump"* or *"lowp"*. Defaults to *"highp"* if supported by the device.<br />

		alpha — whether the canvas contains an alpha (transparency) buffer or not. Default is *false*.<br />

		premultipliedAlpha — whether the renderer will assume that colors have premultiplied alpha. Default is *true*.<br />

		antialias — whether to perform antialiasing. Default is *false*.<br />

		stencil — whether the drawing buffer has a stencil buffer of at least 8 bits. Default is *true*.<br />

		preserveDrawingBuffer — whether to preserve the buffers until manually cleared or overwritten. Default is *false*.<br />

		depth — whether the drawing buffer has a depth buffer of at least 16 bits. Default is *true*.<br />

		logarithmicDepthBuffer —  whether to use a lograthimic depth buffer. Default is *false*.
		See the [example:webgl_camera_logarithmicdepthbuffer camera / logarithmicdepthbuffer] example.
		</div>

		<h2>Properties</h2>

		<h3>[property:Boolean autoClear]</h3>
		<div>Defines whether the renderer should automatically clear its output before rendering.</div>
>>>>>>> e3635edb

		antialias — whether to perform antialiasing. Default is *false*.<br />

<<<<<<< HEAD
		stencil — whether the drawing buffer has a stencil buffer of at least 8 bits. Default is *true*.<br />

		preserveDrawingBuffer — whether to preserve the buffers until manually cleared or overwritten. Default is *false*.<br />
=======
		<h3>[property:Boolean autoClearColor]</h3>
		<div>If autoClear is true, defines whether the renderer should clear the color buffer. Default is *true*.</div>
>>>>>>> e3635edb

		depth — whether the drawing buffer has a depth buffer of at least 16 bits. Default is *true*.<br />

<<<<<<< HEAD
		logarithmicDepthBuffer —  whether to use a lograthimic depth buffer. Default is *false*.
		See the [example:webgl_camera_logarithmicdepthbuffer camera / logarithmicdepthbuffer] example.
		</div>

		<h2>Properties</h2>
=======
		<h3>[property:Boolean autoClearDepth]</h3>
		<div>If autoClear is true, defines whether the renderer should clear the depth buffer. Default is *true*.</div>
>>>>>>> e3635edb

		<h3>[property:Boolean autoClear]</h3>
		<div>Defines whether the renderer should automatically clear its output before rendering.</div>

<<<<<<< HEAD

		<h3>[property:Boolean autoClearColor]</h3>
		<div>If autoClear is true, defines whether the renderer should clear the color buffer. Default is *true*.</div>
=======
		<h3>[property:Boolean autoClearStencil]</h3>
		<div>If autoClear is true, defines whether the renderer should clear the stencil buffer. Default is *true*.</div>

		<h3>[property:Object capabilities]</h3>
		<div>
		An object containing details about the capabilities of the current <a href="https://developer.mozilla.org/en-US/docs/Web/API/WebGLRenderingContext">RenderingContext</a>.<br />

		- [property:Boolean floatFragmentTextures]: whether the context supports the <a href="https://developer.mozilla.org/en-US/docs/Web/API/OES_texture_float">OES_texture_float</a> extension.
			According to <a href="https://webglstats.com/">WebGLStats</a>, as of February 2016 over 95% of WebGL enabled devices support this.<br />
		- [property:Boolean floatVertexTextures]: *true* if [property:Boolean floatFragmentTextures] and [property:Boolean vertexTextures] are both true.<br />
		- [property:Method getMaxAnisotropy](): see [page:WebGLRenderer.getMaxAnisotropy getMaxAnisotropy] below. <br />
		- [property:Method getMaxPrecision](): see [page:WebGLRenderer.getMaxPrecision getMaxPrecision] below. <br />
		- [property:Boolean logarithmicDepthBuffer]: *true* if the [property:parameter logarithmicDepthBuffer] was set to true in the constructor,
		the context supports the <a href="https://developer.mozilla.org/en-US/docs/Web/API/EXT_frag_depth">EXT_frag_depth</a> extension.
			According to <a href="https://webglstats.com/">WebGLStats</a>, as of February 2016 around 66% of WebGL enabled devices support this.<br />
		- [property:Integer maxAttributes]: The value of *gl.MAX_VERTEX_ATTRIBS*.<br />
		- [property:Integer maxCubemapSize]: The value of *gl.MAX_CUBE_MAP_TEXTURE_SIZE*.
		Maximum height * width of cube map textures that a shader can use.<br />
		- [property:Integer maxFragmentUniforms]: The value of *gl.MAX_FRAGMENT_UNIFORM_VECTORS*.
		  The number of uniforms that can be used by a fragment shader.<br />
		- [property:Integer maxTextureSize]: The value of *gl.MAX_TEXTURE_SIZE*.
		Maximum height * width of a texture that a shader use.<br />
		- [property:Integer maxTextures]: The value of *gl.MAX_TEXTURE_IMAGE_UNITS*.
		  The maximum number of textures that can be used by a shader.<br />
		- [property:Integer maxVaryings]: The value of *gl.MAX_VARYING_VECTORS*.
		  The number of varying vectors that can used by shaders.<br />
		- [property:Integer maxVertexTextures]: The value of *gl.MAX_VERTEX_TEXTURE_IMAGE_UNITS*.
		   The number of textures that can be used in a vertex shader.<br />
		- [property:Integer maxVertexUniforms]: The value of *gl.MAX_VERTEX_UNIFORM_VECTORS*.
		   The maximum number of uniforms that can be used in a vertex shader.<br />
		- [property:String precision]: The shader precision currently being used by the renderer.<br />
		- [property:Boolean vertexTextures]: *true* if [property:Integer maxVertexTextures] is greater than 0 (i.e. vertext textures can be used).<br />
		</div>
>>>>>>> e3635edb

		<h3>[property:Array clippingPlanes]</h3>
		<div>
		User-defined clipping planes specified as THREE.Plane objects in world space.
			These planes apply globally. Points in space whose dot product with the plane is negative are cut away.
		 Default is [].
		</div>

<<<<<<< HEAD
		<h3>[property:Boolean autoClearDepth]</h3>
		<div>If autoClear is true, defines whether the renderer should clear the depth buffer. Default is *true*.</div>


		<h3>[property:Boolean autoClearStencil]</h3>
		<div>If autoClear is true, defines whether the renderer should clear the stencil buffer. Default is *true*.</div>

		<h3>[property:Object capabilities]</h3>
		<div>
		An object containing details about the capabilities of the current [link:https://developer.mozilla.org/en-US/docs/Web/API/WebGLRenderingContext RenderingContext].<br />

		- [property:Boolean floatFragmentTextures]: whether the context supports the [link:https://developer.mozilla.org/en-US/docs/Web/API/OES_texture_float OES_texture_float] extension.
			According to [link:https://webglstats.com/ WebGLStats], as of February 2016 over 95% of WebGL enabled devices support this.<br />
		- [property:Boolean floatVertexTextures]: *true* if [property:Boolean floatFragmentTextures] and [property:Boolean vertexTextures] are both true.<br />
		- [property:Method getMaxAnisotropy](): see [page:WebGLRenderer.getMaxAnisotropy getMaxAnisotropy] below. <br />
		- [property:Method getMaxPrecision](): see [page:WebGLRenderer.getMaxPrecision getMaxPrecision] below. <br />
		- [property:Boolean logarithmicDepthBuffer]: *true* if the [property:parameter logarithmicDepthBuffer] was set to true in the constructor and
		the context supports the [link:https://developer.mozilla.org/en-US/docs/Web/API/EXT_frag_depth EXT_frag_depth] extension.
			According to [link:https://webglstats.com/ WebGLStats], as of February 2016 around 66% of WebGL enabled devices support this.<br />
		- [property:Integer maxAttributes]: The value of *gl.MAX_VERTEX_ATTRIBS*.<br />
		- [property:Integer maxCubemapSize]: The value of *gl.MAX_CUBE_MAP_TEXTURE_SIZE*.
		Maximum height * width of cube map textures that a shader can use.<br />
		- [property:Integer maxFragmentUniforms]: The value of *gl.MAX_FRAGMENT_UNIFORM_VECTORS*.
		  The number of uniforms that can be used by a fragment shader.<br />
		- [property:Integer maxTextureSize]: The value of *gl.MAX_TEXTURE_SIZE*.
		Maximum height * width of a texture that a shader use.<br />
		- [property:Integer maxTextures]: The value of *gl.MAX_TEXTURE_IMAGE_UNITS*.
		  The maximum number of textures that can be used by a shader.<br />
		- [property:Integer maxVaryings]: The value of *gl.MAX_VARYING_VECTORS*.
		  The number of varying vectors that can used by shaders.<br />
		- [property:Integer maxVertexTextures]: The value of *gl.MAX_VERTEX_TEXTURE_IMAGE_UNITS*.
		   The number of textures that can be used in a vertex shader.<br />
		- [property:Integer maxVertexUniforms]: The value of *gl.MAX_VERTEX_UNIFORM_VECTORS*.
		   The maximum number of uniforms that can be used in a vertex shader.<br />
		- [property:String precision]: The shader precision currently being used by the renderer.<br />
		- [property:Boolean vertexTextures]: *true* if [property:Integer maxVertexTextures] is greater than 0 (i.e. vertext textures can be used).<br />
		</div>

		<h3>[property:Array clippingPlanes]</h3>
		<div>
		User-defined clipping planes specified as THREE.Plane objects in world space.
			These planes apply globally. Points in space whose dot product with the plane is negative are cut away.
		 Default is [].
		</div>

		<h3>[property:WebGLRenderingContext context]</h3>
		<div>
		The renderer obtains a [link:https://developer.mozilla.org/en-US/docs/Web/API/WebGLRenderingContext RenderingContext] context
		  from its [page:WebGLRenderer.domElement domElement][page:WebGLRenderer.domElement domElement] by default, using
			[link:https://developer.mozilla.org/en/docs/Web/API/HTMLCanvasElement/getContext HTMLCanvasElement.getContext]()</a>.<br /><br />

		You can create this manually, however it must correspond to the
		[page:WebGLRenderer.domElement domElement] in order to render to the screen.
		</div>

		<h3>[property:DOMElement domElement]</h3>
		<div>
		A [link:https://developer.mozilla.org/en-US/docs/Web/HTML/Element/canvas canvas] where the renderer draws its output.<br />
			This is automatically created by the renderer in the constructor (if not provided already);
			you just need to add it to your page like so:<br />
		<code>
			document.body.appendChild( renderer.domElement );
		</code>
	  </div>

		<h3>[property:Object extensions]</h3>
		<div>
		A wrapper for the [page:WebGLRenderer.extensions.get .extensions.get] method, used to check whether
		various WebGL extensions are supported.
		</div>

		<h3>[property:Boolean gammaFactor]</h3>
		<div>Default is *2*. </div>


		<h3>[property:Boolean gammaInput]</h3>
		<div>If set, then it expects that all textures and colors are premultiplied gamma. Default is *false*.</div>


		<h3>[property:Boolean gammaOutput]</h3>
		<div>If set, then it expects that all textures and colors need to be outputted in premultiplied gamma. Default is *false*.</div>

		<h3>[property:Object info]</h3>
		<div>An object with a series of statistical information about the graphics board memory and the rendering process. Useful for debugging or just for the sake of curiosity. The object contains the following fields:</div>
=======
		<h3>[property:WebGLRenderingContext context]</h3>
		<div>
		The renderer obtains a <a href="https://developer.mozilla.org/en-US/docs/Web/API/WebGLRenderingContext">RenderingContext</a> context
		  from its [page:WebGLRenderer.domElement domElement][page:WebGLRenderer.domElement domElement] by default, using
			<a href="https://developer.mozilla.org/en/docs/Web/API/HTMLCanvasElement/getContext">HTMLCanvasElement.getContext()</a>.<br /><br />

		You can create this manually, however it must correspond to the
		[page:WebGLRenderer.domElement domElement] in order to render to the screen.
		</div>

		<h3>[property:DOMElement domElement]</h3>
		<div>
		A [link:https://developer.mozilla.org/en-US/docs/Web/HTML/Element/canvas canvas] where the renderer draws its output.<br />
			This is automatically created by the renderer in the constructor (if not provided already);
			you just need to add it to your page like so:<br />
		<code>
			document.body.appendChild( renderer.domElement );
		</code>
	  </div>

		<h3>[property:Object extensions]</h3>
		<div>
		A wrapper for the [page:WebGLRenderer.extensions.get .extensions.get] method, used internally to check whether
		various extensions are supported and set parameters accordingly.
		</div>

		<h3>[property:Boolean gammaFactor]</h3>
		<div>Default is *2*. </div>


		<h3>[property:Boolean gammaInput]</h3>
		<div>If set, then it expects that all textures and colors are premultiplied gamma. Default is *false*.</div>


		<h3>[property:Boolean gammaOutput]</h3>
		<div>If set, then it expects that all textures and colors need to be outputted in premultiplied gamma. Default is *false*.</div>

		<h3>[property:Object info]</h3>
		<div>An object with a series of statistical information about the graphics board memory and the rendering process. Useful for debugging or just for the sake of curiosity. The object contains the following fields:</div>
		<div>
		<ul>
			<li>memory:
				<ul>
					<li>geometries</li>
					<li>textures</li>
				</ul>
			</li>
			<li>render:
				<ul>
					<li>calls</li>
					<li>vertices</li>
					<li>faces</li>
					<li>points</li>
				</ul>
			</li>
			<li>programs
			</li>
		</ul>
		</div>

		<h3>[property:Boolean localClippingEnabled]</h3>
		<div>Defines whether the renderer respects object-level clipping planes. Default is *false*.</div>

		<h3>[property:Integer maxMorphTargets]</h3>
		<div>
		Default is 8. The maximum number of MorphTargets allowed in a shader.
			Keep in mind that the standard materials only allow 8 MorphTargets.
		</div>

		<h3>[property:Integer maxMorphNormals]</h3>
		<div>
		Default is 4. The maximum number of MorphNormals allowed in a shader.
			Keep in mind that the standard materials only allow 4 MorphNormals.
		</div>

		<h3>[property:Integer physicallyCorrectLights]</h3>
		<div>
		Whether to use physically correct lighting mode. Default is *false*.
		See the [example:webgl_lights_physical lights / physical] example.
		</div>

		<h3>[property:Object properties]</h3>
		<div>
		Used internally by the renderer to keep track of various sub object properties.
		</div>

		<h3>[property:WebGLShadowMap shadowMap]</h3>
		<div>
		This contains the reference to the shadow map, if used.
		</div>

		<h3>[property:Boolean shadowMap.enabled]</h3>
		<div>If set, use shadow maps in the scene. Default is *false*.</div>

		<h3>[property:Integer shadowMap.type]</h3>
		<div>Defines shadow map type (unfiltered, percentage close filtering, percentage close filtering with bilinear filtering in shader)</div>
		<div>Options are THREE.BasicShadowMap, THREE.PCFShadowMap (default), THREE.PCFSoftShadowMap. See [page:WebGLRenderer WebGLRenderer constants] for details.</div>

		<h3>[property:Boolean shadowMap.renderReverseSided]</h3>
		<div>
		Whether to render the opposite side as specified by the material into the shadow map.
			When disabled, an appropriate shadow.bias must be set on the light source for surfaces that can
			both cast and receive shadows at the same time to render correctly. Default is *true*.
		</div>

		<h3>[property:Boolean shadowMap.renderSingleSided]</h3>
		<div>
		Whether to treat materials specified as double-sided as if they were specified as front-sided
		when rendering the shadow map. When disabled, an appropriate shadow.bias must be set on the light
		source for surfaces that can both cast and receive shadows at the same time to render correctly.
		Default is *true*.
		</div>

		<h3>[property:Boolean sortObjects]</h3>
		<div>
		Defines whether the renderer should sort objects. Default is *true*.<br /><br />

		Note: Sorting is used to attempt to properly render objects that have some degree of transparency.
		By definition, sorting objects may not work in all cases.  Depending on the needs of application,
		it may be neccessary to turn off sorting and use other methods to deal with transparency
		rendering e.g. manually determining the object rendering order.
		</div>

		<h3>[property:Object state]</h3>
		<div>
		Contains functions for setting various properties of the [page:WebGLRenderer.context] state.
		</div>

		<h3>[property:Constant toneMapping]</h3>
		<div>
		Default is [page:Renderer LinearToneMapping]. See the [page:Renderer Renderer constants] for other choices.
		</div>

		<h3>[property:Number toneMappingExposure]</h3>
		<div>
		Exposure level of tone mapping. Default is *1*.
		</div>

		<h3>[property:Number toneMappingWhitePoint]</h3>
>>>>>>> e3635edb
		<div>
		Tone mapping white point. Default is *1*.
		</div>

		<h3>[property:Boolean localClippingEnabled]</h3>
		<div>Defines whether the renderer respects object-level clipping planes. Default is *false*.</div>

<<<<<<< HEAD
		<h3>[property:Integer maxMorphTargets]</h3>
=======
		<h3>[method:Object extensions.get]( [page:String extensionName] )</h3>
		<div>
		Used internally to check whether various extensions are supported and set parameters accordingly.<br /><br />
		</div>

		<h3>[method:WebGLRenderingContext getContext]()</h3>
>>>>>>> e3635edb
		<div>
		Default is 8. The maximum number of MorphTargets allowed in a shader.
			Keep in mind that the standard materials only allow 8 MorphTargets.
		</div>

		<h3>[property:Integer maxMorphNormals]</h3>
		<div>
		Default is 4. The maximum number of MorphNormals allowed in a shader.
			Keep in mind that the standard materials only allow 4 MorphNormals.
		</div>

		<h3>[property:Integer physicallyCorrectLights]</h3>
		<div>
		Whether to use physically correct lighting mode. Default is *false*.
		See the [example:webgl_lights_physical lights / physical] example.
		</div>

		<h3>[property:Object properties]</h3>
		<div>
		Used internally by the renderer to keep track of various sub object properties.
		</div>

		<h3>[property:WebGLShadowMap shadowMap]</h3>
		<div>
		This contains the reference to the shadow map, if used.
		</div>

		<h3>[property:Boolean shadowMap.enabled]</h3>
		<div>If set, use shadow maps in the scene. Default is *false*.</div>

		<h3>[property:Integer shadowMap.type]</h3>
		<div>Defines shadow map type (unfiltered, percentage close filtering, percentage close filtering with bilinear filtering in shader)</div>
		<div>Options are THREE.BasicShadowMap, THREE.PCFShadowMap (default), THREE.PCFSoftShadowMap. See [page:WebGLRenderer WebGLRenderer constants] for details.</div>

		<h3>[property:Boolean shadowMap.renderReverseSided]</h3>
		<div>
		Whether to render the opposite side as specified by the material into the shadow map.
			When disabled, an appropriate shadow.bias must be set on the light source for surfaces that can
			both cast and receive shadows at the same time to render correctly. Default is *true*.
		</div>

		<h3>[property:Boolean shadowMap.renderSingleSided]</h3>
		<div>
		Whether to treat materials specified as double-sided as if they were specified as front-sided
		when rendering the shadow map. When disabled, an appropriate shadow.bias must be set on the light
		source for surfaces that can both cast and receive shadows at the same time to render correctly.
		Default is *true*.
		</div>

		<h3>[property:Boolean sortObjects]</h3>
		<div>
		Defines whether the renderer should sort objects. Default is *true*.<br /><br />

		Note: Sorting is used to attempt to properly render objects that have some degree of transparency.
		By definition, sorting objects may not work in all cases.  Depending on the needs of application,
		it may be neccessary to turn off sorting and use other methods to deal with transparency
		rendering e.g. manually determining each object's rendering order.
		</div>

		<h3>[property:Object state]</h3>
		<div>
		Contains functions for setting various properties of the [page:WebGLRenderer.context] state.
		</div>

		<h3>[property:Constant toneMapping]</h3>
		<div>
		Default is [page:Renderer LinearToneMapping]. See the [page:Renderer Renderer constants] for other choices.
		</div>

		<h3>[property:Number toneMappingExposure]</h3>
		<div>
		Exposure level of tone mapping. Default is *1*.
		</div>

		<h3>[property:Number toneMappingWhitePoint]</h3>
		<div>
		Tone mapping white point. Default is *1*.
		</div>

		<h2>Methods</h2>

		<h3>[method:Integer allocTextureUnit]</h3>
		<div>
		Attempt to allocate a texture unit for use by a shader. Will warn if trying to allocate
		more texture units than the GPU supports. This is mainly used internally.
		See [page:WebGLRenderer.capabilities capabilities.maxTextures].
		</div>

		<h3>[method:null clear]( [page:Boolean color], [page:Boolean depth], [page:Boolean stencil] )</h3>
		<div>
		Tells the renderer to clear its color, depth or stencil drawing buffer(s).
			This method initializes the color buffer to the current clear color value.<br />
		Arguments default to *true*.
		</div>

		<h3>[method:null clearColor]( )</h3>
		<div>Clear the color buffer. Equivalent to calling [page:WebGLRenderer.clear .clear]( true, false, false ).</div>

		<h3>[method:null clearDepth]( )</h3>
		<div>Clear the depth buffer. Equivalent to calling [page:WebGLRenderer.clear .clear]( false, true, false ).</div>

		<h3>[method:null clearStencil]( )</h3>
		<div>Clear the stencil buffers. Equivalent to calling [page:WebGLRenderer.clear .clear]( false, false, true ).</div>

		<h3>[method:null clearTarget]([page:WebGLRenderTarget renderTarget], [page:boolean color], [page:boolean depth], [page:boolean stencil])</h3>
		<div>
		renderTarget -- The [page:WebGLRenderTarget renderTarget] that needs to be cleared.<br />
		color -- If set, then the color gets cleared. <br />
		depth -- If set, then the depth gets cleared. <br />
		stencil -- If set, then the stencil gets cleared.
		</div>
		<div>
		This method clears a rendertarget. To do this, it activates the rendertarget.
		</div>

		<h3>[method:null dispose]( )</h3>
		<div>Dispose of the current rendering context.</div>

		<h3>[method:Object extensions.get]( [page:String extensionName] )</h3>
		<div>
		Used to check whether various extensions are supported and returns an object with details of the extension if available.
		This method can check for the following extensions:<br /><br />

		- *WEBGL_depth_texture*<br />
		- *EXT_texture_filter_anisotropic*<br />
		- *WEBGL_compressed_texture_s3tc*<br />
		- *WEBGL_compressed_texture_pvrtc*<br />
		- *WEBGL_compressed_texture_etc1*
		</div>

		<h3>[method:null forceContextLoss]( )</h3>
		<div>
		Simulate loss of the WebGL context. This requires support for the
			[link:https://developer.mozilla.org/en-US/docs/Web/API/WEBGL_lose_context WEBGL_lose_context] extensions.
		According to [link:https://webglstats.com/ WebGLStats], as of February 2016 90% of WebGL enabled devices support this.
		</div>

		<h3>[method:Float getClearAlpha]()</h3>
		<div>Returns a [page:Float float] with the current clear alpha. Ranges from 0 to 1.</div>

		<h3>[method:Color getClearColor]()</h3>
		<div>Returns a [page:Color THREE.Color] instance with the current clear color.</div>

		<h3>[method:WebGLRenderingContext getContext]()</h3>
		<div>Return the current WebGL context.</div>

		<h3>[method:WebGLContextAttributes getContextAttributes]()</h3>
		<div>Returns an object that describes the attributes set on the WebGL context when it was created.</div>

		<h3>[method:RenderTarget getCurrentRenderTarget](  )</h3>
		<div>Returns the current RenderTarget, if any.</div>

		<h3>[method:Number getMaxAnisotropy]()</h3>
		<div>This returns the anisotropy level of the textures.</div>

		<h3>[method:number getPixelRatio]()</h3>
		<div>Returns current device pixel ratio used.</div>

		<h3>[method:string getPrecision]()</h3>
		<div>This gets the precision used by the shaders. It returns "highp","mediump" or "lowp".</div>

		<h3>[method:Object getSize]()</h3>
		<div>Returns an object containing the width and height of the renderer's output canvas, in pixels.</div>

		<h3>[method:null resetGLState]( )</h3>
		<div>Reset the GL state to default. Called internally if the WebGL context is lost.</div>

		<h3>[method:null readRenderTargetPixels]( [page:WebGLRenderTarget renderTarget], [page:Float x], [page:Float y], [page:Float width], [page:Float height], buffer )</h3>
		<div>Reads the pixel data from the renderTarget into the buffer you pass in.
			Buffer should be a Javascript Uint8Array instantiated with
			new Uint8Array( renderTargetWidth * renderTargetWidth * 4 ) to account for size and color
			information. This is a wrapper around gl.readPixels.<br />
		See the [example:webgl_interactive_cubes_gpu interactive / cubes / gpu] example.
		</div>

		<h3>[method:null render]( [page:Scene scene], [page:Camera camera], [page:WebGLRenderTarget renderTarget], [page:Boolean forceClear] )</h3>
		<div>
			Render a [page:Scene scene] using a [page:Camera camera].<br />

			The render is done to the [page:WebGLRenderTarget renderTarget] (if specified) or to the canvas as usual.<br />

			If [page:Boolean forceClear] is *true*, the depth, stencil and color buffers will be cleared
			before rendering even if the renderer's [page:WebGLRenderer.autoClear autoClear] property is false.<br />

			Even with forceClear set to true you can prevent certain buffers being cleared by setting
			either the [page:WebGLRenderer.autoClearColor autoClearColor], [page:WebGLRenderer.autoClearStencil autoClearStencil] or [page:WebGLRenderer.autoClearDepth autoClearDepth] properties to false.
		</div>

		<h3>[method:null renderBufferDirect]( [page:Camera camera], [page:Array lights], [page:Fog fog], [page:Material material], [page:Object geometryGroup], [page:Object3D object] )</h3>
		<div>Render a buffer geometry group using the camera and with the specified material.</div>

		<h3>[method:null renderBufferImmediate]( [page:Object3D object], [page:shaderprogram program], [page:Material shading] )</h3>
		<div>object — an instance of [page:Object3D]<br />
		program — an instance of shaderProgram<br />
		shading — an instance of Material<br /><br />

		Render an immediate buffer. Gets called by renderImmediateObject.
		</div>

		<h3>[method:null setClearAlpha]( [page:Float alpha] )</h3>
		<div>Sets the clear alpha. Valid input is a float between *0.0* and *1.0*.</div>

		<h3>[method:null setClearColor]( [page:Color color], [page:Float alpha] )</h3>
		<div>Sets the clear color and opacity.</div>

		<h3>[method:null setFaceCulling]( [page:Renderer cullFace], [page:Renderer frontFace] )</h3>
		<div>
		See [page:Renderer WebGLRenderer constants] for all possible values for [page:Renderer cullFace] and [page:Renderer frontFace].<br />
		Used for setting the gl.frontFace and gl.cullFace states in the GPU, thus enabling/disabling face culling when rendering.<br />
		If cullFace is set to [page:Renderer CullFaceNone], culling will be disabled.<br />
		</div>

		<h3>[method:null setPixelRatio]( [page:number value] )</h3>
		<div>Sets device pixel ratio. This is usually used for HiDPI device to prevent bluring output canvas.</div>

		<h3>[method:null setRenderTarget]( [page:WebGLRenderTarget renderTarget] )</h3>
		<div>
		renderTarget -- The [page:WebGLRenderTarget renderTarget] that needs to be activated (optional).<br /><br />
		This method sets the active rendertarget. If the parameter is omitted the canvas is set as the active rendertarget.
		</div>

		<h3>[method:null setScissor]( [page:Integer x], [page:Integer y], [page:Integer width], [page:Integer height] )</h3>
		<div>
		Sets the scissor area from (x, y) to (x + width, y + height)
		</div>

		<h3>[method:null setScissorTest]( [page:Boolean boolean] )</h3>
		<div>
		Enable or disable the scissor test. When this is enabled, only the pixels within
			the defined scissor area will be affected by further renderer actions..<br /><br />

		NOTE: The point (x, y) is the lower left corner of the area to be set for both of these methods.
			The area is defined from left to right in width but bottom to top in height.
			The sense of the vertical definition is opposite to the fill direction of an HTML canvas element.
		</div>

		<h3>[method:Boolean supportsVertexTextures]()</h3>
		<div>
		Return a [page:Boolean] true if the context supports vertex textures.
		This has been deprecated in favour of [page:WebGLRenderer.capabilities capabilities.vertexTexures].
		</div>

		<h3>[method:null setSize]( [page:Integer width], [page:Integer height], [page:Boolean updateStyle] )</h3>
		<div>
		Resizes the output canvas to (width, height) with device pixel ratio taken into account,
			and also sets the viewport to fit that size, starting in (0, 0).
			Setting [page:Boolean updateStyle] to true adds explicit pixel units to the output canvas style.
		</div>

		<h3>[method:null setTexture2D]( [page:Texture texture], [page:number slot] )</h3>
		<div>
		texture -- The [page:Texture texture] that needs to be set.<br />
		slot -- The number indicating which slot should be used by the texture.<br /><br />

		This method sets the correct texture to the correct slot for the WebGL shader.
		The slot number can be found as a value of the uniform of the sampler.<br /><br />

		Note: This method replaces the older [method:null setTexture] method.
		</div>

		<h3>[method:null setTextureCube]( [page:CubeTexture cubeTexture], [page:Number slot] )</h3>
		<div>
		texture -- The [page:CubeTexture cubeTexture] that needs to be set.<br />
		slot -- The number indicating which slot should be used by the texture.<br /><br />

		This method sets the correct texture to the correct slot for the WebGL shader.
		The slot number can be found as a value of the uniform of the sampler.
		</div>

		<h3>[method:null setViewport]( [page:Integer x], [page:Integer y], [page:Integer width], [page:Integer height] )</h3>
		<div>Sets the viewport to render from (x, y) to (x + width, y + height).</div>

		<h2>Source</h2>

		[link:https://github.com/mrdoob/three.js/blob/master/src/[path].js src/[path].js]
	</body>
</html><|MERGE_RESOLUTION|>--- conflicted
+++ resolved
@@ -10,655 +10,118 @@
 	<body>
 		<h1>[name]</h1>
 
-		<div class="desc">The WebGL renderer displays your beautifully crafted scenes using WebGL, if your device supports it.</div>
+		<div class="desc">A render target is a buffer where the video card draws pixels for a scene that is being rendered in the background. It is used in different effects. </div>
+
 
 		<h2>Constructor</h2>
 
-		<h3>[name]( [page:Object parameters] )</h3>
 
-<<<<<<< HEAD
+		<h3>[name]([page:Number width], [page:Number height], [page:Object options])</h3>
+
 		<div>
-		parameters is an optional object with properties defining the renderer's behaviour.
-			The constructor also accepts no parameters at all. In all cases, it will assume sane defaults
-			when parameters are missing.
+		width -- The width of the renderTarget. <br />
+		height -- The height of the renderTarget.
+		</div>
+
+		<div>options is an optional object that holds texture parameters for an auto-generated target texture and depthBuffer/stencilBuffer booleans. For an explanation of the texture parameters see [page:Texture Texture].</div>
+
+		<div>
+		wrapS — [page:Number] default is *THREE.ClampToEdgeWrapping*. <br />
+		wrapT — [page:Number] default is *THREE.ClampToEdgeWrapping*. <br />
+		magFilter — [page:Number], default is *THREE.LinearFilter*. <br />
+		minFilter — [page:Number], default is *THREE.LinearFilter*. <br />
+		format — [page:Number], default is *THREE.RGBAFormat*. <br />
+		type — [page:Number], default is *THREE.UnsignedByteType*. <br />
+		anisotropy — [page:Number], default is *1*. <br />
+		encoding — [page:Number], default is *THREE.LinearEncoding*. <br />
+		depthBuffer — [page:Boolean], default is *true*. Set this to false if you don't need it. <br />
+		stencilBuffer — [page:Boolean], default is *true*. Set this to false if you don't need it.
 		</div>
 
 		<div>
-		canvas — A [link:https://developer.mozilla.org/en-US/docs/Web/HTML/Element/canvas canvas] where the renderer draws its output.
-		This corresponds to the [page:WebGLRenderer.domElement .domElement] property below.<br />
-
-		context — This can be used to attach the renderer to an existing [link:https://developer.mozilla.org/en-US/docs/Web/API/WebGLRenderingContext RenderingContext].<br />
-
-		precision — Shader precision. Can be *"highp"*, *"mediump"* or *"lowp"*. Defaults to *"highp"* if supported by the device.<br />
-
-		alpha — whether the canvas contains an alpha (transparency) buffer or not. Default is *false*.<br />
-
-		premultipliedAlpha — whether the renderer will assume that colors have premultiplied alpha. Default is *true*.<br />
-=======
-		<div>
-		parameters is an optional object with properties defining the renderer's behaviour.
-			The constructor also accepts no parameters at all. In all cases, it will assume sane defaults
-			when parameters are missing.
-		</div>
-
-		<div>
-		canvas — A [link:https://developer.mozilla.org/en-US/docs/Web/HTML/Element/canvas canvas] where the renderer draws its output.
-		This corresponds to the [page:WebGLRenderer.domElement .domElement] property below.<br />
-
-		context — This can be used to attach the renderer to an existing <a href="https://developer.mozilla.org/en-US/docs/Web/API/WebGLRenderingContext">RenderingContext</a>.<br />
-
-		precision — Shader precision. Can be *"highp"*, *"mediump"* or *"lowp"*. Defaults to *"highp"* if supported by the device.<br />
-
-		alpha — whether the canvas contains an alpha (transparency) buffer or not. Default is *false*.<br />
-
-		premultipliedAlpha — whether the renderer will assume that colors have premultiplied alpha. Default is *true*.<br />
-
-		antialias — whether to perform antialiasing. Default is *false*.<br />
-
-		stencil — whether the drawing buffer has a stencil buffer of at least 8 bits. Default is *true*.<br />
-
-		preserveDrawingBuffer — whether to preserve the buffers until manually cleared or overwritten. Default is *false*.<br />
-
-		depth — whether the drawing buffer has a depth buffer of at least 16 bits. Default is *true*.<br />
-
-		logarithmicDepthBuffer —  whether to use a lograthimic depth buffer. Default is *false*.
-		See the [example:webgl_camera_logarithmicdepthbuffer camera / logarithmicdepthbuffer] example.
+		Creates a new render target with a certain width and height.
 		</div>
 
 		<h2>Properties</h2>
 
-		<h3>[property:Boolean autoClear]</h3>
-		<div>Defines whether the renderer should automatically clear its output before rendering.</div>
->>>>>>> e3635edb
-
-		antialias — whether to perform antialiasing. Default is *false*.<br />
-
-<<<<<<< HEAD
-		stencil — whether the drawing buffer has a stencil buffer of at least 8 bits. Default is *true*.<br />
-
-		preserveDrawingBuffer — whether to preserve the buffers until manually cleared or overwritten. Default is *false*.<br />
-=======
-		<h3>[property:Boolean autoClearColor]</h3>
-		<div>If autoClear is true, defines whether the renderer should clear the color buffer. Default is *true*.</div>
->>>>>>> e3635edb
-
-		depth — whether the drawing buffer has a depth buffer of at least 16 bits. Default is *true*.<br />
-
-<<<<<<< HEAD
-		logarithmicDepthBuffer —  whether to use a lograthimic depth buffer. Default is *false*.
-		See the [example:webgl_camera_logarithmicdepthbuffer camera / logarithmicdepthbuffer] example.
+		<h3>[property:number uuid]</h3>
+		<div>
+		A unique number for this render target instance.
 		</div>
 
-		<h2>Properties</h2>
-=======
-		<h3>[property:Boolean autoClearDepth]</h3>
-		<div>If autoClear is true, defines whether the renderer should clear the depth buffer. Default is *true*.</div>
->>>>>>> e3635edb
-
-		<h3>[property:Boolean autoClear]</h3>
-		<div>Defines whether the renderer should automatically clear its output before rendering.</div>
-
-<<<<<<< HEAD
-
-		<h3>[property:Boolean autoClearColor]</h3>
-		<div>If autoClear is true, defines whether the renderer should clear the color buffer. Default is *true*.</div>
-=======
-		<h3>[property:Boolean autoClearStencil]</h3>
-		<div>If autoClear is true, defines whether the renderer should clear the stencil buffer. Default is *true*.</div>
-
-		<h3>[property:Object capabilities]</h3>
+		<h3>[property:number width]</h3>
 		<div>
-		An object containing details about the capabilities of the current <a href="https://developer.mozilla.org/en-US/docs/Web/API/WebGLRenderingContext">RenderingContext</a>.<br />
-
-		- [property:Boolean floatFragmentTextures]: whether the context supports the <a href="https://developer.mozilla.org/en-US/docs/Web/API/OES_texture_float">OES_texture_float</a> extension.
-			According to <a href="https://webglstats.com/">WebGLStats</a>, as of February 2016 over 95% of WebGL enabled devices support this.<br />
-		- [property:Boolean floatVertexTextures]: *true* if [property:Boolean floatFragmentTextures] and [property:Boolean vertexTextures] are both true.<br />
-		- [property:Method getMaxAnisotropy](): see [page:WebGLRenderer.getMaxAnisotropy getMaxAnisotropy] below. <br />
-		- [property:Method getMaxPrecision](): see [page:WebGLRenderer.getMaxPrecision getMaxPrecision] below. <br />
-		- [property:Boolean logarithmicDepthBuffer]: *true* if the [property:parameter logarithmicDepthBuffer] was set to true in the constructor,
-		the context supports the <a href="https://developer.mozilla.org/en-US/docs/Web/API/EXT_frag_depth">EXT_frag_depth</a> extension.
-			According to <a href="https://webglstats.com/">WebGLStats</a>, as of February 2016 around 66% of WebGL enabled devices support this.<br />
-		- [property:Integer maxAttributes]: The value of *gl.MAX_VERTEX_ATTRIBS*.<br />
-		- [property:Integer maxCubemapSize]: The value of *gl.MAX_CUBE_MAP_TEXTURE_SIZE*.
-		Maximum height * width of cube map textures that a shader can use.<br />
-		- [property:Integer maxFragmentUniforms]: The value of *gl.MAX_FRAGMENT_UNIFORM_VECTORS*.
-		  The number of uniforms that can be used by a fragment shader.<br />
-		- [property:Integer maxTextureSize]: The value of *gl.MAX_TEXTURE_SIZE*.
-		Maximum height * width of a texture that a shader use.<br />
-		- [property:Integer maxTextures]: The value of *gl.MAX_TEXTURE_IMAGE_UNITS*.
-		  The maximum number of textures that can be used by a shader.<br />
-		- [property:Integer maxVaryings]: The value of *gl.MAX_VARYING_VECTORS*.
-		  The number of varying vectors that can used by shaders.<br />
-		- [property:Integer maxVertexTextures]: The value of *gl.MAX_VERTEX_TEXTURE_IMAGE_UNITS*.
-		   The number of textures that can be used in a vertex shader.<br />
-		- [property:Integer maxVertexUniforms]: The value of *gl.MAX_VERTEX_UNIFORM_VECTORS*.
-		   The maximum number of uniforms that can be used in a vertex shader.<br />
-		- [property:String precision]: The shader precision currently being used by the renderer.<br />
-		- [property:Boolean vertexTextures]: *true* if [property:Integer maxVertexTextures] is greater than 0 (i.e. vertext textures can be used).<br />
-		</div>
->>>>>>> e3635edb
-
-		<h3>[property:Array clippingPlanes]</h3>
-		<div>
-		User-defined clipping planes specified as THREE.Plane objects in world space.
-			These planes apply globally. Points in space whose dot product with the plane is negative are cut away.
-		 Default is [].
+		The width of the render target.
 		</div>
 
-<<<<<<< HEAD
-		<h3>[property:Boolean autoClearDepth]</h3>
-		<div>If autoClear is true, defines whether the renderer should clear the depth buffer. Default is *true*.</div>
-
-
-		<h3>[property:Boolean autoClearStencil]</h3>
-		<div>If autoClear is true, defines whether the renderer should clear the stencil buffer. Default is *true*.</div>
-
-		<h3>[property:Object capabilities]</h3>
+		<h3>[property:number height]</h3>
 		<div>
-		An object containing details about the capabilities of the current [link:https://developer.mozilla.org/en-US/docs/Web/API/WebGLRenderingContext RenderingContext].<br />
-
-		- [property:Boolean floatFragmentTextures]: whether the context supports the [link:https://developer.mozilla.org/en-US/docs/Web/API/OES_texture_float OES_texture_float] extension.
-			According to [link:https://webglstats.com/ WebGLStats], as of February 2016 over 95% of WebGL enabled devices support this.<br />
-		- [property:Boolean floatVertexTextures]: *true* if [property:Boolean floatFragmentTextures] and [property:Boolean vertexTextures] are both true.<br />
-		- [property:Method getMaxAnisotropy](): see [page:WebGLRenderer.getMaxAnisotropy getMaxAnisotropy] below. <br />
-		- [property:Method getMaxPrecision](): see [page:WebGLRenderer.getMaxPrecision getMaxPrecision] below. <br />
-		- [property:Boolean logarithmicDepthBuffer]: *true* if the [property:parameter logarithmicDepthBuffer] was set to true in the constructor and
-		the context supports the [link:https://developer.mozilla.org/en-US/docs/Web/API/EXT_frag_depth EXT_frag_depth] extension.
-			According to [link:https://webglstats.com/ WebGLStats], as of February 2016 around 66% of WebGL enabled devices support this.<br />
-		- [property:Integer maxAttributes]: The value of *gl.MAX_VERTEX_ATTRIBS*.<br />
-		- [property:Integer maxCubemapSize]: The value of *gl.MAX_CUBE_MAP_TEXTURE_SIZE*.
-		Maximum height * width of cube map textures that a shader can use.<br />
-		- [property:Integer maxFragmentUniforms]: The value of *gl.MAX_FRAGMENT_UNIFORM_VECTORS*.
-		  The number of uniforms that can be used by a fragment shader.<br />
-		- [property:Integer maxTextureSize]: The value of *gl.MAX_TEXTURE_SIZE*.
-		Maximum height * width of a texture that a shader use.<br />
-		- [property:Integer maxTextures]: The value of *gl.MAX_TEXTURE_IMAGE_UNITS*.
-		  The maximum number of textures that can be used by a shader.<br />
-		- [property:Integer maxVaryings]: The value of *gl.MAX_VARYING_VECTORS*.
-		  The number of varying vectors that can used by shaders.<br />
-		- [property:Integer maxVertexTextures]: The value of *gl.MAX_VERTEX_TEXTURE_IMAGE_UNITS*.
-		   The number of textures that can be used in a vertex shader.<br />
-		- [property:Integer maxVertexUniforms]: The value of *gl.MAX_VERTEX_UNIFORM_VECTORS*.
-		   The maximum number of uniforms that can be used in a vertex shader.<br />
-		- [property:String precision]: The shader precision currently being used by the renderer.<br />
-		- [property:Boolean vertexTextures]: *true* if [property:Integer maxVertexTextures] is greater than 0 (i.e. vertext textures can be used).<br />
+		The height of the render target.
 		</div>
 
-		<h3>[property:Array clippingPlanes]</h3>
+		<h3>[property:Vector4 scissor]</h3>
 		<div>
-		User-defined clipping planes specified as THREE.Plane objects in world space.
-			These planes apply globally. Points in space whose dot product with the plane is negative are cut away.
-		 Default is [].
+		A rectangular area inside the render target's viewport. Fragments that are outside the area will be discarded.
 		</div>
 
-		<h3>[property:WebGLRenderingContext context]</h3>
+		<h3>[property:boolean scissorTest]</h3>
 		<div>
-		The renderer obtains a [link:https://developer.mozilla.org/en-US/docs/Web/API/WebGLRenderingContext RenderingContext] context
-		  from its [page:WebGLRenderer.domElement domElement][page:WebGLRenderer.domElement domElement] by default, using
-			[link:https://developer.mozilla.org/en/docs/Web/API/HTMLCanvasElement/getContext HTMLCanvasElement.getContext]()</a>.<br /><br />
-
-		You can create this manually, however it must correspond to the
-		[page:WebGLRenderer.domElement domElement] in order to render to the screen.
+		Indicates whether the scissor test is active or not.
 		</div>
 
-		<h3>[property:DOMElement domElement]</h3>
+		<h3>[property:Vector4 viewport]</h3>
 		<div>
-		A [link:https://developer.mozilla.org/en-US/docs/Web/HTML/Element/canvas canvas] where the renderer draws its output.<br />
-			This is automatically created by the renderer in the constructor (if not provided already);
-			you just need to add it to your page like so:<br />
-		<code>
-			document.body.appendChild( renderer.domElement );
-		</code>
-	  </div>
-
-		<h3>[property:Object extensions]</h3>
-		<div>
-		A wrapper for the [page:WebGLRenderer.extensions.get .extensions.get] method, used to check whether
-		various WebGL extensions are supported.
+		The viewport of this render target.
 		</div>
 
-		<h3>[property:Boolean gammaFactor]</h3>
-		<div>Default is *2*. </div>
-
-
-		<h3>[property:Boolean gammaInput]</h3>
-		<div>If set, then it expects that all textures and colors are premultiplied gamma. Default is *false*.</div>
-
-
-		<h3>[property:Boolean gammaOutput]</h3>
-		<div>If set, then it expects that all textures and colors need to be outputted in premultiplied gamma. Default is *false*.</div>
-
-		<h3>[property:Object info]</h3>
-		<div>An object with a series of statistical information about the graphics board memory and the rendering process. Useful for debugging or just for the sake of curiosity. The object contains the following fields:</div>
-=======
-		<h3>[property:WebGLRenderingContext context]</h3>
+		<h3>[property:Texture texture]</h3>
 		<div>
-		The renderer obtains a <a href="https://developer.mozilla.org/en-US/docs/Web/API/WebGLRenderingContext">RenderingContext</a> context
-		  from its [page:WebGLRenderer.domElement domElement][page:WebGLRenderer.domElement domElement] by default, using
-			<a href="https://developer.mozilla.org/en/docs/Web/API/HTMLCanvasElement/getContext">HTMLCanvasElement.getContext()</a>.<br /><br />
-
-		You can create this manually, however it must correspond to the
-		[page:WebGLRenderer.domElement domElement] in order to render to the screen.
+		This texture instance holds the rendered pixels. Use it as input for further processing.
 		</div>
 
-		<h3>[property:DOMElement domElement]</h3>
+		<h3>[property:boolean depthBuffer]</h3>
 		<div>
-		A [link:https://developer.mozilla.org/en-US/docs/Web/HTML/Element/canvas canvas] where the renderer draws its output.<br />
-			This is automatically created by the renderer in the constructor (if not provided already);
-			you just need to add it to your page like so:<br />
-		<code>
-			document.body.appendChild( renderer.domElement );
-		</code>
-	  </div>
-
-		<h3>[property:Object extensions]</h3>
-		<div>
-		A wrapper for the [page:WebGLRenderer.extensions.get .extensions.get] method, used internally to check whether
-		various extensions are supported and set parameters accordingly.
+		Renders to the depth buffer. Default is true.
 		</div>
 
-		<h3>[property:Boolean gammaFactor]</h3>
-		<div>Default is *2*. </div>
-
-
-		<h3>[property:Boolean gammaInput]</h3>
-		<div>If set, then it expects that all textures and colors are premultiplied gamma. Default is *false*.</div>
-
-
-		<h3>[property:Boolean gammaOutput]</h3>
-		<div>If set, then it expects that all textures and colors need to be outputted in premultiplied gamma. Default is *false*.</div>
-
-		<h3>[property:Object info]</h3>
-		<div>An object with a series of statistical information about the graphics board memory and the rendering process. Useful for debugging or just for the sake of curiosity. The object contains the following fields:</div>
+		<h3>[property:boolean stencilBuffer]</h3>
 		<div>
-		<ul>
-			<li>memory:
-				<ul>
-					<li>geometries</li>
-					<li>textures</li>
-				</ul>
-			</li>
-			<li>render:
-				<ul>
-					<li>calls</li>
-					<li>vertices</li>
-					<li>faces</li>
-					<li>points</li>
-				</ul>
-			</li>
-			<li>programs
-			</li>
-		</ul>
+		Renders to the stencil buffer. Default is true.
 		</div>
 
-		<h3>[property:Boolean localClippingEnabled]</h3>
-		<div>Defines whether the renderer respects object-level clipping planes. Default is *false*.</div>
-
-		<h3>[property:Integer maxMorphTargets]</h3>
+		<h3>[property:DepthTexture depthTexture]</h3>
 		<div>
-		Default is 8. The maximum number of MorphTargets allowed in a shader.
-			Keep in mind that the standard materials only allow 8 MorphTargets.
+		If set, the scene depth will be rendered to this texture. Default is null.
 		</div>
 
-		<h3>[property:Integer maxMorphNormals]</h3>
-		<div>
-		Default is 4. The maximum number of MorphNormals allowed in a shader.
-			Keep in mind that the standard materials only allow 4 MorphNormals.
-		</div>
-
-		<h3>[property:Integer physicallyCorrectLights]</h3>
-		<div>
-		Whether to use physically correct lighting mode. Default is *false*.
-		See the [example:webgl_lights_physical lights / physical] example.
-		</div>
-
-		<h3>[property:Object properties]</h3>
-		<div>
-		Used internally by the renderer to keep track of various sub object properties.
-		</div>
-
-		<h3>[property:WebGLShadowMap shadowMap]</h3>
-		<div>
-		This contains the reference to the shadow map, if used.
-		</div>
-
-		<h3>[property:Boolean shadowMap.enabled]</h3>
-		<div>If set, use shadow maps in the scene. Default is *false*.</div>
-
-		<h3>[property:Integer shadowMap.type]</h3>
-		<div>Defines shadow map type (unfiltered, percentage close filtering, percentage close filtering with bilinear filtering in shader)</div>
-		<div>Options are THREE.BasicShadowMap, THREE.PCFShadowMap (default), THREE.PCFSoftShadowMap. See [page:WebGLRenderer WebGLRenderer constants] for details.</div>
-
-		<h3>[property:Boolean shadowMap.renderReverseSided]</h3>
-		<div>
-		Whether to render the opposite side as specified by the material into the shadow map.
-			When disabled, an appropriate shadow.bias must be set on the light source for surfaces that can
-			both cast and receive shadows at the same time to render correctly. Default is *true*.
-		</div>
-
-		<h3>[property:Boolean shadowMap.renderSingleSided]</h3>
-		<div>
-		Whether to treat materials specified as double-sided as if they were specified as front-sided
-		when rendering the shadow map. When disabled, an appropriate shadow.bias must be set on the light
-		source for surfaces that can both cast and receive shadows at the same time to render correctly.
-		Default is *true*.
-		</div>
-
-		<h3>[property:Boolean sortObjects]</h3>
-		<div>
-		Defines whether the renderer should sort objects. Default is *true*.<br /><br />
-
-		Note: Sorting is used to attempt to properly render objects that have some degree of transparency.
-		By definition, sorting objects may not work in all cases.  Depending on the needs of application,
-		it may be neccessary to turn off sorting and use other methods to deal with transparency
-		rendering e.g. manually determining the object rendering order.
-		</div>
-
-		<h3>[property:Object state]</h3>
-		<div>
-		Contains functions for setting various properties of the [page:WebGLRenderer.context] state.
-		</div>
-
-		<h3>[property:Constant toneMapping]</h3>
-		<div>
-		Default is [page:Renderer LinearToneMapping]. See the [page:Renderer Renderer constants] for other choices.
-		</div>
-
-		<h3>[property:Number toneMappingExposure]</h3>
-		<div>
-		Exposure level of tone mapping. Default is *1*.
-		</div>
-
-		<h3>[property:Number toneMappingWhitePoint]</h3>
->>>>>>> e3635edb
-		<div>
-		Tone mapping white point. Default is *1*.
-		</div>
-
-		<h3>[property:Boolean localClippingEnabled]</h3>
-		<div>Defines whether the renderer respects object-level clipping planes. Default is *false*.</div>
-
-<<<<<<< HEAD
-		<h3>[property:Integer maxMorphTargets]</h3>
-=======
-		<h3>[method:Object extensions.get]( [page:String extensionName] )</h3>
-		<div>
-		Used internally to check whether various extensions are supported and set parameters accordingly.<br /><br />
-		</div>
-
-		<h3>[method:WebGLRenderingContext getContext]()</h3>
->>>>>>> e3635edb
-		<div>
-		Default is 8. The maximum number of MorphTargets allowed in a shader.
-			Keep in mind that the standard materials only allow 8 MorphTargets.
-		</div>
-
-		<h3>[property:Integer maxMorphNormals]</h3>
-		<div>
-		Default is 4. The maximum number of MorphNormals allowed in a shader.
-			Keep in mind that the standard materials only allow 4 MorphNormals.
-		</div>
-
-		<h3>[property:Integer physicallyCorrectLights]</h3>
-		<div>
-		Whether to use physically correct lighting mode. Default is *false*.
-		See the [example:webgl_lights_physical lights / physical] example.
-		</div>
-
-		<h3>[property:Object properties]</h3>
-		<div>
-		Used internally by the renderer to keep track of various sub object properties.
-		</div>
-
-		<h3>[property:WebGLShadowMap shadowMap]</h3>
-		<div>
-		This contains the reference to the shadow map, if used.
-		</div>
-
-		<h3>[property:Boolean shadowMap.enabled]</h3>
-		<div>If set, use shadow maps in the scene. Default is *false*.</div>
-
-		<h3>[property:Integer shadowMap.type]</h3>
-		<div>Defines shadow map type (unfiltered, percentage close filtering, percentage close filtering with bilinear filtering in shader)</div>
-		<div>Options are THREE.BasicShadowMap, THREE.PCFShadowMap (default), THREE.PCFSoftShadowMap. See [page:WebGLRenderer WebGLRenderer constants] for details.</div>
-
-		<h3>[property:Boolean shadowMap.renderReverseSided]</h3>
-		<div>
-		Whether to render the opposite side as specified by the material into the shadow map.
-			When disabled, an appropriate shadow.bias must be set on the light source for surfaces that can
-			both cast and receive shadows at the same time to render correctly. Default is *true*.
-		</div>
-
-		<h3>[property:Boolean shadowMap.renderSingleSided]</h3>
-		<div>
-		Whether to treat materials specified as double-sided as if they were specified as front-sided
-		when rendering the shadow map. When disabled, an appropriate shadow.bias must be set on the light
-		source for surfaces that can both cast and receive shadows at the same time to render correctly.
-		Default is *true*.
-		</div>
-
-		<h3>[property:Boolean sortObjects]</h3>
-		<div>
-		Defines whether the renderer should sort objects. Default is *true*.<br /><br />
-
-		Note: Sorting is used to attempt to properly render objects that have some degree of transparency.
-		By definition, sorting objects may not work in all cases.  Depending on the needs of application,
-		it may be neccessary to turn off sorting and use other methods to deal with transparency
-		rendering e.g. manually determining each object's rendering order.
-		</div>
-
-		<h3>[property:Object state]</h3>
-		<div>
-		Contains functions for setting various properties of the [page:WebGLRenderer.context] state.
-		</div>
-
-		<h3>[property:Constant toneMapping]</h3>
-		<div>
-		Default is [page:Renderer LinearToneMapping]. See the [page:Renderer Renderer constants] for other choices.
-		</div>
-
-		<h3>[property:Number toneMappingExposure]</h3>
-		<div>
-		Exposure level of tone mapping. Default is *1*.
-		</div>
-
-		<h3>[property:Number toneMappingWhitePoint]</h3>
-		<div>
-		Tone mapping white point. Default is *1*.
-		</div>
 
 		<h2>Methods</h2>
 
-		<h3>[method:Integer allocTextureUnit]</h3>
+		<h3>[method:null setSize]( [page:Number width], [page:Number height] )</h3>
 		<div>
-		Attempt to allocate a texture unit for use by a shader. Will warn if trying to allocate
-		more texture units than the GPU supports. This is mainly used internally.
-		See [page:WebGLRenderer.capabilities capabilities.maxTextures].
+		Sets the size of the render target.
 		</div>
 
-		<h3>[method:null clear]( [page:Boolean color], [page:Boolean depth], [page:Boolean stencil] )</h3>
+		<h3>[method:WebGLRenderTarget clone]()</h3>
 		<div>
-		Tells the renderer to clear its color, depth or stencil drawing buffer(s).
-			This method initializes the color buffer to the current clear color value.<br />
-		Arguments default to *true*.
+		Creates a copy of this render target.
 		</div>
 
-		<h3>[method:null clearColor]( )</h3>
-		<div>Clear the color buffer. Equivalent to calling [page:WebGLRenderer.clear .clear]( true, false, false ).</div>
-
-		<h3>[method:null clearDepth]( )</h3>
-		<div>Clear the depth buffer. Equivalent to calling [page:WebGLRenderer.clear .clear]( false, true, false ).</div>
-
-		<h3>[method:null clearStencil]( )</h3>
-		<div>Clear the stencil buffers. Equivalent to calling [page:WebGLRenderer.clear .clear]( false, false, true ).</div>
-
-		<h3>[method:null clearTarget]([page:WebGLRenderTarget renderTarget], [page:boolean color], [page:boolean depth], [page:boolean stencil])</h3>
+		<h3>[method:WebGLRenderTarget copy]( [page:WebGLRenderTarget source] )</h3>
 		<div>
-		renderTarget -- The [page:WebGLRenderTarget renderTarget] that needs to be cleared.<br />
-		color -- If set, then the color gets cleared. <br />
-		depth -- If set, then the depth gets cleared. <br />
-		stencil -- If set, then the stencil gets cleared.
-		</div>
-		<div>
-		This method clears a rendertarget. To do this, it activates the rendertarget.
+		Adopts the settings of the given render target.
 		</div>
 
-		<h3>[method:null dispose]( )</h3>
-		<div>Dispose of the current rendering context.</div>
-
-		<h3>[method:Object extensions.get]( [page:String extensionName] )</h3>
+		<h3>[method:null dispose]()</h3>
 		<div>
-		Used to check whether various extensions are supported and returns an object with details of the extension if available.
-		This method can check for the following extensions:<br /><br />
-
-		- *WEBGL_depth_texture*<br />
-		- *EXT_texture_filter_anisotropic*<br />
-		- *WEBGL_compressed_texture_s3tc*<br />
-		- *WEBGL_compressed_texture_pvrtc*<br />
-		- *WEBGL_compressed_texture_etc1*
+		Dispatches a dispose event.
 		</div>
 
-		<h3>[method:null forceContextLoss]( )</h3>
-		<div>
-		Simulate loss of the WebGL context. This requires support for the
-			[link:https://developer.mozilla.org/en-US/docs/Web/API/WEBGL_lose_context WEBGL_lose_context] extensions.
-		According to [link:https://webglstats.com/ WebGLStats], as of February 2016 90% of WebGL enabled devices support this.
-		</div>
 
-		<h3>[method:Float getClearAlpha]()</h3>
-		<div>Returns a [page:Float float] with the current clear alpha. Ranges from 0 to 1.</div>
 
-		<h3>[method:Color getClearColor]()</h3>
-		<div>Returns a [page:Color THREE.Color] instance with the current clear color.</div>
 
-		<h3>[method:WebGLRenderingContext getContext]()</h3>
-		<div>Return the current WebGL context.</div>
 
-		<h3>[method:WebGLContextAttributes getContextAttributes]()</h3>
-		<div>Returns an object that describes the attributes set on the WebGL context when it was created.</div>
-
-		<h3>[method:RenderTarget getCurrentRenderTarget](  )</h3>
-		<div>Returns the current RenderTarget, if any.</div>
-
-		<h3>[method:Number getMaxAnisotropy]()</h3>
-		<div>This returns the anisotropy level of the textures.</div>
-
-		<h3>[method:number getPixelRatio]()</h3>
-		<div>Returns current device pixel ratio used.</div>
-
-		<h3>[method:string getPrecision]()</h3>
-		<div>This gets the precision used by the shaders. It returns "highp","mediump" or "lowp".</div>
-
-		<h3>[method:Object getSize]()</h3>
-		<div>Returns an object containing the width and height of the renderer's output canvas, in pixels.</div>
-
-		<h3>[method:null resetGLState]( )</h3>
-		<div>Reset the GL state to default. Called internally if the WebGL context is lost.</div>
-
-		<h3>[method:null readRenderTargetPixels]( [page:WebGLRenderTarget renderTarget], [page:Float x], [page:Float y], [page:Float width], [page:Float height], buffer )</h3>
-		<div>Reads the pixel data from the renderTarget into the buffer you pass in.
-			Buffer should be a Javascript Uint8Array instantiated with
-			new Uint8Array( renderTargetWidth * renderTargetWidth * 4 ) to account for size and color
-			information. This is a wrapper around gl.readPixels.<br />
-		See the [example:webgl_interactive_cubes_gpu interactive / cubes / gpu] example.
-		</div>
-
-		<h3>[method:null render]( [page:Scene scene], [page:Camera camera], [page:WebGLRenderTarget renderTarget], [page:Boolean forceClear] )</h3>
-		<div>
-			Render a [page:Scene scene] using a [page:Camera camera].<br />
-
-			The render is done to the [page:WebGLRenderTarget renderTarget] (if specified) or to the canvas as usual.<br />
-
-			If [page:Boolean forceClear] is *true*, the depth, stencil and color buffers will be cleared
-			before rendering even if the renderer's [page:WebGLRenderer.autoClear autoClear] property is false.<br />
-
-			Even with forceClear set to true you can prevent certain buffers being cleared by setting
-			either the [page:WebGLRenderer.autoClearColor autoClearColor], [page:WebGLRenderer.autoClearStencil autoClearStencil] or [page:WebGLRenderer.autoClearDepth autoClearDepth] properties to false.
-		</div>
-
-		<h3>[method:null renderBufferDirect]( [page:Camera camera], [page:Array lights], [page:Fog fog], [page:Material material], [page:Object geometryGroup], [page:Object3D object] )</h3>
-		<div>Render a buffer geometry group using the camera and with the specified material.</div>
-
-		<h3>[method:null renderBufferImmediate]( [page:Object3D object], [page:shaderprogram program], [page:Material shading] )</h3>
-		<div>object — an instance of [page:Object3D]<br />
-		program — an instance of shaderProgram<br />
-		shading — an instance of Material<br /><br />
-
-		Render an immediate buffer. Gets called by renderImmediateObject.
-		</div>
-
-		<h3>[method:null setClearAlpha]( [page:Float alpha] )</h3>
-		<div>Sets the clear alpha. Valid input is a float between *0.0* and *1.0*.</div>
-
-		<h3>[method:null setClearColor]( [page:Color color], [page:Float alpha] )</h3>
-		<div>Sets the clear color and opacity.</div>
-
-		<h3>[method:null setFaceCulling]( [page:Renderer cullFace], [page:Renderer frontFace] )</h3>
-		<div>
-		See [page:Renderer WebGLRenderer constants] for all possible values for [page:Renderer cullFace] and [page:Renderer frontFace].<br />
-		Used for setting the gl.frontFace and gl.cullFace states in the GPU, thus enabling/disabling face culling when rendering.<br />
-		If cullFace is set to [page:Renderer CullFaceNone], culling will be disabled.<br />
-		</div>
-
-		<h3>[method:null setPixelRatio]( [page:number value] )</h3>
-		<div>Sets device pixel ratio. This is usually used for HiDPI device to prevent bluring output canvas.</div>
-
-		<h3>[method:null setRenderTarget]( [page:WebGLRenderTarget renderTarget] )</h3>
-		<div>
-		renderTarget -- The [page:WebGLRenderTarget renderTarget] that needs to be activated (optional).<br /><br />
-		This method sets the active rendertarget. If the parameter is omitted the canvas is set as the active rendertarget.
-		</div>
-
-		<h3>[method:null setScissor]( [page:Integer x], [page:Integer y], [page:Integer width], [page:Integer height] )</h3>
-		<div>
-		Sets the scissor area from (x, y) to (x + width, y + height)
-		</div>
-
-		<h3>[method:null setScissorTest]( [page:Boolean boolean] )</h3>
-		<div>
-		Enable or disable the scissor test. When this is enabled, only the pixels within
-			the defined scissor area will be affected by further renderer actions..<br /><br />
-
-		NOTE: The point (x, y) is the lower left corner of the area to be set for both of these methods.
-			The area is defined from left to right in width but bottom to top in height.
-			The sense of the vertical definition is opposite to the fill direction of an HTML canvas element.
-		</div>
-
-		<h3>[method:Boolean supportsVertexTextures]()</h3>
-		<div>
-		Return a [page:Boolean] true if the context supports vertex textures.
-		This has been deprecated in favour of [page:WebGLRenderer.capabilities capabilities.vertexTexures].
-		</div>
-
-		<h3>[method:null setSize]( [page:Integer width], [page:Integer height], [page:Boolean updateStyle] )</h3>
-		<div>
-		Resizes the output canvas to (width, height) with device pixel ratio taken into account,
-			and also sets the viewport to fit that size, starting in (0, 0).
-			Setting [page:Boolean updateStyle] to true adds explicit pixel units to the output canvas style.
-		</div>
-
-		<h3>[method:null setTexture2D]( [page:Texture texture], [page:number slot] )</h3>
-		<div>
-		texture -- The [page:Texture texture] that needs to be set.<br />
-		slot -- The number indicating which slot should be used by the texture.<br /><br />
-
-		This method sets the correct texture to the correct slot for the WebGL shader.
-		The slot number can be found as a value of the uniform of the sampler.<br /><br />
-
-		Note: This method replaces the older [method:null setTexture] method.
-		</div>
-
-		<h3>[method:null setTextureCube]( [page:CubeTexture cubeTexture], [page:Number slot] )</h3>
-		<div>
-		texture -- The [page:CubeTexture cubeTexture] that needs to be set.<br />
-		slot -- The number indicating which slot should be used by the texture.<br /><br />
-
-		This method sets the correct texture to the correct slot for the WebGL shader.
-		The slot number can be found as a value of the uniform of the sampler.
-		</div>
-
-		<h3>[method:null setViewport]( [page:Integer x], [page:Integer y], [page:Integer width], [page:Integer height] )</h3>
-		<div>Sets the viewport to render from (x, y) to (x + width, y + height).</div>
+		<h3>[page:EventDispatcher EventDispatcher] methods are available on this class.</h3>
 
 		<h2>Source</h2>
 
