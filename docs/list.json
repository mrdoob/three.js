{

	"en": {

		"Manual": {

			"Getting Started": {
				"Creating a scene": "manual/en/introduction/Creating-a-scene",
				"Installation": "manual/en/introduction/Installation",
				"WebGL compatibility check": "manual/en/introduction/WebGL-compatibility-check",
				"How to run things locally": "manual/en/introduction/How-to-run-things-locally",
				"Drawing lines": "manual/en/introduction/Drawing-lines",
				"Creating text": "manual/en/introduction/Creating-text",
				"Loading 3D models": "manual/en/introduction/Loading-3D-models",
				"Libraries and Plugins": "manual/en/introduction/Libraries-and-Plugins",
				"FAQ": "manual/en/introduction/FAQ",
				"Useful links": "manual/en/introduction/Useful-links"
			},

			"Next Steps": {
				"How to update things": "manual/en/introduction/How-to-update-things",
				"How to dispose of objects": "manual/en/introduction/How-to-dispose-of-objects",
				"How to create VR content": "manual/en/introduction/How-to-create-VR-content",
				"How to use post-processing": "manual/en/introduction/How-to-use-post-processing",
				"Matrix transformations": "manual/en/introduction/Matrix-transformations",
				"Animation system": "manual/en/introduction/Animation-system",
				"Color management": "manual/en/introduction/Color-management"
			},

			"Build Tools": {
				"Testing with NPM": "manual/en/buildTools/Testing-with-NPM"
			}

		},

		"Reference": {

			"Animation": {
				"AnimationAction": "api/en/animation/AnimationAction",
				"AnimationClip": "api/en/animation/AnimationClip",
				"AnimationMixer": "api/en/animation/AnimationMixer",
				"AnimationObjectGroup": "api/en/animation/AnimationObjectGroup",
				"AnimationUtils": "api/en/animation/AnimationUtils",
				"KeyframeTrack": "api/en/animation/KeyframeTrack",
				"PropertyBinding": "api/en/animation/PropertyBinding",
				"PropertyMixer": "api/en/animation/PropertyMixer"
			},

			"Animation / Tracks": {
				"BooleanKeyframeTrack": "api/en/animation/tracks/BooleanKeyframeTrack",
				"ColorKeyframeTrack": "api/en/animation/tracks/ColorKeyframeTrack",
				"NumberKeyframeTrack": "api/en/animation/tracks/NumberKeyframeTrack",
				"QuaternionKeyframeTrack": "api/en/animation/tracks/QuaternionKeyframeTrack",
				"StringKeyframeTrack": "api/en/animation/tracks/StringKeyframeTrack",
				"VectorKeyframeTrack": "api/en/animation/tracks/VectorKeyframeTrack"
			},

			"Audio": {
				"Audio": "api/en/audio/Audio",
				"AudioAnalyser": "api/en/audio/AudioAnalyser",
				"AudioContext": "api/en/audio/AudioContext",
				"AudioListener": "api/en/audio/AudioListener",
				"PositionalAudio": "api/en/audio/PositionalAudio"
			},

			"Cameras": {
				"ArrayCamera": "api/en/cameras/ArrayCamera",
				"Camera": "api/en/cameras/Camera",
				"CubeCamera": "api/en/cameras/CubeCamera",
				"OrthographicCamera": "api/en/cameras/OrthographicCamera",
				"PerspectiveCamera": "api/en/cameras/PerspectiveCamera",
				"StereoCamera": "api/en/cameras/StereoCamera"
			},

			"Constants": {
				"Animation": "api/en/constants/Animation",
				"Core": "api/en/constants/Core",
				"CustomBlendingEquation": "api/en/constants/CustomBlendingEquations",
				"BufferAttributeUsage": "api/en/constants/BufferAttributeUsage",
				"Materials": "api/en/constants/Materials",
				"Renderer": "api/en/constants/Renderer",
				"Textures": "api/en/constants/Textures"
			},

			"Core": {
				"BufferAttribute": "api/en/core/BufferAttribute",
				"BufferGeometry": "api/en/core/BufferGeometry",
				"Clock": "api/en/core/Clock",
				"EventDispatcher": "api/en/core/EventDispatcher",
				"GLBufferAttribute": "api/en/core/GLBufferAttribute",
				"InstancedBufferAttribute": "api/en/core/InstancedBufferAttribute",
				"InstancedBufferGeometry": "api/en/core/InstancedBufferGeometry",
				"InstancedInterleavedBuffer": "api/en/core/InstancedInterleavedBuffer",
				"InterleavedBuffer": "api/en/core/InterleavedBuffer",
				"InterleavedBufferAttribute": "api/en/core/InterleavedBufferAttribute",
				"Layers": "api/en/core/Layers",
				"Object3D": "api/en/core/Object3D",
				"Raycaster": "api/en/core/Raycaster",
				"Uniform": "api/en/core/Uniform"
			},

			"Core / BufferAttributes": {
				"BufferAttribute Types": "api/en/core/bufferAttributeTypes/BufferAttributeTypes"
			},

			"Extras": {
				"DataUtils": "api/en/extras/DataUtils",
				"Earcut": "api/en/extras/Earcut",
				"ImageUtils": "api/en/extras/ImageUtils",
				"PMREMGenerator": "api/en/extras/PMREMGenerator",
				"ShapeUtils": "api/en/extras/ShapeUtils"
			},

			"Extras / Core": {
				"Curve": "api/en/extras/core/Curve",
				"CurvePath": "api/en/extras/core/CurvePath",
				"Interpolations": "api/en/extras/core/Interpolations",
				"Path": "api/en/extras/core/Path",
				"Shape": "api/en/extras/core/Shape",
				"ShapePath": "api/en/extras/core/ShapePath"
			},

			"Extras / Curves": {
				"ArcCurve": "api/en/extras/curves/ArcCurve",
				"CatmullRomCurve3": "api/en/extras/curves/CatmullRomCurve3",
				"CubicBezierCurve": "api/en/extras/curves/CubicBezierCurve",
				"CubicBezierCurve3": "api/en/extras/curves/CubicBezierCurve3",
				"EllipseCurve": "api/en/extras/curves/EllipseCurve",
				"LineCurve": "api/en/extras/curves/LineCurve",
				"LineCurve3": "api/en/extras/curves/LineCurve3",
				"QuadraticBezierCurve": "api/en/extras/curves/QuadraticBezierCurve",
				"QuadraticBezierCurve3": "api/en/extras/curves/QuadraticBezierCurve3",
				"SplineCurve": "api/en/extras/curves/SplineCurve"
			},

			"Geometries": {
				"BoxGeometry": "api/en/geometries/BoxGeometry",
				"CapsuleGeometry": "api/en/geometries/CapsuleGeometry",
				"CircleGeometry": "api/en/geometries/CircleGeometry",
				"ConeGeometry": "api/en/geometries/ConeGeometry",
				"CylinderGeometry": "api/en/geometries/CylinderGeometry",
				"DodecahedronGeometry": "api/en/geometries/DodecahedronGeometry",
				"EdgesGeometry": "api/en/geometries/EdgesGeometry",
				"ExtrudeGeometry": "api/en/geometries/ExtrudeGeometry",
				"IcosahedronGeometry": "api/en/geometries/IcosahedronGeometry",
				"LatheGeometry": "api/en/geometries/LatheGeometry",
				"OctahedronGeometry": "api/en/geometries/OctahedronGeometry",
				"PlaneGeometry": "api/en/geometries/PlaneGeometry",
				"PolyhedronGeometry": "api/en/geometries/PolyhedronGeometry",
				"RingGeometry": "api/en/geometries/RingGeometry",
				"ShapeGeometry": "api/en/geometries/ShapeGeometry",
				"SphereGeometry": "api/en/geometries/SphereGeometry",
				"TetrahedronGeometry": "api/en/geometries/TetrahedronGeometry",
				"TorusGeometry": "api/en/geometries/TorusGeometry",
				"TorusKnotGeometry": "api/en/geometries/TorusKnotGeometry",
				"TubeGeometry": "api/en/geometries/TubeGeometry",
				"WireframeGeometry": "api/en/geometries/WireframeGeometry"
			},

			"Helpers": {
				"ArrowHelper": "api/en/helpers/ArrowHelper",
				"AxesHelper": "api/en/helpers/AxesHelper",
				"BoxHelper": "api/en/helpers/BoxHelper",
				"Box3Helper": "api/en/helpers/Box3Helper",
				"CameraHelper": "api/en/helpers/CameraHelper",
				"DirectionalLightHelper": "api/en/helpers/DirectionalLightHelper",
				"GridHelper": "api/en/helpers/GridHelper",
				"PolarGridHelper": "api/en/helpers/PolarGridHelper",
				"HemisphereLightHelper": "api/en/helpers/HemisphereLightHelper",
				"PlaneHelper": "api/en/helpers/PlaneHelper",
				"PointLightHelper": "api/en/helpers/PointLightHelper",
				"SkeletonHelper": "api/en/helpers/SkeletonHelper",
				"SpotLightHelper": "api/en/helpers/SpotLightHelper"
			},

			"Lights": {
				"AmbientLight": "api/en/lights/AmbientLight",
				"AmbientLightProbe": "api/en/lights/AmbientLightProbe",
				"DirectionalLight": "api/en/lights/DirectionalLight",
				"HemisphereLight": "api/en/lights/HemisphereLight",
				"HemisphereLightProbe": "api/en/lights/HemisphereLightProbe",
				"Light": "api/en/lights/Light",
				"LightProbe": "api/en/lights/LightProbe",
				"PointLight": "api/en/lights/PointLight",
				"RectAreaLight": "api/en/lights/RectAreaLight",
				"SpotLight": "api/en/lights/SpotLight"
			},

			"Lights / Shadows": {
				"LightShadow": "api/en/lights/shadows/LightShadow",
				"PointLightShadow": "api/en/lights/shadows/PointLightShadow",
				"DirectionalLightShadow": "api/en/lights/shadows/DirectionalLightShadow",
				"SpotLightShadow": "api/en/lights/shadows/SpotLightShadow"
			},

			"Loaders": {
				"AnimationLoader": "api/en/loaders/AnimationLoader",
				"AudioLoader": "api/en/loaders/AudioLoader",
				"BufferGeometryLoader": "api/en/loaders/BufferGeometryLoader",
				"Cache": "api/en/loaders/Cache",
				"CompressedTextureLoader": "api/en/loaders/CompressedTextureLoader",
				"CubeTextureLoader": "api/en/loaders/CubeTextureLoader",
				"DataTextureLoader": "api/en/loaders/DataTextureLoader",
				"FileLoader": "api/en/loaders/FileLoader",
				"ImageBitmapLoader": "api/en/loaders/ImageBitmapLoader",
				"ImageLoader": "api/en/loaders/ImageLoader",
				"Loader": "api/en/loaders/Loader",
				"LoaderUtils": "api/en/loaders/LoaderUtils",
				"MaterialLoader": "api/en/loaders/MaterialLoader",
				"ObjectLoader": "api/en/loaders/ObjectLoader",
				"TextureLoader": "api/en/loaders/TextureLoader"
			},

			"Loaders / Managers": {
				"DefaultLoadingManager": "api/en/loaders/managers/DefaultLoadingManager",
				"LoadingManager": "api/en/loaders/managers/LoadingManager"
			},

			"Materials": {
				"LineBasicMaterial": "api/en/materials/LineBasicMaterial",
				"LineDashedMaterial": "api/en/materials/LineDashedMaterial",
				"Material": "api/en/materials/Material",
				"MeshBasicMaterial": "api/en/materials/MeshBasicMaterial",
				"MeshDepthMaterial": "api/en/materials/MeshDepthMaterial",
				"MeshDistanceMaterial": "api/en/materials/MeshDistanceMaterial",
				"MeshLambertMaterial": "api/en/materials/MeshLambertMaterial",
				"MeshMatcapMaterial": "api/en/materials/MeshMatcapMaterial",
				"MeshNormalMaterial": "api/en/materials/MeshNormalMaterial",
				"MeshPhongMaterial": "api/en/materials/MeshPhongMaterial",
				"MeshPhysicalMaterial": "api/en/materials/MeshPhysicalMaterial",
				"MeshStandardMaterial": "api/en/materials/MeshStandardMaterial",
				"MeshToonMaterial": "api/en/materials/MeshToonMaterial",
				"PointsMaterial": "api/en/materials/PointsMaterial",
				"RawShaderMaterial": "api/en/materials/RawShaderMaterial",
				"ShaderMaterial": "api/en/materials/ShaderMaterial",
				"ShadowMaterial": "api/en/materials/ShadowMaterial",
				"SpriteMaterial": "api/en/materials/SpriteMaterial"
			},

			"Math": {
				"Box2": "api/en/math/Box2",
				"Box3": "api/en/math/Box3",
				"Color": "api/en/math/Color",
				"Cylindrical": "api/en/math/Cylindrical",
				"Euler": "api/en/math/Euler",
				"Frustum": "api/en/math/Frustum",
				"Interpolant": "api/en/math/Interpolant",
				"Line3": "api/en/math/Line3",
				"MathUtils": "api/en/math/MathUtils",
				"Matrix3": "api/en/math/Matrix3",
				"Matrix4": "api/en/math/Matrix4",
				"Plane": "api/en/math/Plane",
				"Quaternion": "api/en/math/Quaternion",
				"Ray": "api/en/math/Ray",
				"Sphere": "api/en/math/Sphere",
				"Spherical": "api/en/math/Spherical",
				"SphericalHarmonics3": "api/en/math/SphericalHarmonics3",
				"Triangle": "api/en/math/Triangle",
				"Vector2": "api/en/math/Vector2",
				"Vector3": "api/en/math/Vector3",
				"Vector4": "api/en/math/Vector4"
			},

			"Math / Interpolants": {
				"CubicInterpolant": "api/en/math/interpolants/CubicInterpolant",
				"DiscreteInterpolant": "api/en/math/interpolants/DiscreteInterpolant",
				"LinearInterpolant": "api/en/math/interpolants/LinearInterpolant",
				"QuaternionLinearInterpolant": "api/en/math/interpolants/QuaternionLinearInterpolant"
			},

			"Objects": {
				"Bone": "api/en/objects/Bone",
				"Group": "api/en/objects/Group",
				"InstancedMesh": "api/en/objects/InstancedMesh",
				"Line": "api/en/objects/Line",
				"LineLoop": "api/en/objects/LineLoop",
				"LineSegments": "api/en/objects/LineSegments",
				"LOD": "api/en/objects/LOD",
				"Mesh": "api/en/objects/Mesh",
				"Points": "api/en/objects/Points",
				"Skeleton": "api/en/objects/Skeleton",
				"SkinnedMesh": "api/en/objects/SkinnedMesh",
				"Sprite": "api/en/objects/Sprite"
			},

			"Renderers": {
				"WebGLMultipleRenderTargets": "api/en/renderers/WebGLMultipleRenderTargets",
				"WebGLRenderer": "api/en/renderers/WebGLRenderer",
				"WebGL1Renderer": "api/en/renderers/WebGL1Renderer",
				"WebGLRenderTarget": "api/en/renderers/WebGLRenderTarget",
				"WebGL3DRenderTarget": "api/en/renderers/WebGL3DRenderTarget",
				"WebGLArrayRenderTarget": "api/en/renderers/WebGLArrayRenderTarget",
				"WebGLCubeRenderTarget": "api/en/renderers/WebGLCubeRenderTarget"
			},

			"Renderers / Shaders": {
				"ShaderChunk": "api/en/renderers/shaders/ShaderChunk",
				"ShaderLib": "api/en/renderers/shaders/ShaderLib",
				"UniformsLib": "api/en/renderers/shaders/UniformsLib",
				"UniformsUtils": "api/en/renderers/shaders/UniformsUtils"
			},

			"Renderers / WebXR": {
				"WebXRManager": "api/en/renderers/webxr/WebXRManager"
			},

			"Scenes": {
				"Fog": "api/en/scenes/Fog",
				"FogExp2": "api/en/scenes/FogExp2",
				"Scene": "api/en/scenes/Scene"
			},

			"Textures": {
				"CanvasTexture": "api/en/textures/CanvasTexture",
				"CompressedTexture": "api/en/textures/CompressedTexture",
				"CubeTexture": "api/en/textures/CubeTexture",
				"Data3DTexture": "api/en/textures/Data3DTexture",
				"DataArrayTexture": "api/en/textures/DataArrayTexture",
				"DataTexture": "api/en/textures/DataTexture",
				"DepthTexture": "api/en/textures/DepthTexture",
				"FramebufferTexture": "api/en/textures/FramebufferTexture",
				"Source": "api/en/textures/Source",
				"Texture": "api/en/textures/Texture",
				"VideoTexture": "api/en/textures/VideoTexture"
			}

		},

		"Examples": {

			"Animations": {
				"CCDIKSolver": "examples/en/animations/CCDIKSolver",
				"MMDAnimationHelper": "examples/en/animations/MMDAnimationHelper",
				"MMDPhysics": "examples/en/animations/MMDPhysics"
			},

			"Controls": {
				"ArcballControls": "examples/en/controls/ArcballControls",
				"DragControls": "examples/en/controls/DragControls",
				"FirstPersonControls": "examples/en/controls/FirstPersonControls",
				"FlyControls": "examples/en/controls/FlyControls",
				"OrbitControls": "examples/en/controls/OrbitControls",
				"PointerLockControls": "examples/en/controls/PointerLockControls",
				"TrackballControls": "examples/en/controls/TrackballControls",
				"TransformControls": "examples/en/controls/TransformControls"
			},

			"Geometries": {
				"ConvexGeometry": "examples/en/geometries/ConvexGeometry",
				"DecalGeometry": "examples/en/geometries/DecalGeometry",
				"ParametricGeometry": "examples/en/geometries/ParametricGeometry",
				"TextGeometry": "examples/en/geometries/TextGeometry"
			},

			"Helpers": {
				"LightProbeHelper": "examples/en/helpers/LightProbeHelper",
				"PositionalAudioHelper": "examples/en/helpers/PositionalAudioHelper",
				"RectAreaLightHelper": "examples/en/helpers/RectAreaLightHelper",
				"VertexNormalsHelper": "examples/en/helpers/VertexNormalsHelper",
				"VertexTangentsHelper": "examples/en/helpers/VertexTangentsHelper"
			},

			"Lights": {
				"LightProbeGenerator": "examples/en/lights/LightProbeGenerator"
			},

			"Loaders": {
				"3DMLoader": "examples/en/loaders/3DMLoader",
				"DRACOLoader": "examples/en/loaders/DRACOLoader",
				"FontLoader": "examples/en/loaders/FontLoader",
				"GLTFLoader": "examples/en/loaders/GLTFLoader",
				"KTX2Loader": "examples/en/loaders/KTX2Loader",
				"LDrawLoader": "examples/en/loaders/LDrawLoader",
				"MMDLoader": "examples/en/loaders/MMDLoader",
				"MTLLoader": "examples/en/loaders/MTLLoader",
				"OBJLoader": "examples/en/loaders/OBJLoader",
				"PCDLoader": "examples/en/loaders/PCDLoader",
				"PDBLoader": "examples/en/loaders/PDBLoader",
				"PRWMLoader": "examples/en/loaders/PRWMLoader",
				"SVGLoader": "examples/en/loaders/SVGLoader",
				"TGALoader": "examples/en/loaders/TGALoader"
			},

			"Objects": {
				"Lensflare": "examples/en/objects/Lensflare"
			},

			"Post-Processing": {
				"EffectComposer": "examples/en/postprocessing/EffectComposer"
			},

			"Exporters": {
				"ColladaExporter": "examples/en/exporters/ColladaExporter",
				"EXRExporter": "examples/en/exporters/EXRExporter",
				"GLTFExporter": "examples/en/exporters/GLTFExporter",
				"OBJExporter": "examples/en/exporters/OBJExporter",
				"PLYExporter": "examples/en/exporters/PLYExporter"
			},

			"Math": {
				"LookupTable": "examples/en/math/Lut",
				"MeshSurfaceSampler": "examples/en/math/MeshSurfaceSampler",
				"OBB": "examples/en/math/OBB"
			},

			"ConvexHull": {
				"Face": "examples/en/math/convexhull/Face",
				"HalfEdge": "examples/en/math/convexhull/HalfEdge",
				"ConvexHull": "examples/en/math/convexhull/ConvexHull",
				"VertexNode": "examples/en/math/convexhull/VertexNode",
				"VertexList": "examples/en/math/convexhull/VertexList"
			},

			"Renderers": {
				"CSS2DRenderer": "examples/en/renderers/CSS2DRenderer",
				"CSS3DRenderer": "examples/en/renderers/CSS3DRenderer",
				"SVGRenderer": "examples/en/renderers/SVGRenderer"

			},

			"Utils": {
				"BufferGeometryUtils": "examples/en/utils/BufferGeometryUtils",
				"CameraUtils": "examples/en/utils/CameraUtils",
				"SceneUtils": "examples/en/utils/SceneUtils",
				"SkeletonUtils": "examples/en/utils/SkeletonUtils"
			}

		},

		"Developer Reference": {

			"WebGLRenderer": {
				"WebGLProgram": "api/en/renderers/webgl/WebGLProgram"
			}

		}

	},

	"ar": {

		"الكتيب": {

			"البدء": {
				"إنشاء مشهد": "manual/ar/introduction/Creating-a-scene",
				"التثبيت": "manual/ar/introduction/Installation",
				"فحص توافق WebGL": "manual/ar/introduction/WebGL-compatibility-check",
				"كيف تدير الأشياء محليًا": "manual/ar/introduction/How-to-run-things-locally",
				"رسم خطوط": "manual/ar/introduction/Drawing-lines",
				"إنشاء نص": "manual/ar/introduction/Creating-text",
				"تحميل نماذج ثلاثية الأبعاد": "manual/ar/introduction/Loading-3D-models",
				"الأسئلة الشائعة": "manual/ar/introduction/FAQ",
				"روابط مفيدة": "manual/ar/introduction/Useful-links"
			},

			"الخطوات التالية": {
				"كيفية تحديث الأشياء": "manual/ar/introduction/How-to-update-things",
				"كيفية التخلص من الأشياء": "manual/ar/introduction/How-to-dispose-of-objects",
				"كيفية إنشاء محتوى VR": "manual/ar/introduction/How-to-create-VR-content",
				"كيفية استخدام المعالجة اللاحقة (post-processing)": "manual/ar/introduction/How-to-use-post-processing",
				"تحولات المصفوفة (Matrix transformations)": "manual/ar/introduction/Matrix-transformations",
				"نظام الحركات": "manual/ar/introduction/Animation-system"
			},

			"أدوات البناء": {
				"الاختبار مع NPM": "manual/ar/buildTools/Testing-with-NPM"
			}

		},

		"المرجع": {

			"الحركات": {
				"AnimationAction": "api/ar/animation/AnimationAction",
				"AnimationClip": "api/ar/animation/AnimationClip",
				"AnimationMixer": "api/ar/animation/AnimationMixer",
				"AnimationObjectGroup": "api/ar/animation/AnimationObjectGroup",
				"AnimationUtils": "api/ar/animation/AnimationUtils",
				"KeyframeTrack": "api/ar/animation/KeyframeTrack",
				"PropertyBinding": "api/ar/animation/PropertyBinding",
				"PropertyMixer": "api/ar/animation/PropertyMixer"
			},

			"الحركات / Tracks": {
				"BooleanKeyframeTrack": "api/ar/animation/tracks/BooleanKeyframeTrack",
				"ColorKeyframeTrack": "api/ar/animation/tracks/ColorKeyframeTrack",
				"NumberKeyframeTrack": "api/ar/animation/tracks/NumberKeyframeTrack",
				"QuaternionKeyframeTrack": "api/ar/animation/tracks/QuaternionKeyframeTrack",
				"StringKeyframeTrack": "api/ar/animation/tracks/StringKeyframeTrack",
				"VectorKeyframeTrack": "api/ar/animation/tracks/VectorKeyframeTrack"
			},

			"Audio": {
				"Audio": "api/ar/audio/Audio",
				"AudioAnalyser": "api/ar/audio/AudioAnalyser",
				"AudioContext": "api/ar/audio/AudioContext",
				"AudioListener": "api/ar/audio/AudioListener",
				"PositionalAudio": "api/ar/audio/PositionalAudio"
			},

			"Cameras": {
				"ArrayCamera": "api/ar/cameras/ArrayCamera",
				"Camera": "api/ar/cameras/Camera",
				"CubeCamera": "api/ar/cameras/CubeCamera"
			}

		}

	},

	"zh": {

		"手册": {

			"起步": {
				"创建一个场景": "manual/zh/introduction/Creating-a-scene",
				"安装": "manual/zh/introduction/Installation",
				"WebGL兼容性检查": "manual/zh/introduction/WebGL-compatibility-check",
				"如何在本地运行Three.js": "manual/zh/introduction/How-to-run-things-locally",
				"画线": "manual/zh/introduction/Drawing-lines",
				"创建文字": "manual/zh/introduction/Creating-text",
				"载入3D模型": "manual/zh/introduction/Loading-3D-models",
				"常见问题": "manual/zh/introduction/FAQ",
				"一些有用的链接": "manual/zh/introduction/Useful-links"
			},

			"进阶": {
				"如何更新场景": "manual/zh/introduction/How-to-update-things",
				"如何废置对象": "manual/zh/introduction/How-to-dispose-of-objects",
				"如何创建VR内容": "manual/zh/introduction/How-to-create-VR-content",
				"如何使用后期处理": "manual/zh/introduction/How-to-use-post-processing",
				"矩阵变换": "manual/zh/introduction/Matrix-transformations",
				"动画系统": "manual/zh/introduction/Animation-system"
			},

			"构建工具": {
				"使用NPM进行测试": "manual/zh/buildTools/Testing-with-NPM"
			}

		},

		"参考": {

			"动画": {
				"AnimationAction": "api/zh/animation/AnimationAction",
				"AnimationClip": "api/zh/animation/AnimationClip",
				"AnimationMixer": "api/zh/animation/AnimationMixer",
				"AnimationObjectGroup": "api/zh/animation/AnimationObjectGroup",
				"AnimationUtils": "api/zh/animation/AnimationUtils",
				"KeyframeTrack": "api/zh/animation/KeyframeTrack",
				"PropertyBinding": "api/zh/animation/PropertyBinding",
				"PropertyMixer": "api/zh/animation/PropertyMixer"
			},

			"动画 / 轨道": {
				"BooleanKeyframeTrack": "api/zh/animation/tracks/BooleanKeyframeTrack",
				"ColorKeyframeTrack": "api/zh/animation/tracks/ColorKeyframeTrack",
				"NumberKeyframeTrack": "api/zh/animation/tracks/NumberKeyframeTrack",
				"QuaternionKeyframeTrack": "api/zh/animation/tracks/QuaternionKeyframeTrack",
				"StringKeyframeTrack": "api/zh/animation/tracks/StringKeyframeTrack",
				"VectorKeyframeTrack": "api/zh/animation/tracks/VectorKeyframeTrack"
			},

			"音频": {
				"Audio": "api/zh/audio/Audio",
				"AudioAnalyser": "api/zh/audio/AudioAnalyser",
				"AudioContext": "api/zh/audio/AudioContext",
				"AudioListener": "api/zh/audio/AudioListener",
				"PositionalAudio": "api/zh/audio/PositionalAudio"
			},

			"摄像机": {
				"ArrayCamera": "api/zh/cameras/ArrayCamera",
				"Camera": "api/zh/cameras/Camera",
				"CubeCamera": "api/zh/cameras/CubeCamera",
				"OrthographicCamera": "api/zh/cameras/OrthographicCamera",
				"PerspectiveCamera": "api/zh/cameras/PerspectiveCamera",
				"StereoCamera": "api/zh/cameras/StereoCamera"
			},

			"常量": {
				"Animation": "api/zh/constants/Animation",
				"Core": "api/zh/constants/Core",
				"CustomBlendingEquation": "api/zh/constants/CustomBlendingEquations",
				"Materials": "api/zh/constants/Materials",
				"Renderer": "api/zh/constants/Renderer",
				"Textures": "api/zh/constants/Textures"
			},

			"核心": {
				"BufferAttribute": "api/zh/core/BufferAttribute",
				"BufferGeometry": "api/zh/core/BufferGeometry",
				"Clock": "api/zh/core/Clock",
				"EventDispatcher": "api/zh/core/EventDispatcher",
				"GLBufferAttribute": "api/zh/core/GLBufferAttribute",
				"InstancedBufferAttribute": "api/zh/core/InstancedBufferAttribute",
				"InstancedBufferGeometry": "api/zh/core/InstancedBufferGeometry",
				"InstancedInterleavedBuffer": "api/zh/core/InstancedInterleavedBuffer",
				"InterleavedBuffer": "api/zh/core/InterleavedBuffer",
				"InterleavedBufferAttribute": "api/zh/core/InterleavedBufferAttribute",
				"Layers": "api/zh/core/Layers",
				"Object3D": "api/zh/core/Object3D",
				"Raycaster": "api/zh/core/Raycaster",
				"Uniform": "api/zh/core/Uniform"
			},

			"核心 / BufferAttributes": {
				"BufferAttribute Types": "api/zh/core/bufferAttributeTypes/BufferAttributeTypes"
			},

			"附件": {
				"Earcut": "api/zh/extras/Earcut",
				"ImageUtils": "api/zh/extras/ImageUtils",
				"PMREMGenerator": "api/zh/extras/PMREMGenerator",
				"ShapeUtils": "api/zh/extras/ShapeUtils"
			},

			"附件 / 核心": {
				"Curve": "api/zh/extras/core/Curve",
				"CurvePath": "api/zh/extras/core/CurvePath",
				"Interpolations": "api/zh/extras/core/Interpolations",
				"Path": "api/zh/extras/core/Path",
				"Shape": "api/zh/extras/core/Shape",
				"ShapePath": "api/zh/extras/core/ShapePath"
			},

			"附件 / 曲线": {
				"ArcCurve": "api/zh/extras/curves/ArcCurve",
				"CatmullRomCurve3": "api/zh/extras/curves/CatmullRomCurve3",
				"CubicBezierCurve": "api/zh/extras/curves/CubicBezierCurve",
				"CubicBezierCurve3": "api/zh/extras/curves/CubicBezierCurve3",
				"EllipseCurve": "api/zh/extras/curves/EllipseCurve",
				"LineCurve": "api/zh/extras/curves/LineCurve",
				"LineCurve3": "api/zh/extras/curves/LineCurve3",
				"QuadraticBezierCurve": "api/zh/extras/curves/QuadraticBezierCurve",
				"QuadraticBezierCurve3": "api/zh/extras/curves/QuadraticBezierCurve3",
				"SplineCurve": "api/zh/extras/curves/SplineCurve"
			},

			"几何体": {
				"BoxGeometry": "api/zh/geometries/BoxGeometry",
				"CircleGeometry": "api/zh/geometries/CircleGeometry",
				"ConeGeometry": "api/zh/geometries/ConeGeometry",
				"CylinderGeometry": "api/zh/geometries/CylinderGeometry",
				"DodecahedronGeometry": "api/zh/geometries/DodecahedronGeometry",
				"EdgesGeometry": "api/zh/geometries/EdgesGeometry",
				"ExtrudeGeometry": "api/zh/geometries/ExtrudeGeometry",
				"IcosahedronGeometry": "api/zh/geometries/IcosahedronGeometry",
				"LatheGeometry": "api/zh/geometries/LatheGeometry",
				"OctahedronGeometry": "api/zh/geometries/OctahedronGeometry",
				"PlaneGeometry": "api/zh/geometries/PlaneGeometry",
				"PolyhedronGeometry": "api/zh/geometries/PolyhedronGeometry",
				"RingGeometry": "api/zh/geometries/RingGeometry",
				"ShapeGeometry": "api/zh/geometries/ShapeGeometry",
				"SphereGeometry": "api/zh/geometries/SphereGeometry",
				"TetrahedronGeometry": "api/zh/geometries/TetrahedronGeometry",
				"TorusGeometry": "api/zh/geometries/TorusGeometry",
				"TorusKnotGeometry": "api/zh/geometries/TorusKnotGeometry",
				"TubeGeometry": "api/zh/geometries/TubeGeometry",
				"WireframeGeometry": "api/zh/geometries/WireframeGeometry"
			},

			"辅助对象": {
				"ArrowHelper": "api/zh/helpers/ArrowHelper",
				"AxesHelper": "api/zh/helpers/AxesHelper",
				"BoxHelper": "api/zh/helpers/BoxHelper",
				"Box3Helper": "api/zh/helpers/Box3Helper",
				"CameraHelper": "api/zh/helpers/CameraHelper",
				"DirectionalLightHelper": "api/zh/helpers/DirectionalLightHelper",
				"GridHelper": "api/zh/helpers/GridHelper",
				"PolarGridHelper": "api/zh/helpers/PolarGridHelper",
				"HemisphereLightHelper": "api/zh/helpers/HemisphereLightHelper",
				"PlaneHelper": "api/zh/helpers/PlaneHelper",
				"PointLightHelper": "api/zh/helpers/PointLightHelper",
				"SkeletonHelper": "api/zh/helpers/SkeletonHelper",
				"SpotLightHelper": "api/zh/helpers/SpotLightHelper"
			},

			"灯光": {
				"AmbientLight": "api/zh/lights/AmbientLight",
				"AmbientLightProbe": "api/zh/lights/AmbientLightProbe",
				"DirectionalLight": "api/zh/lights/DirectionalLight",
				"HemisphereLight": "api/zh/lights/HemisphereLight",
				"HemisphereLightProbe": "api/zh/lights/HemisphereLightProbe",
				"Light": "api/zh/lights/Light",
				"LightProbe": "api/zh/lights/LightProbe",
				"PointLight": "api/zh/lights/PointLight",
				"RectAreaLight": "api/zh/lights/RectAreaLight",
				"SpotLight": "api/zh/lights/SpotLight"
			},

			"灯光 / 阴影": {
				"LightShadow": "api/zh/lights/shadows/LightShadow",
				"PointLightShadow": "api/zh/lights/shadows/PointLightShadow",
				"DirectionalLightShadow": "api/zh/lights/shadows/DirectionalLightShadow",
				"SpotLightShadow": "api/zh/lights/shadows/SpotLightShadow"
			},

			"加载器": {
				"AnimationLoader": "api/zh/loaders/AnimationLoader",
				"AudioLoader": "api/zh/loaders/AudioLoader",
				"BufferGeometryLoader": "api/zh/loaders/BufferGeometryLoader",
				"Cache": "api/zh/loaders/Cache",
				"CompressedTextureLoader": "api/zh/loaders/CompressedTextureLoader",
				"CubeTextureLoader": "api/zh/loaders/CubeTextureLoader",
				"DataTextureLoader": "api/zh/loaders/DataTextureLoader",
				"FileLoader": "api/zh/loaders/FileLoader",
				"ImageBitmapLoader": "api/zh/loaders/ImageBitmapLoader",
				"ImageLoader": "api/zh/loaders/ImageLoader",
				"Loader": "api/zh/loaders/Loader",
				"LoaderUtils": "api/zh/loaders/LoaderUtils",
				"MaterialLoader": "api/zh/loaders/MaterialLoader",
				"ObjectLoader": "api/zh/loaders/ObjectLoader",
				"TextureLoader": "api/zh/loaders/TextureLoader"
			},

			"加载器 / 管理器": {
				"DefaultLoadingManager": "api/zh/loaders/managers/DefaultLoadingManager",
				"LoadingManager": "api/zh/loaders/managers/LoadingManager"
			},

			"材质": {
				"LineBasicMaterial": "api/zh/materials/LineBasicMaterial",
				"LineDashedMaterial": "api/zh/materials/LineDashedMaterial",
				"Material": "api/zh/materials/Material",
				"MeshBasicMaterial": "api/zh/materials/MeshBasicMaterial",
				"MeshDepthMaterial": "api/zh/materials/MeshDepthMaterial",
				"MeshDistanceMaterial": "api/zh/materials/MeshDistanceMaterial",
				"MeshLambertMaterial": "api/zh/materials/MeshLambertMaterial",
				"MeshMatcapMaterial": "api/zh/materials/MeshMatcapMaterial",
				"MeshNormalMaterial": "api/zh/materials/MeshNormalMaterial",
				"MeshPhongMaterial": "api/zh/materials/MeshPhongMaterial",
				"MeshPhysicalMaterial": "api/zh/materials/MeshPhysicalMaterial",
				"MeshStandardMaterial": "api/zh/materials/MeshStandardMaterial",
				"MeshToonMaterial": "api/zh/materials/MeshToonMaterial",
				"PointsMaterial": "api/zh/materials/PointsMaterial",
				"RawShaderMaterial": "api/zh/materials/RawShaderMaterial",
				"ShaderMaterial": "api/zh/materials/ShaderMaterial",
				"ShadowMaterial": "api/zh/materials/ShadowMaterial",
				"SpriteMaterial": "api/zh/materials/SpriteMaterial"
			},

			"数学库": {
				"Box2": "api/zh/math/Box2",
				"Box3": "api/zh/math/Box3",
				"Color": "api/zh/math/Color",
				"Cylindrical": "api/zh/math/Cylindrical",
				"Euler": "api/zh/math/Euler",
				"Frustum": "api/zh/math/Frustum",
				"Interpolant": "api/zh/math/Interpolant",
				"Line3": "api/zh/math/Line3",
				"MathUtils": "api/zh/math/MathUtils",
				"Matrix3": "api/zh/math/Matrix3",
				"Matrix4": "api/zh/math/Matrix4",
				"Plane": "api/zh/math/Plane",
				"Quaternion": "api/zh/math/Quaternion",
				"Ray": "api/zh/math/Ray",
				"Sphere": "api/zh/math/Sphere",
				"Spherical": "api/zh/math/Spherical",
				"SphericalHarmonics3": "api/zh/math/SphericalHarmonics3",
				"Triangle": "api/zh/math/Triangle",
				"Vector2": "api/zh/math/Vector2",
				"Vector3": "api/zh/math/Vector3",
				"Vector4": "api/zh/math/Vector4"
			},

			"数学库 / 插值": {
				"CubicInterpolant": "api/zh/math/interpolants/CubicInterpolant",
				"DiscreteInterpolant": "api/zh/math/interpolants/DiscreteInterpolant",
				"LinearInterpolant": "api/zh/math/interpolants/LinearInterpolant",
				"QuaternionLinearInterpolant": "api/zh/math/interpolants/QuaternionLinearInterpolant"
			},

			"物体": {
				"Bone": "api/zh/objects/Bone",
				"Group": "api/zh/objects/Group",
				"InstancedMesh": "api/zh/objects/InstancedMesh",
				"Line": "api/zh/objects/Line",
				"LineLoop": "api/zh/objects/LineLoop",
				"LineSegments": "api/zh/objects/LineSegments",
				"LOD": "api/zh/objects/LOD",
				"Mesh": "api/zh/objects/Mesh",
				"Points": "api/zh/objects/Points",
				"Skeleton": "api/zh/objects/Skeleton",
				"SkinnedMesh": "api/zh/objects/SkinnedMesh",
				"Sprite": "api/zh/objects/Sprite"
			},

			"渲染器": {
				"WebGLMultipleRenderTargets": "api/zh/renderers/WebGLMultipleRenderTargets",
				"WebGLRenderer": "api/zh/renderers/WebGLRenderer",
				"WebGL1Renderer": "api/zh/renderers/WebGL1Renderer",
				"WebGLRenderTarget": "api/zh/renderers/WebGLRenderTarget",
				"WebGLCubeRenderTarget": "api/zh/renderers/WebGLCubeRenderTarget"
			},

			"渲染器 / 着色器": {
				"ShaderChunk": "api/zh/renderers/shaders/ShaderChunk",
				"ShaderLib": "api/zh/renderers/shaders/ShaderLib",
				"UniformsLib": "api/zh/renderers/shaders/UniformsLib",
				"UniformsUtils": "api/zh/renderers/shaders/UniformsUtils"
			},

			"渲染器 / WebXR": {
				"WebXRManager": "api/zh/renderers/webxr/WebXRManager"
			},

			"场景": {
				"Fog": "api/zh/scenes/Fog",
				"FogExp2": "api/zh/scenes/FogExp2",
				"Scene": "api/zh/scenes/Scene"
			},

			"纹理贴图": {
				"CanvasTexture": "api/zh/textures/CanvasTexture",
				"CompressedTexture": "api/zh/textures/CompressedTexture",
				"CubeTexture": "api/zh/textures/CubeTexture",
				"DataArrayTexture": "api/zh/textures/DataArrayTexture",
				"Data3DTexture": "api/zh/textures/Data3DTexture",
				"DataTexture": "api/zh/textures/DataTexture",
				"DepthTexture": "api/zh/textures/DepthTexture",
				"FramebufferTexture": "api/zh/textures/FramebufferTexture",
				"Source": "api/zh/textures/Source",
				"Texture": "api/zh/textures/Texture",
				"VideoTexture": "api/zh/textures/VideoTexture"
			}

		},

		"示例": {

			"动画": {
				"CCDIKSolver": "examples/zh/animations/CCDIKSolver",
				"MMDAnimationHelper": "examples/zh/animations/MMDAnimationHelper",
				"MMDPhysics": "examples/zh/animations/MMDPhysics"
			},

			"控制": {
				"DragControls": "examples/zh/controls/DragControls",
				"FirstPersonControls": "examples/zh/controls/FirstPersonControls",
				"FlyControls": "examples/zh/controls/FlyControls",
				"OrbitControls": "examples/zh/controls/OrbitControls",
				"PointerLockControls": "examples/zh/controls/PointerLockControls",
				"TrackballControls": "examples/zh/controls/TrackballControls",
				"TransformControls": "examples/zh/controls/TransformControls"
			},

			"几何体": {
				"ConvexGeometry": "examples/zh/geometries/ConvexGeometry",
				"DecalGeometry": "examples/zh/geometries/DecalGeometry",
				"ParametricGeometry": "examples/zh/geometries/ParametricGeometry",
				"TextGeometry": "examples/zh/geometries/TextGeometry"
			},

			"辅助对象": {
				"LightProbeHelper": "examples/zh/helpers/LightProbeHelper",
				"PositionalAudioHelper": "examples/zh/helpers/PositionalAudioHelper",
				"RectAreaLightHelper": "examples/zh/helpers/RectAreaLightHelper",
				"VertexNormalsHelper": "examples/zh/helpers/VertexNormalsHelper",
				"VertexTangentsHelper": "examples/zh/helpers/VertexTangentsHelper"
			},

			"灯光": {
				"LightProbeGenerator": "examples/zh/lights/LightProbeGenerator"
			},

			"加载器": {
				"DRACOLoader": "examples/zh/loaders/DRACOLoader",
				"FontLoader": "examples/zh/loaders/FontLoader",
				"GLTFLoader": "examples/zh/loaders/GLTFLoader",
				"MMDLoader": "examples/zh/loaders/MMDLoader",
				"MTLLoader": "examples/zh/loaders/MTLLoader",
				"OBJLoader": "examples/zh/loaders/OBJLoader",
				"PCDLoader": "examples/zh/loaders/PCDLoader",
				"PDBLoader": "examples/zh/loaders/PDBLoader",
				"PRWMLoader": "examples/zh/loaders/PRWMLoader",
				"SVGLoader": "examples/zh/loaders/SVGLoader",
				"TGALoader": "examples/zh/loaders/TGALoader"
			},

			"物体": {
				"Lensflare": "examples/zh/objects/Lensflare"
			},

			"后期处理": {
				"EffectComposer": "examples/zh/postprocessing/EffectComposer"
			},

			"导出器": {
				"ColladaExporter": "examples/zh/exporters/ColladaExporter",
				"GLTFExporter": "examples/zh/exporters/GLTFExporter",
				"PLYExporter": "examples/zh/exporters/PLYExporter"
			},

			"数学库": {
				"LookupTable": "examples/zh/math/Lut",
				"MeshSurfaceSampler": "examples/zh/math/MeshSurfaceSampler",
				"OBB": "examples/en/math/OBB"
			},

			"QuickHull": {
				"Face": "examples/zh/math/convexhull/Face",
				"HalfEdge": "examples/zh/math/convexhull/HalfEdge",
				"ConvexHull": "examples/zh/math/convexhull/ConvexHull",
				"VertexNode": "examples/zh/math/convexhull/VertexNode",
				"VertexList": "examples/zh/math/convexhull/VertexList"
			},

			"渲染器": {
				"CSS2DRenderer": "examples/zh/renderers/CSS2DRenderer",
				"CSS3DRenderer": "examples/zh/renderers/CSS3DRenderer",
				"SVGRenderer": "examples/zh/renderers/SVGRenderer"
			},

			"实用工具": {
				"BufferGeometryUtils": "examples/zh/utils/BufferGeometryUtils",
				"SceneUtils": "examples/zh/utils/SceneUtils",
				"SkeletonUtils": "examples/zh/utils/SkeletonUtils"
			}

		},

		"开发者参考": {

			"WebGL渲染器": {
				"WebGLProgram": "api/zh/renderers/webgl/WebGLProgram"
			}

		}

	},

	"ko": {

		"매뉴얼": {

			"시작하기": {
				"장면 만들기": "manual/ko/introduction/Creating-a-scene",
				"설치": "manual/ko/introduction/Installation",
				"WebGL 호환성 검사": "manual/ko/introduction/WebGL-compatibility-check",
				"로컬 환경에서 구동 방법": "manual/ko/introduction/How-to-run-things-locally",
				"선 그리기": "manual/ko/introduction/Drawing-lines",
				"텍스트 만들기": "manual/ko/introduction/Creating-text",
				"3D 모델 불러오기": "manual/ko/introduction/Loading-3D-models",
				"FAQ": "manual/ko/introduction/FAQ",
				"참고 링크": "manual/ko/introduction/Useful-links"
			},

			"심화 과정": {
				"오브젝트를 업데이트하는 방법": "manual/ko/introduction/How-to-update-things",
				"오브젝트를 폐기하는 방법": "manual/ko/introduction/How-to-dispose-of-objects",
				"VR 컨텐츠를 만드는 방법": "manual/ko/introduction/How-to-create-VR-content",
				"후처리 사용 방법": "manual/ko/introduction/How-to-use-post-processing",
				"행렬 변환": "manual/ko/introduction/Matrix-transformations",
				"애니메이션 시스템": "manual/ko/introduction/Animation-system"
			},

			"빌드 도구": {
				"NPM 테스트": "manual/ko/buildTools/Testing-with-NPM"

			}

		},

		"레퍼런스": {

			"애니메이션": {
				"AnimationAction": "api/ko/animation/AnimationAction",
				"AnimationClip": "api/ko/animation/AnimationClip",
				"AnimationMixer": "api/ko/animation/AnimationMixer",
				"AnimationObjectGroup": "api/ko/animation/AnimationObjectGroup",
				"AnimationUtils": "api/ko/animation/AnimationUtils",
				"KeyframeTrack": "api/ko/animation/KeyframeTrack",
				"PropertyBinding": "api/ko/animation/PropertyBinding",
				"PropertyMixer": "api/ko/animation/PropertyMixer"
			},

			"애니메이션 / 트랙": {
				"BooleanKeyframeTrack": "api/ko/animation/tracks/BooleanKeyframeTrack",
				"ColorKeyframeTrack": "api/ko/animation/tracks/ColorKeyframeTrack",
				"NumberKeyframeTrack": "api/ko/animation/tracks/NumberKeyframeTrack",
				"QuaternionKeyframeTrack": "api/ko/animation/tracks/QuaternionKeyframeTrack",
				"StringKeyframeTrack": "api/ko/animation/tracks/StringKeyframeTrack",
				"VectorKeyframeTrack": "api/ko/animation/tracks/VectorKeyframeTrack"
			},

			"오디오": {
				"Audio": "api/ko/audio/Audio",
				"AudioAnalyser": "api/ko/audio/AudioAnalyser",
				"AudioContext": "api/ko/audio/AudioContext",
				"AudioListener": "api/ko/audio/AudioListener",
				"PositionalAudio": "api/ko/audio/PositionalAudio"
			},

			"카메라": {
				"ArrayCamera": "api/ko/cameras/ArrayCamera",
				"Camera": "api/ko/cameras/Camera",
				"CubeCamera": "api/ko/cameras/CubeCamera",
				"OrthographicCamera": "api/ko/cameras/OrthographicCamera",
				"PerspectiveCamera": "api/ko/cameras/PerspectiveCamera",
				"StereoCamera": "api/ko/cameras/StereoCamera"
			},

			"상수": {
				"Animation": "api/ko/constants/Animation",
				"Core": "api/ko/constants/Core",
				"CustomBlendingEquation": "api/ko/constants/CustomBlendingEquations",
				"Materials": "api/ko/constants/Materials",
				"Renderer": "api/ko/constants/Renderer",
				"Textures": "api/ko/constants/Textures"
			},

			"Core": {
				"BufferAttribute": "api/ko/core/BufferAttribute",
				"BufferGeometry": "api/ko/core/BufferGeometry",
				"Clock": "api/ko/core/Clock",
				"EventDispatcher": "api/ko/core/EventDispatcher",
				"GLBufferAttribute": "api/ko/core/GLBufferAttribute",
				"InstancedBufferAttribute": "api/ko/core/InstancedBufferAttribute",
				"InstancedBufferGeometry": "api/ko/core/InstancedBufferGeometry",
				"InstancedInterleavedBuffer": "api/ko/core/InstancedInterleavedBuffer",
				"InterleavedBuffer": "api/ko/core/InterleavedBuffer",
				"InterleavedBufferAttribute": "api/ko/core/InterleavedBufferAttribute",
				"Layers": "api/ko/core/Layers",
				"Object3D": "api/ko/core/Object3D",
				"Raycaster": "api/ko/core/Raycaster",
				"Uniform": "api/ko/core/Uniform"
			},

			"Core / BufferAttributes": {
				"BufferAttribute Types": "api/ko/core/bufferAttributeTypes/BufferAttributeTypes"
			},

			"Extras": {
				"DataUtils": "api/ko/extras/DataUtils",
				"Earcut": "api/ko/extras/Earcut",
				"ImageUtils": "api/ko/extras/ImageUtils",
				"PMREMGenerator": "api/ko/extras/PMREMGenerator",
				"ShapeUtils": "api/ko/extras/ShapeUtils"
			},

			"Extras / Core": {
				"Curve": "api/ko/extras/core/Curve",
				"CurvePath": "api/ko/extras/core/CurvePath",
				"Interpolations": "api/ko/extras/core/Interpolations",
				"Path": "api/ko/extras/core/Path",
				"Shape": "api/ko/extras/core/Shape",
				"ShapePath": "api/ko/extras/core/ShapePath"
			},

			"Extras / Curves": {
				"ArcCurve": "api/ko/extras/curves/ArcCurve",
				"CatmullRomCurve3": "api/ko/extras/curves/CatmullRomCurve3",
				"CubicBezierCurve": "api/ko/extras/curves/CubicBezierCurve",
				"CubicBezierCurve3": "api/ko/extras/curves/CubicBezierCurve3",
				"EllipseCurve": "api/ko/extras/curves/EllipseCurve",
				"LineCurve": "api/ko/extras/curves/LineCurve",
				"LineCurve3": "api/ko/extras/curves/LineCurve3",
				"QuadraticBezierCurve": "api/ko/extras/curves/QuadraticBezierCurve",
				"QuadraticBezierCurve3": "api/ko/extras/curves/QuadraticBezierCurve3",
				"SplineCurve": "api/ko/extras/curves/SplineCurve"
			}

		},

		"예제": {

			"컨트롤": {
				"DragControls": "examples/ko/controls/DragControls",
				"FirstPersonControls": "examples/ko/controls/FirstPersonControls",
				"FlyControls": "examples/ko/controls/FlyControls",
				"OrbitControls": "examples/ko/controls/OrbitControls",
				"PointerLockControls": "examples/ko/controls/PointerLockControls",
				"TrackballControls": "examples/ko/controls/TrackballControls",
				"TransformControls": "examples/ko/controls/TransformControls"
			}

		}

	},

	"ja": {

		"マニュアル": {

			"はじめてみましょう": {
				"シーンの作成": "manual/ja/introduction/Creating-a-scene",
				"インストールの方法": "manual/ja/introduction/Installation",
				"WebGLの互換性の確認": "manual/ja/introduction/WebGL-compatibility-check",
				"localで実行する方法": "manual/ja/introduction/How-to-run-things-locally",
				"線を引く": "manual/ja/introduction/Drawing-lines",
				"テキストを作成する": "manual/ja/introduction/Creating-text",
				"3Dモデルをロードする": "manual/ja/introduction/Loading-3D-models",
				"ライブラリとプラグイン": "manual/ja/introduction/Libraries-and-Plugins",
				"FAQ": "manual/ja/introduction/FAQ",
				"役にたつリンク集": "manual/ja/introduction/Useful-links"
			},

			"次の段階": {
				"更新の仕方": "manual/ja/introduction/How-to-update-things",
				"オブジェクトを廃棄する方法": "manual/ja/introduction/How-to-dispose-of-objects",
				"VRコンテンツの作り方": "manual/ja/introduction/How-to-create-VR-content",
				"post-processingの使い方": "manual/ja/introduction/How-to-use-post-processing",
				"行列の変換": "manual/ja/introduction/Matrix-transformations",
				"アニメーションシステム": "manual/ja/introduction/Animation-system"
			},

			"ビルドツール": {
				"NPMでテストを実行する": "manual/ja/buildTools/Testing-with-NPM"
			}

		}

	},

	"it": {

		"Manuale": {

			"Per iniziare": {
				"Creare una scena": "manual/it/introduction/Creating-a-scene",
				"Installazione": "manual/it/introduction/Installation",
				"Controllo compatibilità WebGL": "manual/it/introduction/WebGL-compatibility-check",
				"Esecuzione in locale": "manual/it/introduction/How-to-run-things-locally",
				"Disegnare linee": "manual/it/introduction/Drawing-lines",
				"Creare testo": "manual/it/introduction/Creating-text",
				"Caricare modelli 3D": "manual/it/introduction/Loading-3D-models",
				"Librerie e Plugins": "manual/it/introduction/Libraries-and-Plugins",
				"FAQ": "manual/it/introduction/FAQ",
				"Link utili": "manual/it/introduction/Useful-links"
			},
		
			"Prossimi passi": {
				"Come aggiornare le cose": "manual/it/introduction/How-to-update-things",
				"Come liberare le risorse": "manual/it/introduction/How-to-dispose-of-objects",
				"Come creare contenuti VR": "manual/it/introduction/How-to-create-VR-content",
				"Come utilizzare il post-processing": "manual/it/introduction/How-to-use-post-processing",
				"Trasformazioni di matrici": "manual/it/introduction/Matrix-transformations",
				"Sistema di animazione": "manual/it/introduction/Animation-system",
				"Gestione del colore": "manual/it/introduction/Color-management"
			},
		
			"Strumenti di build": {
				"Testare con NPM": "manual/it/buildTools/Testing-with-NPM"
			}
	
		},

		"Riferimenti": {

			"Animazione": {
				"AnimationAction": "api/it/animation/AnimationAction",
				"AnimationClip": "api/it/animation/AnimationClip",
				"AnimationMixer": "api/it/animation/AnimationMixer",
				"AnimationObjectGroup": "api/it/animation/AnimationObjectGroup",
				"AnimationUtils": "api/it/animation/AnimationUtils",
				"KeyframeTrack": "api/it/animation/KeyframeTrack",
				"PropertyBinding": "api/it/animation/PropertyBinding",
				"PropertyMixer": "api/it/animation/PropertyMixer"
			},

			"Animazione / Tracks": {
				"BooleanKeyframeTrack": "api/it/animation/tracks/BooleanKeyframeTrack",
				"ColorKeyframeTrack": "api/it/animation/tracks/ColorKeyframeTrack",
				"NumberKeyframeTrack": "api/it/animation/tracks/NumberKeyframeTrack",
				"QuaternionKeyframeTrack": "api/it/animation/tracks/QuaternionKeyframeTrack",
				"StringKeyframeTrack": "api/it/animation/tracks/StringKeyframeTrack",
				"VectorKeyframeTrack": "api/it/animation/tracks/VectorKeyframeTrack"
			},

			"Audio": {
				"Audio": "api/it/audio/Audio",
				"AudioAnalyser": "api/it/audio/AudioAnalyser",
				"AudioContext": "api/it/audio/AudioContext",
				"AudioListener": "api/it/audio/AudioListener",
				"PositionalAudio": "api/it/audio/PositionalAudio"
			},

			"Telecamere": {
				"ArrayCamera": "api/it/cameras/ArrayCamera",
				"Camera": "api/it/cameras/Camera",
				"CubeCamera": "api/it/cameras/CubeCamera",
				"OrthographicCamera": "api/it/cameras/OrthographicCamera",
				"PerspectiveCamera": "api/it/cameras/PerspectiveCamera",
				"StereoCamera": "api/it/cameras/StereoCamera"
			},

			"Costanti": {
				"Animazione": "api/it/constants/Animation",
				"Core": "api/it/constants/Core",
				"CustomBlendingEquation": "api/it/constants/CustomBlendingEquations",
				"BufferAttributeUsage": "api/it/constants/BufferAttributeUsage",
				"Materiali": "api/it/constants/Materials",
				"Renderer": "api/it/constants/Renderer",
				"Texture": "api/it/constants/Textures"
			},

			"Core": {
				"BufferAttribute": "api/it/core/BufferAttribute",
				"BufferGeometry": "api/it/core/BufferGeometry",
				"Clock": "api/it/core/Clock",
				"EventDispatcher": "api/it/core/EventDispatcher",
				"GLBufferAttribute": "api/it/core/GLBufferAttribute",
				"InstancedBufferAttribute": "api/it/core/InstancedBufferAttribute",
				"InstancedBufferGeometry": "api/it/core/InstancedBufferGeometry",
				"InstancedInterleavedBuffer": "api/it/core/InstancedInterleavedBuffer",
				"InterleavedBuffer": "api/it/core/InterleavedBuffer",
				"InterleavedBufferAttribute": "api/it/core/InterleavedBufferAttribute",
				"Layers": "api/it/core/Layers",
				"Object3D": "api/it/core/Object3D",
				"Raycaster": "api/it/core/Raycaster",
				"Uniform": "api/it/core/Uniform"
			},

			"Core / BufferAttributes": {
				"BufferAttribute Types": "api/it/core/bufferAttributeTypes/BufferAttributeTypes"
			},

			"Extras": {
				"DataUtils": "api/it/extras/DataUtils",
				"Earcut": "api/it/extras/Earcut",
				"ImageUtils": "api/it/extras/ImageUtils",
				"PMREMGenerator": "api/it/extras/PMREMGenerator",
				"ShapeUtils": "api/it/extras/ShapeUtils"
			},

			"Extras / Core": {
				"Curve": "api/it/extras/core/Curve",
				"CurvePath": "api/it/extras/core/CurvePath",
				"Interpolations": "api/it/extras/core/Interpolations",
				"Path": "api/it/extras/core/Path",
				"Shape": "api/it/extras/core/Shape",
				"ShapePath": "api/it/extras/core/ShapePath"
			},

			"Extras / Curves": {
				"ArcCurve": "api/it/extras/curves/ArcCurve",
				"CatmullRomCurve3": "api/it/extras/curves/CatmullRomCurve3",
				"CubicBezierCurve": "api/it/extras/curves/CubicBezierCurve",
				"CubicBezierCurve3": "api/it/extras/curves/CubicBezierCurve3",
				"EllipseCurve": "api/it/extras/curves/EllipseCurve",
				"LineCurve": "api/it/extras/curves/LineCurve",
				"LineCurve3": "api/it/extras/curves/LineCurve3",
				"QuadraticBezierCurve": "api/it/extras/curves/QuadraticBezierCurve",
				"QuadraticBezierCurve3": "api/it/extras/curves/QuadraticBezierCurve3",
				"SplineCurve": "api/it/extras/curves/SplineCurve"
			},

			"Geometrie": {
				"BoxGeometry": "api/it/geometries/BoxGeometry",
				"CapsuleGeometry": "api/it/geometries/CapsuleGeometry",
				"CircleGeometry": "api/it/geometries/CircleGeometry",
				"ConeGeometry": "api/it/geometries/ConeGeometry",
				"CylinderGeometry": "api/it/geometries/CylinderGeometry",
				"DodecahedronGeometry": "api/it/geometries/DodecahedronGeometry",
				"EdgesGeometry": "api/it/geometries/EdgesGeometry",
				"ExtrudeGeometry": "api/it/geometries/ExtrudeGeometry",
				"IcosahedronGeometry": "api/it/geometries/IcosahedronGeometry",
				"LatheGeometry": "api/it/geometries/LatheGeometry",
				"OctahedronGeometry": "api/it/geometries/OctahedronGeometry",
				"PlaneGeometry": "api/it/geometries/PlaneGeometry",
				"PolyhedronGeometry": "api/it/geometries/PolyhedronGeometry",
				"RingGeometry": "api/it/geometries/RingGeometry",
				"ShapeGeometry": "api/it/geometries/ShapeGeometry",
				"SphereGeometry": "api/it/geometries/SphereGeometry",
				"TetrahedronGeometry": "api/it/geometries/TetrahedronGeometry",
				"TorusGeometry": "api/it/geometries/TorusGeometry",
				"TorusKnotGeometry": "api/it/geometries/TorusKnotGeometry",
				"TubeGeometry": "api/it/geometries/TubeGeometry",
				"WireframeGeometry": "api/it/geometries/WireframeGeometry"
			},

			"Helpers": {
				"ArrowHelper": "api/it/helpers/ArrowHelper",
				"AxesHelper": "api/it/helpers/AxesHelper",
				"BoxHelper": "api/it/helpers/BoxHelper",
				"Box3Helper": "api/it/helpers/Box3Helper",
				"CameraHelper": "api/it/helpers/CameraHelper",
				"DirectionalLightHelper": "api/it/helpers/DirectionalLightHelper",
				"GridHelper": "api/it/helpers/GridHelper",
				"PolarGridHelper": "api/it/helpers/PolarGridHelper",
				"HemisphereLightHelper": "api/it/helpers/HemisphereLightHelper",
				"PlaneHelper": "api/it/helpers/PlaneHelper",
				"PointLightHelper": "api/it/helpers/PointLightHelper",
				"SkeletonHelper": "api/it/helpers/SkeletonHelper",
				"SpotLightHelper": "api/it/helpers/SpotLightHelper"
			},

			"Luci": {
				"AmbientLight": "api/it/lights/AmbientLight",
				"AmbientLightProbe": "api/it/lights/AmbientLightProbe",
				"DirectionalLight": "api/it/lights/DirectionalLight",
				"HemisphereLight": "api/it/lights/HemisphereLight",
				"HemisphereLightProbe": "api/it/lights/HemisphereLightProbe",
				"Light": "api/it/lights/Light",
				"LightProbe": "api/it/lights/LightProbe",
				"PointLight": "api/it/lights/PointLight",
				"RectAreaLight": "api/it/lights/RectAreaLight",
				"SpotLight": "api/it/lights/SpotLight"
			},

			"Luci / Ombre": {
				"LightShadow": "api/it/lights/shadows/LightShadow",
				"PointLightShadow": "api/it/lights/shadows/PointLightShadow",
				"DirectionalLightShadow": "api/it/lights/shadows/DirectionalLightShadow",
				"SpotLightShadow": "api/it/lights/shadows/SpotLightShadow"
			},
			
			"Loaders": {
				"AnimationLoader": "api/it/loaders/AnimationLoader",
				"AudioLoader": "api/it/loaders/AudioLoader",
				"BufferGeometryLoader": "api/it/loaders/BufferGeometryLoader",
				"Cache": "api/it/loaders/Cache",
				"CompressedTextureLoader": "api/it/loaders/CompressedTextureLoader",
				"CubeTextureLoader": "api/it/loaders/CubeTextureLoader",
				"DataTextureLoader": "api/it/loaders/DataTextureLoader",
				"FileLoader": "api/it/loaders/FileLoader",
				"ImageBitmapLoader": "api/it/loaders/ImageBitmapLoader",
				"ImageLoader": "api/it/loaders/ImageLoader",
				"Loader": "api/it/loaders/Loader",
				"LoaderUtils": "api/it/loaders/LoaderUtils",
				"MaterialLoader": "api/it/loaders/MaterialLoader",
				"ObjectLoader": "api/it/loaders/ObjectLoader",
				"TextureLoader": "api/it/loaders/TextureLoader"
			},

			"Loaders / Managers": {
				"DefaultLoadingManager": "api/it/loaders/managers/DefaultLoadingManager",
				"LoadingManager": "api/it/loaders/managers/LoadingManager"
			}
<<<<<<< HEAD

		}

=======
		}
>>>>>>> 1802a74b
	},
	"pt-br": {

		"Manual": {

			"Comece a usar": {
				"Criando uma cena": "manual/pt-br/introduction/Creating-a-scene",
				"Instalação": "manual/pt-br/introduction/Installation",
				"Compatibilidade WebGL": "manual/pt-br/introduction/WebGL-compatibility-check",
				"Como executar localmente": "manual/pt-br/introduction/How-to-run-things-locally",
				"Desenhando linhas": "manual/pt-br/introduction/Drawing-lines",
				"Criando texto": "manual/pt-br/introduction/Creating-text",
				"Carregando modelos 3D": "manual/pt-br/introduction/Loading-3D-models",
				"Bibliotecas e Plugins": "manual/pt-br/introduction/Libraries-and-Plugins",
				"FAQ": "manual/pt-br/introduction/FAQ",
				"Links úteis": "manual/pt-br/introduction/Useful-links"
			},

			"Próximos Passos": {
				"Como atualizar as coisas": "manual/pt-br/introduction/How-to-update-things",
				"Como descartar objetos": "manual/pt-br/introduction/How-to-dispose-of-objects",
				"Como criar conteúdo de VR": "manual/pt-br/introduction/How-to-create-VR-content",
				"Como usar o pós-processamento": "manual/pt-br/introduction/How-to-use-post-processing",
				"Transformações de matriz": "manual/pt-br/introduction/Matrix-transformations",
				"Sistema de animação": "manual/pt-br/introduction/Animation-system",
				"Gerenciamento de cor": "manual/pt-br/introduction/Color-management"
			},

			"Ferramentas de Build": {
				"Testando com NPM": "manual/pt-br/buildTools/Testing-with-NPM"
			}

		},

		"Referência": {

			"Animation": {
				"AnimationAction": "api/pt-br/animation/AnimationAction",
				"AnimationClip": "api/pt-br/animation/AnimationClip",
				"AnimationMixer": "api/pt-br/animation/AnimationMixer",
				"AnimationObjectGroup": "api/pt-br/animation/AnimationObjectGroup",
				"AnimationUtils": "api/pt-br/animation/AnimationUtils",
				"KeyframeTrack": "api/pt-br/animation/KeyframeTrack",
				"PropertyBinding": "api/pt-br/animation/PropertyBinding",
				"PropertyMixer": "api/pt-br/animation/PropertyMixer"
			},

			"Animation / Tracks": {
				"BooleanKeyframeTrack": "api/pt-br/animation/tracks/BooleanKeyframeTrack",
				"ColorKeyframeTrack": "api/pt-br/animation/tracks/ColorKeyframeTrack",
				"NumberKeyframeTrack": "api/pt-br/animation/tracks/NumberKeyframeTrack",
				"QuaternionKeyframeTrack": "api/pt-br/animation/tracks/QuaternionKeyframeTrack",
				"StringKeyframeTrack": "api/pt-br/animation/tracks/StringKeyframeTrack",
				"VectorKeyframeTrack": "api/pt-br/animation/tracks/VectorKeyframeTrack"
			},

			"Audio": {
				"Audio": "api/pt-br/audio/Audio",
				"AudioAnalyser": "api/pt-br/audio/AudioAnalyser",
				"AudioContext": "api/pt-br/audio/AudioContext",
				"AudioListener": "api/pt-br/audio/AudioListener",
				"PositionalAudio": "api/pt-br/audio/PositionalAudio"
			},

			"Cameras": {
				"ArrayCamera": "api/pt-br/cameras/ArrayCamera",
				"Camera": "api/pt-br/cameras/Camera",
				"CubeCamera": "api/pt-br/cameras/CubeCamera",
				"OrthographicCamera": "api/pt-br/cameras/OrthographicCamera",
				"PerspectiveCamera": "api/pt-br/cameras/PerspectiveCamera",
				"StereoCamera": "api/pt-br/cameras/StereoCamera"
			},

			"Constantes": {
				"Animation": "api/pt-br/constants/Animation",
				"Core": "api/pt-br/constants/Core",
				"CustomBlendingEquation": "api/pt-br/constants/CustomBlendingEquations",
				"BufferAttributeUsage": "api/pt-br/constants/BufferAttributeUsage",
				"Materials": "api/pt-br/constants/Materials",
				"Renderer": "api/pt-br/constants/Renderer",
				"Textures": "api/pt-br/constants/Textures"
			}

		}

	},

	"fr": {

		"Manuel": {

			"Débuter": {
				"Créer une scène": "manual/fr/introduction/Creating-a-scene",
				"Installation": "manual/fr/introduction/Installation",
				"Compatibilité WebGL": "manual/fr/introduction/WebGL-compatibility-check",
				"Exécuter localement": "manual/fr/introduction/How-to-run-things-locally",
				"Dessiner des lignes": "manual/fr/introduction/Drawing-lines",
				"Créer un texte": "manual/fr/introduction/Creating-text",
				"Importer des modèles 3D": "manual/fr/introduction/Loading-3D-models",
				"Librairies et Plugins": "manual/fr/introduction/Libraries-and-Plugins",
				"FAQ": "manual/fr/introduction/FAQ",
				"Liens Utiles": "manual/fr/introduction/Useful-links"
			},

			"Étapes Suivantes": {
				"Mettre les éléments à jour": "manual/fr/introduction/How-to-update-things",
				"Supprimer un objet": "manual/fr/introduction/How-to-dispose-of-objects",
				"Créer du contenu VR": "manual/fr/introduction/How-to-create-VR-content",
				"Utiliser le post-processing": "manual/fr/introduction/How-to-use-post-processing",
				"Matrices de transformation": "manual/fr/introduction/Matrix-transformations",
				"Système d'animation": "manual/fr/introduction/Animation-system",
				"Gestion des couleurs": "manual/fr/introduction/Color-management"
			},

			"Outils de build": {
				"Tests avec NPM": "manual/fr/buildTools/Testing-with-NPM"
			}

		},

		"Référence": {

			"Animation": {
				"AnimationAction": "api/fr/animation/AnimationAction",
				"AnimationClip": "api/fr/animation/AnimationClip",
				"AnimationMixer": "api/fr/animation/AnimationMixer",
				"AnimationObjectGroup": "api/fr/animation/AnimationObjectGroup",
				"AnimationUtils": "api/fr/animation/AnimationUtils",
				"KeyframeTrack": "api/fr/animation/KeyframeTrack",
				"PropertyBinding": "api/fr/animation/PropertyBinding",
				"PropertyMixer": "api/fr/animation/PropertyMixer"
			},

			"Animation / Tracks": {
				"BooleanKeyframeTrack": "api/fr/animation/tracks/BooleanKeyframeTrack",
				"ColorKeyframeTrack": "api/fr/animation/tracks/ColorKeyframeTrack",
				"NumberKeyframeTrack": "api/fr/animation/tracks/NumberKeyframeTrack",
				"QuaternionKeyframeTrack": "api/fr/animation/tracks/QuaternionKeyframeTrack",
				"StringKeyframeTrack": "api/fr/animation/tracks/StringKeyframeTrack",
				"VectorKeyframeTrack": "api/fr/animation/tracks/VectorKeyframeTrack"
			},

			"Audio": {
				"Audio": "api/fr/audio/Audio",
				"AudioAnalyser": "api/fr/audio/AudioAnalyser",
				"AudioContext": "api/fr/audio/AudioContext",
				"AudioListener": "api/fr/audio/AudioListener",
				"PositionalAudio": "api/fr/audio/PositionalAudio"
			}
		
		}

	}
	

}<|MERGE_RESOLUTION|>--- conflicted
+++ resolved
@@ -1304,37 +1304,8 @@
 				"PointLightShadow": "api/it/lights/shadows/PointLightShadow",
 				"DirectionalLightShadow": "api/it/lights/shadows/DirectionalLightShadow",
 				"SpotLightShadow": "api/it/lights/shadows/SpotLightShadow"
-			},
-			
-			"Loaders": {
-				"AnimationLoader": "api/it/loaders/AnimationLoader",
-				"AudioLoader": "api/it/loaders/AudioLoader",
-				"BufferGeometryLoader": "api/it/loaders/BufferGeometryLoader",
-				"Cache": "api/it/loaders/Cache",
-				"CompressedTextureLoader": "api/it/loaders/CompressedTextureLoader",
-				"CubeTextureLoader": "api/it/loaders/CubeTextureLoader",
-				"DataTextureLoader": "api/it/loaders/DataTextureLoader",
-				"FileLoader": "api/it/loaders/FileLoader",
-				"ImageBitmapLoader": "api/it/loaders/ImageBitmapLoader",
-				"ImageLoader": "api/it/loaders/ImageLoader",
-				"Loader": "api/it/loaders/Loader",
-				"LoaderUtils": "api/it/loaders/LoaderUtils",
-				"MaterialLoader": "api/it/loaders/MaterialLoader",
-				"ObjectLoader": "api/it/loaders/ObjectLoader",
-				"TextureLoader": "api/it/loaders/TextureLoader"
-			},
-
-			"Loaders / Managers": {
-				"DefaultLoadingManager": "api/it/loaders/managers/DefaultLoadingManager",
-				"LoadingManager": "api/it/loaders/managers/LoadingManager"
-			}
-<<<<<<< HEAD
-
+			}
 		}
-
-=======
-		}
->>>>>>> 1802a74b
 	},
 	"pt-br": {
 
