--- conflicted
+++ resolved
@@ -1477,7 +1477,6 @@
 				"AudioContext": "api/fr/audio/AudioContext",
 				"AudioListener": "api/fr/audio/AudioListener",
 				"PositionalAudio": "api/fr/audio/PositionalAudio"
-<<<<<<< HEAD
 			},
 
 			"Caméras": {
@@ -1487,8 +1486,6 @@
 				"OrthographicCamera": "api/fr/cameras/OrthographicCamera",
 				"PerspectiveCamera": "api/fr/cameras/PerspectiveCamera",
 				"StereoCamera": "api/fr/cameras/StereoCamera"
-=======
->>>>>>> cd9057d3
 			}
 		
 		}
