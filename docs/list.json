{

	"en": {

		"Manual": {

			"Getting Started": {
				"Creating a scene": "manual/en/introduction/Creating-a-scene",
				"Installation": "manual/en/introduction/Installation",
				"WebGL compatibility check": "manual/en/introduction/WebGL-compatibility-check",
				"How to run things locally": "manual/en/introduction/How-to-run-things-locally",
				"Drawing lines": "manual/en/introduction/Drawing-lines",
				"Creating text": "manual/en/introduction/Creating-text",
				"Loading 3D models": "manual/en/introduction/Loading-3D-models",
				"Libraries and Plugins": "manual/en/introduction/Libraries-and-Plugins",
				"FAQ": "manual/en/introduction/FAQ",
				"Useful links": "manual/en/introduction/Useful-links"
			},

			"Next Steps": {
				"How to update things": "manual/en/introduction/How-to-update-things",
				"How to dispose of objects": "manual/en/introduction/How-to-dispose-of-objects",
				"How to create VR content": "manual/en/introduction/How-to-create-VR-content",
				"How to use post-processing": "manual/en/introduction/How-to-use-post-processing",
				"Matrix transformations": "manual/en/introduction/Matrix-transformations",
				"Animation system": "manual/en/introduction/Animation-system",
				"Color management": "manual/en/introduction/Color-management"
			},

			"Build Tools": {
				"Testing with NPM": "manual/en/buildTools/Testing-with-NPM"
			}

		},

		"Reference": {

			"Animation": {
				"AnimationAction": "api/en/animation/AnimationAction",
				"AnimationClip": "api/en/animation/AnimationClip",
				"AnimationMixer": "api/en/animation/AnimationMixer",
				"AnimationObjectGroup": "api/en/animation/AnimationObjectGroup",
				"AnimationUtils": "api/en/animation/AnimationUtils",
				"KeyframeTrack": "api/en/animation/KeyframeTrack",
				"PropertyBinding": "api/en/animation/PropertyBinding",
				"PropertyMixer": "api/en/animation/PropertyMixer"
			},

			"Animation / Tracks": {
				"BooleanKeyframeTrack": "api/en/animation/tracks/BooleanKeyframeTrack",
				"ColorKeyframeTrack": "api/en/animation/tracks/ColorKeyframeTrack",
				"NumberKeyframeTrack": "api/en/animation/tracks/NumberKeyframeTrack",
				"QuaternionKeyframeTrack": "api/en/animation/tracks/QuaternionKeyframeTrack",
				"StringKeyframeTrack": "api/en/animation/tracks/StringKeyframeTrack",
				"VectorKeyframeTrack": "api/en/animation/tracks/VectorKeyframeTrack"
			},

			"Audio": {
				"Audio": "api/en/audio/Audio",
				"AudioAnalyser": "api/en/audio/AudioAnalyser",
				"AudioContext": "api/en/audio/AudioContext",
				"AudioListener": "api/en/audio/AudioListener",
				"PositionalAudio": "api/en/audio/PositionalAudio"
			},

			"Cameras": {
				"ArrayCamera": "api/en/cameras/ArrayCamera",
				"Camera": "api/en/cameras/Camera",
				"CubeCamera": "api/en/cameras/CubeCamera",
				"OrthographicCamera": "api/en/cameras/OrthographicCamera",
				"PerspectiveCamera": "api/en/cameras/PerspectiveCamera",
				"StereoCamera": "api/en/cameras/StereoCamera"
			},

			"Constants": {
				"Animation": "api/en/constants/Animation",
				"Core": "api/en/constants/Core",
				"CustomBlendingEquation": "api/en/constants/CustomBlendingEquations",
				"BufferAttributeUsage": "api/en/constants/BufferAttributeUsage",
				"Materials": "api/en/constants/Materials",
				"Renderer": "api/en/constants/Renderer",
				"Textures": "api/en/constants/Textures"
			},

			"Core": {
				"BufferAttribute": "api/en/core/BufferAttribute",
				"BufferGeometry": "api/en/core/BufferGeometry",
				"Clock": "api/en/core/Clock",
				"EventDispatcher": "api/en/core/EventDispatcher",
				"GLBufferAttribute": "api/en/core/GLBufferAttribute",
				"InstancedBufferAttribute": "api/en/core/InstancedBufferAttribute",
				"InstancedBufferGeometry": "api/en/core/InstancedBufferGeometry",
				"InstancedInterleavedBuffer": "api/en/core/InstancedInterleavedBuffer",
				"InterleavedBuffer": "api/en/core/InterleavedBuffer",
				"InterleavedBufferAttribute": "api/en/core/InterleavedBufferAttribute",
				"Layers": "api/en/core/Layers",
				"Object3D": "api/en/core/Object3D",
				"Raycaster": "api/en/core/Raycaster",
				"Uniform": "api/en/core/Uniform"
			},

			"Core / BufferAttributes": {
				"BufferAttribute Types": "api/en/core/bufferAttributeTypes/BufferAttributeTypes"
			},

			"Extras": {
				"DataUtils": "api/en/extras/DataUtils",
				"Earcut": "api/en/extras/Earcut",
				"ImageUtils": "api/en/extras/ImageUtils",
				"PMREMGenerator": "api/en/extras/PMREMGenerator",
				"ShapeUtils": "api/en/extras/ShapeUtils"
			},

			"Extras / Core": {
				"Curve": "api/en/extras/core/Curve",
				"CurvePath": "api/en/extras/core/CurvePath",
				"Interpolations": "api/en/extras/core/Interpolations",
				"Path": "api/en/extras/core/Path",
				"Shape": "api/en/extras/core/Shape",
				"ShapePath": "api/en/extras/core/ShapePath"
			},

			"Extras / Curves": {
				"ArcCurve": "api/en/extras/curves/ArcCurve",
				"CatmullRomCurve3": "api/en/extras/curves/CatmullRomCurve3",
				"CubicBezierCurve": "api/en/extras/curves/CubicBezierCurve",
				"CubicBezierCurve3": "api/en/extras/curves/CubicBezierCurve3",
				"EllipseCurve": "api/en/extras/curves/EllipseCurve",
				"LineCurve": "api/en/extras/curves/LineCurve",
				"LineCurve3": "api/en/extras/curves/LineCurve3",
				"QuadraticBezierCurve": "api/en/extras/curves/QuadraticBezierCurve",
				"QuadraticBezierCurve3": "api/en/extras/curves/QuadraticBezierCurve3",
				"SplineCurve": "api/en/extras/curves/SplineCurve"
			},

			"Geometries": {
				"BoxGeometry": "api/en/geometries/BoxGeometry",
				"CapsuleGeometry": "api/en/geometries/CapsuleGeometry",
				"CircleGeometry": "api/en/geometries/CircleGeometry",
				"ConeGeometry": "api/en/geometries/ConeGeometry",
				"CylinderGeometry": "api/en/geometries/CylinderGeometry",
				"DodecahedronGeometry": "api/en/geometries/DodecahedronGeometry",
				"EdgesGeometry": "api/en/geometries/EdgesGeometry",
				"ExtrudeGeometry": "api/en/geometries/ExtrudeGeometry",
				"IcosahedronGeometry": "api/en/geometries/IcosahedronGeometry",
				"LatheGeometry": "api/en/geometries/LatheGeometry",
				"OctahedronGeometry": "api/en/geometries/OctahedronGeometry",
				"PlaneGeometry": "api/en/geometries/PlaneGeometry",
				"PolyhedronGeometry": "api/en/geometries/PolyhedronGeometry",
				"RingGeometry": "api/en/geometries/RingGeometry",
				"ShapeGeometry": "api/en/geometries/ShapeGeometry",
				"SphereGeometry": "api/en/geometries/SphereGeometry",
				"TetrahedronGeometry": "api/en/geometries/TetrahedronGeometry",
				"TorusGeometry": "api/en/geometries/TorusGeometry",
				"TorusKnotGeometry": "api/en/geometries/TorusKnotGeometry",
				"TubeGeometry": "api/en/geometries/TubeGeometry",
				"WireframeGeometry": "api/en/geometries/WireframeGeometry"
			},

			"Helpers": {
				"ArrowHelper": "api/en/helpers/ArrowHelper",
				"AxesHelper": "api/en/helpers/AxesHelper",
				"BoxHelper": "api/en/helpers/BoxHelper",
				"Box3Helper": "api/en/helpers/Box3Helper",
				"CameraHelper": "api/en/helpers/CameraHelper",
				"DirectionalLightHelper": "api/en/helpers/DirectionalLightHelper",
				"GridHelper": "api/en/helpers/GridHelper",
				"PolarGridHelper": "api/en/helpers/PolarGridHelper",
				"HemisphereLightHelper": "api/en/helpers/HemisphereLightHelper",
				"PlaneHelper": "api/en/helpers/PlaneHelper",
				"PointLightHelper": "api/en/helpers/PointLightHelper",
				"SkeletonHelper": "api/en/helpers/SkeletonHelper",
				"SpotLightHelper": "api/en/helpers/SpotLightHelper"
			},

			"Lights": {
				"AmbientLight": "api/en/lights/AmbientLight",
				"AmbientLightProbe": "api/en/lights/AmbientLightProbe",
				"DirectionalLight": "api/en/lights/DirectionalLight",
				"HemisphereLight": "api/en/lights/HemisphereLight",
				"HemisphereLightProbe": "api/en/lights/HemisphereLightProbe",
				"Light": "api/en/lights/Light",
				"LightProbe": "api/en/lights/LightProbe",
				"PointLight": "api/en/lights/PointLight",
				"RectAreaLight": "api/en/lights/RectAreaLight",
				"SpotLight": "api/en/lights/SpotLight"
			},

			"Lights / Shadows": {
				"LightShadow": "api/en/lights/shadows/LightShadow",
				"PointLightShadow": "api/en/lights/shadows/PointLightShadow",
				"DirectionalLightShadow": "api/en/lights/shadows/DirectionalLightShadow",
				"SpotLightShadow": "api/en/lights/shadows/SpotLightShadow"
			},

			"Loaders": {
				"AnimationLoader": "api/en/loaders/AnimationLoader",
				"AudioLoader": "api/en/loaders/AudioLoader",
				"BufferGeometryLoader": "api/en/loaders/BufferGeometryLoader",
				"Cache": "api/en/loaders/Cache",
				"CompressedTextureLoader": "api/en/loaders/CompressedTextureLoader",
				"CubeTextureLoader": "api/en/loaders/CubeTextureLoader",
				"DataTextureLoader": "api/en/loaders/DataTextureLoader",
				"FileLoader": "api/en/loaders/FileLoader",
				"ImageBitmapLoader": "api/en/loaders/ImageBitmapLoader",
				"ImageLoader": "api/en/loaders/ImageLoader",
				"Loader": "api/en/loaders/Loader",
				"LoaderUtils": "api/en/loaders/LoaderUtils",
				"MaterialLoader": "api/en/loaders/MaterialLoader",
				"ObjectLoader": "api/en/loaders/ObjectLoader",
				"TextureLoader": "api/en/loaders/TextureLoader"
			},

			"Loaders / Managers": {
				"DefaultLoadingManager": "api/en/loaders/managers/DefaultLoadingManager",
				"LoadingManager": "api/en/loaders/managers/LoadingManager"
			},

			"Materials": {
				"LineBasicMaterial": "api/en/materials/LineBasicMaterial",
				"LineDashedMaterial": "api/en/materials/LineDashedMaterial",
				"Material": "api/en/materials/Material",
				"MeshBasicMaterial": "api/en/materials/MeshBasicMaterial",
				"MeshDepthMaterial": "api/en/materials/MeshDepthMaterial",
				"MeshDistanceMaterial": "api/en/materials/MeshDistanceMaterial",
				"MeshLambertMaterial": "api/en/materials/MeshLambertMaterial",
				"MeshMatcapMaterial": "api/en/materials/MeshMatcapMaterial",
				"MeshNormalMaterial": "api/en/materials/MeshNormalMaterial",
				"MeshPhongMaterial": "api/en/materials/MeshPhongMaterial",
				"MeshPhysicalMaterial": "api/en/materials/MeshPhysicalMaterial",
				"MeshStandardMaterial": "api/en/materials/MeshStandardMaterial",
				"MeshToonMaterial": "api/en/materials/MeshToonMaterial",
				"PointsMaterial": "api/en/materials/PointsMaterial",
				"RawShaderMaterial": "api/en/materials/RawShaderMaterial",
				"ShaderMaterial": "api/en/materials/ShaderMaterial",
				"ShadowMaterial": "api/en/materials/ShadowMaterial",
				"SpriteMaterial": "api/en/materials/SpriteMaterial"
			},

			"Math": {
				"Box2": "api/en/math/Box2",
				"Box3": "api/en/math/Box3",
				"Color": "api/en/math/Color",
				"Cylindrical": "api/en/math/Cylindrical",
				"Euler": "api/en/math/Euler",
				"Frustum": "api/en/math/Frustum",
				"Interpolant": "api/en/math/Interpolant",
				"Line3": "api/en/math/Line3",
				"MathUtils": "api/en/math/MathUtils",
				"Matrix3": "api/en/math/Matrix3",
				"Matrix4": "api/en/math/Matrix4",
				"Plane": "api/en/math/Plane",
				"Quaternion": "api/en/math/Quaternion",
				"Ray": "api/en/math/Ray",
				"Sphere": "api/en/math/Sphere",
				"Spherical": "api/en/math/Spherical",
				"SphericalHarmonics3": "api/en/math/SphericalHarmonics3",
				"Triangle": "api/en/math/Triangle",
				"Vector2": "api/en/math/Vector2",
				"Vector3": "api/en/math/Vector3",
				"Vector4": "api/en/math/Vector4"
			},

			"Math / Interpolants": {
				"CubicInterpolant": "api/en/math/interpolants/CubicInterpolant",
				"DiscreteInterpolant": "api/en/math/interpolants/DiscreteInterpolant",
				"LinearInterpolant": "api/en/math/interpolants/LinearInterpolant",
				"QuaternionLinearInterpolant": "api/en/math/interpolants/QuaternionLinearInterpolant"
			},

			"Objects": {
				"Bone": "api/en/objects/Bone",
				"Group": "api/en/objects/Group",
				"InstancedMesh": "api/en/objects/InstancedMesh",
				"Line": "api/en/objects/Line",
				"LineLoop": "api/en/objects/LineLoop",
				"LineSegments": "api/en/objects/LineSegments",
				"LOD": "api/en/objects/LOD",
				"Mesh": "api/en/objects/Mesh",
				"Points": "api/en/objects/Points",
				"Skeleton": "api/en/objects/Skeleton",
				"SkinnedMesh": "api/en/objects/SkinnedMesh",
				"Sprite": "api/en/objects/Sprite"
			},

			"Renderers": {
				"WebGLMultipleRenderTargets": "api/en/renderers/WebGLMultipleRenderTargets",
				"WebGLRenderer": "api/en/renderers/WebGLRenderer",
				"WebGL1Renderer": "api/en/renderers/WebGL1Renderer",
				"WebGLRenderTarget": "api/en/renderers/WebGLRenderTarget",
				"WebGL3DRenderTarget": "api/en/renderers/WebGL3DRenderTarget",
				"WebGLArrayRenderTarget": "api/en/renderers/WebGLArrayRenderTarget",
				"WebGLCubeRenderTarget": "api/en/renderers/WebGLCubeRenderTarget"
			},

			"Renderers / Shaders": {
				"ShaderChunk": "api/en/renderers/shaders/ShaderChunk",
				"ShaderLib": "api/en/renderers/shaders/ShaderLib",
				"UniformsLib": "api/en/renderers/shaders/UniformsLib",
				"UniformsUtils": "api/en/renderers/shaders/UniformsUtils"
			},

			"Renderers / WebXR": {
				"WebXRManager": "api/en/renderers/webxr/WebXRManager"
			},

			"Scenes": {
				"Fog": "api/en/scenes/Fog",
				"FogExp2": "api/en/scenes/FogExp2",
				"Scene": "api/en/scenes/Scene"
			},

			"Textures": {
				"CanvasTexture": "api/en/textures/CanvasTexture",
				"CompressedTexture": "api/en/textures/CompressedTexture",
				"CubeTexture": "api/en/textures/CubeTexture",
				"Data3DTexture": "api/en/textures/Data3DTexture",
				"DataArrayTexture": "api/en/textures/DataArrayTexture",
				"DataTexture": "api/en/textures/DataTexture",
				"DepthTexture": "api/en/textures/DepthTexture",
				"FramebufferTexture": "api/en/textures/FramebufferTexture",
				"Source": "api/en/textures/Source",
				"Texture": "api/en/textures/Texture",
				"VideoTexture": "api/en/textures/VideoTexture"
			}

		},

		"Examples": {

			"Animations": {
				"CCDIKSolver": "examples/en/animations/CCDIKSolver",
				"MMDAnimationHelper": "examples/en/animations/MMDAnimationHelper",
				"MMDPhysics": "examples/en/animations/MMDPhysics"
			},

			"Controls": {
				"ArcballControls": "examples/en/controls/ArcballControls",
				"DragControls": "examples/en/controls/DragControls",
				"FirstPersonControls": "examples/en/controls/FirstPersonControls",
				"FlyControls": "examples/en/controls/FlyControls",
				"OrbitControls": "examples/en/controls/OrbitControls",
				"PointerLockControls": "examples/en/controls/PointerLockControls",
				"TrackballControls": "examples/en/controls/TrackballControls",
				"TransformControls": "examples/en/controls/TransformControls"
			},

			"Geometries": {
				"ConvexGeometry": "examples/en/geometries/ConvexGeometry",
				"DecalGeometry": "examples/en/geometries/DecalGeometry",
				"ParametricGeometry": "examples/en/geometries/ParametricGeometry",
				"TextGeometry": "examples/en/geometries/TextGeometry"
			},

			"Helpers": {
				"LightProbeHelper": "examples/en/helpers/LightProbeHelper",
				"PositionalAudioHelper": "examples/en/helpers/PositionalAudioHelper",
				"RectAreaLightHelper": "examples/en/helpers/RectAreaLightHelper",
				"VertexNormalsHelper": "examples/en/helpers/VertexNormalsHelper",
				"VertexTangentsHelper": "examples/en/helpers/VertexTangentsHelper"
			},

			"Lights": {
				"LightProbeGenerator": "examples/en/lights/LightProbeGenerator"
			},

			"Loaders": {
				"3DMLoader": "examples/en/loaders/3DMLoader",
				"DRACOLoader": "examples/en/loaders/DRACOLoader",
				"FontLoader": "examples/en/loaders/FontLoader",
				"GLTFLoader": "examples/en/loaders/GLTFLoader",
				"KTX2Loader": "examples/en/loaders/KTX2Loader",
				"LDrawLoader": "examples/en/loaders/LDrawLoader",
				"MMDLoader": "examples/en/loaders/MMDLoader",
				"MTLLoader": "examples/en/loaders/MTLLoader",
				"OBJLoader": "examples/en/loaders/OBJLoader",
				"PCDLoader": "examples/en/loaders/PCDLoader",
				"PDBLoader": "examples/en/loaders/PDBLoader",
				"PRWMLoader": "examples/en/loaders/PRWMLoader",
				"SVGLoader": "examples/en/loaders/SVGLoader",
				"TGALoader": "examples/en/loaders/TGALoader"
			},

			"Objects": {
				"Lensflare": "examples/en/objects/Lensflare"
			},

			"Post-Processing": {
				"EffectComposer": "examples/en/postprocessing/EffectComposer"
			},

			"Exporters": {
				"ColladaExporter": "examples/en/exporters/ColladaExporter",
				"EXRExporter": "examples/en/exporters/EXRExporter",
				"GLTFExporter": "examples/en/exporters/GLTFExporter",
				"OBJExporter": "examples/en/exporters/OBJExporter",
				"PLYExporter": "examples/en/exporters/PLYExporter"
			},

			"Math": {
				"LookupTable": "examples/en/math/Lut",
				"MeshSurfaceSampler": "examples/en/math/MeshSurfaceSampler",
				"OBB": "examples/en/math/OBB"
			},

			"ConvexHull": {
				"Face": "examples/en/math/convexhull/Face",
				"HalfEdge": "examples/en/math/convexhull/HalfEdge",
				"ConvexHull": "examples/en/math/convexhull/ConvexHull",
				"VertexNode": "examples/en/math/convexhull/VertexNode",
				"VertexList": "examples/en/math/convexhull/VertexList"
			},

			"Renderers": {
				"CSS2DRenderer": "examples/en/renderers/CSS2DRenderer",
				"CSS3DRenderer": "examples/en/renderers/CSS3DRenderer",
				"SVGRenderer": "examples/en/renderers/SVGRenderer"

			},

			"Utils": {
				"BufferGeometryUtils": "examples/en/utils/BufferGeometryUtils",
				"CameraUtils": "examples/en/utils/CameraUtils",
				"SceneUtils": "examples/en/utils/SceneUtils",
				"SkeletonUtils": "examples/en/utils/SkeletonUtils"
			}

		},

		"Developer Reference": {

			"WebGLRenderer": {
				"WebGLProgram": "api/en/renderers/webgl/WebGLProgram"
			}

		}

	},

	"ar": {

		"الكتيب": {

			"البدء": {
				"إنشاء مشهد": "manual/ar/introduction/Creating-a-scene",
				"التثبيت": "manual/ar/introduction/Installation",
				"فحص توافق WebGL": "manual/ar/introduction/WebGL-compatibility-check",
				"كيف تدير الأشياء محليًا": "manual/ar/introduction/How-to-run-things-locally",
				"رسم خطوط": "manual/ar/introduction/Drawing-lines",
				"إنشاء نص": "manual/ar/introduction/Creating-text",
				"تحميل نماذج ثلاثية الأبعاد": "manual/ar/introduction/Loading-3D-models",
				"الأسئلة الشائعة": "manual/ar/introduction/FAQ",
				"روابط مفيدة": "manual/ar/introduction/Useful-links"
			},

			"الخطوات التالية": {
				"كيفية تحديث الأشياء": "manual/ar/introduction/How-to-update-things",
				"كيفية التخلص من الأشياء": "manual/ar/introduction/How-to-dispose-of-objects",
				"كيفية إنشاء محتوى VR": "manual/ar/introduction/How-to-create-VR-content",
				"كيفية استخدام المعالجة اللاحقة (post-processing)": "manual/ar/introduction/How-to-use-post-processing",
				"تحولات المصفوفة (Matrix transformations)": "manual/ar/introduction/Matrix-transformations",
				"نظام الحركات": "manual/ar/introduction/Animation-system"
			},

			"أدوات البناء": {
				"الاختبار مع NPM": "manual/ar/buildTools/Testing-with-NPM"
			}

		},

		"المرجع": {

			"الحركات": {
				"AnimationAction": "api/ar/animation/AnimationAction",
				"AnimationClip": "api/ar/animation/AnimationClip",
				"AnimationMixer": "api/ar/animation/AnimationMixer",
				"AnimationObjectGroup": "api/ar/animation/AnimationObjectGroup",
				"AnimationUtils": "api/ar/animation/AnimationUtils",
				"KeyframeTrack": "api/ar/animation/KeyframeTrack",
				"PropertyBinding": "api/ar/animation/PropertyBinding",
				"PropertyMixer": "api/ar/animation/PropertyMixer"
			},

			"الحركات / Tracks": {
				"BooleanKeyframeTrack": "api/ar/animation/tracks/BooleanKeyframeTrack",
				"ColorKeyframeTrack": "api/ar/animation/tracks/ColorKeyframeTrack",
				"NumberKeyframeTrack": "api/ar/animation/tracks/NumberKeyframeTrack",
				"QuaternionKeyframeTrack": "api/ar/animation/tracks/QuaternionKeyframeTrack",
				"StringKeyframeTrack": "api/ar/animation/tracks/StringKeyframeTrack",
				"VectorKeyframeTrack": "api/ar/animation/tracks/VectorKeyframeTrack"
			},

			"Audio": {
				"Audio": "api/ar/audio/Audio",
				"AudioAnalyser": "api/ar/audio/AudioAnalyser",
				"AudioContext": "api/ar/audio/AudioContext",
				"AudioListener": "api/ar/audio/AudioListener",
				"PositionalAudio": "api/ar/audio/PositionalAudio"
			},

			"Cameras": {
				"ArrayCamera": "api/ar/cameras/ArrayCamera",
				"Camera": "api/ar/cameras/Camera",
				"CubeCamera": "api/ar/cameras/CubeCamera"
			}

		}

	},

	"zh": {

		"手册": {

			"起步": {
				"创建一个场景": "manual/zh/introduction/Creating-a-scene",
				"安装": "manual/zh/introduction/Installation",
				"WebGL兼容性检查": "manual/zh/introduction/WebGL-compatibility-check",
				"如何在本地运行Three.js": "manual/zh/introduction/How-to-run-things-locally",
				"画线": "manual/zh/introduction/Drawing-lines",
				"创建文字": "manual/zh/introduction/Creating-text",
				"载入3D模型": "manual/zh/introduction/Loading-3D-models",
				"常见问题": "manual/zh/introduction/FAQ",
				"一些有用的链接": "manual/zh/introduction/Useful-links"
			},

			"进阶": {
				"如何更新场景": "manual/zh/introduction/How-to-update-things",
				"如何废置对象": "manual/zh/introduction/How-to-dispose-of-objects",
				"如何创建VR内容": "manual/zh/introduction/How-to-create-VR-content",
				"如何使用后期处理": "manual/zh/introduction/How-to-use-post-processing",
				"矩阵变换": "manual/zh/introduction/Matrix-transformations",
				"动画系统": "manual/zh/introduction/Animation-system"
			},

			"构建工具": {
				"使用NPM进行测试": "manual/zh/buildTools/Testing-with-NPM"
			}

		},

		"参考": {

			"动画": {
				"AnimationAction": "api/zh/animation/AnimationAction",
				"AnimationClip": "api/zh/animation/AnimationClip",
				"AnimationMixer": "api/zh/animation/AnimationMixer",
				"AnimationObjectGroup": "api/zh/animation/AnimationObjectGroup",
				"AnimationUtils": "api/zh/animation/AnimationUtils",
				"KeyframeTrack": "api/zh/animation/KeyframeTrack",
				"PropertyBinding": "api/zh/animation/PropertyBinding",
				"PropertyMixer": "api/zh/animation/PropertyMixer"
			},

			"动画 / 轨道": {
				"BooleanKeyframeTrack": "api/zh/animation/tracks/BooleanKeyframeTrack",
				"ColorKeyframeTrack": "api/zh/animation/tracks/ColorKeyframeTrack",
				"NumberKeyframeTrack": "api/zh/animation/tracks/NumberKeyframeTrack",
				"QuaternionKeyframeTrack": "api/zh/animation/tracks/QuaternionKeyframeTrack",
				"StringKeyframeTrack": "api/zh/animation/tracks/StringKeyframeTrack",
				"VectorKeyframeTrack": "api/zh/animation/tracks/VectorKeyframeTrack"
			},

			"音频": {
				"Audio": "api/zh/audio/Audio",
				"AudioAnalyser": "api/zh/audio/AudioAnalyser",
				"AudioContext": "api/zh/audio/AudioContext",
				"AudioListener": "api/zh/audio/AudioListener",
				"PositionalAudio": "api/zh/audio/PositionalAudio"
			},

			"摄像机": {
				"ArrayCamera": "api/zh/cameras/ArrayCamera",
				"Camera": "api/zh/cameras/Camera",
				"CubeCamera": "api/zh/cameras/CubeCamera",
				"OrthographicCamera": "api/zh/cameras/OrthographicCamera",
				"PerspectiveCamera": "api/zh/cameras/PerspectiveCamera",
				"StereoCamera": "api/zh/cameras/StereoCamera"
			},

			"常量": {
				"Animation": "api/zh/constants/Animation",
				"Core": "api/zh/constants/Core",
				"CustomBlendingEquation": "api/zh/constants/CustomBlendingEquations",
				"Materials": "api/zh/constants/Materials",
				"Renderer": "api/zh/constants/Renderer",
				"Textures": "api/zh/constants/Textures"
			},

			"核心": {
				"BufferAttribute": "api/zh/core/BufferAttribute",
				"BufferGeometry": "api/zh/core/BufferGeometry",
				"Clock": "api/zh/core/Clock",
				"EventDispatcher": "api/zh/core/EventDispatcher",
				"GLBufferAttribute": "api/zh/core/GLBufferAttribute",
				"InstancedBufferAttribute": "api/zh/core/InstancedBufferAttribute",
				"InstancedBufferGeometry": "api/zh/core/InstancedBufferGeometry",
				"InstancedInterleavedBuffer": "api/zh/core/InstancedInterleavedBuffer",
				"InterleavedBuffer": "api/zh/core/InterleavedBuffer",
				"InterleavedBufferAttribute": "api/zh/core/InterleavedBufferAttribute",
				"Layers": "api/zh/core/Layers",
				"Object3D": "api/zh/core/Object3D",
				"Raycaster": "api/zh/core/Raycaster",
				"Uniform": "api/zh/core/Uniform"
			},

			"核心 / BufferAttributes": {
				"BufferAttribute Types": "api/zh/core/bufferAttributeTypes/BufferAttributeTypes"
			},

			"附件": {
				"Earcut": "api/zh/extras/Earcut",
				"ImageUtils": "api/zh/extras/ImageUtils",
				"PMREMGenerator": "api/zh/extras/PMREMGenerator",
				"ShapeUtils": "api/zh/extras/ShapeUtils"
			},

			"附件 / 核心": {
				"Curve": "api/zh/extras/core/Curve",
				"CurvePath": "api/zh/extras/core/CurvePath",
				"Interpolations": "api/zh/extras/core/Interpolations",
				"Path": "api/zh/extras/core/Path",
				"Shape": "api/zh/extras/core/Shape",
				"ShapePath": "api/zh/extras/core/ShapePath"
			},

			"附件 / 曲线": {
				"ArcCurve": "api/zh/extras/curves/ArcCurve",
				"CatmullRomCurve3": "api/zh/extras/curves/CatmullRomCurve3",
				"CubicBezierCurve": "api/zh/extras/curves/CubicBezierCurve",
				"CubicBezierCurve3": "api/zh/extras/curves/CubicBezierCurve3",
				"EllipseCurve": "api/zh/extras/curves/EllipseCurve",
				"LineCurve": "api/zh/extras/curves/LineCurve",
				"LineCurve3": "api/zh/extras/curves/LineCurve3",
				"QuadraticBezierCurve": "api/zh/extras/curves/QuadraticBezierCurve",
				"QuadraticBezierCurve3": "api/zh/extras/curves/QuadraticBezierCurve3",
				"SplineCurve": "api/zh/extras/curves/SplineCurve"
			},

			"几何体": {
				"BoxGeometry": "api/zh/geometries/BoxGeometry",
				"CircleGeometry": "api/zh/geometries/CircleGeometry",
				"ConeGeometry": "api/zh/geometries/ConeGeometry",
				"CylinderGeometry": "api/zh/geometries/CylinderGeometry",
				"DodecahedronGeometry": "api/zh/geometries/DodecahedronGeometry",
				"EdgesGeometry": "api/zh/geometries/EdgesGeometry",
				"ExtrudeGeometry": "api/zh/geometries/ExtrudeGeometry",
				"IcosahedronGeometry": "api/zh/geometries/IcosahedronGeometry",
				"LatheGeometry": "api/zh/geometries/LatheGeometry",
				"OctahedronGeometry": "api/zh/geometries/OctahedronGeometry",
				"PlaneGeometry": "api/zh/geometries/PlaneGeometry",
				"PolyhedronGeometry": "api/zh/geometries/PolyhedronGeometry",
				"RingGeometry": "api/zh/geometries/RingGeometry",
				"ShapeGeometry": "api/zh/geometries/ShapeGeometry",
				"SphereGeometry": "api/zh/geometries/SphereGeometry",
				"TetrahedronGeometry": "api/zh/geometries/TetrahedronGeometry",
				"TorusGeometry": "api/zh/geometries/TorusGeometry",
				"TorusKnotGeometry": "api/zh/geometries/TorusKnotGeometry",
				"TubeGeometry": "api/zh/geometries/TubeGeometry",
				"WireframeGeometry": "api/zh/geometries/WireframeGeometry"
			},

			"辅助对象": {
				"ArrowHelper": "api/zh/helpers/ArrowHelper",
				"AxesHelper": "api/zh/helpers/AxesHelper",
				"BoxHelper": "api/zh/helpers/BoxHelper",
				"Box3Helper": "api/zh/helpers/Box3Helper",
				"CameraHelper": "api/zh/helpers/CameraHelper",
				"DirectionalLightHelper": "api/zh/helpers/DirectionalLightHelper",
				"GridHelper": "api/zh/helpers/GridHelper",
				"PolarGridHelper": "api/zh/helpers/PolarGridHelper",
				"HemisphereLightHelper": "api/zh/helpers/HemisphereLightHelper",
				"PlaneHelper": "api/zh/helpers/PlaneHelper",
				"PointLightHelper": "api/zh/helpers/PointLightHelper",
				"SkeletonHelper": "api/zh/helpers/SkeletonHelper",
				"SpotLightHelper": "api/zh/helpers/SpotLightHelper"
			},

			"灯光": {
				"AmbientLight": "api/zh/lights/AmbientLight",
				"AmbientLightProbe": "api/zh/lights/AmbientLightProbe",
				"DirectionalLight": "api/zh/lights/DirectionalLight",
				"HemisphereLight": "api/zh/lights/HemisphereLight",
				"HemisphereLightProbe": "api/zh/lights/HemisphereLightProbe",
				"Light": "api/zh/lights/Light",
				"LightProbe": "api/zh/lights/LightProbe",
				"PointLight": "api/zh/lights/PointLight",
				"RectAreaLight": "api/zh/lights/RectAreaLight",
				"SpotLight": "api/zh/lights/SpotLight"
			},

			"灯光 / 阴影": {
				"LightShadow": "api/zh/lights/shadows/LightShadow",
				"PointLightShadow": "api/zh/lights/shadows/PointLightShadow",
				"DirectionalLightShadow": "api/zh/lights/shadows/DirectionalLightShadow",
				"SpotLightShadow": "api/zh/lights/shadows/SpotLightShadow"
			},

			"加载器": {
				"AnimationLoader": "api/zh/loaders/AnimationLoader",
				"AudioLoader": "api/zh/loaders/AudioLoader",
				"BufferGeometryLoader": "api/zh/loaders/BufferGeometryLoader",
				"Cache": "api/zh/loaders/Cache",
				"CompressedTextureLoader": "api/zh/loaders/CompressedTextureLoader",
				"CubeTextureLoader": "api/zh/loaders/CubeTextureLoader",
				"DataTextureLoader": "api/zh/loaders/DataTextureLoader",
				"FileLoader": "api/zh/loaders/FileLoader",
				"ImageBitmapLoader": "api/zh/loaders/ImageBitmapLoader",
				"ImageLoader": "api/zh/loaders/ImageLoader",
				"Loader": "api/zh/loaders/Loader",
				"LoaderUtils": "api/zh/loaders/LoaderUtils",
				"MaterialLoader": "api/zh/loaders/MaterialLoader",
				"ObjectLoader": "api/zh/loaders/ObjectLoader",
				"TextureLoader": "api/zh/loaders/TextureLoader"
			},

			"加载器 / 管理器": {
				"DefaultLoadingManager": "api/zh/loaders/managers/DefaultLoadingManager",
				"LoadingManager": "api/zh/loaders/managers/LoadingManager"
			},

			"材质": {
				"LineBasicMaterial": "api/zh/materials/LineBasicMaterial",
				"LineDashedMaterial": "api/zh/materials/LineDashedMaterial",
				"Material": "api/zh/materials/Material",
				"MeshBasicMaterial": "api/zh/materials/MeshBasicMaterial",
				"MeshDepthMaterial": "api/zh/materials/MeshDepthMaterial",
				"MeshDistanceMaterial": "api/zh/materials/MeshDistanceMaterial",
				"MeshLambertMaterial": "api/zh/materials/MeshLambertMaterial",
				"MeshMatcapMaterial": "api/zh/materials/MeshMatcapMaterial",
				"MeshNormalMaterial": "api/zh/materials/MeshNormalMaterial",
				"MeshPhongMaterial": "api/zh/materials/MeshPhongMaterial",
				"MeshPhysicalMaterial": "api/zh/materials/MeshPhysicalMaterial",
				"MeshStandardMaterial": "api/zh/materials/MeshStandardMaterial",
				"MeshToonMaterial": "api/zh/materials/MeshToonMaterial",
				"PointsMaterial": "api/zh/materials/PointsMaterial",
				"RawShaderMaterial": "api/zh/materials/RawShaderMaterial",
				"ShaderMaterial": "api/zh/materials/ShaderMaterial",
				"ShadowMaterial": "api/zh/materials/ShadowMaterial",
				"SpriteMaterial": "api/zh/materials/SpriteMaterial"
			},

			"数学库": {
				"Box2": "api/zh/math/Box2",
				"Box3": "api/zh/math/Box3",
				"Color": "api/zh/math/Color",
				"Cylindrical": "api/zh/math/Cylindrical",
				"Euler": "api/zh/math/Euler",
				"Frustum": "api/zh/math/Frustum",
				"Interpolant": "api/zh/math/Interpolant",
				"Line3": "api/zh/math/Line3",
				"MathUtils": "api/zh/math/MathUtils",
				"Matrix3": "api/zh/math/Matrix3",
				"Matrix4": "api/zh/math/Matrix4",
				"Plane": "api/zh/math/Plane",
				"Quaternion": "api/zh/math/Quaternion",
				"Ray": "api/zh/math/Ray",
				"Sphere": "api/zh/math/Sphere",
				"Spherical": "api/zh/math/Spherical",
				"SphericalHarmonics3": "api/zh/math/SphericalHarmonics3",
				"Triangle": "api/zh/math/Triangle",
				"Vector2": "api/zh/math/Vector2",
				"Vector3": "api/zh/math/Vector3",
				"Vector4": "api/zh/math/Vector4"
			},

			"数学库 / 插值": {
				"CubicInterpolant": "api/zh/math/interpolants/CubicInterpolant",
				"DiscreteInterpolant": "api/zh/math/interpolants/DiscreteInterpolant",
				"LinearInterpolant": "api/zh/math/interpolants/LinearInterpolant",
				"QuaternionLinearInterpolant": "api/zh/math/interpolants/QuaternionLinearInterpolant"
			},

			"物体": {
				"Bone": "api/zh/objects/Bone",
				"Group": "api/zh/objects/Group",
				"InstancedMesh": "api/zh/objects/InstancedMesh",
				"Line": "api/zh/objects/Line",
				"LineLoop": "api/zh/objects/LineLoop",
				"LineSegments": "api/zh/objects/LineSegments",
				"LOD": "api/zh/objects/LOD",
				"Mesh": "api/zh/objects/Mesh",
				"Points": "api/zh/objects/Points",
				"Skeleton": "api/zh/objects/Skeleton",
				"SkinnedMesh": "api/zh/objects/SkinnedMesh",
				"Sprite": "api/zh/objects/Sprite"
			},

			"渲染器": {
				"WebGLMultipleRenderTargets": "api/zh/renderers/WebGLMultipleRenderTargets",
				"WebGLRenderer": "api/zh/renderers/WebGLRenderer",
				"WebGL1Renderer": "api/zh/renderers/WebGL1Renderer",
				"WebGLRenderTarget": "api/zh/renderers/WebGLRenderTarget",
				"WebGLCubeRenderTarget": "api/zh/renderers/WebGLCubeRenderTarget"
			},

			"渲染器 / 着色器": {
				"ShaderChunk": "api/zh/renderers/shaders/ShaderChunk",
				"ShaderLib": "api/zh/renderers/shaders/ShaderLib",
				"UniformsLib": "api/zh/renderers/shaders/UniformsLib",
				"UniformsUtils": "api/zh/renderers/shaders/UniformsUtils"
			},

			"渲染器 / WebXR": {
				"WebXRManager": "api/zh/renderers/webxr/WebXRManager"
			},

			"场景": {
				"Fog": "api/zh/scenes/Fog",
				"FogExp2": "api/zh/scenes/FogExp2",
				"Scene": "api/zh/scenes/Scene"
			},

			"纹理贴图": {
				"CanvasTexture": "api/zh/textures/CanvasTexture",
				"CompressedTexture": "api/zh/textures/CompressedTexture",
				"CubeTexture": "api/zh/textures/CubeTexture",
				"DataArrayTexture": "api/zh/textures/DataArrayTexture",
				"Data3DTexture": "api/zh/textures/Data3DTexture",
				"DataTexture": "api/zh/textures/DataTexture",
				"DepthTexture": "api/zh/textures/DepthTexture",
				"FramebufferTexture": "api/zh/textures/FramebufferTexture",
				"Source": "api/zh/textures/Source",
				"Texture": "api/zh/textures/Texture",
				"VideoTexture": "api/zh/textures/VideoTexture"
			}

		},

		"示例": {

			"动画": {
				"CCDIKSolver": "examples/zh/animations/CCDIKSolver",
				"MMDAnimationHelper": "examples/zh/animations/MMDAnimationHelper",
				"MMDPhysics": "examples/zh/animations/MMDPhysics"
			},

			"控制": {
				"DragControls": "examples/zh/controls/DragControls",
				"FirstPersonControls": "examples/zh/controls/FirstPersonControls",
				"FlyControls": "examples/zh/controls/FlyControls",
				"OrbitControls": "examples/zh/controls/OrbitControls",
				"PointerLockControls": "examples/zh/controls/PointerLockControls",
				"TrackballControls": "examples/zh/controls/TrackballControls",
				"TransformControls": "examples/zh/controls/TransformControls"
			},

			"几何体": {
				"ConvexGeometry": "examples/zh/geometries/ConvexGeometry",
				"DecalGeometry": "examples/zh/geometries/DecalGeometry",
				"ParametricGeometry": "examples/zh/geometries/ParametricGeometry",
				"TextGeometry": "examples/zh/geometries/TextGeometry"
			},

			"辅助对象": {
				"LightProbeHelper": "examples/zh/helpers/LightProbeHelper",
				"PositionalAudioHelper": "examples/zh/helpers/PositionalAudioHelper",
				"RectAreaLightHelper": "examples/zh/helpers/RectAreaLightHelper",
				"VertexNormalsHelper": "examples/zh/helpers/VertexNormalsHelper",
				"VertexTangentsHelper": "examples/zh/helpers/VertexTangentsHelper"
			},

			"灯光": {
				"LightProbeGenerator": "examples/zh/lights/LightProbeGenerator"
			},

			"加载器": {
				"DRACOLoader": "examples/zh/loaders/DRACOLoader",
				"FontLoader": "examples/zh/loaders/FontLoader",
				"GLTFLoader": "examples/zh/loaders/GLTFLoader",
				"MMDLoader": "examples/zh/loaders/MMDLoader",
				"MTLLoader": "examples/zh/loaders/MTLLoader",
				"OBJLoader": "examples/zh/loaders/OBJLoader",
				"PCDLoader": "examples/zh/loaders/PCDLoader",
				"PDBLoader": "examples/zh/loaders/PDBLoader",
				"PRWMLoader": "examples/zh/loaders/PRWMLoader",
				"SVGLoader": "examples/zh/loaders/SVGLoader",
				"TGALoader": "examples/zh/loaders/TGALoader"
			},

			"物体": {
				"Lensflare": "examples/zh/objects/Lensflare"
			},

			"后期处理": {
				"EffectComposer": "examples/zh/postprocessing/EffectComposer"
			},

			"导出器": {
				"ColladaExporter": "examples/zh/exporters/ColladaExporter",
				"GLTFExporter": "examples/zh/exporters/GLTFExporter",
				"PLYExporter": "examples/zh/exporters/PLYExporter"
			},

			"数学库": {
				"LookupTable": "examples/zh/math/Lut",
				"MeshSurfaceSampler": "examples/zh/math/MeshSurfaceSampler",
				"OBB": "examples/en/math/OBB"
			},

			"QuickHull": {
				"Face": "examples/zh/math/convexhull/Face",
				"HalfEdge": "examples/zh/math/convexhull/HalfEdge",
				"ConvexHull": "examples/zh/math/convexhull/ConvexHull",
				"VertexNode": "examples/zh/math/convexhull/VertexNode",
				"VertexList": "examples/zh/math/convexhull/VertexList"
			},

			"渲染器": {
				"CSS2DRenderer": "examples/zh/renderers/CSS2DRenderer",
				"CSS3DRenderer": "examples/zh/renderers/CSS3DRenderer",
				"SVGRenderer": "examples/zh/renderers/SVGRenderer"
			},

			"实用工具": {
				"BufferGeometryUtils": "examples/zh/utils/BufferGeometryUtils",
				"SceneUtils": "examples/zh/utils/SceneUtils",
				"SkeletonUtils": "examples/zh/utils/SkeletonUtils"
			}

		},

		"开发者参考": {

			"WebGL渲染器": {
				"WebGLProgram": "api/zh/renderers/webgl/WebGLProgram"
			}

		}

	},

	"ko": {

		"매뉴얼": {

			"시작하기": {
				"장면 만들기": "manual/ko/introduction/Creating-a-scene",
				"설치": "manual/ko/introduction/Installation",
				"WebGL 호환성 검사": "manual/ko/introduction/WebGL-compatibility-check",
				"로컬 환경에서 구동 방법": "manual/ko/introduction/How-to-run-things-locally",
				"선 그리기": "manual/ko/introduction/Drawing-lines",
				"텍스트 만들기": "manual/ko/introduction/Creating-text",
				"3D 모델 불러오기": "manual/ko/introduction/Loading-3D-models",
				"FAQ": "manual/ko/introduction/FAQ",
				"참고 링크": "manual/ko/introduction/Useful-links"
			},

			"심화 과정": {
				"오브젝트를 업데이트하는 방법": "manual/ko/introduction/How-to-update-things",
				"오브젝트를 폐기하는 방법": "manual/ko/introduction/How-to-dispose-of-objects",
				"VR 컨텐츠를 만드는 방법": "manual/ko/introduction/How-to-create-VR-content",
				"후처리 사용 방법": "manual/ko/introduction/How-to-use-post-processing",
				"행렬 변환": "manual/ko/introduction/Matrix-transformations",
				"애니메이션 시스템": "manual/ko/introduction/Animation-system"
			},

			"빌드 도구": {
				"NPM 테스트": "manual/ko/buildTools/Testing-with-NPM"

			}

		},

		"레퍼런스": {

			"애니메이션": {
				"AnimationAction": "api/ko/animation/AnimationAction",
				"AnimationClip": "api/ko/animation/AnimationClip",
				"AnimationMixer": "api/ko/animation/AnimationMixer",
				"AnimationObjectGroup": "api/ko/animation/AnimationObjectGroup",
				"AnimationUtils": "api/ko/animation/AnimationUtils",
				"KeyframeTrack": "api/ko/animation/KeyframeTrack",
				"PropertyBinding": "api/ko/animation/PropertyBinding",
				"PropertyMixer": "api/ko/animation/PropertyMixer"
			},

			"애니메이션 / 트랙": {
				"BooleanKeyframeTrack": "api/ko/animation/tracks/BooleanKeyframeTrack",
				"ColorKeyframeTrack": "api/ko/animation/tracks/ColorKeyframeTrack",
				"NumberKeyframeTrack": "api/ko/animation/tracks/NumberKeyframeTrack",
				"QuaternionKeyframeTrack": "api/ko/animation/tracks/QuaternionKeyframeTrack",
				"StringKeyframeTrack": "api/ko/animation/tracks/StringKeyframeTrack",
				"VectorKeyframeTrack": "api/ko/animation/tracks/VectorKeyframeTrack"
			},

			"오디오": {
				"Audio": "api/ko/audio/Audio",
				"AudioAnalyser": "api/ko/audio/AudioAnalyser",
				"AudioContext": "api/ko/audio/AudioContext",
				"AudioListener": "api/ko/audio/AudioListener",
				"PositionalAudio": "api/ko/audio/PositionalAudio"
			},

			"카메라": {
				"ArrayCamera": "api/ko/cameras/ArrayCamera",
				"Camera": "api/ko/cameras/Camera",
				"CubeCamera": "api/ko/cameras/CubeCamera",
				"OrthographicCamera": "api/ko/cameras/OrthographicCamera",
				"PerspectiveCamera": "api/ko/cameras/PerspectiveCamera",
				"StereoCamera": "api/ko/cameras/StereoCamera"
			},

			"상수": {
				"Animation": "api/ko/constants/Animation",
				"Core": "api/ko/constants/Core",
				"CustomBlendingEquation": "api/ko/constants/CustomBlendingEquations",
				"Materials": "api/ko/constants/Materials",
				"Renderer": "api/ko/constants/Renderer",
				"Textures": "api/ko/constants/Textures"
			},

			"Core": {
				"BufferAttribute": "api/ko/core/BufferAttribute",
				"BufferGeometry": "api/ko/core/BufferGeometry",
				"Clock": "api/ko/core/Clock",
				"EventDispatcher": "api/ko/core/EventDispatcher",
				"GLBufferAttribute": "api/ko/core/GLBufferAttribute",
				"InstancedBufferAttribute": "api/ko/core/InstancedBufferAttribute",
				"InstancedBufferGeometry": "api/ko/core/InstancedBufferGeometry",
				"InstancedInterleavedBuffer": "api/ko/core/InstancedInterleavedBuffer",
				"InterleavedBuffer": "api/ko/core/InterleavedBuffer",
				"InterleavedBufferAttribute": "api/ko/core/InterleavedBufferAttribute",
				"Layers": "api/ko/core/Layers",
				"Object3D": "api/ko/core/Object3D",
				"Raycaster": "api/ko/core/Raycaster",
				"Uniform": "api/ko/core/Uniform"
			},

			"Core / BufferAttributes": {
				"BufferAttribute Types": "api/ko/core/bufferAttributeTypes/BufferAttributeTypes"
			},

			"Extras": {
				"DataUtils": "api/ko/extras/DataUtils",
				"Earcut": "api/ko/extras/Earcut",
				"ImageUtils": "api/ko/extras/ImageUtils",
				"PMREMGenerator": "api/ko/extras/PMREMGenerator",
				"ShapeUtils": "api/ko/extras/ShapeUtils"
			},

			"Extras / Core": {
				"Curve": "api/ko/extras/core/Curve",
				"CurvePath": "api/ko/extras/core/CurvePath",
				"Interpolations": "api/ko/extras/core/Interpolations",
				"Path": "api/ko/extras/core/Path",
				"Shape": "api/ko/extras/core/Shape",
				"ShapePath": "api/ko/extras/core/ShapePath"
			},

			"Extras / Curves": {
				"ArcCurve": "api/ko/extras/curves/ArcCurve",
				"CatmullRomCurve3": "api/ko/extras/curves/CatmullRomCurve3",
				"CubicBezierCurve": "api/ko/extras/curves/CubicBezierCurve",
				"CubicBezierCurve3": "api/ko/extras/curves/CubicBezierCurve3",
				"EllipseCurve": "api/ko/extras/curves/EllipseCurve",
				"LineCurve": "api/ko/extras/curves/LineCurve",
				"LineCurve3": "api/ko/extras/curves/LineCurve3",
				"QuadraticBezierCurve": "api/ko/extras/curves/QuadraticBezierCurve",
				"QuadraticBezierCurve3": "api/ko/extras/curves/QuadraticBezierCurve3",
				"SplineCurve": "api/ko/extras/curves/SplineCurve"
			}

		},

		"예제": {

			"컨트롤": {
				"DragControls": "examples/ko/controls/DragControls",
				"FirstPersonControls": "examples/ko/controls/FirstPersonControls",
				"FlyControls": "examples/ko/controls/FlyControls",
				"OrbitControls": "examples/ko/controls/OrbitControls",
				"PointerLockControls": "examples/ko/controls/PointerLockControls",
				"TrackballControls": "examples/ko/controls/TrackballControls",
				"TransformControls": "examples/ko/controls/TransformControls"
			}

		}

	},

    "ja": {
        "マニュアル": {
            "はじめてみましょう": {
                "シーンの作成": "manual/ja/introduction/Creating-a-scene",
                "インストールの方法": "manual/ja/introduction/Installation",
                "WebGLの互換性の確認": "manual/ja/introduction/WebGL-compatibility-check",
                "localで実行する方法": "manual/ja/introduction/How-to-run-things-locally",
                "線を引く": "manual/ja/introduction/Drawing-lines",
                "テキストを作成する": "manual/ja/introduction/Creating-text",
                "3Dモデルをロードする": "manual/ja/introduction/Loading-3D-models",
                "ライブラリとプラグイン": "manual/ja/introduction/Libraries-and-Plugins",
                "FAQ": "manual/ja/introduction/FAQ",
                "役にたつリンク集": "manual/ja/introduction/Useful-links"
            },
            "次の段階": {
                "更新の仕方": "manual/ja/introduction/How-to-update-things",
                "オブジェクトを廃棄する方法": "manual/ja/introduction/How-to-dispose-of-objects",
                "VRコンテンツの作り方": "manual/ja/introduction/How-to-create-VR-content",
                "post-processingの使い方": "manual/ja/introduction/How-to-use-post-processing",
                "行列の変換": "manual/ja/introduction/Matrix-transformations",
                "アニメーションシステム": "manual/ja/introduction/Animation-system"
            },
            "ビルドツール": {
                "NPMでテストを実行する": "manual/ja/buildTools/Testing-with-NPM"
            }
        }
    },

<<<<<<< HEAD
	"pt-br": {
		"Manual": {
			"Comece a usar": {
				"Criando uma cena": "manual/pt-br/introduction/Creating-a-scene",
				"Instalação": "manual/pt-br/introduction/Installation",
				"Compatibilidade WebGL": "manual/pt-br/introduction/WebGL-compatibility-check",
				"Como executar localmente": "manual/pt-br/introduction/How-to-run-things-locally",
				"Desenhando linhas": "manual/pt-br/introduction/Drawing-lines",
				"Criando texto": "manual/pt-br/introduction/Creating-text",
				"Carregando modelos 3D": "manual/pt-br/introduction/Loading-3D-models",
				"Bibliotecas e Plugins": "manual/pt-br/introduction/Libraries-and-Plugins",
				"FAQ": "manual/pt-br/introduction/FAQ",
				"Links úteis": "manual/pt-br/introduction/Useful-links"
			},
			"Próximos Passos": {
				"Como atualizar as coisas": "manual/pt-br/introduction/How-to-update-things",
				"Como descartar objetos": "manual/pt-br/introduction/How-to-dispose-of-objects",
				"Como criar conteúdo de VR": "manual/pt-br/introduction/How-to-create-VR-content",
				"Como usar o pós-processamento": "manual/pt-br/introduction/How-to-use-post-processing",
				"Transformações de matriz": "manual/pt-br/introduction/Matrix-transformations",
				"Sistema de animação": "manual/pt-br/introduction/Animation-system",
				"Gerenciamento de cor": "manual/pt-br/introduction/Color-management"
			},
			"Ferramentas de Build": {
				"Testando com NPM": "manual/pt-br/buildTools/Testing-with-NPM"
			}
		}
	}
=======
    "it": {

      "Manuale": {
  
        "Per iniziare": {
          "Creare una scena": "manual/it/introduction/Creating-a-scene",
          "Installazione": "manual/it/introduction/Installation",
          "Controllo compatibilità WebGL": "manual/it/introduction/WebGL-compatibility-check",
          "Esecuzione in locale": "manual/it/introduction/How-to-run-things-locally",
          "Disegnare linee": "manual/it/introduction/Drawing-lines",
          "Creare testo": "manual/it/introduction/Creating-text",
          "Caricare modelli 3D": "manual/it/introduction/Loading-3D-models",
          "Librerie e Plugins": "manual/it/introduction/Libraries-and-Plugins",
          "FAQ": "manual/it/introduction/FAQ",
          "Link utili": "manual/it/introduction/Useful-links"
        },
  
        "Prossimi passi": {
          "Come aggiornare le cose": "manual/it/introduction/How-to-update-things",
          "Come liberare le risorse": "manual/it/introduction/How-to-dispose-of-objects",
          "Come creare contenuti VR": "manual/it/introduction/How-to-create-VR-content",
          "Come utilizzare il post-processing": "manual/it/introduction/How-to-use-post-processing",
          "Trasformazioni di matrici": "manual/it/introduction/Matrix-transformations",
          "Sistema di animazione": "manual/it/introduction/Animation-system",
          "Gestione del colore": "manual/it/introduction/Color-management"
        },
  
        "Strumenti di build": {
          "Testare con NPM": "manual/it/buildTools/Testing-with-NPM"
        }
  
      },

      "Riferimenti": {

        "Animation": {
          "AnimationAction": "api/it/animation/AnimationAction",
          "AnimationClip": "api/it/animation/AnimationClip",
          "AnimationMixer": "api/it/animation/AnimationMixer",
          "AnimationObjectGroup": "api/it/animation/AnimationObjectGroup",
          "AnimationUtils": "api/it/animation/AnimationUtils",
          "KeyframeTrack": "api/it/animation/KeyframeTrack",
          "PropertyBinding": "api/it/animation/PropertyBinding",
          "PropertyMixer": "api/it/animation/PropertyMixer"
        },
  
        "Animation / Tracks": {
          "BooleanKeyframeTrack": "api/it/animation/tracks/BooleanKeyframeTrack",
          "ColorKeyframeTrack": "api/it/animation/tracks/ColorKeyframeTrack",
          "NumberKeyframeTrack": "api/it/animation/tracks/NumberKeyframeTrack",
          "QuaternionKeyframeTrack": "api/it/animation/tracks/QuaternionKeyframeTrack",
          "StringKeyframeTrack": "api/it/animation/tracks/StringKeyframeTrack",
          "VectorKeyframeTrack": "api/it/animation/tracks/VectorKeyframeTrack"
        }
      }
    }
>>>>>>> d0af5389

}<|MERGE_RESOLUTION|>--- conflicted
+++ resolved
@@ -1107,36 +1107,6 @@
         }
     },
 
-<<<<<<< HEAD
-	"pt-br": {
-		"Manual": {
-			"Comece a usar": {
-				"Criando uma cena": "manual/pt-br/introduction/Creating-a-scene",
-				"Instalação": "manual/pt-br/introduction/Installation",
-				"Compatibilidade WebGL": "manual/pt-br/introduction/WebGL-compatibility-check",
-				"Como executar localmente": "manual/pt-br/introduction/How-to-run-things-locally",
-				"Desenhando linhas": "manual/pt-br/introduction/Drawing-lines",
-				"Criando texto": "manual/pt-br/introduction/Creating-text",
-				"Carregando modelos 3D": "manual/pt-br/introduction/Loading-3D-models",
-				"Bibliotecas e Plugins": "manual/pt-br/introduction/Libraries-and-Plugins",
-				"FAQ": "manual/pt-br/introduction/FAQ",
-				"Links úteis": "manual/pt-br/introduction/Useful-links"
-			},
-			"Próximos Passos": {
-				"Como atualizar as coisas": "manual/pt-br/introduction/How-to-update-things",
-				"Como descartar objetos": "manual/pt-br/introduction/How-to-dispose-of-objects",
-				"Como criar conteúdo de VR": "manual/pt-br/introduction/How-to-create-VR-content",
-				"Como usar o pós-processamento": "manual/pt-br/introduction/How-to-use-post-processing",
-				"Transformações de matriz": "manual/pt-br/introduction/Matrix-transformations",
-				"Sistema de animação": "manual/pt-br/introduction/Animation-system",
-				"Gerenciamento de cor": "manual/pt-br/introduction/Color-management"
-			},
-			"Ferramentas de Build": {
-				"Testando com NPM": "manual/pt-br/buildTools/Testing-with-NPM"
-			}
-		}
-	}
-=======
     "it": {
 
       "Manuale": {
@@ -1192,7 +1162,34 @@
           "VectorKeyframeTrack": "api/it/animation/tracks/VectorKeyframeTrack"
         }
       }
-    }
->>>>>>> d0af5389
+    },
+	"pt-br": {
+		"Manual": {
+			"Comece a usar": {
+				"Criando uma cena": "manual/pt-br/introduction/Creating-a-scene",
+				"Instalação": "manual/pt-br/introduction/Installation",
+				"Compatibilidade WebGL": "manual/pt-br/introduction/WebGL-compatibility-check",
+				"Como executar localmente": "manual/pt-br/introduction/How-to-run-things-locally",
+				"Desenhando linhas": "manual/pt-br/introduction/Drawing-lines",
+				"Criando texto": "manual/pt-br/introduction/Creating-text",
+				"Carregando modelos 3D": "manual/pt-br/introduction/Loading-3D-models",
+				"Bibliotecas e Plugins": "manual/pt-br/introduction/Libraries-and-Plugins",
+				"FAQ": "manual/pt-br/introduction/FAQ",
+				"Links úteis": "manual/pt-br/introduction/Useful-links"
+			},
+			"Próximos Passos": {
+				"Como atualizar as coisas": "manual/pt-br/introduction/How-to-update-things",
+				"Como descartar objetos": "manual/pt-br/introduction/How-to-dispose-of-objects",
+				"Como criar conteúdo de VR": "manual/pt-br/introduction/How-to-create-VR-content",
+				"Como usar o pós-processamento": "manual/pt-br/introduction/How-to-use-post-processing",
+				"Transformações de matriz": "manual/pt-br/introduction/Matrix-transformations",
+				"Sistema de animação": "manual/pt-br/introduction/Animation-system",
+				"Gerenciamento de cor": "manual/pt-br/introduction/Color-management"
+			},
+			"Ferramentas de Build": {
+				"Testando com NPM": "manual/pt-br/buildTools/Testing-with-NPM"
+			}
+		}
+	}
 
 }