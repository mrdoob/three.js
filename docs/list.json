--- conflicted
+++ resolved
@@ -546,9 +546,21 @@
 				"Path": "api/ar/extras/core/Path",
 				"Shape": "api/ar/extras/core/Shape",
 				"ShapePath": "api/ar/extras/core/ShapePath"
-			},
-
-<<<<<<< HEAD
+			},			
+			
+			"Extras / Curves": {
+				"ArcCurve": "api/ar/extras/curves/ArcCurve",
+				"CatmullRomCurve3": "api/ar/extras/curves/CatmullRomCurve3",
+				"CubicBezierCurve": "api/ar/extras/curves/CubicBezierCurve",
+				"CubicBezierCurve3": "api/ar/extras/curves/CubicBezierCurve3",
+				"EllipseCurve": "api/ar/extras/curves/EllipseCurve",
+				"LineCurve": "api/ar/extras/curves/LineCurve",
+				"LineCurve3": "api/ar/extras/curves/LineCurve3",
+				"QuadraticBezierCurve": "api/ar/extras/curves/QuadraticBezierCurve",
+				"QuadraticBezierCurve3": "api/ar/extras/curves/QuadraticBezierCurve3",
+				"SplineCurve": "api/ar/extras/curves/SplineCurve"
+			},
+
 			"Geometries": {
 				"BoxGeometry": "api/ar/geometries/BoxGeometry",
 				"CapsuleGeometry": "api/ar/geometries/CapsuleGeometry",
@@ -571,19 +583,6 @@
 				"TorusKnotGeometry": "api/ar/geometries/TorusKnotGeometry",
 				"TubeGeometry": "api/ar/geometries/TubeGeometry",
 				"WireframeGeometry": "api/ar/geometries/WireframeGeometry"
-=======
-			"Extras / Curves": {
-				"ArcCurve": "api/ar/extras/curves/ArcCurve",
-				"CatmullRomCurve3": "api/ar/extras/curves/CatmullRomCurve3",
-				"CubicBezierCurve": "api/ar/extras/curves/CubicBezierCurve",
-				"CubicBezierCurve3": "api/ar/extras/curves/CubicBezierCurve3",
-				"EllipseCurve": "api/ar/extras/curves/EllipseCurve",
-				"LineCurve": "api/ar/extras/curves/LineCurve",
-				"LineCurve3": "api/ar/extras/curves/LineCurve3",
-				"QuadraticBezierCurve": "api/ar/extras/curves/QuadraticBezierCurve",
-				"QuadraticBezierCurve3": "api/ar/extras/curves/QuadraticBezierCurve3",
-				"SplineCurve": "api/ar/extras/curves/SplineCurve"
->>>>>>> f547ede0
 			}
 
 		}
