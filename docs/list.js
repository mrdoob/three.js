--- conflicted
+++ resolved
@@ -160,15 +160,11 @@
 			[ "AnimationMorphTarget", "api/extras/animation/AnimationMorphTarget" ]
 		],
 
-<<<<<<< HEAD
 		"Extras / Cameras": [
 			[ "CombinedCamera", "api/extras/cameras/CombinedCamera" ],
 			[ "CubeCamera", "api/extras/cameras/CubeCamera" ]
 		],
 
-		
-=======
->>>>>>> b0b5c398
 		"Extras / Core": [
 			[ "Curve", "api/extras/core/Curve" ],
 			[ "CurvePath", "api/extras/core/CurvePath" ],
