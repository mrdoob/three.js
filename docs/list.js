--- conflicted
+++ resolved
@@ -9,7 +9,17 @@
 
 	"Reference": {
 
-<<<<<<< HEAD
+
+
+
+
+
+
+
+
+
+
+
 
 		"Animation / Tracks": [
 			[ "BooleanKeyframeTrack", "api/animation/tracks/BooleanKeyframeTrack" ],
@@ -20,28 +30,6 @@
 			[ "VectorKeyframeTrack", "api/animation/tracks/VectorKeyframeTrack" ]
 		],
 
-=======
-		"Animation": [
-			[ "AnimationAction", "api/animation/AnimationAction" ],
-			[ "AnimationClip", "api/animation/AnimationClip" ],
-			[ "AnimationMixer", "api/animation/AnimationMixer" ],
-			[ "AnimationObjectGroup", "api/animation/AnimationObjectGroup" ],
-			[ "AnimationUtils", "api/animation/AnimationUtils" ],
-			[ "KeyframeTrack", "api/animation/KeyframeTrack" ],
-			[ "PropertyBinding", "api/animation/PropertyBinding" ],
-			[ "PropertyMixer", "api/animation/PropertyMixer" ]
-		],
-
-		"Audio": [
-			[ "Audio", "api/audio/Audio" ],
-			[ "AudioAnalyser", "api/audio/AudioAnalyser" ],
-			[ "AudioContext", "api/audio/AudioContext" ],
-			[ "AudioListener", "api/audio/AudioListener" ],
-			[ "PositionalAudio", "api/audio/PositionalAudio" ]
-		],
-
-
->>>>>>> 6404d184
 		"Audio": [
 			[ "Audio", "api/audio/Audio" ],
 			[ "AudioAnalyser", "api/audio/AudioAnalyser" ],
@@ -271,6 +259,12 @@
 			[ "VideoTexture", "api/textures/VideoTexture" ]
 		],
 
+		"Animation": [
+			[ "AnimationAction", "api/animation/AnimationAction" ],
+			[ "AnimationClip", "api/animation/AnimationClip" ],
+			[ "AnimationMixer", "api/animation/AnimationMixer" ]
+		],
+
 		"Extras": [
 			[ "CurveUtils", "api/extras/CurveUtils" ],
 			[ "SceneUtils", "api/extras/SceneUtils" ],
