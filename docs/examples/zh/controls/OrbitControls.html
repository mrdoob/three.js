<!DOCTYPE html>
<html lang="en">
	<head>
		<meta charset="utf-8" />
		<base href="../../../" />
		<script src="list.js"></script>
		<script src="page.js"></script>
		<link type="text/css" rel="stylesheet" href="page.css" />
	</head>
	<body>
		<h1>轨道控制器（[name]）</h1>

		<p class="desc">
		Orbit controls（轨道控制器）可以使得相机围绕目标进行轨道运动。<br>

		要使用这一功能，就像在/examples（示例）目录中的所有文件一样，
		您必须在HTML中包含这个文件。

		</p>


		<h2>示例</h2>

		<p>[example:misc_controls_orbit misc / controls / orbit ]</p>

		<code>
var renderer = new THREE.WebGLRenderer();
renderer.setSize( window.innerWidth, window.innerHeight );
document.body.appendChild( renderer.domElement );

var scene = new THREE.Scene();

var camera = new THREE.PerspectiveCamera( 45, window.innerWidth / window.innerHeight, 1, 10000 );

var controls = new THREE.OrbitControls( camera, renderer.domElement );

//controls.update() must be called after any manual changes to the camera's transform
camera.position.set( 0, 20, 100 );
controls.update();

function animate() {

	requestAnimationFrame( animate );

	// required if controls.enableDamping or controls.autoRotate are set to true
	controls.update();

	renderer.render( scene, camera );

}
		</code>

		<h2>Constructor</h2>

		<h3>[name]( [param:Camera object], [param:HTMLDOMElement domElement] )</h3>
		<p>
			[page:Camera object]: （必须）将要被控制的相机。该相机不允许是其他任何对象的子级，除非该对象是场景自身。<br><br>

			[page:HTMLDOMElement domElement]: （可选）用于事件监听的HTML元素，其默认值为整个文档，
			但是如果你只希望在特定的元素上（例如Canvas上）进行控制，在这里进行指定即可。
		</p>


		<h2>Properties</h2>

		<h3>[property:Boolean autoRotate]</h3>
		<p>
			将其设为true，以自动围绕目标旋转。<br>
			请注意，如果它被启用，你必须在你的动画循环里调用[page:.update]()。
		</p>

		<h3>[property:Float autoRotateSpeed]</h3>
		<p>
			当[property:Boolean autoRotate]为true时，围绕目标旋转的速度将有多快，默认值为2.0，相当于在60fps时每旋转一次需要30秒。<br>
			请注意，如果[property:Boolean autoRotate]被启用，你必须在你的动画循环里调用[page:.update]()。
		</p>

		<h3>
			[property:Float dampingFactor]</h3>
		<p>
			当[property:Boolean enableDamping]设置为true的时候，阻尼惯性有多大。<br>
			请注意，要使得这一值生效，你必须在你的动画循环里调用[page:.update]()。
		</p>

		<h3>[property:HTMLDOMElement domElement]</h3>
		<p>
			用于监听鼠标事件或触摸事件的HTMLDOMElement（DOM元素）。该值必须在构造函数中进行传入；
			在此更改它将不会设置新的事件监听器。默认值是整个文档。
		</p>

		<h3>[property:Boolean enabled]</h3>
		<p>
			控制器是否被启用。
		</p>

		<h3>[property:Boolean enableDamping]</h3>
		<p>
			将其设置为true以启用阻尼（惯性），这将给控制器带来重量感。默认值为false。<br>
			请注意，如果该值被启用，你将必须在你的动画循环里调用[page:.update]()。
		</p>

		<h3>[property:Boolean enableKeys]</h3>
		<p>
			启用或禁用键盘控制。
		</p>

		<h3>[property:Boolean enablePan]</h3>
		<p>
			启用或禁用摄像机平移，默认为true。
		</p>

		<h3>[property:Boolean enableRotate]</h3>
		<p>
			启用或禁用摄像机水平或垂直旋转。默认值为true。<br>
			请注意，可以通过将[page:.minPolarAngle polar angle]或者[page:.minAzimuthAngle azimuth angle]
			的min和max设置为相同的值来禁用单个轴，
			这将使得水平旋转或垂直旋转固定为所设置的值。
		</p>

		<h3>[property:Boolean enableZoom]</h3>
		<p>
			启用或禁用摄像机的缩放。
		</p>

		<h3>[property:Float keyPanSpeed]</h3>
		<p>
			当使用键盘按键的时候，相机平移的速度有多快。默认值为每次按下按键时平移7像素。
		</p>

		<h3>[property:Object keys]</h3>
		<p>
			这一对象包含了用于控制相机平移的按键代码的引用。默认值为4个箭头（方向）键。
			<code>
controls.keys = {
	LEFT: 37, //left arrow
	UP: 38, // up arrow
	RIGHT: 39, // right arrow
	BOTTOM: 40 // down arrow
}
			 </code>请参阅[link:https://developer.mozilla.org/en-US/docs/Web/API/KeyboardEvent/keyCode this page]来查看所有按键的代码列表。
		</p>

		<h3>[property:Float maxAzimuthAngle]</h3>
		<p>
			你能够水平旋转的角度的上限，范围是-Math.PI到Math.PI（或Infinity无限制），
			其默认值为Infinity。
		</p>

		<h3>[property:Float maxDistance]</h3>
		<p>
			你能够将相机向外移动多少（仅适用于[page:PerspectiveCamera]），其默认值为Infinity。
		</p>

		<h3>[property:Float maxPolarAngle]</h3>
		<p>
			你能够垂直旋转的角度的上限，范围是0到Math.PI，其默认值为Math.PI。
		</p>

		<h3>[property:Float maxZoom]</h3>
		<p>
			你能够将相机缩小多少( 仅适用于[page:OrthographicCamera] only )，其默认值为Infinity。
		</p>

		<h3>[property:Float minAzimuthAngle]</h3>
		<p>
			你能够水平旋转的角度的下限，范围是-Math.PI到Math.PI（或-Infinity无限制），
			其默认值为-Infinity。
		</p>

		<h3>[property:Float minDistance]</h3>
		<p>
			你能够将相机向内移动多少（仅适用于[page:PerspectiveCamera]），其默认值为0。
		</p>

		<h3>[property:Float minPolarAngle]</h3>
		<p>
			你能够垂直旋转的角度的下限，范围是0到Math.PI，其默认值为0。
		</p>

		<h3>[property:Float minZoom]</h3>
		<p>
			你能够将相机放大多少( 仅适用于[page:OrthographicCamera] )，其默认值为0。
		</p>

		<h3>
			[property:Object mouseButtons]</h3>
		<p>
<<<<<<< HEAD
			这一对象包含了对用于控制的鼠标按钮的引用。
=======
			This object contains references to the mouse actions used by the controls.
>>>>>>> 7e70c600
			<code>
controls.mouseButtons = {
	LEFT: THREE.MOUSE.ROTATE,
	MIDDLE: THREE.MOUSE.DOLLY,
	RIGHT: THREE.MOUSE.PAN
}
			</code>
		</p>

		<h3>[property:Camera object]</h3>
		<p>
			正被控制的摄像机。
		</p>

		<h3>[property:Float panSpeed]</h3>
		<p>
			位移的速度，其默认值为1。
		</p>

		<h3>[property:Vector3 position0]</h3>
		<p>
			由[method:saveState]和[method:reset]方法在内部使用。
		</p>

		<h3>[property:Float rotateSpeed]</h3>
		<p>
			旋转的速度，其默认值为1.
		</p>

		<h3>[property:Boolean screenSpacePanning]</h3>
		<p>
			定义当平移的时候摄像机的位置将如何移动。如果为true，摄像机将在屏幕空间内平移。
			否则，摄像机将在与摄像机向上方向垂直的平面中平移。其默认值为false。
		</p>

		<h3>[property:Vector3 target0]</h3>
		<p>
			由[method:saveState]和[method:reset]方法在内部使用。
		</p>

		<h3>[property:Vector3 target]</h3>
		<p>
			控制器的焦点，[page:.object]的轨道围绕它运行。
			它可以在任何时候被手动更新，以更改控制器的焦点。
		</p>

		<h3>[property:Object touches]</h3>
		<p>
			This object contains references to the touch actions used by the controls.
			<code>
controls.touches = {
	ONE: THREE.TOUCH.ROTATE,
	TWO: THREE.TOUCH.DOLLY_PAN
}
			</code>
		</p>

		<h3>[property:Float zoom0]</h3>
		<p>
			由[method:saveState]和[method:reset]方法在内部使用。
		</p>

		<h3>[property:Float zoomSpeed]</h3>
		<p>
			摄像机缩放的速度，其默认值为1。
			Speed of zooming / dollying. Default is 1.
		</p>



		<h2>Methods</h2>

		<h3>[method:null dispose] ()</h3>
		<p>
			移除所有的事件监听。
		</p>

		<h3>[method:radians getAzimuthalAngle] ()</h3>
		<p>
			获得当前的水平旋转，单位为弧度。
		</p>

		<h3>[method:radians getPolarAngle] ()</h3>
		<p>
			获得当前的垂直旋转，单位为弧度。
		</p>

		<h3>[method:null reset] ()</h3>
		<p>
			将控制器重置为上次调用[page:.saveState]时的状态，或者初始状态。
		</p>

		<h3>[method:null saveState] ()</h3>
		<p>
			保存当前控制器的状态。这一状态可在之后由[page:.reset]所恢复。
		</p>

		<h3>[method:Boolean update] ()</h3>
		<p>
			更新控制器。必须在摄像机的变换发生任何手动改变后调用，
			或如果[page:.autoRotate]或[page:.enableDamping]被设置时，在update循环里调用。
		</p>

		<h2>源代码</h2>

		<p>
			[link:https://github.com/mrdoob/three.js/blob/master/examples/js/controls/OrbitControls.js examples/js/controls/OrbitControls.js]
		</p>
	</body>
</html><|MERGE_RESOLUTION|>--- conflicted
+++ resolved
@@ -185,11 +185,7 @@
 		<h3>
 			[property:Object mouseButtons]</h3>
 		<p>
-<<<<<<< HEAD
 			这一对象包含了对用于控制的鼠标按钮的引用。
-=======
-			This object contains references to the mouse actions used by the controls.
->>>>>>> 7e70c600
 			<code>
 controls.mouseButtons = {
 	LEFT: THREE.MOUSE.ROTATE,
