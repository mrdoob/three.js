#!/usr/bin/env bash

<<<<<<< HEAD
# get dir of this script file
DIR="$( cd "$( dirname "${BASH_SOURCE[0]}" )" && pwd )"

# allow passing custom paths
DEFAULT_PATHS="${DIR}/../../src/**/*.js"
PATHS="${1:-${DEFAULT_PATHS}}"

${DIR}/../../node_modules/.bin/esformatter \
    --config ${DIR}/esformatter.config.json \
    -i \
    ${PATHS}
=======
# Get absolute path to script directory
DIR="$( cd "$( dirname "${BASH_SOURCE[0]}" )" && pwd )"
BASE=${DIR}/../..

# Allow formatting specific file paths
# default to all files
FILES=${@:-${BASE}/}

${BASE}/node_modules/.bin/esformatter \
   --config ${DIR}/esformatter.json \
   -i \
   "${@}"

# sleep 1;

# apply rules that jscs can auto-fix
${BASE}/node_modules/.bin/jscs \
    --fix \
    --config=${DIR}/config.json \
    "${@}"

# sleep 1;

# check rules that jscs will not fix
# ${BASE}/node_modules/.bin/jscs \
#     --config=${DIR}/config_strict.json \
#     "${@}"
>>>>>>> 267b8a59
<|MERGE_RESOLUTION|>--- conflicted
+++ resolved
@@ -1,18 +1,5 @@
 #!/usr/bin/env bash
 
-<<<<<<< HEAD
-# get dir of this script file
-DIR="$( cd "$( dirname "${BASH_SOURCE[0]}" )" && pwd )"
-
-# allow passing custom paths
-DEFAULT_PATHS="${DIR}/../../src/**/*.js"
-PATHS="${1:-${DEFAULT_PATHS}}"
-
-${DIR}/../../node_modules/.bin/esformatter \
-    --config ${DIR}/esformatter.config.json \
-    -i \
-    ${PATHS}
-=======
 # Get absolute path to script directory
 DIR="$( cd "$( dirname "${BASH_SOURCE[0]}" )" && pwd )"
 BASE=${DIR}/../..
@@ -26,18 +13,8 @@
    -i \
    "${@}"
 
-# sleep 1;
-
 # apply rules that jscs can auto-fix
 ${BASE}/node_modules/.bin/jscs \
     --fix \
     --config=${DIR}/config.json \
     "${@}"
-
-# sleep 1;
-
-# check rules that jscs will not fix
-# ${BASE}/node_modules/.bin/jscs \
-#     --config=${DIR}/config_strict.json \
-#     "${@}"
->>>>>>> 267b8a59
