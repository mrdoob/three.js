--- conflicted
+++ resolved
@@ -149,14 +149,8 @@
 		.sort()
 		.toString();
 	var imports = `import {${keys}\n} from "../../../build/three.module.js";`;
-<<<<<<< HEAD
 	var exports = `export { ${className} }`;
-	var output = banner + contents.replace( '_IMPORTS_', imports ) + '\n' + exports;
-=======
-	var exports = `export { ${className} };\n`;
-
-	var output = contents.replace( '_IMPORTS_', keys ? imports : '' ) + '\n' + exports;
->>>>>>> dc4f1bc4
+	var output = banner + contents.replace( '_IMPORTS_', keys ? imports : '' ) + '\n' + exports;
 
 	// console.log( output );
 
