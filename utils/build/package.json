{
<<<<<<< HEAD
    "name": "three.js",
    "description": "JavaScript 3D library",
    "version": "0.0.0",
    "homepage" : "http://threejs.org/",
    "author": "three.js contributors",
    "help": {
        "web": "http://stackoverflow.com/questions/tagged/three.js"
    },

    "devDependencies": {
        "argparse": "*",
        "temp-path": "1.0.0",
        "google-closure-compiler": "20160208.7.0"
    },

    "repository" : {
        "type" : "git",
         "url" : "git://github.com/mrdoob/three.js.git"
    },
    "licenses": [{
        "type": "The MIT License",
        "url": "https://raw.github.com/mrdoob/three.js/master/LICENSE"
    }]
=======
  "name": "three.js",
  "description": "JavaScript 3D library",
  "version": "0.0.0",
  "homepage": "http://threejs.org/",
  "author": "three.js contributors",
  "help": {
    "web": "http://stackoverflow.com/questions/tagged/three.js"
  },
  "scripts": {
    "build": "node build.js --include common --include extras",
    "watch": "onchange '../../src/**/*.js' -- npm run build"
  },
  "devDependencies": {
    "argparse": "*",
    "onchange": "^2.0.0",
    "uglify-js": "^2.4.17"
  },
  "repository": {
    "type": "git",
    "url": "git://github.com/mrdoob/three.js.git"
  },
  "licenses": [
    {
      "type": "The MIT License",
      "url": "https://raw.github.com/mrdoob/three.js/master/LICENSE"
    }
  ]
>>>>>>> d6de603b
}<|MERGE_RESOLUTION|>--- conflicted
+++ resolved
@@ -1,55 +1,32 @@
 {
-<<<<<<< HEAD
-    "name": "three.js",
-    "description": "JavaScript 3D library",
-    "version": "0.0.0",
-    "homepage" : "http://threejs.org/",
-    "author": "three.js contributors",
-    "help": {
-        "web": "http://stackoverflow.com/questions/tagged/three.js"
-    },
-
-    "devDependencies": {
-        "argparse": "*",
-        "temp-path": "1.0.0",
-        "google-closure-compiler": "20160208.7.0"
-    },
-
-    "repository" : {
-        "type" : "git",
-         "url" : "git://github.com/mrdoob/three.js.git"
-    },
-    "licenses": [{
-        "type": "The MIT License",
-        "url": "https://raw.github.com/mrdoob/three.js/master/LICENSE"
-    }]
-=======
   "name": "three.js",
   "description": "JavaScript 3D library",
   "version": "0.0.0",
-  "homepage": "http://threejs.org/",
+  "homepage" : "http://threejs.org/",
   "author": "three.js contributors",
   "help": {
     "web": "http://stackoverflow.com/questions/tagged/three.js"
   },
+
   "scripts": {
-    "build": "node build.js --include common --include extras",
-    "watch": "onchange '../../src/**/*.js' -- npm run build"
+  "build": "node build.js --include common --include extras",
+  "watch": "chokidar \"../../src/**/*.js\" -c \"npm run build\""
   },
+
   "devDependencies": {
     "argparse": "*",
-    "onchange": "^2.0.0",
-    "uglify-js": "^2.4.17"
+    "temp-path": "1.0.0",
+    "chokidar-cli": "1.2.0",
+    "google-closure-compiler": "20160208.7.0"
   },
-  "repository": {
-    "type": "git",
-    "url": "git://github.com/mrdoob/three.js.git"
+
+  "repository" : {
+    "type" : "git",
+     "url" : "git://github.com/mrdoob/three.js.git"
   },
-  "licenses": [
-    {
-      "type": "The MIT License",
-      "url": "https://raw.github.com/mrdoob/three.js/master/LICENSE"
-    }
-  ]
->>>>>>> d6de603b
+
+  "licenses": [{
+    "type": "The MIT License",
+    "url": "https://raw.github.com/mrdoob/three.js/master/LICENSE"
+  }]
 }