<<<<<<< HEAD
function glconstants() {

	var constants = {
		POINTS: 0, ZERO: 0,
		LINES: 1, ONE: 1,
		LINE_LOOP: 2,
		LINE_STRIP: 3,
		TRIANGLES: 4,
		TRIANGLE_STRIP: 5,
		TRIANGLE_FAN: 6,
		DEPTH_BUFFER_BIT: 256,
		LESS: 513,
		NEVER: 512,
		EQUAL: 514,
		LEQUAL: 515,
		GREATER: 516,
		NOTEQUAL: 517,
		GEQUAL: 518,
		ALWAYS: 519,
		SRC_COLOR: 768,
		ONE_MINUS_SRC_COLOR: 769,
		SRC_ALPHA: 770,
		ONE_MINUS_SRC_ALPHA: 771,
		DST_ALPHA: 772,
		ONE_MINUS_DST_ALPHA: 773,
		DST_COLOR: 774,
		ONE_MINUS_DST_COLOR: 775,
		SRC_ALPHA_SATURATE: 776,
		STENCIL_BUFFER_BIT: 1024,
		FRONT: 1028,
		BACK: 1029,
		FRONT_AND_BACK: 1032,
		CW: 2304,
		CCW: 2305,
		CULL_FACE: 2884,
		DEPTH_TEST: 2929,
		STENCIL_TEST: 2960,
		BLEND: 3042,
		SCISSOR_TEST: 3089,
		UNPACK_ALIGNMENT: 3317,
		MAX_TEXTURE_SIZE: 3379,
		TEXTURE_2D: 3553,
		BYTE: 5120,
		UNSIGNED_BYTE: 5121,
		SHORT: 5122,
		UNSIGNED_INT: 5125,
		UNSIGNED_SHORT: 5123,
		INT: 5124,
		FLOAT: 5126,
		HALF_FLOAT: 5131,
		DEPTH_COMPONENT: 6402,
		RED: 6403,
		ALPHA: 6406,
		RGB: 6407,
		RGBA: 6408,
		LUMINANCE: 6409,
		LUMINANCE_ALPHA: 6410,
		VERSION: 7938,
		NEAREST: 9728,
		LINEAR: 9729,
		NEAREST_MIPMAP_NEAREST: 9984,
		LINEAR_MIPMAP_NEAREST: 9985,
		NEAREST_MIPMAP_LINEAR: 9986,
		LINEAR_MIPMAP_LINEAR: 9987,
		TEXTURE_MAG_FILTER: 10240,
		TEXTURE_MIN_FILTER: 10241,
		TEXTURE_WRAP_S: 10242,
		TEXTURE_WRAP_T: 10243,
		REPEAT: 10497,
		COLOR_BUFFER_BIT: 16384,
		FUNC_ADD: 32774,
		MIN: 32775,
		MAX: 32776,
		FUNC_SUBTRACT: 32778,
		FUNC_REVERSE_SUBTRACT: 32779,
		UNSIGNED_SHORT_4_4_4_4: 32819,
		UNSIGNED_SHORT_5_5_5_1: 32820,
		POLYGON_OFFSET_FILL: 32823,
		RGB8: 32849,
		RGBA4: 32854,
		RGBA8: 32856,
		TEXTURE_3D: 32879,
		CLAMP_TO_EDGE: 33071,
		DEPTH_COMPONENT16: 33189,
		DEPTH_STENCIL_ATTACHMENT: 33306,
		R8: 33321,
		R16F: 33325,
		R32F: 33326,
		UNSIGNED_SHORT_5_6_5: 33635,
		MIRRORED_REPEAT: 33648,
		TEXTURE0: 33984,
		DEPTH_STENCIL: 34041,
		UNSIGNED_INT_24_8: 34042,
		TEXTURE_CUBE_MAP: 34067,
		TEXTURE_CUBE_MAP_POSITIVE_X: 34069,
		MAX_CUBE_MAP_TEXTURE_SIZE: 34076,
		COMPRESSED_TEXTURE_FORMATS: 34467,
		RGBA32F: 34836,
		RGB32F: 34837,
		RGBA16F: 34842,
		RGB16F: 34843,
		MAX_VERTEX_ATTRIBS: 34921,
		MAX_TEXTURE_IMAGE_UNITS: 34930,
		ARRAY_BUFFER: 34962,
		ELEMENT_ARRAY_BUFFER: 34963,
		STATIC_DRAW: 35044,
		DYNAMIC_DRAW: 35048,
		VERTEX_SHADER: 35633,
		FRAGMENT_SHADER: 35632,
		MAX_VERTEX_TEXTURE_IMAGE_UNITS: 35660,
		MAX_COMBINED_TEXTURE_IMAGE_UNITS: 35661,
		COMPILE_STATUS: 35713,
		LINK_STATUS: 35714,
		VALIDATE_STATUS: 35715,
		ACTIVE_UNIFORMS: 35718,
		ACTIVE_ATTRIBUTES: 35721,
		IMPLEMENTATION_COLOR_READ_TYPE: 35738,
		IMPLEMENTATION_COLOR_READ_FORMAT: 35739,
		DEPTH_COMPONENT32F: 36012,
		COLOR_ATTACHMENT0: 36064,
		FRAMEBUFFER_COMPLETE: 36053,
		DEPTH_ATTACHMENT: 36096,
		FRAMEBUFFER: 36160,
		RENDERBUFFER: 36161,
		LOW_FLOAT: 36336,
		MEDIUM_FLOAT: 36337,
		HIGH_FLOAT: 36338,
		MAX_VERTEX_UNIFORM_VECTORS: 36347,
		MAX_VARYING_VECTORS: 36348,
		MAX_FRAGMENT_UNIFORM_VECTORS: 36349,
		UNPACK_FLIP_Y_WEBGL: 37440,
		UNPACK_PREMULTIPLY_ALPHA_WEBGL: 37441
	};

	return {

		transform( code ) {

			code = code.replace( /_?gl\.([A-Z0-9_]+)/g, function ( match, p1 ) {

				if ( p1 in constants ) return constants[ p1 ];
				console.log( '* Unhandled GL Constant:', p1 );
				return match;

			} );

			return {
				code: code,
				map: { mappings: '' }
			}
		}

	}

}

function glsl() {

	return {

		transform( code, id ) {

			if ( /\.glsl.js$/.test( id ) === false ) return;

			code = code.replace( /\`((.*|\n)*)\`/, function ( match, p1 ) {

				return JSON.stringify(
					p1
						.trim()
						.replace( /[ \t]*\/\/.*\n/g, '' ) // remove //
						.replace( /[ \t]*\/\*[\s\S]*?\*\//g, '' ) // remove /* */
						.replace( /\n{2,}/g, '\n' ) // # \n+ to \n
				);

			} );

			return {
				code: code,
				map: { mappings: '' }
			};

		}

	};

}
=======
import babel from 'rollup-plugin-babel';
import { eslint } from 'rollup-plugin-eslint';
import { glsl } from 'rollup-plugin-three-glsl';
>>>>>>> 93846537

export default {
	input: 'src/Three.js',
	plugins: [
<<<<<<< HEAD
		glconstants(),
		glsl()
=======
		glsl(),
		eslint( {
			include: '**/*.js'
		} ),
		babel( {
			babelrc: false,
			'plugins': [
				'external-helpers'
			],
			presets: [[ 'env', { modules: false } ]]
		} )
>>>>>>> 93846537
	],
	output: [
		{
			format: 'umd',
			name: 'THREE',
			file: 'build/three.js',
			indent: '\t'
		},
		{
			format: 'es',
			file: 'build/three.module.js',
			indent: '\t'
		}
	]
};<|MERGE_RESOLUTION|>--- conflicted
+++ resolved
@@ -1,4 +1,3 @@
-<<<<<<< HEAD
 function glconstants() {
 
 	var constants = {
@@ -185,19 +184,11 @@
 	};
 
 }
-=======
-import babel from 'rollup-plugin-babel';
-import { eslint } from 'rollup-plugin-eslint';
-import { glsl } from 'rollup-plugin-three-glsl';
->>>>>>> 93846537
 
 export default {
 	input: 'src/Three.js',
 	plugins: [
-<<<<<<< HEAD
 		glconstants(),
-		glsl()
-=======
 		glsl(),
 		eslint( {
 			include: '**/*.js'
@@ -209,7 +200,6 @@
 			],
 			presets: [[ 'env', { modules: false } ]]
 		} )
->>>>>>> 93846537
 	],
 	output: [
 		{
