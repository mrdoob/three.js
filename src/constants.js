export const REVISION = '176dev';

/**
 * Represents mouse buttons and interaction types in context of controls.
 *
 * @type {ConstantsMouse}
 * @constant
 */
export const MOUSE = { LEFT: 0, MIDDLE: 1, RIGHT: 2, ROTATE: 0, DOLLY: 1, PAN: 2 };

/**
 * Represents touch interaction types in context of controls.
 *
 * @type {ConstantsTouch}
 * @constant
 */
export const TOUCH = { ROTATE: 0, PAN: 1, DOLLY_PAN: 2, DOLLY_ROTATE: 3 };

/**
 * Disables face culling.
 *
 * @type {number}
 * @constant
 */
export const CullFaceNone = 0;

/**
 * Culls back faces.
 *
 * @type {number}
 * @constant
 */
export const CullFaceBack = 1;

/**
 * Culls front faces.
 *
 * @type {number}
 * @constant
 */
export const CullFaceFront = 2;

/**
 * Culls both front and back faces.
 *
 * @type {number}
 * @constant
 */
export const CullFaceFrontBack = 3;

/**
 * Gives unfiltered shadow maps - fastest, but lowest quality.
 *
 * @type {number}
 * @constant
 */
export const BasicShadowMap = 0;

/**
 * Filters shadow maps using the Percentage-Closer Filtering (PCF) algorithm.
 *
 * @type {number}
 * @constant
 */
export const PCFShadowMap = 1;

/**
 * Filters shadow maps using the Percentage-Closer Filtering (PCF) algorithm with
 * better soft shadows especially when using low-resolution shadow maps.
 *
 * @type {number}
 * @constant
 */
export const PCFSoftShadowMap = 2;

/**
 * Filters shadow maps using the Variance Shadow Map (VSM) algorithm.
 * When using VSMShadowMap all shadow receivers will also cast shadows.
 *
 * @type {number}
 * @constant
 */
export const VSMShadowMap = 3;

/**
 * Only front faces are rendered.
 *
 * @type {number}
 * @constant
 */
export const FrontSide = 0;

/**
 * Only back faces are rendered.
 *
 * @type {number}
 * @constant
 */
export const BackSide = 1;

/**
 * Both front and back faces are rendered.
 *
 * @type {number}
 * @constant
 */
export const DoubleSide = 2;

/**
 * No blending is performed which effectively disables
 * alpha transparency.
 *
 * @type {number}
 * @constant
 */
export const NoBlending = 0;

/**
 * The default blending.
 *
 * @type {number}
 * @constant
 */
export const NormalBlending = 1;

/**
 * Represents additive blending.
 *
 * @type {number}
 * @constant
 */
export const AdditiveBlending = 2;

/**
 * Represents subtractive blending.
 *
 * @type {number}
 * @constant
 */
export const SubtractiveBlending = 3;

/**
 * Represents multiply blending.
 *
 * @type {number}
 * @constant
 */
export const MultiplyBlending = 4;

/**
 * Represents custom blending.
 *
 * @type {number}
 * @constant
 */
export const CustomBlending = 5;

/**
 * A `source + destination` blending equation.
 *
 * @type {number}
 * @constant
 */
export const AddEquation = 100;

/**
 * A `source - destination` blending equation.
 *
 * @type {number}
 * @constant
 */
export const SubtractEquation = 101;

/**
 * A `destination - source` blending equation.
 *
 * @type {number}
 * @constant
 */
export const ReverseSubtractEquation = 102;

/**
 * A blend equation that uses the minimum of source and destination.
 *
 * @type {number}
 * @constant
 */
export const MinEquation = 103;

/**
 * A blend equation that uses the maximum of source and destination.
 *
 * @type {number}
 * @constant
 */
export const MaxEquation = 104;

/**
 * Multiplies all colors by `0`.
 *
 * @type {number}
 * @constant
 */
export const ZeroFactor = 200;

/**
 * Multiplies all colors by `1`.
 *
 * @type {number}
 * @constant
 */
export const OneFactor = 201;

/**
 * Multiplies all colors by the source colors.
 *
 * @type {number}
 * @constant
 */
export const SrcColorFactor = 202;

/**
 * Multiplies all colors by `1` minus each source color.
 *
 * @type {number}
 * @constant
 */
export const OneMinusSrcColorFactor = 203;

/**
 * Multiplies all colors by the source alpha value.
 *
 * @type {number}
 * @constant
 */
export const SrcAlphaFactor = 204;

/**
 * Multiplies all colors by 1 minus the source alpha value.
 *
 * @type {number}
 * @constant
 */
export const OneMinusSrcAlphaFactor = 205;

/**
 * Multiplies all colors by the destination alpha value.
 *
 * @type {number}
 * @constant
 */
export const DstAlphaFactor = 206;

/**
 * Multiplies all colors by `1` minus the destination alpha value.
 *
 * @type {number}
 * @constant
 */
export const OneMinusDstAlphaFactor = 207;

/**
 * Multiplies all colors by the destination color.
 *
 * @type {number}
 * @constant
 */
export const DstColorFactor = 208;

/**
 * Multiplies all colors by `1` minus each destination color.
 *
 * @type {number}
 * @constant
 */
export const OneMinusDstColorFactor = 209;

/**
 * Multiplies the RGB colors by the smaller of either the source alpha
 * value or the value of `1` minus the destination alpha value. The alpha
 * value is multiplied by `1`.
 *
 * @type {number}
 * @constant
 */
export const SrcAlphaSaturateFactor = 210;

/**
 * Multiplies all colors by a constant color.
 *
 * @type {number}
 * @constant
 */
export const ConstantColorFactor = 211;

/**
 * Multiplies all colors by `1` minus a constant color.
 *
 * @type {number}
 * @constant
 */
export const OneMinusConstantColorFactor = 212;

/**
 * Multiplies all colors by a constant alpha value.
 *
 * @type {number}
 * @constant
 */
export const ConstantAlphaFactor = 213;

/**
 * Multiplies all colors by 1 minus a constant alpha value.
 *
 * @type {number}
 * @constant
 */
export const OneMinusConstantAlphaFactor = 214;

/**
 * Never pass.
 *
 * @type {number}
 * @constant
 */
export const NeverDepth = 0;

/**
 * Always pass.
 *
 * @type {number}
 * @constant
 */
export const AlwaysDepth = 1;

/**
 * Pass if the incoming value is less than the depth buffer value.
 *
 * @type {number}
 * @constant
 */
export const LessDepth = 2;

/**
 * Pass if the incoming value is less than or equal to the depth buffer value.
 *
 * @type {number}
 * @constant
 */
export const LessEqualDepth = 3;

/**
 * Pass if the incoming value equals the depth buffer value.
 *
 * @type {number}
 * @constant
 */
export const EqualDepth = 4;

/**
 * Pass if the incoming value is greater than or equal to the depth buffer value.
 *
 * @type {number}
 * @constant
 */
export const GreaterEqualDepth = 5;

/**
 * Pass if the incoming value is greater than the depth buffer value.
 *
 * @type {number}
 * @constant
 */
export const GreaterDepth = 6;

/**
 * Pass if the incoming value is not equal to the depth buffer value.
 *
 * @type {number}
 * @constant
 */
export const NotEqualDepth = 7;

/**
 * Multiplies the environment map color with the surface color.
 *
 * @type {number}
 * @constant
 */
export const MultiplyOperation = 0;

/**
 * Uses reflectivity to blend between the two colors.
 *
 * @type {number}
 * @constant
 */
export const MixOperation = 1;

/**
 * Adds the two colors.
 *
 * @type {number}
 * @constant
 */
export const AddOperation = 2;

/**
 * No tone mapping is applied.
 *
 * @type {number}
 * @constant
 */
export const NoToneMapping = 0;

/**
 * Linear tone mapping.
 *
 * @type {number}
 * @constant
 */
export const LinearToneMapping = 1;

/**
 * Reinhard tone mapping.
 *
 * @type {number}
 * @constant
 */
export const ReinhardToneMapping = 2;

/**
 * Cineon tone mapping.
 *
 * @type {number}
 * @constant
 */
export const CineonToneMapping = 3;

/**
 * ACES Filmic tone mapping.
 *
 * @type {number}
 * @constant
 */
export const ACESFilmicToneMapping = 4;

/**
 * Custom tone mapping.
 *
 * Expects a custom implementation by modifying shader code of the material's fragment shader.
 *
 * @type {number}
 * @constant
 */
export const CustomToneMapping = 5;

/**
 * AgX tone mapping.
 *
 * @type {number}
 * @constant
 */
export const AgXToneMapping = 6;

/**
 * Neutral tone mapping.
 *
 * Implementation based on the Khronos 3D Commerce Group standard tone mapping.
 *
 * @type {number}
 * @constant
 */
export const NeutralToneMapping = 7;

/**
 * The skinned mesh shares the same world space as the skeleton.
 *
 * @type {string}
 * @constant
 */
export const AttachedBindMode = 'attached';

/**
 * The skinned mesh does not share the same world space as the skeleton.
 * This is useful when a skeleton is shared across multiple skinned meshes.
 *
 * @type {string}
 * @constant
 */
export const DetachedBindMode = 'detached';

/**
 * Maps textures using the geometry's UV coordinates.
 *
 * @type {number}
 * @constant
 */
export const UVMapping = 300;

/**
 * Reflection mapping for cube textures.
 *
 * @type {number}
 * @constant
 */
export const CubeReflectionMapping = 301;

/**
 * Refraction mapping for cube textures.
 *
 * @type {number}
 * @constant
 */
export const CubeRefractionMapping = 302;

/**
 * Reflection mapping for equirectangular textures.
 *
 * @type {number}
 * @constant
 */
export const EquirectangularReflectionMapping = 303;

/**
 * Refraction mapping for equirectangular textures.
 *
 * @type {number}
 * @constant
 */
export const EquirectangularRefractionMapping = 304;

/**
 * Reflection mapping for PMREM textures.
 *
 * @type {number}
 * @constant
 */
export const CubeUVReflectionMapping = 306;

/**
 * The texture will simply repeat to infinity.
 *
 * @type {number}
 * @constant
 */
export const RepeatWrapping = 1000;

/**
 * The last pixel of the texture stretches to the edge of the mesh.
 *
 * @type {number}
 * @constant
 */
export const ClampToEdgeWrapping = 1001;

/**
 * The texture will repeats to infinity, mirroring on each repeat.
 *
 * @type {number}
 * @constant
 */
export const MirroredRepeatWrapping = 1002;

/**
 * Returns the value of the texture element that is nearest (in Manhattan distance)
 * to the specified texture coordinates.
 *
 * @type {number}
 * @constant
 */
export const NearestFilter = 1003;

/**
 * Chooses the mipmap that most closely matches the size of the pixel being textured
 * and uses the `NearestFilter` criterion (the texel nearest to the center of the pixel)
 * to produce a texture value.
 *
 * @type {number}
 * @constant
 */
export const NearestMipmapNearestFilter = 1004;
export const NearestMipMapNearestFilter = 1004; // legacy

/**
 * Chooses the two mipmaps that most closely match the size of the pixel being textured and
 * uses the `NearestFilter` criterion to produce a texture value from each mipmap.
 * The final texture value is a weighted average of those two values.
 *
 * @type {number}
 * @constant
 */
export const NearestMipmapLinearFilter = 1005;
export const NearestMipMapLinearFilter = 1005; // legacy

/**
 * Returns the weighted average of the four texture elements that are closest to the specified
 * texture coordinates, and can include items wrapped or repeated from other parts of a texture,
 * depending on the values of `wrapS` and `wrapT`, and on the exact mapping.
 *
 * @type {number}
 * @constant
 */
export const LinearFilter = 1006;

/**
 * Chooses the mipmap that most closely matches the size of the pixel being textured and uses
 * the `LinearFilter` criterion (a weighted average of the four texels that are closest to the
 * center of the pixel) to produce a texture value.
 *
 * @type {number}
 * @constant
 */
export const LinearMipmapNearestFilter = 1007;
export const LinearMipMapNearestFilter = 1007; // legacy

/**
 * Chooses the two mipmaps that most closely match the size of the pixel being textured and uses
 * the `LinearFilter` criterion to produce a texture value from each mipmap. The final texture value
 * is a weighted average of those two values.
 *
 * @type {number}
 * @constant
 */
export const LinearMipmapLinearFilter = 1008;
export const LinearMipMapLinearFilter = 1008; // legacy

/**
 * An unsigned byte data type for textures.
 *
 * @type {number}
 * @constant
 */
export const UnsignedByteType = 1009;

/**
 * A byte data type for textures.
 *
 * @type {number}
 * @constant
 */
export const ByteType = 1010;

/**
 * A short data type for textures.
 *
 * @type {number}
 * @constant
 */
export const ShortType = 1011;

/**
 * An unsigned short data type for textures.
 *
 * @type {number}
 * @constant
 */
export const UnsignedShortType = 1012;

/**
 * An int data type for textures.
 *
 * @type {number}
 * @constant
 */
export const IntType = 1013;

/**
 * An unsigned int data type for textures.
 *
 * @type {number}
 * @constant
 */
export const UnsignedIntType = 1014;

/**
 * A float data type for textures.
 *
 * @type {number}
 * @constant
 */
export const FloatType = 1015;

/**
 * A half float data type for textures.
 *
 * @type {number}
 * @constant
 */
export const HalfFloatType = 1016;

/**
 * An unsigned short 4_4_4_4 (packed) data type for textures.
 *
 * @type {number}
 * @constant
 */
export const UnsignedShort4444Type = 1017;

/**
 * An unsigned short 5_5_5_1 (packed) data type for textures.
 *
 * @type {number}
 * @constant
 */
export const UnsignedShort5551Type = 1018;

/**
 * An unsigned int 24_8 data type for textures.
 *
 * @type {number}
 * @constant
 */
export const UnsignedInt248Type = 1020;

/**
 * An unsigned int 5_9_9_9 (packed) data type for textures.
 *
 * @type {number}
 * @constant
 */
export const UnsignedInt5999Type = 35902;

/**
 * Discards the red, green and blue components and reads just the alpha component.
 *
 * @type {number}
 * @constant
 */
export const AlphaFormat = 1021;

/**
 * Discards the alpha component and reads the red, green and blue component.
 *
 * @type {number}
 * @constant
 */
export const RGBFormat = 1022;

/**
 * Reads the red, green, blue and alpha components.
 *
 * @type {number}
 * @constant
 */
export const RGBAFormat = 1023;

/**
 * reads each element as a single luminance component. This is then converted to a floating point,
 * clamped to the range `[0,1]`, and then assembled into an RGBA element by placing the luminance value
 * in the red, green and blue channels, and attaching 1.0 to the alpha channel.
 *
 * @type {number}
 * @constant
 */
export const LuminanceFormat = 1024;

/**
 * Reads each element as a luminance/alpha double. The same process occurs as for the `LuminanceFormat`,
 * except that the alpha channel may have values other than `1.0`.
 *
 * @type {number}
 * @constant
 */
export const LuminanceAlphaFormat = 1025;

/**
 * Reads each element as a single depth value, converts it to floating point, and clamps to the range `[0,1]`.
 *
 * @type {number}
 * @constant
 */
export const DepthFormat = 1026;

/**
 * Reads each element is a pair of depth and stencil values. The depth component of the pair is interpreted as
 * in `DepthFormat`. The stencil component is interpreted based on the depth + stencil internal format.
 *
 * @type {number}
 * @constant
 */
export const DepthStencilFormat = 1027;

/**
 * Discards the green, blue and alpha components and reads just the red component.
 *
 * @type {number}
 * @constant
 */
export const RedFormat = 1028;

/**
 * Discards the green, blue and alpha components and reads just the red component. The texels are read as integers instead of floating point.
 *
 * @type {number}
 * @constant
 */
export const RedIntegerFormat = 1029;

/**
 * Discards the alpha, and blue components and reads the red, and green components.
 *
 * @type {number}
 * @constant
 */
export const RGFormat = 1030;

/**
 * Discards the alpha, and blue components and reads the red, and green components. The texels are read as integers instead of floating point.
 *
 * @type {number}
 * @constant
 */
export const RGIntegerFormat = 1031;

/**
 * Discards the alpha component and reads the red, green and blue component. The texels are read as integers instead of floating point.
 *
 * @type {number}
 * @constant
 */
export const RGBIntegerFormat = 1032;

/**
 * Reads the red, green, blue and alpha components. The texels are read as integers instead of floating point.
 *
 * @type {number}
 * @constant
 */
export const RGBAIntegerFormat = 1033;

/**
 * A DXT1-compressed image in an RGB image format.
 *
 * @type {number}
 * @constant
 */
export const RGB_S3TC_DXT1_Format = 33776;

/**
 * A DXT1-compressed image in an RGB image format with a simple on/off alpha value.
 *
 * @type {number}
 * @constant
 */
export const RGBA_S3TC_DXT1_Format = 33777;

/**
 * A DXT3-compressed image in an RGBA image format. Compared to a 32-bit RGBA texture, it offers 4:1 compression.
 *
 * @type {number}
 * @constant
 */
export const RGBA_S3TC_DXT3_Format = 33778;

/**
 * A DXT5-compressed image in an RGBA image format. It also provides a 4:1 compression, but differs to the DXT3
 * compression in how the alpha compression is done.
 *
 * @type {number}
 * @constant
 */
export const RGBA_S3TC_DXT5_Format = 33779;

/**
 * PVRTC RGB compression in 4-bit mode. One block for each 4×4 pixels.
 *
 * @type {number}
 * @constant
 */
export const RGB_PVRTC_4BPPV1_Format = 35840;

/**
 * PVRTC RGB compression in 2-bit mode. One block for each 8×4 pixels.
 *
 * @type {number}
 * @constant
 */
export const RGB_PVRTC_2BPPV1_Format = 35841;

/**
 * PVRTC RGBA compression in 4-bit mode. One block for each 4×4 pixels.
 *
 * @type {number}
 * @constant
 */
export const RGBA_PVRTC_4BPPV1_Format = 35842;

/**
 * PVRTC RGBA compression in 2-bit mode. One block for each 8×4 pixels.
 *
 * @type {number}
 * @constant
 */
export const RGBA_PVRTC_2BPPV1_Format = 35843;

/**
 * ETC1 RGB format.
 *
 * @type {number}
 * @constant
 */
export const RGB_ETC1_Format = 36196;

/**
 * ETC2 RGB format.
 *
 * @type {number}
 * @constant
 */
export const RGB_ETC2_Format = 37492;

/**
 * ETC2 RGBA format.
 *
 * @type {number}
 * @constant
 */
export const RGBA_ETC2_EAC_Format = 37496;

/**
 * ASTC RGBA 4x4 format.
 *
 * @type {number}
 * @constant
 */
export const RGBA_ASTC_4x4_Format = 37808;

/**
 * ASTC RGBA 5x4 format.
 *
 * @type {number}
 * @constant
 */
export const RGBA_ASTC_5x4_Format = 37809;

/**
 * ASTC RGBA 5x5 format.
 *
 * @type {number}
 * @constant
 */
export const RGBA_ASTC_5x5_Format = 37810;

/**
 * ASTC RGBA 6x5 format.
 *
 * @type {number}
 * @constant
 */
export const RGBA_ASTC_6x5_Format = 37811;

/**
 * ASTC RGBA 6x6 format.
 *
 * @type {number}
 * @constant
 */
export const RGBA_ASTC_6x6_Format = 37812;

/**
 * ASTC RGBA 8x5 format.
 *
 * @type {number}
 * @constant
 */
export const RGBA_ASTC_8x5_Format = 37813;

/**
 * ASTC RGBA 8x6 format.
 *
 * @type {number}
 * @constant
 */
export const RGBA_ASTC_8x6_Format = 37814;

/**
 * ASTC RGBA 8x8 format.
 *
 * @type {number}
 * @constant
 */
export const RGBA_ASTC_8x8_Format = 37815;

/**
 * ASTC RGBA 10x5 format.
 *
 * @type {number}
 * @constant
 */
export const RGBA_ASTC_10x5_Format = 37816;

/**
 * ASTC RGBA 10x6 format.
 *
 * @type {number}
 * @constant
 */
export const RGBA_ASTC_10x6_Format = 37817;

/**
 * ASTC RGBA 10x8 format.
 *
 * @type {number}
 * @constant
 */
export const RGBA_ASTC_10x8_Format = 37818;

/**
 * ASTC RGBA 10x10 format.
 *
 * @type {number}
 * @constant
 */
export const RGBA_ASTC_10x10_Format = 37819;

/**
 * ASTC RGBA 12x10 format.
 *
 * @type {number}
 * @constant
 */
export const RGBA_ASTC_12x10_Format = 37820;

/**
 * ASTC RGBA 12x12 format.
 *
 * @type {number}
 * @constant
 */
export const RGBA_ASTC_12x12_Format = 37821;

/**
 * BPTC RGBA format.
 *
 * @type {number}
 * @constant
 */
export const RGBA_BPTC_Format = 36492;

/**
 * BPTC Signed RGB format.
 *
 * @type {number}
 * @constant
 */
export const RGB_BPTC_SIGNED_Format = 36494;

/**
 * BPTC Unsigned RGB format.
 *
 * @type {number}
 * @constant
 */
export const RGB_BPTC_UNSIGNED_Format = 36495;

/**
 * RGTC1 Red format.
 *
 * @type {number}
 * @constant
 */
export const RED_RGTC1_Format = 36283;

/**
 * RGTC1 Signed Red format.
 *
 * @type {number}
 * @constant
 */
export const SIGNED_RED_RGTC1_Format = 36284;

/**
 * RGTC2 Red Green format.
 *
 * @type {number}
 * @constant
 */
export const RED_GREEN_RGTC2_Format = 36285;

/**
 * RGTC2 Signed Red Green format.
 *
 * @type {number}
 * @constant
 */
export const SIGNED_RED_GREEN_RGTC2_Format = 36286;

/**
 * Animations are played once.
 *
 * @type {number}
 * @constant
 */
export const LoopOnce = 2200;

/**
 * Animations are played with a chosen number of repetitions, each time jumping from
 * the end of the clip directly to its beginning.
 *
 * @type {number}
 * @constant
 */
export const LoopRepeat = 2201;

/**
 * Animations are played with a chosen number of repetitions, alternately playing forward
 * and backward.
 *
 * @type {number}
 * @constant
 */
export const LoopPingPong = 2202;

/**
 * Discrete interpolation mode for keyframe tracks.
 *
 * @type {number}
 * @constant
 */
export const InterpolateDiscrete = 2300;

/**
 * Linear interpolation mode for keyframe tracks.
 *
 * @type {number}
 * @constant
 */
export const InterpolateLinear = 2301;

/**
 * Smooth interpolation mode for keyframe tracks.
 *
 * @type {number}
 * @constant
 */
export const InterpolateSmooth = 2302;

/**
 * Zero curvature ending for animations.
 *
 * @type {number}
 * @constant
 */
export const ZeroCurvatureEnding = 2400;

/**
 * Zero slope ending for animations.
 *
 * @type {number}
 * @constant
 */
export const ZeroSlopeEnding = 2401;

/**
 * Wrap around ending for animations.
 *
 * @type {number}
 * @constant
 */
export const WrapAroundEnding = 2402;

/**
 * Default animation blend mode.
 *
 * @type {number}
 * @constant
 */
export const NormalAnimationBlendMode = 2500;

/**
 * Additive animation blend mode. Can be used to layer motions on top of
 * each other to build complex performances from smaller re-usable assets.
 *
 * @type {number}
 * @constant
 */
export const AdditiveAnimationBlendMode = 2501;

/**
 * For every three vertices draw a single triangle.
 *
 * @type {number}
 * @constant
 */
export const TrianglesDrawMode = 0;

/**
 * For each vertex draw a triangle from the last three vertices.
 *
 * @type {number}
 * @constant
 */
export const TriangleStripDrawMode = 1;

/**
 * For each vertex draw a triangle from the first vertex and the last two vertices.
 *
 * @type {number}
 * @constant
 */
export const TriangleFanDrawMode = 2;

/**
 * Basic depth packing.
 *
 * @type {number}
 * @constant
 */
export const BasicDepthPacking = 3200;

/**
 * A depth value is packed into 32 bit RGBA.
 *
 * @type {number}
 * @constant
 */
export const RGBADepthPacking = 3201;

/**
 * A depth value is packed into 24 bit RGB.
 *
 * @type {number}
 * @constant
 */
export const RGBDepthPacking = 3202;

/**
 * A depth value is packed into 16 bit RG.
 *
 * @type {number}
 * @constant
 */
export const RGDepthPacking = 3203;

/**
 * Normal information is relative to the underlying surface.
 *
 * @type {number}
 * @constant
 */
export const TangentSpaceNormalMap = 0;

/**
 * Normal information is relative to the object orientation.
 *
 * @type {number}
 * @constant
 */
export const ObjectSpaceNormalMap = 1;

// Color space string identifiers, matching CSS Color Module Level 4 and WebGPU names where available.

/**
 * No color space.
 *
 * @type {string}
 * @constant
 */
export const NoColorSpace = '';

/**
 * sRGB color space.
 *
 * @type {string}
 * @constant
 */
export const SRGBColorSpace = 'srgb';

/**
 * sRGB-linear color space.
 *
 * @type {string}
 * @constant
 */
export const LinearSRGBColorSpace = 'srgb-linear';

/**
 * Linear transfer function.
 *
 * @type {string}
 * @constant
 */
export const LinearTransfer = 'linear';

/**
 * sRGB transfer function.
 *
 * @type {string}
 * @constant
 */
export const SRGBTransfer = 'srgb';

/**
 * Sets the stencil buffer value to `0`.
 *
 * @type {number}
 * @constant
 */
export const ZeroStencilOp = 0;

/**
 * Keeps the current value.
 *
 * @type {number}
 * @constant
 */
export const KeepStencilOp = 7680;

/**
 * Sets the stencil buffer value to the specified reference value.
 *
 * @type {number}
 * @constant
 */
export const ReplaceStencilOp = 7681;

/**
 * Increments the current stencil buffer value. Clamps to the maximum representable unsigned value.
 *
 * @type {number}
 * @constant
 */
export const IncrementStencilOp = 7682;

/**
 * Decrements the current stencil buffer value. Clamps to `0`.
 *
 * @type {number}
 * @constant
 */
export const DecrementStencilOp = 7683;

/**
 * Increments the current stencil buffer value. Wraps stencil buffer value to zero when incrementing
 * the maximum representable unsigned value.
 *
 * @type {number}
 * @constant
 */
export const IncrementWrapStencilOp = 34055;

/**
 * Decrements the current stencil buffer value. Wraps stencil buffer value to the maximum representable
 * unsigned value when decrementing a stencil buffer value of `0`.
 *
 * @type {number}
 * @constant
 */
export const DecrementWrapStencilOp = 34056;

/**
 * Inverts the current stencil buffer value bitwise.
 *
 * @type {number}
 * @constant
 */
export const InvertStencilOp = 5386;

/**
 * Will never return true.
 *
 * @type {number}
 * @constant
 */
export const NeverStencilFunc = 512;

/**
 * Will return true if the stencil reference value is less than the current stencil value.
 *
 * @type {number}
 * @constant
 */
export const LessStencilFunc = 513;

/**
 * Will return true if the stencil reference value is equal to the current stencil value.
 *
 * @type {number}
 * @constant
 */
export const EqualStencilFunc = 514;

/**
 * Will return true if the stencil reference value is less than or equal to the current stencil value.
 *
 * @type {number}
 * @constant
 */
export const LessEqualStencilFunc = 515;

/**
 * Will return true if the stencil reference value is greater than the current stencil value.
 *
 * @type {number}
 * @constant
 */
export const GreaterStencilFunc = 516;

/**
 * Will return true if the stencil reference value is not equal to the current stencil value.
 *
 * @type {number}
 * @constant
 */
export const NotEqualStencilFunc = 517;

/**
 * Will return true if the stencil reference value is greater than or equal to the current stencil value.
 *
 * @type {number}
 * @constant
 */
export const GreaterEqualStencilFunc = 518;

/**
 * Will always return true.
 *
 * @type {number}
 * @constant
 */
export const AlwaysStencilFunc = 519;

/**
 * Never pass.
 *
 * @type {number}
 * @constant
 */
export const NeverCompare = 512;

/**
 * Pass if the incoming value is less than the texture value.
 *
 * @type {number}
 * @constant
 */
export const LessCompare = 513;

/**
 * Pass if the incoming value equals the texture value.
 *
 * @type {number}
 * @constant
 */
export const EqualCompare = 514;

/**
 * Pass if the incoming value is less than or equal to the texture value.
 *
 * @type {number}
 * @constant
 */
export const LessEqualCompare = 515;

/**
 * Pass if the incoming value is greater than the texture value.
 *
 * @type {number}
 * @constant
 */
export const GreaterCompare = 516;

/**
 * Pass if the incoming value is not equal to the texture value.
 *
 * @type {number}
 * @constant
 */
export const NotEqualCompare = 517;

/**
 * Pass if the incoming value is greater than or equal to the texture value.
 *
 * @type {number}
 * @constant
 */
export const GreaterEqualCompare = 518;

/**
 * Always pass.
 *
 * @type {number}
 * @constant
 */
export const AlwaysCompare = 519;

/**
 * The contents are intended to be specified once by the application, and used many
 * times as the source for drawing and image specification commands.
 *
 * @type {number}
 * @constant
 */
export const StaticDrawUsage = 35044;

/**
 * The contents are intended to be respecified repeatedly by the application, and
 * used many times as the source for drawing and image specification commands.
 *
 * @type {number}
 * @constant
 */
export const DynamicDrawUsage = 35048;

/**
 * The contents are intended to be specified once by the application, and used at most
 * a few times as the source for drawing and image specification commands.
 *
 * @type {number}
 * @constant
 */
export const StreamDrawUsage = 35040;

/**
 * The contents are intended to be specified once by reading data from the 3D API, and queried
 * many times by the application.
 *
 * @type {number}
 * @constant
 */
export const StaticReadUsage = 35045;

/**
 * The contents are intended to be respecified repeatedly by reading data from the 3D API, and queried
 * many times by the application.
 *
 * @type {number}
 * @constant
 */
export const DynamicReadUsage = 35049;

/**
 * The contents are intended to be specified once by reading data from the 3D API, and queried at most
 * a few times by the application
 *
 * @type {number}
 * @constant
 */
export const StreamReadUsage = 35041;

/**
 * The contents are intended to be specified once by reading data from the 3D API, and used many times as
 * the source for WebGL drawing and image specification commands.
 *
 * @type {number}
 * @constant
 */
export const StaticCopyUsage = 35046;

/**
 * The contents are intended to be respecified repeatedly by reading data from the 3D API, and used many times
 * as the source for WebGL drawing and image specification commands.
 *
 * @type {number}
 * @constant
 */
export const DynamicCopyUsage = 35050;

/**
 * The contents are intended to be specified once by reading data from the 3D API, and used at most a few times
 * as the source for WebGL drawing and image specification commands.
 *
 * @type {number}
 * @constant
 */
export const StreamCopyUsage = 35042;

/**
 * GLSL 1 shader code.
 *
 * @type {string}
 * @constant
 */
export const GLSL1 = '100';

/**
 * GLSL 3 shader code.
 *
 * @type {string}
 * @constant
 */
export const GLSL3 = '300 es';

/**
 * WebGL coordinate system.
 *
 * @type {number}
 * @constant
 */
export const WebGLCoordinateSystem = 2000;

/**
 * WebGPU coordinate system.
 *
 * @type {number}
 * @constant
 */
export const WebGPUCoordinateSystem = 2001;

/**
 * Represents the different timestamp query types.
 *
 * @type {ConstantsTimestampQuery}
 * @constant
 */
export const TimestampQuery = {
	COMPUTE: 'compute',
	RENDER: 'render'
};

<<<<<<< HEAD
export const InterpolationSamplingType = {
	PERSPECTIVE: 'perspective',
	LINEAR: 'linear',
	FLAT: 'flat'
};

export const InterpolationSamplingMode = {
	NORMAL: 'normal',
	CENTROID: 'centroid',
	SAMPLE: 'sample',
	FLAT_FIRST: 'flat first',
	FLAT_EITHER: 'flat either'
};
=======
/**
 * This type represents mouse buttons and interaction types in context of controls.
 *
 * @typedef {Object} ConstantsMouse
 * @property {number} MIDDLE - The left mouse button.
 * @property {number} LEFT - The middle mouse button.
 * @property {number} RIGHT - The right mouse button.
 * @property {number} ROTATE - A rotate interaction.
 * @property {number} DOLLY - A dolly interaction.
 * @property {number} PAN - A pan interaction.
 **/

/**
 * This type represents touch interaction types in context of controls.
 *
 * @typedef {Object} ConstantsTouch
 * @property {number} ROTATE - A rotate interaction.
 * @property {number} PAN - A pan interaction.
 * @property {number} DOLLY_PAN - The dolly-pan interaction.
 * @property {number} DOLLY_ROTATE - A dolly-rotate interaction.
 **/

/**
 * This type represents the different timestamp query types.
 *
 * @typedef {Object} ConstantsTimestampQuery
 * @property {string} COMPUTE - A `compute` timestamp query.
 * @property {string} RENDER - A `render` timestamp query.
 **/
>>>>>>> 468f47a4
<|MERGE_RESOLUTION|>--- conflicted
+++ resolved
@@ -1609,7 +1609,6 @@
 	RENDER: 'render'
 };
 
-<<<<<<< HEAD
 export const InterpolationSamplingType = {
 	PERSPECTIVE: 'perspective',
 	LINEAR: 'linear',
@@ -1623,7 +1622,7 @@
 	FLAT_FIRST: 'flat first',
 	FLAT_EITHER: 'flat either'
 };
-=======
+
 /**
  * This type represents mouse buttons and interaction types in context of controls.
  *
@@ -1652,5 +1651,4 @@
  * @typedef {Object} ConstantsTimestampQuery
  * @property {string} COMPUTE - A `compute` timestamp query.
  * @property {string} RENDER - A `render` timestamp query.
- **/
->>>>>>> 468f47a4
+ **/