/**
 * @author mrdoob / http://mrdoob.com/
 * @author greggman / http://games.greggman.com/
 * @author zz85 / http://www.lab4games.net/zz85/blog
 * @author tschw
 */

THREE.PerspectiveCamera = function ( fov, aspect, near, far ) {

	THREE.Camera.call( this );

	this.type = 'PerspectiveCamera';

	this.fov = fov !== undefined ? fov : 50;
	this.zoom = 1;

	this.near = near !== undefined ? near : 0.1;
	this.far = far !== undefined ? far : 2000;
	this.focus = 10;

	this.aspect = aspect !== undefined ? aspect : 1;
	this.view = null;

	this.filmGauge = 35; // width of the film (default in millimeters)
	this.filmOffset = 0; // horizontal film offset (same unit as gauge)

	this.updateProjectionMatrix();

};

THREE.PerspectiveCamera.prototype = Object.assign( Object.create( THREE.Camera.prototype ), {

<<<<<<< HEAD
/**
 * Sets the FOV by focal length (DEPRECATED).
 *
 * Optionally also sets .filmGauge, otherwise uses it. See .setFocalLength.
 */
THREE.PerspectiveCamera.prototype.setLens = function ( focalLength, filmGauge ) {

	console.warn( "THREE.PerspectiveCamera.setLens is deprecated. " +
		"Use .setFocalLength and .filmGauge for a photographic setup." );

	if ( filmGauge !== undefined )
		this.filmGauge = filmGauge;
	this.setFocalLength( focalLength );

};

/**
 * Sets the FOV by focal length in respect to the current .filmGauge.
 *
 * The default film gauge is 35, so that the focal length can be specified for
 * a 35mm (full frame) camera.
 *
 * Values for focal length and film gauge must have the same unit.
 */
THREE.PerspectiveCamera.prototype.setFocalLength = function ( focalLength ) {

	// see http://www.bobatkins.com/photography/technical/field_of_view.html
	var vExtentSlope = 0.5 * this.getFilmHeight() / focalLength;

	this.fov = THREE.Math.RAD2DEG * 2 * Math.atan( vExtentSlope );
	this.updateProjectionMatrix();

};

/**
 * Calculates the focal length from the current .fov and .filmGauge.
 */
THREE.PerspectiveCamera.prototype.getFocalLength = function () {
=======
	constructor: THREE.PerspectiveCamera,

	copy: function ( source ) {

		THREE.Camera.prototype.copy.call( this, source );

		this.fov = source.fov;
		this.zoom = source.zoom;
>>>>>>> 267b8a59

		this.near = source.near;
		this.far = source.far;
		this.focus = source.focus;

		this.aspect = source.aspect;
		this.view = source.view === null ? null : Object.assign( {}, source.view );

		this.filmGauge = source.filmGauge;
		this.filmOffset = source.filmOffset;

<<<<<<< HEAD
THREE.PerspectiveCamera.prototype.getEffectiveFOV = function () {
=======
		return this;
>>>>>>> 267b8a59

	},

	/**
	 * Sets the FOV by focal length (DEPRECATED).
	 *
	 * Optionally also sets .filmGauge, otherwise uses it. See .setFocalLength.
	 */
	setLens: function ( focalLength, filmGauge ) {

<<<<<<< HEAD
THREE.PerspectiveCamera.prototype.getFilmWidth = function () {
=======
		console.warn( "THREE.PerspectiveCamera.setLens is deprecated. " +
				"Use .setFocalLength and .filmGauge for a photographic setup." );
>>>>>>> 267b8a59

		if ( filmGauge !== undefined ) this.filmGauge = filmGauge;
		this.setFocalLength( focalLength );

	},

<<<<<<< HEAD
THREE.PerspectiveCamera.prototype.getFilmHeight = function () {
=======
	/**
	 * Sets the FOV by focal length in respect to the current .filmGauge.
	 *
	 * The default film gauge is 35, so that the focal length can be specified for
	 * a 35mm (full frame) camera.
	 *
	 * Values for focal length and film gauge must have the same unit.
	 */
	setFocalLength: function ( focalLength ) {
>>>>>>> 267b8a59

		// see http://www.bobatkins.com/photography/technical/field_of_view.html
		var vExtentSlope = 0.5 * this.getFilmHeight() / focalLength;

		this.fov = THREE.Math.RAD2DEG * 2 * Math.atan( vExtentSlope );
		this.updateProjectionMatrix();

<<<<<<< HEAD
/**
 * Sets an offset in a larger frustum. This is useful for multi-window or
 * multi-monitor/multi-machine setups.
 *
 * For example, if you have 3x2 monitors and each monitor is 1920x1080 and
 * the monitors are in grid like this
 *
 *   +---+---+---+
 *   | A | B | C |
 *   +---+---+---+
 *   | D | E | F |
 *   +---+---+---+
 *
 * then for each monitor you would call it like this
 *
 *   var w = 1920;
 *   var h = 1080;
 *   var fullWidth = w * 3;
 *   var fullHeight = h * 2;
 *
 *   --A--
 *   camera.setOffset( fullWidth, fullHeight, w * 0, h * 0, w, h );
 *   --B--
 *   camera.setOffset( fullWidth, fullHeight, w * 1, h * 0, w, h );
 *   --C--
 *   camera.setOffset( fullWidth, fullHeight, w * 2, h * 0, w, h );
 *   --D--
 *   camera.setOffset( fullWidth, fullHeight, w * 0, h * 1, w, h );
 *   --E--
 *   camera.setOffset( fullWidth, fullHeight, w * 1, h * 1, w, h );
 *   --F--
 *   camera.setOffset( fullWidth, fullHeight, w * 2, h * 1, w, h );
 *
 *   Note there is no reason monitors have to be the same size or in a grid.
 */
THREE.PerspectiveCamera.prototype.setViewOffset = function ( fullWidth, fullHeight, x, y, width, height ) {
=======
	},

	/**
	 * Calculates the focal length from the current .fov and .filmGauge.
	 */
	getFocalLength: function () {

		var vExtentSlope = Math.tan( THREE.Math.DEG2RAD * 0.5 * this.fov );
>>>>>>> 267b8a59

		return 0.5 * this.getFilmHeight() / vExtentSlope;

	},

	getEffectiveFOV: function () {

		return THREE.Math.RAD2DEG * 2 * Math.atan(
				Math.tan( THREE.Math.DEG2RAD * 0.5 * this.fov ) / this.zoom );

<<<<<<< HEAD
THREE.PerspectiveCamera.prototype.updateProjectionMatrix = function () {

	var near = this.near,
		top = near * Math.tan(
			THREE.Math.DEG2RAD * 0.5 * this.fov ) / this.zoom,
		height = 2 * top,
		width = this.aspect * height,
		left = - 0.5 * width,
		view = this.view;
=======
	},

	getFilmWidth: function () {
>>>>>>> 267b8a59

		// film not completely covered in portrait format (aspect < 1)
		return this.filmGauge * Math.min( this.aspect, 1 );

	},

	getFilmHeight: function () {

		// film not completely covered in landscape format (aspect > 1)
		return this.filmGauge / Math.max( this.aspect, 1 );

<<<<<<< HEAD
	var skew = this.filmOffset;
	if ( skew !== 0 )
		left += near * skew / this.getFilmWidth();

	this.projectionMatrix.makeFrustum(
		left, left + width, top - height, top, near, this.far );
=======
	},

	/**
	 * Sets an offset in a larger frustum. This is useful for multi-window or
	 * multi-monitor/multi-machine setups.
	 *
	 * For example, if you have 3x2 monitors and each monitor is 1920x1080 and
	 * the monitors are in grid like this
	 *
	 *   +---+---+---+
	 *   | A | B | C |
	 *   +---+---+---+
	 *   | D | E | F |
	 *   +---+---+---+
	 *
	 * then for each monitor you would call it like this
	 *
	 *   var w = 1920;
	 *   var h = 1080;
	 *   var fullWidth = w * 3;
	 *   var fullHeight = h * 2;
	 *
	 *   --A--
	 *   camera.setOffset( fullWidth, fullHeight, w * 0, h * 0, w, h );
	 *   --B--
	 *   camera.setOffset( fullWidth, fullHeight, w * 1, h * 0, w, h );
	 *   --C--
	 *   camera.setOffset( fullWidth, fullHeight, w * 2, h * 0, w, h );
	 *   --D--
	 *   camera.setOffset( fullWidth, fullHeight, w * 0, h * 1, w, h );
	 *   --E--
	 *   camera.setOffset( fullWidth, fullHeight, w * 1, h * 1, w, h );
	 *   --F--
	 *   camera.setOffset( fullWidth, fullHeight, w * 2, h * 1, w, h );
	 *
	 *   Note there is no reason monitors have to be the same size or in a grid.
	 */
	setViewOffset: function ( fullWidth, fullHeight, x, y, width, height ) {
>>>>>>> 267b8a59

		this.aspect = fullWidth / fullHeight;

<<<<<<< HEAD
THREE.PerspectiveCamera.prototype.copy = function ( source ) {
=======
		this.view = {
			fullWidth: fullWidth,
			fullHeight: fullHeight,
			offsetX: x,
			offsetY: y,
			width: width,
			height: height
		};
>>>>>>> 267b8a59

		this.updateProjectionMatrix();

	},

	updateProjectionMatrix: function () {

		var near = this.near,
			top = near * Math.tan(
					THREE.Math.DEG2RAD * 0.5 * this.fov ) / this.zoom,
			height = 2 * top,
			width = this.aspect * height,
			left = - 0.5 * width,
			view = this.view;

		if ( view !== null ) {

			var fullWidth = view.fullWidth,
				fullHeight = view.fullHeight;

			left += view.offsetX * width / fullWidth;
			top -= view.offsetY * height / fullHeight;
			width *= view.width / fullWidth;
			height *= view.height / fullHeight;

<<<<<<< HEAD
THREE.PerspectiveCamera.prototype.toJSON = function ( meta ) {
=======
		}
>>>>>>> 267b8a59

		var skew = this.filmOffset;
		if ( skew !== 0 ) left += near * skew / this.getFilmWidth();

		this.projectionMatrix.makeFrustum(
				left, left + width, top - height, top, near, this.far );

	},

	toJSON: function ( meta ) {

<<<<<<< HEAD
	if ( this.view !== null )
		data.object.view = Object.assign( {}, this.view );
=======
		var data = THREE.Object3D.prototype.toJSON.call( this, meta );
>>>>>>> 267b8a59

		data.object.fov = this.fov;
		data.object.zoom = this.zoom;

		data.object.near = this.near;
		data.object.far = this.far;
		data.object.focus = this.focus;

		data.object.aspect = this.aspect;

		if ( this.view !== null ) data.object.view = Object.assign( {}, this.view );

		data.object.filmGauge = this.filmGauge;
		data.object.filmOffset = this.filmOffset;

		return data;

	}

} );<|MERGE_RESOLUTION|>--- conflicted
+++ resolved
@@ -5,7 +5,7 @@
  * @author tschw
  */
 
-THREE.PerspectiveCamera = function ( fov, aspect, near, far ) {
+THREE.PerspectiveCamera = function( fov, aspect, near, far ) {
 
 	THREE.Camera.call( this );
 
@@ -21,8 +21,8 @@
 	this.aspect = aspect !== undefined ? aspect : 1;
 	this.view = null;
 
-	this.filmGauge = 35; // width of the film (default in millimeters)
-	this.filmOffset = 0; // horizontal film offset (same unit as gauge)
+	this.filmGauge = 35;	// width of the film (default in millimeters)
+	this.filmOffset = 0;	// horizontal film offset (same unit as gauge)
 
 	this.updateProjectionMatrix();
 
@@ -30,46 +30,6 @@
 
 THREE.PerspectiveCamera.prototype = Object.assign( Object.create( THREE.Camera.prototype ), {
 
-<<<<<<< HEAD
-/**
- * Sets the FOV by focal length (DEPRECATED).
- *
- * Optionally also sets .filmGauge, otherwise uses it. See .setFocalLength.
- */
-THREE.PerspectiveCamera.prototype.setLens = function ( focalLength, filmGauge ) {
-
-	console.warn( "THREE.PerspectiveCamera.setLens is deprecated. " +
-		"Use .setFocalLength and .filmGauge for a photographic setup." );
-
-	if ( filmGauge !== undefined )
-		this.filmGauge = filmGauge;
-	this.setFocalLength( focalLength );
-
-};
-
-/**
- * Sets the FOV by focal length in respect to the current .filmGauge.
- *
- * The default film gauge is 35, so that the focal length can be specified for
- * a 35mm (full frame) camera.
- *
- * Values for focal length and film gauge must have the same unit.
- */
-THREE.PerspectiveCamera.prototype.setFocalLength = function ( focalLength ) {
-
-	// see http://www.bobatkins.com/photography/technical/field_of_view.html
-	var vExtentSlope = 0.5 * this.getFilmHeight() / focalLength;
-
-	this.fov = THREE.Math.RAD2DEG * 2 * Math.atan( vExtentSlope );
-	this.updateProjectionMatrix();
-
-};
-
-/**
- * Calculates the focal length from the current .fov and .filmGauge.
- */
-THREE.PerspectiveCamera.prototype.getFocalLength = function () {
-=======
 	constructor: THREE.PerspectiveCamera,
 
 	copy: function ( source ) {
@@ -78,7 +38,6 @@
 
 		this.fov = source.fov;
 		this.zoom = source.zoom;
->>>>>>> 267b8a59
 
 		this.near = source.near;
 		this.far = source.far;
@@ -90,11 +49,7 @@
 		this.filmGauge = source.filmGauge;
 		this.filmOffset = source.filmOffset;
 
-<<<<<<< HEAD
-THREE.PerspectiveCamera.prototype.getEffectiveFOV = function () {
-=======
 		return this;
->>>>>>> 267b8a59
 
 	},
 
@@ -105,21 +60,14 @@
 	 */
 	setLens: function ( focalLength, filmGauge ) {
 
-<<<<<<< HEAD
-THREE.PerspectiveCamera.prototype.getFilmWidth = function () {
-=======
 		console.warn( "THREE.PerspectiveCamera.setLens is deprecated. " +
 				"Use .setFocalLength and .filmGauge for a photographic setup." );
->>>>>>> 267b8a59
 
 		if ( filmGauge !== undefined ) this.filmGauge = filmGauge;
 		this.setFocalLength( focalLength );
 
 	},
 
-<<<<<<< HEAD
-THREE.PerspectiveCamera.prototype.getFilmHeight = function () {
-=======
 	/**
 	 * Sets the FOV by focal length in respect to the current .filmGauge.
 	 *
@@ -129,7 +77,6 @@
 	 * Values for focal length and film gauge must have the same unit.
 	 */
 	setFocalLength: function ( focalLength ) {
->>>>>>> 267b8a59
 
 		// see http://www.bobatkins.com/photography/technical/field_of_view.html
 		var vExtentSlope = 0.5 * this.getFilmHeight() / focalLength;
@@ -137,44 +84,6 @@
 		this.fov = THREE.Math.RAD2DEG * 2 * Math.atan( vExtentSlope );
 		this.updateProjectionMatrix();
 
-<<<<<<< HEAD
-/**
- * Sets an offset in a larger frustum. This is useful for multi-window or
- * multi-monitor/multi-machine setups.
- *
- * For example, if you have 3x2 monitors and each monitor is 1920x1080 and
- * the monitors are in grid like this
- *
- *   +---+---+---+
- *   | A | B | C |
- *   +---+---+---+
- *   | D | E | F |
- *   +---+---+---+
- *
- * then for each monitor you would call it like this
- *
- *   var w = 1920;
- *   var h = 1080;
- *   var fullWidth = w * 3;
- *   var fullHeight = h * 2;
- *
- *   --A--
- *   camera.setOffset( fullWidth, fullHeight, w * 0, h * 0, w, h );
- *   --B--
- *   camera.setOffset( fullWidth, fullHeight, w * 1, h * 0, w, h );
- *   --C--
- *   camera.setOffset( fullWidth, fullHeight, w * 2, h * 0, w, h );
- *   --D--
- *   camera.setOffset( fullWidth, fullHeight, w * 0, h * 1, w, h );
- *   --E--
- *   camera.setOffset( fullWidth, fullHeight, w * 1, h * 1, w, h );
- *   --F--
- *   camera.setOffset( fullWidth, fullHeight, w * 2, h * 1, w, h );
- *
- *   Note there is no reason monitors have to be the same size or in a grid.
- */
-THREE.PerspectiveCamera.prototype.setViewOffset = function ( fullWidth, fullHeight, x, y, width, height ) {
-=======
 	},
 
 	/**
@@ -183,7 +92,6 @@
 	getFocalLength: function () {
 
 		var vExtentSlope = Math.tan( THREE.Math.DEG2RAD * 0.5 * this.fov );
->>>>>>> 267b8a59
 
 		return 0.5 * this.getFilmHeight() / vExtentSlope;
 
@@ -194,21 +102,9 @@
 		return THREE.Math.RAD2DEG * 2 * Math.atan(
 				Math.tan( THREE.Math.DEG2RAD * 0.5 * this.fov ) / this.zoom );
 
-<<<<<<< HEAD
-THREE.PerspectiveCamera.prototype.updateProjectionMatrix = function () {
-
-	var near = this.near,
-		top = near * Math.tan(
-			THREE.Math.DEG2RAD * 0.5 * this.fov ) / this.zoom,
-		height = 2 * top,
-		width = this.aspect * height,
-		left = - 0.5 * width,
-		view = this.view;
-=======
 	},
 
 	getFilmWidth: function () {
->>>>>>> 267b8a59
 
 		// film not completely covered in portrait format (aspect < 1)
 		return this.filmGauge * Math.min( this.aspect, 1 );
@@ -220,14 +116,6 @@
 		// film not completely covered in landscape format (aspect > 1)
 		return this.filmGauge / Math.max( this.aspect, 1 );
 
-<<<<<<< HEAD
-	var skew = this.filmOffset;
-	if ( skew !== 0 )
-		left += near * skew / this.getFilmWidth();
-
-	this.projectionMatrix.makeFrustum(
-		left, left + width, top - height, top, near, this.far );
-=======
 	},
 
 	/**
@@ -266,13 +154,9 @@
 	 *   Note there is no reason monitors have to be the same size or in a grid.
 	 */
 	setViewOffset: function ( fullWidth, fullHeight, x, y, width, height ) {
->>>>>>> 267b8a59
 
 		this.aspect = fullWidth / fullHeight;
 
-<<<<<<< HEAD
-THREE.PerspectiveCamera.prototype.copy = function ( source ) {
-=======
 		this.view = {
 			fullWidth: fullWidth,
 			fullHeight: fullHeight,
@@ -281,7 +165,6 @@
 			width: width,
 			height: height
 		};
->>>>>>> 267b8a59
 
 		this.updateProjectionMatrix();
 
@@ -307,11 +190,7 @@
 			width *= view.width / fullWidth;
 			height *= view.height / fullHeight;
 
-<<<<<<< HEAD
-THREE.PerspectiveCamera.prototype.toJSON = function ( meta ) {
-=======
 		}
->>>>>>> 267b8a59
 
 		var skew = this.filmOffset;
 		if ( skew !== 0 ) left += near * skew / this.getFilmWidth();
@@ -323,12 +202,7 @@
 
 	toJSON: function ( meta ) {
 
-<<<<<<< HEAD
-	if ( this.view !== null )
-		data.object.view = Object.assign( {}, this.view );
-=======
 		var data = THREE.Object3D.prototype.toJSON.call( this, meta );
->>>>>>> 267b8a59
 
 		data.object.fov = this.fov;
 		data.object.zoom = this.zoom;
