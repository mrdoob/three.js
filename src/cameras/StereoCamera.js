--- conflicted
+++ resolved
@@ -18,29 +18,20 @@
 
 };
 
-<<<<<<< HEAD
-THREE.StereoCamera.prototype = {
-	constructor: THREE.StereoCamera,
-=======
 Object.assign( THREE.StereoCamera.prototype, {
->>>>>>> 267b8a59
 
-	update: (function () {
+	update: ( function () {
 
-		var focus,
-			fov,
-			aspect,
-			near,
-			far;
+		var focus, fov, aspect, near, far;
 
 		var eyeRight = new THREE.Matrix4();
 		var eyeLeft = new THREE.Matrix4();
 
-		return function update( camera ) {
+		return function update ( camera ) {
 
 			var needsUpdate = focus !== camera.focus || fov !== camera.fov ||
-				aspect !== camera.aspect * this.aspect || near !== camera.near ||
-				far !== camera.far;
+												aspect !== camera.aspect * this.aspect || near !== camera.near ||
+												far !== camera.far;
 
 			if ( needsUpdate ) {
 
@@ -57,8 +48,7 @@
 				var eyeSep = 0.064 / 2;
 				var eyeSepOnProjection = eyeSep * near / focus;
 				var ymax = near * Math.tan( THREE.Math.DEG2RAD * fov * 0.5 );
-				var xmin,
-					xmax;
+				var xmin, xmax;
 
 				// translate xOffset
 
@@ -92,11 +82,6 @@
 
 		};
 
-<<<<<<< HEAD
-	})()
-};
-=======
 	} )()
 
-} );
->>>>>>> 267b8a59
+} );