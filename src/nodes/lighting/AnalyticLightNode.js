--- conflicted
+++ resolved
@@ -16,11 +16,8 @@
 import { screenCoordinate } from '../display/ScreenNode.js';
 import { HalfFloatType, LessCompare, RGFormat, VSMShadowMap, WebGPUCoordinateSystem } from '../../constants.js';
 import { renderGroup } from '../core/UniformGroupNode.js';
-<<<<<<< HEAD
 import { perspectiveDepthToLogarithmicDepth } from '../display/ViewportDepthNode.js';
-=======
 import { hash } from '../core/NodeUtils.js';
->>>>>>> 86b8447f
 
 const BasicShadowMap = Fn( ( { depthTexture, shadowCoord } ) => {
 
