import { registerNode } from '../core/Node.js';
import LightingNode from './LightingNode.js';
import { NodeUpdateType } from '../core/constants.js';
import { uniform } from '../core/UniformNode.js';
<<<<<<< HEAD
import { addNodeClass } from '../core/Node.js';
import { float, If, int, vec2, vec3, vec4 } from '../shadernode/ShaderNode.js';
import { reference } from '../accessors/ReferenceNode.js';
import { texture } from '../accessors/TextureNode.js';
import { positionWorld } from '../accessors/PositionNode.js';
import { normalWorld } from '../accessors/NormalNode.js';
import { mix, fract, step, max, clamp, sqrt } from '../math/MathNode.js';
import { add, sub } from '../math/OperatorNode.js';
import { Color } from '../../math/Color.js';
import { DepthTexture } from '../../textures/DepthTexture.js';
import { Fn } from '../shadernode/ShaderNode.js';
import QuadMesh from '../../renderers/common/QuadMesh.js';
import { Loop } from '../utils/LoopNode.js';
import { viewportCoordinate } from '../display/ViewportNode.js';
import { HalfFloatType, LessCompare, RGFormat, VSMShadowMap, WebGPUCoordinateSystem } from '../../constants.js';
=======
import { float, vec2, vec3, vec4 } from '../tsl/TSLBase.js';
import { reference } from '../accessors/ReferenceNode.js';
import { texture } from '../accessors/TextureNode.js';
import { positionWorld } from '../accessors/Position.js';
import { normalWorld } from '../accessors/Normal.js';
import { mix, fract } from '../math/MathNode.js';
import { add } from '../math/OperatorNode.js';
import { Color } from '../../math/Color.js';
import { DepthTexture } from '../../textures/DepthTexture.js';
import { Fn } from '../tsl/TSLBase.js';
import { LessCompare, WebGPUCoordinateSystem } from '../../constants.js';
import NodeMaterial from '../../materials/nodes/NodeMaterial.js';
>>>>>>> 17abdb5e

const BasicShadowMap = Fn( ( { depthTexture, shadowCoord } ) => {

	return texture( depthTexture, shadowCoord.xy ).compare( shadowCoord.z );

} );

const PCFShadowMap = Fn( ( { depthTexture, shadowCoord, shadow } ) => {

	const depthCompare = ( uv, compare ) => texture( depthTexture, uv ).compare( compare );

	const mapSize = reference( 'mapSize', 'vec2', shadow );
	const radius = reference( 'radius', 'float', shadow );

	const texelSize = vec2( 1 ).div( mapSize );
	const dx0 = texelSize.x.negate().mul( radius );
	const dy0 = texelSize.y.negate().mul( radius );
	const dx1 = texelSize.x.mul( radius );
	const dy1 = texelSize.y.mul( radius );
	const dx2 = dx0.div( 2 );
	const dy2 = dy0.div( 2 );
	const dx3 = dx1.div( 2 );
	const dy3 = dy1.div( 2 );

	return add(
		depthCompare( shadowCoord.xy.add( vec2( dx0, dy0 ) ), shadowCoord.z ),
		depthCompare( shadowCoord.xy.add( vec2( 0, dy0 ) ), shadowCoord.z ),
		depthCompare( shadowCoord.xy.add( vec2( dx1, dy0 ) ), shadowCoord.z ),
		depthCompare( shadowCoord.xy.add( vec2( dx2, dy2 ) ), shadowCoord.z ),
		depthCompare( shadowCoord.xy.add( vec2( 0, dy2 ) ), shadowCoord.z ),
		depthCompare( shadowCoord.xy.add( vec2( dx3, dy2 ) ), shadowCoord.z ),
		depthCompare( shadowCoord.xy.add( vec2( dx0, 0 ) ), shadowCoord.z ),
		depthCompare( shadowCoord.xy.add( vec2( dx2, 0 ) ), shadowCoord.z ),
		depthCompare( shadowCoord.xy, shadowCoord.z ),
		depthCompare( shadowCoord.xy.add( vec2( dx3, 0 ) ), shadowCoord.z ),
		depthCompare( shadowCoord.xy.add( vec2( dx1, 0 ) ), shadowCoord.z ),
		depthCompare( shadowCoord.xy.add( vec2( dx2, dy3 ) ), shadowCoord.z ),
		depthCompare( shadowCoord.xy.add( vec2( 0, dy3 ) ), shadowCoord.z ),
		depthCompare( shadowCoord.xy.add( vec2( dx3, dy3 ) ), shadowCoord.z ),
		depthCompare( shadowCoord.xy.add( vec2( dx0, dy1 ) ), shadowCoord.z ),
		depthCompare( shadowCoord.xy.add( vec2( 0, dy1 ) ), shadowCoord.z ),
		depthCompare( shadowCoord.xy.add( vec2( dx1, dy1 ) ), shadowCoord.z )
	).mul( 1 / 17 );

} );

const PCFSoftShadowMap = Fn( ( { depthTexture, shadowCoord, shadow } ) => {

	const depthCompare = ( uv, compare ) => texture( depthTexture, uv ).compare( compare );

	const mapSize = reference( 'mapSize', 'vec2', shadow );

	const texelSize = vec2( 1 ).div( mapSize );
	const dx = texelSize.x;
	const dy = texelSize.y;

	const uv = shadowCoord.xy;
	const f = fract( uv.mul( mapSize ).add( 0.5 ) );
	uv.subAssign( f.mul( texelSize ) );

	return add(
		depthCompare( uv, shadowCoord.z ),
		depthCompare( uv.add( vec2( dx, 0 ) ), shadowCoord.z ),
		depthCompare( uv.add( vec2( 0, dy ) ), shadowCoord.z ),
		depthCompare( uv.add( texelSize ), shadowCoord.z ),
		mix(
			depthCompare( uv.add( vec2( dx.negate(), 0 ) ), shadowCoord.z ),
			depthCompare( uv.add( vec2( dx.mul( 2 ), 0 ) ), shadowCoord.z ),
			f.x
		),
		mix(
			depthCompare( uv.add( vec2( dx.negate(), dy ) ), shadowCoord.z ),
			depthCompare( uv.add( vec2( dx.mul( 2 ), dy ) ), shadowCoord.z ),
			f.x
		),
		mix(
			depthCompare( uv.add( vec2( 0, dy.negate() ) ), shadowCoord.z ),
			depthCompare( uv.add( vec2( 0, dy.mul( 2 ) ) ), shadowCoord.z ),
			f.y
		),
		mix(
			depthCompare( uv.add( vec2( dx, dy.negate() ) ), shadowCoord.z ),
			depthCompare( uv.add( vec2( dx, dy.mul( 2 ) ) ), shadowCoord.z ),
			f.y
		),
		mix(
			mix(
				depthCompare( uv.add( vec2( dx.negate(), dy.negate() ) ), shadowCoord.z ),
				depthCompare( uv.add( vec2( dx.mul( 2 ), dy.negate() ) ), shadowCoord.z ),
				f.x
			),
			mix(
				depthCompare( uv.add( vec2( dx.negate(), dy.mul( 2 ) ) ), shadowCoord.z ),
				depthCompare( uv.add( vec2( dx.mul( 2 ), dy.mul( 2 ) ) ), shadowCoord.z ),
				f.x
			),
			f.y
		)
	).mul( 1 / 9 );

} );

// VSM

const VSMShadowMapNode = Fn( ( { depthTexture, shadowCoord } ) => {

	const occlusion = float( 1 ).toVar();

	const distribution = texture( depthTexture ).uv( shadowCoord.xy ).rg;

	const hardShadow = step( shadowCoord.z, distribution.x );

	If( hardShadow.notEqual( float( 1.0 ) ), () => {

		const distance = shadowCoord.z.sub( distribution.x );
		const variance = max( 0, distribution.y.mul( distribution.y ) );
		let softnessProbability = variance.div( variance.add( distance.mul( distance ) ) ); // Chebeyshevs inequality
		softnessProbability = clamp( sub( softnessProbability, 0.3 ).div( 0.95 - 0.3 ) );
		occlusion.assign( clamp( max( hardShadow, softnessProbability ) ) );

	} );

	return occlusion;

} );

const VSMPassVertical = Fn( ( { samples, radius, resolution, shadowPass } ) => {

	const mean = float( 0 ).toVar();
	const squaredMean = float( 0 ).toVar();

	const uvStride = samples.lessThanEqual( float( 1 ) ).select( float( 0 ), float( 2 ).div( samples.sub( 1 ) ) );
	const uvStart = samples.lessThanEqual( float( 1 ) ).select( float( 0 ), float( - 1 ) );

	Loop( { start: int( 0 ), end: int( samples ), type: 'float', condition: '<' }, ( { i } ) => {

		const uvOffset = uvStart.add( i.mul( uvStride ) );

		const depth = shadowPass.uv( add( viewportCoordinate.xy, vec2( 0, uvOffset ).mul( radius ) ).div( resolution ) ).x;
		mean.addAssign( depth );
		squaredMean.addAssign( depth.mul( depth ) );

	} );

	mean.divAssign( samples );
	squaredMean.divAssign( samples );

	const std_dev = sqrt( squaredMean.sub( mean.mul( mean ) ) );
	return vec2( mean, std_dev );

} );

const VSMPassHorizontal = Fn( ( { samples, radius, resolution, shadowPass } ) => {

	const mean = float( 0 ).toVar();
	const squaredMean = float( 0 ).toVar();

	const uvStride = samples.lessThanEqual( float( 1 ) ).select( float( 0 ), float( 2 ).div( samples.sub( 1 ) ) );
	const uvStart = samples.lessThanEqual( float( 1 ) ).select( float( 0 ), float( - 1 ) );

	Loop( { start: int( 0 ), end: int( samples ), type: 'float', condition: '<' }, ( { i } ) => {

		const uvOffset = uvStart.add( i.mul( uvStride ) );

		const distribution = shadowPass.uv( add( viewportCoordinate.xy, vec2( uvOffset, 0 ).mul( radius ) ).div( resolution ) );
		mean.addAssign( distribution.x );
		squaredMean.addAssign( add( distribution.y.mul( distribution.y ), distribution.x.mul( distribution.x ) ) );

	} );

	mean.divAssign( samples );
	squaredMean.divAssign( samples );

	const std_dev = sqrt( squaredMean.sub( mean.mul( mean ) ) );
	return vec2( mean, std_dev );

} );

const _shadowFilterLib = [ BasicShadowMap, PCFShadowMap, PCFSoftShadowMap, VSMShadowMapNode ];

//

let _overrideMaterial = null;
const _quadMesh = /*@__PURE__*/ new QuadMesh();

class AnalyticLightNode extends LightingNode {

	constructor( light = null ) {

		super();

		this.updateType = NodeUpdateType.FRAME;

		this.light = light;

		this.color = new Color();
		this.colorNode = uniform( this.color );

		this.baseColorNode = null;

		this.shadowMap = null;
		this.shadowNode = null;
		this.shadowColorNode = null;

		this.vsmShadowMapVertical = null;
		this.vsmShadowMapHorizontal = null;

		this.vsmMaterialVertical = null;
		this.vsmMaterialHorizontal = null;

		this.isAnalyticLightNode = true;

	}

	getCacheKey() {

		return super.getCacheKey() + '-' + ( this.light.id + '-' + ( this.light.castShadow ? '1' : '0' ) );

	}

	getHash() {

		return this.light.uuid;

	}

	setupShadow( builder ) {

		const { object, renderer } = builder;

		let shadowColorNode = this.shadowColorNode;

		if ( shadowColorNode === null ) {

			if ( _overrideMaterial === null ) {

<<<<<<< HEAD
				_overrideMaterial = builder.createNodeMaterial();
				_overrideMaterial.fragmentNode = vec4( 0, 0, 0, 1 );
				_overrideMaterial.isShadowNodeMaterial = true; // Use to avoid other overrideMaterial override material.fragmentNode unintentionally when using material.shadowNode
				_overrideMaterial.name = 'ShadowMaterial';
=======
				overrideMaterial = new NodeMaterial();
				overrideMaterial.fragmentNode = vec4( 0, 0, 0, 1 );
				overrideMaterial.isShadowNodeMaterial = true; // Use to avoid other overrideMaterial override material.fragmentNode unintentionally when using material.shadowNode
				overrideMaterial.name = 'ShadowMaterial';
>>>>>>> 17abdb5e

			}

			const shadowMapType = renderer.shadowMap.type;
			const shadow = this.light.shadow;

			const depthTexture = new DepthTexture();
			depthTexture.compareFunction = LessCompare;

			const shadowMap = builder.createRenderTarget( shadow.mapSize.width, shadow.mapSize.height );
			shadowMap.depthTexture = depthTexture;

			shadow.camera.updateProjectionMatrix();

			// VSM

			if ( shadowMapType === VSMShadowMap ) {

				depthTexture.compareFunction = null; // VSM does not use textureSampleCompare()/texture2DCompare()

				this.vsmShadowMapVertical = builder.createRenderTarget( shadow.mapSize.width, shadow.mapSize.height, { format: RGFormat, type: HalfFloatType } );
				this.vsmShadowMapHorizontal = builder.createRenderTarget( shadow.mapSize.width, shadow.mapSize.height, { format: RGFormat, type: HalfFloatType } );

				const shadowPassVertical = texture( depthTexture );
				const shadowPassHorizontal = texture( this.vsmShadowMapVertical.texture );

				const samples = reference( 'blurSamples', 'float', shadow );
				const radius = reference( 'radius', 'float', shadow );
				const resolution = reference( 'mapSize', 'vec2', shadow );

				let material = this.vsmMaterialVertical || ( this.vsmMaterialVertical = builder.createNodeMaterial() );
				material.fragmentNode = VSMPassVertical( { samples, radius, resolution, shadowPass: shadowPassVertical } ).context( builder.getSharedContext() );
				material.name = 'VSMVertical';

				material = this.vsmMaterialHorizontal || ( this.vsmMaterialHorizontal = builder.createNodeMaterial() );
				material.fragmentNode = VSMPassHorizontal( { samples, radius, resolution, shadowPass: shadowPassHorizontal } ).context( builder.getSharedContext() );
				material.name = 'VSMHorizontal';

			}

			//

			const shadowIntensity = reference( 'intensity', 'float', shadow );
			const bias = reference( 'bias', 'float', shadow );
			const normalBias = reference( 'normalBias', 'float', shadow );

			const position = object.material.shadowPositionNode || positionWorld;

			let shadowCoord = uniform( shadow.matrix ).mul( position.add( normalWorld.mul( normalBias ) ) );
			shadowCoord = shadowCoord.xyz.div( shadowCoord.w );

			let coordZ = shadowCoord.z.add( bias );

			if ( renderer.coordinateSystem === WebGPUCoordinateSystem ) {

				coordZ = coordZ.mul( 2 ).sub( 1 ); // WebGPU: Convertion [ 0, 1 ] to [ - 1, 1 ]

			}

			shadowCoord = vec3(
				shadowCoord.x,
				shadowCoord.y.oneMinus(), // follow webgpu standards
				coordZ
			);

			const frustumTest = shadowCoord.x.greaterThanEqual( 0 )
				.and( shadowCoord.x.lessThanEqual( 1 ) )
				.and( shadowCoord.y.greaterThanEqual( 0 ) )
				.and( shadowCoord.y.lessThanEqual( 1 ) )
				.and( shadowCoord.z.lessThanEqual( 1 ) );

			//

			const filterFn = shadow.filterNode || _shadowFilterLib[ renderer.shadowMap.type ] || null;

			if ( filterFn === null ) {

				throw new Error( 'THREE.WebGPURenderer: Shadow map type not supported yet.' );

			}

			const shadowColor = texture( shadowMap.texture, shadowCoord );
			const shadowNode = frustumTest.select( filterFn( { depthTexture: ( shadowMapType === VSMShadowMap ) ? this.vsmShadowMapHorizontal.texture : depthTexture, shadowCoord, shadow } ), float( 1 ) );

			this.shadowMap = shadowMap;

			this.shadowNode = shadowNode;
			this.shadowColorNode = shadowColorNode = this.colorNode.mul( mix( 1, shadowNode.rgb.mix( shadowColor, 1 ), shadowIntensity.mul( shadowColor.a ) ) );

			this.baseColorNode = this.colorNode;

		}

		//

		this.colorNode = shadowColorNode;

		this.updateBeforeType = NodeUpdateType.RENDER;

	}

	setup( builder ) {

		this.colorNode = this.baseColorNode || this.colorNode;

		if ( this.light.castShadow ) {

			if ( builder.object.receiveShadow ) {

				this.setupShadow( builder );

			}

		} else if ( this.shadowNode !== null ) {

			this.disposeShadow();

		}

	}

	updateShadow( frame ) {

		const { shadowMap, light } = this;
		const { renderer, scene, camera } = frame;

		const shadowType = renderer.shadowMap.type;

		const depthVersion = shadowMap.depthTexture.version;
		this._depthVersionCached = depthVersion;

		const currentOverrideMaterial = scene.overrideMaterial;

		scene.overrideMaterial = _overrideMaterial;

		shadowMap.setSize( light.shadow.mapSize.width, light.shadow.mapSize.height );

		light.shadow.updateMatrices( light );
		light.shadow.camera.layers.mask = camera.layers.mask;

		const currentRenderTarget = renderer.getRenderTarget();
		const currentRenderObjectFunction = renderer.getRenderObjectFunction();

		renderer.setRenderObjectFunction( ( object, ...params ) => {

			if ( object.castShadow === true || ( object.receiveShadow && shadowType === VSMShadowMap ) ) {

				renderer.renderObject( object, ...params );

			}

		} );

		renderer.setRenderTarget( shadowMap );
		renderer.render( scene, light.shadow.camera );

		renderer.setRenderObjectFunction( currentRenderObjectFunction );

		// vsm blur pass

		if ( light.isPointLight !== true && shadowType === VSMShadowMap ) {

			this.vsmPass( frame, light );

		}

		renderer.setRenderTarget( currentRenderTarget );

		scene.overrideMaterial = currentOverrideMaterial;

	}

	vsmPass( frame, light ) {

		const { renderer } = frame;

		this.vsmShadowMapVertical.setSize( light.shadow.mapSize.width, light.shadow.mapSize.height );
		this.vsmShadowMapHorizontal.setSize( light.shadow.mapSize.width, light.shadow.mapSize.height );

		renderer.setRenderTarget( this.vsmShadowMapVertical );
		_quadMesh.material = this.vsmMaterialVertical;
		_quadMesh.render( renderer );

		renderer.setRenderTarget( this.vsmShadowMapHorizontal );
		_quadMesh.material = this.vsmMaterialHorizontal;
		_quadMesh.render( renderer );

	}

	disposeShadow() {

		this.shadowMap.dispose();
		this.shadowMap = null;

		if ( this.vsmShadowMapVertical !== null ) {

			this.vsmShadowMapVertical.dispose();
			this.vsmShadowMapVertical = null;

			this.vsmMaterialVertical.dispose();
			this.vsmMaterialVertical = null;

		}

		if ( this.vsmShadowMapHorizontal !== null ) {

			this.vsmShadowMapHorizontal.dispose();
			this.vsmShadowMapHorizontal = null;

			this.vsmMaterialHorizontal.dispose();
			this.vsmMaterialHorizontal = null;

		}

		this.shadowNode = null;
		this.shadowColorNode = null;

		this.baseColorNode = null;

		this.updateBeforeType = NodeUpdateType.NONE;

	}

	updateBefore( frame ) {

		const shadow = this.light.shadow;

		const needsUpdate = shadow.needsUpdate || shadow.autoUpdate;

		if ( needsUpdate ) {

			this.updateShadow( frame );

			if ( this.shadowMap.depthTexture.version === this._depthVersionCached ) {

				shadow.needsUpdate = false;

			}

		}

	}

	update( /*frame*/ ) {

		const { light } = this;

		this.color.copy( light.color ).multiplyScalar( light.intensity );

	}

}

export default AnalyticLightNode;

AnalyticLightNode.type = /*@__PURE__*/ registerNode( 'AnalyticLight', AnalyticLightNode );<|MERGE_RESOLUTION|>--- conflicted
+++ resolved
@@ -2,36 +2,20 @@
 import LightingNode from './LightingNode.js';
 import { NodeUpdateType } from '../core/constants.js';
 import { uniform } from '../core/UniformNode.js';
-<<<<<<< HEAD
-import { addNodeClass } from '../core/Node.js';
-import { float, If, int, vec2, vec3, vec4 } from '../shadernode/ShaderNode.js';
+import { float, vec2, vec3, vec4, If, int, Fn } from '../tsl/TSLBase.js';
 import { reference } from '../accessors/ReferenceNode.js';
 import { texture } from '../accessors/TextureNode.js';
-import { positionWorld } from '../accessors/PositionNode.js';
-import { normalWorld } from '../accessors/NormalNode.js';
+import { positionWorld } from '../accessors/Position.js';
+import { normalWorld } from '../accessors/Normal.js';
 import { mix, fract, step, max, clamp, sqrt } from '../math/MathNode.js';
 import { add, sub } from '../math/OperatorNode.js';
 import { Color } from '../../math/Color.js';
 import { DepthTexture } from '../../textures/DepthTexture.js';
-import { Fn } from '../shadernode/ShaderNode.js';
+import NodeMaterial from '../../materials/nodes/NodeMaterial.js';
 import QuadMesh from '../../renderers/common/QuadMesh.js';
 import { Loop } from '../utils/LoopNode.js';
 import { viewportCoordinate } from '../display/ViewportNode.js';
 import { HalfFloatType, LessCompare, RGFormat, VSMShadowMap, WebGPUCoordinateSystem } from '../../constants.js';
-=======
-import { float, vec2, vec3, vec4 } from '../tsl/TSLBase.js';
-import { reference } from '../accessors/ReferenceNode.js';
-import { texture } from '../accessors/TextureNode.js';
-import { positionWorld } from '../accessors/Position.js';
-import { normalWorld } from '../accessors/Normal.js';
-import { mix, fract } from '../math/MathNode.js';
-import { add } from '../math/OperatorNode.js';
-import { Color } from '../../math/Color.js';
-import { DepthTexture } from '../../textures/DepthTexture.js';
-import { Fn } from '../tsl/TSLBase.js';
-import { LessCompare, WebGPUCoordinateSystem } from '../../constants.js';
-import NodeMaterial from '../../materials/nodes/NodeMaterial.js';
->>>>>>> 17abdb5e
 
 const BasicShadowMap = Fn( ( { depthTexture, shadowCoord } ) => {
 
@@ -214,7 +198,7 @@
 
 //
 
-let _overrideMaterial = null;
+const _overrideMaterial = null;
 const _quadMesh = /*@__PURE__*/ new QuadMesh();
 
 class AnalyticLightNode extends LightingNode {
@@ -268,17 +252,10 @@
 
 			if ( _overrideMaterial === null ) {
 
-<<<<<<< HEAD
-				_overrideMaterial = builder.createNodeMaterial();
+				_overrideMaterial = new NodeMaterial();
 				_overrideMaterial.fragmentNode = vec4( 0, 0, 0, 1 );
 				_overrideMaterial.isShadowNodeMaterial = true; // Use to avoid other overrideMaterial override material.fragmentNode unintentionally when using material.shadowNode
 				_overrideMaterial.name = 'ShadowMaterial';
-=======
-				overrideMaterial = new NodeMaterial();
-				overrideMaterial.fragmentNode = vec4( 0, 0, 0, 1 );
-				overrideMaterial.isShadowNodeMaterial = true; // Use to avoid other overrideMaterial override material.fragmentNode unintentionally when using material.shadowNode
-				overrideMaterial.name = 'ShadowMaterial';
->>>>>>> 17abdb5e
 
 			}
 
