<<<<<<< HEAD
import ConditionalNode from '../math/ConditionalNode.js';
import { expression } from '../code/ExpressionNode.js';
import { addMethodChaining, nodeProxy } from '../tsl/TSLCore.js';

let discardExpression;

class DiscardNode extends ConditionalNode {

	constructor( condNode ) {

		discardExpression = discardExpression || expression( 'discard' );

		super( condNode, discardExpression );

	}

}

export default DiscardNode;

export const inlineDiscard = nodeProxy( DiscardNode );
export const discard = ( condNode ) => inlineDiscard( condNode ).append();
export const Return = () => expression( 'return' ).append();

addMethodChaining( 'discard', discard ); // @TODO: Check... this cause a little confusing using in chaining
=======
import { select } from '../math/CondNode.js';
import { expression } from '../code/ExpressionNode.js';
import { addNodeElement } from '../shadernode/ShaderNode.js';

export const Discard = ( conditional ) => conditional ? select( conditional, expression( 'discard' ).append() ) : expression( 'discard' ).append();
export const Return = () => expression( 'return' ).append();

addNodeElement( 'discard', Discard );
>>>>>>> 41021e49
<|MERGE_RESOLUTION|>--- conflicted
+++ resolved
@@ -1,36 +1,8 @@
-<<<<<<< HEAD
-import ConditionalNode from '../math/ConditionalNode.js';
-import { expression } from '../code/ExpressionNode.js';
-import { addMethodChaining, nodeProxy } from '../tsl/TSLCore.js';
-
-let discardExpression;
-
-class DiscardNode extends ConditionalNode {
-
-	constructor( condNode ) {
-
-		discardExpression = discardExpression || expression( 'discard' );
-
-		super( condNode, discardExpression );
-
-	}
-
-}
-
-export default DiscardNode;
-
-export const inlineDiscard = nodeProxy( DiscardNode );
-export const discard = ( condNode ) => inlineDiscard( condNode ).append();
-export const Return = () => expression( 'return' ).append();
-
-addMethodChaining( 'discard', discard ); // @TODO: Check... this cause a little confusing using in chaining
-=======
 import { select } from '../math/CondNode.js';
 import { expression } from '../code/ExpressionNode.js';
-import { addNodeElement } from '../shadernode/ShaderNode.js';
+import { addMethodChaining } from '../tsl/TSLCore.js';
 
 export const Discard = ( conditional ) => conditional ? select( conditional, expression( 'discard' ).append() ) : expression( 'discard' ).append();
 export const Return = () => expression( 'return' ).append();
 
-addNodeElement( 'discard', Discard );
->>>>>>> 41021e49
+addMethodChaining( 'discard', Discard );