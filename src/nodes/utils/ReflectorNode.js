--- conflicted
+++ resolved
@@ -31,6 +31,8 @@
 const _defaultRT = new RenderTarget();
 const _defaultUV = screenUV.flipX();
 
+_defaultRT.depthTexture = new DepthTexture( 1, 1 );
+
 let _inReflector = false;
 
 class ReflectorNode extends TextureNode {
@@ -43,9 +45,10 @@
 
 	constructor( parameters = {} ) {
 
-		super( _defaultRT.texture, _defaultUV );
-
-		this._reflectorBaseNode = new ReflectorBaseNode( this, parameters );
+		super( parameters.defaultTexture || _defaultRT.texture, _defaultUV );
+
+		this._reflectorBaseNode = parameters.reflector || new ReflectorBaseNode( this, parameters );
+		this._depthNode = null;
 
 		this.setUpdateMatrix( false );
 
@@ -60,6 +63,27 @@
 	get target() {
 
 		return this._reflectorBaseNode.target;
+
+	}
+
+	getDepthNode() {
+
+		if ( this._depthNode === null ) {
+
+			if ( this._reflectorBaseNode.depth !== true ) {
+
+				throw new Error( 'THREE.ReflectorNode: Depth node can only be requested when the reflector is created with { depth: true }. ' );
+
+			}
+
+			this._depthNode = new ReflectorNode( {
+				defaultTexture: _defaultRT.depthTexture,
+				reflector: this._reflectorBaseNode
+			} );
+
+		}
+
+		return this._depthNode;
 
 	}
 
@@ -118,10 +142,6 @@
 
 		this.virtualCameras = new WeakMap();
 		this.renderTargets = new WeakMap();
-<<<<<<< HEAD
-		this.depthNodes = new WeakMap();
-=======
->>>>>>> 0e584a20
 
 	}
 
@@ -156,32 +176,6 @@
 		}
 
 		return virtualCamera;
-
-	}
-
-	getDepthNode( camera ) {
-
-		if ( this.depth === true ) {
-
-			const virtualCamera = this.getVirtualCamera( camera );
-			const renderTarget = this.getRenderTarget( virtualCamera );
-
-			let depthNode = this.depthNodes.get( renderTarget );
-
-			if ( depthNode === undefined ) {
-
-				depthNode = new TextureNode( renderTarget.depthTexture );
-				this.depthNodes.set( renderTarget, depthNode );
-
-			}
-
-			return depthNode;
-
-		} else {
-
-			throw new Error( 'THREE.ReflectorNode: Depth node can only be requested when the reflector is created with { depth: true }. ' );
-
-		}
 
 	}
 
@@ -303,6 +297,12 @@
 
 		this.textureNode.value = renderTarget.texture;
 
+		if ( this.depth === true ) {
+
+			this.textureNode.getDepthNode().value = renderTarget.depthTexture;
+
+		}
+
 		material.visible = false;
 
 		const currentRenderTarget = renderer.getRenderTarget();
