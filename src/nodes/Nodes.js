--- conflicted
+++ resolved
@@ -137,11 +137,8 @@
 export { default as GTAONode, ao } from './display/GTAONode.js';
 export { default as DenoiseNode, denoise } from './display/DenoiseNode.js';
 export { default as FXAANode, fxaa } from './display/FXAANode.js';
-<<<<<<< HEAD
+export { default as BloomNode, bloom } from './display/BloomNode.js';
 export { default as TransitionNode, transition } from './display/TransitionNode.js';
-=======
-export { default as BloomNode, bloom } from './display/BloomNode.js';
->>>>>>> d82e3e60
 export { default as RenderOutputNode, renderOutput } from './display/RenderOutputNode.js';
 export { default as PixelationPassNode, pixelationPass } from './display/PixelationPassNode.js';
 
