// @TODO: We can simplify "export { default as SomeNode, other, exports } from '...'" to just "export * from '...'" if we will use only named exports
// this will also solve issues like "import TempNode from '../core/Node.js'"

// constants
export * from './core/constants.js';

// core
export { default as AssignNode, assign } from './core/AssignNode.js';
export { default as AttributeNode, attribute } from './core/AttributeNode.js';
export { default as BypassNode, bypass } from './core/BypassNode.js';
export { default as CacheNode, cache } from './core/CacheNode.js';
export { default as ConstNode } from './core/ConstNode.js';
export { default as ContextNode } from './core/ContextNode.js';
export { default as IndexNode, vertexIndex, instanceIndex, drawIndex } from './core/IndexNode.js';
export { default as LightingModel } from './core/LightingModel.js';
export { default as Node } from './core/Node.js';
export { default as VarNode } from './core/VarNode.js';
export { default as NodeAttribute } from './core/NodeAttribute.js';
export { default as NodeBuilder } from './core/NodeBuilder.js';
export { default as NodeCache } from './core/NodeCache.js';
export { default as NodeCode } from './core/NodeCode.js';
export { default as NodeFrame } from './core/NodeFrame.js';
export { default as NodeFunctionInput } from './core/NodeFunctionInput.js';
export { default as NodeUniform } from './core/NodeUniform.js';
export { default as NodeVar } from './core/NodeVar.js';
export { default as NodeVarying } from './core/NodeVarying.js';
export { default as ParameterNode, parameter } from './core/ParameterNode.js';
export { default as PropertyNode, property, varyingProperty, output, diffuseColor, emissive, roughness, metalness, clearcoat, clearcoatRoughness, sheen, sheenRoughness, iridescence, iridescenceIOR, iridescenceThickness, specularColor, shininess, dashSize, gapSize, pointWidth, alphaT, anisotropy, anisotropyB, anisotropyT } from './core/PropertyNode.js';
export { default as StackNode, stack } from './core/StackNode.js';
export { default as TempNode } from './core/TempNode.js';
export { default as UniformGroupNode, uniformGroup, objectGroup, renderGroup, frameGroup } from './core/UniformGroupNode.js';
export { default as UniformNode, uniform } from './core/UniformNode.js';
export { default as VaryingNode, varying } from './core/VaryingNode.js';
export { default as OutputStructNode, outputStruct } from './core/OutputStructNode.js';
export { default as MRTNode, mrt } from './core/MRTNode.js';

import * as NodeUtils from './core/NodeUtils.js';
export { NodeUtils };

// math
export { default as OperatorNode, add, sub, mul, div, modInt, equal, lessThan, greaterThan, lessThanEqual, greaterThanEqual, and, or, not, xor, bitAnd, bitNot, bitOr, bitXor, shiftLeft, shiftRight, remainder } from './math/OperatorNode.js';
<<<<<<< HEAD
export { default as MathNode, PI, PI2, EPSILON, INFINITY, radians, degrees, exp, exp2, log, log2, sqrt, inverseSqrt, floor, ceil, normalize, fract, sin, cos, tan, asin, acos, atan, abs, sign, length, lengthSq, negate, oneMinus, dFdx, dFdy, round, reciprocal, trunc, fwidth, bitcast, atan2, min, max, mod, step, reflect, distance, difference, dot, cross, pow, pow2, pow3, pow4, transformDirection, mix, clamp, saturate, refract, smoothstep, faceForward, cbrt, transpose, all, any, equals, rand } from './math/MathNode.js';
export { default as ConditionalNode, select, cond } from './math/ConditionalNode.js';
=======
export { default as CondNode, select, cond } from './math/CondNode.js';
>>>>>>> 41021e49
export * from './math/HashNode.js';

// math utils
export { parabola, gain, pcurve, sinc } from './math/MathUtils.js';
export { triNoise3D } from './math/TriNoise3D.js';

// utils
export { default as ArrayElementNode } from './utils/ArrayElementNode.js';
export { default as ConvertNode } from './utils/ConvertNode.js';
export * from './utils/DiscardNode.js';
export { default as EquirectUVNode, equirectUV } from './utils/EquirectUVNode.js';
export { default as FunctionOverloadingNode, overloadingFn } from './utils/FunctionOverloadingNode.js';
export { default as JoinNode } from './utils/JoinNode.js';
export { default as LoopNode, Loop, Continue, Break } from './utils/LoopNode.js';
export { default as MatcapUVNode, matcapUV } from './utils/MatcapUVNode.js';
export { default as MaxMipLevelNode, maxMipLevel } from './utils/MaxMipLevelNode.js';
export { default as OscNode, oscSine, oscSquare, oscTriangle, oscSawtooth } from './utils/OscNode.js';
export * from './utils/PackingNode.js';
export { default as RemapNode, remap, remapClamp } from './utils/RemapNode.js';
export * from './utils/UVUtils.js';
export * from './utils/SpriteUtils.js';
export * from './utils/ViewportUtils.js';
export { default as RotateNode, rotate } from './utils/RotateNode.js';
export { default as SetNode } from './utils/SetNode.js';
export { default as SplitNode } from './utils/SplitNode.js';
export { default as SpriteSheetUVNode, spritesheetUV } from './utils/SpriteSheetUVNode.js';
export { default as StorageArrayElementNode } from './utils/StorageArrayElementNode.js';
export { default as TimerNode, timerLocal, timerGlobal, timerDelta, frameId } from './utils/TimerNode.js';
export { default as TriplanarTexturesNode, triplanarTextures, triplanarTexture } from './utils/TriplanarTexturesNode.js';
export { default as ReflectorNode, reflector } from './utils/ReflectorNode.js';
export { default as RTTNode, rtt } from './utils/RTTNode.js';

// three.js shading language
export * from './tsl/TSLBase.js';

// accessors
export { TBNViewMatrix, parallaxDirection, parallaxUV, transformedBentNormalView } from './accessors/AccessorsUtils.js';
export { default as UniformArrayNode, uniformArray } from './accessors/UniformArrayNode.js';
export * from './accessors/BitangentNode.js';
export { default as BufferAttributeNode, bufferAttribute, dynamicBufferAttribute, instancedBufferAttribute, instancedDynamicBufferAttribute } from './accessors/BufferAttributeNode.js';
export { default as BufferNode, buffer } from './accessors/BufferNode.js';
export * from './accessors/CameraNode.js';
export { default as VertexColorNode, vertexColor } from './accessors/VertexColorNode.js';
export { default as CubeTextureNode, cubeTexture } from './accessors/CubeTextureNode.js';
export { default as InstanceNode, instance } from './accessors/InstanceNode.js';
export { default as BatchNode, batch } from './accessors/BatchNode.js';
export { default as MaterialNode, materialAlphaTest, materialColor, materialShininess, materialEmissive, materialOpacity, materialSpecular, materialSpecularStrength, materialReflectivity, materialRoughness, materialMetalness, materialNormal, materialClearcoat, materialClearcoatRoughness, materialClearcoatNormal, materialRotation, materialSheen, materialSheenRoughness, materialIridescence, materialIridescenceIOR, materialIridescenceThickness, materialLineScale, materialLineDashSize, materialLineGapSize, materialLineWidth, materialLineDashOffset, materialPointWidth, materialAnisotropy, materialAnisotropyVector, materialDispersion, materialLightMap, materialAOMap } from './accessors/MaterialNode.js';
export * from './accessors/MaterialProperties.js';
export { default as MaterialReferenceNode, materialReference } from './accessors/MaterialReferenceNode.js';
export { default as RendererReferenceNode, rendererReference } from './accessors/RendererReferenceNode.js';
export { default as MorphNode, morphReference } from './accessors/MorphNode.js';
export { default as TextureBicubicNode, textureBicubic } from './accessors/TextureBicubicNode.js';
export { default as ModelNode, modelDirection, modelViewMatrix, modelNormalMatrix, modelWorldMatrix, modelPosition, modelViewPosition, modelScale, modelWorldMatrixInverse } from './accessors/ModelNode.js';
export { default as ModelViewProjectionNode, modelViewProjection } from './accessors/ModelViewProjectionNode.js';
export * from './accessors/NormalNode.js';
export { default as Object3DNode, objectDirection, objectViewMatrix, objectNormalMatrix, objectWorldMatrix, objectPosition, objectScale, objectViewPosition } from './accessors/Object3DNode.js';
export { default as PointUVNode, pointUV } from './accessors/PointUVNode.js';
export * from './accessors/PositionNode.js';
export { default as ReferenceNode, reference, referenceBuffer } from './accessors/ReferenceNode.js';
export * from './accessors/ReflectVectorNode.js';
export { default as SkinningNode, skinning, skinningReference } from './accessors/SkinningNode.js';
export { default as SceneNode, backgroundBlurriness, backgroundIntensity } from './accessors/SceneNode.js';
export { default as StorageBufferNode, storage, storageObject } from './accessors/StorageBufferNode.js';
export * from './accessors/TangentNode.js';
export { default as TextureNode, texture, textureLoad, /*textureLevel,*/ sampler } from './accessors/TextureNode.js';
export { default as TextureSizeNode, textureSize } from './accessors/TextureSizeNode.js';
export { default as StorageTextureNode, storageTexture, textureStore } from './accessors/StorageTextureNode.js';
export { default as Texture3DNode, texture3D } from './accessors/Texture3DNode.js';
export * from './accessors/UVNode.js';
export { default as UserDataNode, userData } from './accessors/UserDataNode.js';
export * from './accessors/VelocityNode.js';

// display
export * from './display/BlendModeNode.js';
export { default as BumpMapNode, bumpMap } from './display/BumpMapNode.js';
export * from './display/ColorAdjustmentNode.js';
export { default as ColorSpaceNode, linearToColorSpace, colorSpaceToLinear } from './display/ColorSpaceNode.js';
export { default as FrontFacingNode, frontFacing, faceDirection } from './display/FrontFacingNode.js';
export { default as NormalMapNode, normalMap } from './display/NormalMapNode.js';
export { default as PosterizeNode, posterize } from './display/PosterizeNode.js';
export { default as ToneMappingNode, toneMapping } from './display/ToneMappingNode.js';
export { default as ViewportNode, viewport, viewportCoordinate, viewportResolution, viewportTopLeft, viewportBottomLeft, viewportTopRight, viewportBottomRight } from './display/ViewportNode.js';
export { default as ViewportTextureNode, viewportTexture, viewportMipTexture } from './display/ViewportTextureNode.js';
export { default as ViewportSharedTextureNode, viewportSharedTexture } from './display/ViewportSharedTextureNode.js';
export { default as ViewportDepthTextureNode, viewportDepthTexture } from './display/ViewportDepthTextureNode.js';
export { default as ViewportDepthNode, viewZToOrthographicDepth, orthographicDepthToViewZ, viewZToPerspectiveDepth, perspectiveDepthToViewZ, depth, linearDepth, viewportLinearDepth } from './display/ViewportDepthNode.js';
export { default as GaussianBlurNode, gaussianBlur } from './display/GaussianBlurNode.js';
export { default as AfterImageNode, afterImage } from './display/AfterImageNode.js';
export { default as AnamorphicNode, anamorphic } from './display/AnamorphicNode.js';
export { default as SobelOperatorNode, sobel } from './display/SobelOperatorNode.js';
export { default as DepthOfFieldNode, dof } from './display/DepthOfFieldNode.js';
export { default as DotScreenNode, dotScreen } from './display/DotScreenNode.js';
export { default as RGBShiftNode, rgbShift } from './display/RGBShiftNode.js';
export { default as FilmNode, film } from './display/FilmNode.js';
export { default as Lut3DNode, lut3D } from './display/Lut3DNode.js';
export * from './display/MotionBlurNode.js';
export { default as GTAONode, ao } from './display/GTAONode.js';
export { default as DenoiseNode, denoise } from './display/DenoiseNode.js';
export { default as FXAANode, fxaa } from './display/FXAANode.js';
export { default as BloomNode, bloom } from './display/BloomNode.js';
export { default as TransitionNode, transition } from './display/TransitionNode.js';
export { default as RenderOutputNode, renderOutput } from './display/RenderOutputNode.js';
export { default as PixelationPassNode, pixelationPass } from './display/PixelationPassNode.js';
export { default as SSAAPassNode, ssaaPass } from './display/SSAAPassNode.js';
export { default as StereoPassNode, stereoPass } from './display/StereoPassNode.js';
export { bleach } from './display/BleachBypassNode.js';
export { sepia } from './display/SepiaNode.js';

export { default as PassNode, pass, passTexture, depthPass } from './display/PassNode.js';

import * as ColorSpaceFunctions from './display/ColorSpaceFunctions.js';
export { ColorSpaceFunctions };

import * as ToneMappingFunctions from './display/ToneMappingFunctions.js';
export { ToneMappingFunctions };

// code
export { default as ExpressionNode, expression } from './code/ExpressionNode.js';
export { default as CodeNode, code, js, wgsl, glsl } from './code/CodeNode.js';
export { default as FunctionCallNode, call } from './code/FunctionCallNode.js';
export { default as FunctionNode, wgslFn, glslFn } from './code/FunctionNode.js';
export { default as ScriptableNode, scriptable, global } from './code/ScriptableNode.js';
export { default as ScriptableValueNode, scriptableValue } from './code/ScriptableValueNode.js';

// fog
export { default as FogNode, fog } from './fog/FogNode.js';
export { default as FogRangeNode, rangeFog } from './fog/FogRangeNode.js';
export { default as FogExp2Node, densityFog } from './fog/FogExp2Node.js';

// geometry
export { default as RangeNode, range } from './geometry/RangeNode.js';

// gpgpu
export { default as ComputeNode, compute } from './gpgpu/ComputeNode.js';

// lighting
export { default as LightNode, lightTargetDirection } from './lighting/LightNode.js';
export { default as PointLightNode } from './lighting/PointLightNode.js';
export { default as DirectionalLightNode } from './lighting/DirectionalLightNode.js';
export { default as RectAreaLightNode } from './lighting/RectAreaLightNode.js';
export { default as SpotLightNode } from './lighting/SpotLightNode.js';
export { default as IESSpotLightNode } from './lighting/IESSpotLightNode.js';
export { default as AmbientLightNode } from './lighting/AmbientLightNode.js';
export { default as LightsNode, lights } from './lighting/LightsNode.js';
export { default as LightingNode /* @TODO: lighting (abstract), light */ } from './lighting/LightingNode.js';
export { default as LightingContextNode, lightingContext } from './lighting/LightingContextNode.js';
export { default as HemisphereLightNode } from './lighting/HemisphereLightNode.js';
export { default as LightProbeNode } from './lighting/LightProbeNode.js';
export { default as EnvironmentNode } from './lighting/EnvironmentNode.js';
export { default as BasicEnvironmentNode } from './lighting/BasicEnvironmentNode.js';
export { default as IrradianceNode } from './lighting/IrradianceNode.js';
export { default as AONode } from './lighting/AONode.js';
export { default as AnalyticLightNode } from './lighting/AnalyticLightNode.js';

// pmrem
export { default as PMREMNode, pmremTexture } from './pmrem/PMREMNode.js';
export * from './pmrem/PMREMUtils.js';

// procedural
export { default as CheckerNode, checker } from './procedural/CheckerNode.js';

// parsers
export { default as GLSLNodeParser } from './parsers/GLSLNodeParser.js'; // @TODO: Move to jsm/renderers/webgl.

// materialX
export * from './materialx/MaterialXNodes.js';

// functions
export { default as BRDF_GGX } from './functions/BSDF/BRDF_GGX.js';
export { default as BRDF_Lambert } from './functions/BSDF/BRDF_Lambert.js';
export { default as D_GGX } from './functions/BSDF/D_GGX.js';
export { default as DFGApprox } from './functions/BSDF/DFGApprox.js';
export { default as F_Schlick } from './functions/BSDF/F_Schlick.js';
export { default as Schlick_to_F0 } from './functions/BSDF/Schlick_to_F0.js';
export { default as V_GGX_SmithCorrelated } from './functions/BSDF/V_GGX_SmithCorrelated.js';

export { getDistanceAttenuation } from './lighting/LightUtils.js';

export { default as getGeometryRoughness } from './functions/material/getGeometryRoughness.js';
export { default as getRoughness } from './functions/material/getRoughness.js';

export { default as PhongLightingModel } from './functions/PhongLightingModel.js';
export { default as PhysicalLightingModel } from './functions/PhysicalLightingModel.js';<|MERGE_RESOLUTION|>--- conflicted
+++ resolved
@@ -39,12 +39,8 @@
 
 // math
 export { default as OperatorNode, add, sub, mul, div, modInt, equal, lessThan, greaterThan, lessThanEqual, greaterThanEqual, and, or, not, xor, bitAnd, bitNot, bitOr, bitXor, shiftLeft, shiftRight, remainder } from './math/OperatorNode.js';
-<<<<<<< HEAD
 export { default as MathNode, PI, PI2, EPSILON, INFINITY, radians, degrees, exp, exp2, log, log2, sqrt, inverseSqrt, floor, ceil, normalize, fract, sin, cos, tan, asin, acos, atan, abs, sign, length, lengthSq, negate, oneMinus, dFdx, dFdy, round, reciprocal, trunc, fwidth, bitcast, atan2, min, max, mod, step, reflect, distance, difference, dot, cross, pow, pow2, pow3, pow4, transformDirection, mix, clamp, saturate, refract, smoothstep, faceForward, cbrt, transpose, all, any, equals, rand } from './math/MathNode.js';
 export { default as ConditionalNode, select, cond } from './math/ConditionalNode.js';
-=======
-export { default as CondNode, select, cond } from './math/CondNode.js';
->>>>>>> 41021e49
 export * from './math/HashNode.js';
 
 // math utils
