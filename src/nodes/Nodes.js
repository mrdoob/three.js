// @TODO: We can simplify "export { default as SomeNode, other, exports } from '...'" to just "export * from '...'" if we will use only named exports
// this will also solve issues like "import TempNode from '../core/Node.js'"

// constants
export * from './core/constants.js';

// core
export { default as AssignNode, assign } from './core/AssignNode.js';
export { default as AttributeNode, attribute } from './core/AttributeNode.js';
export { default as BypassNode, bypass } from './core/BypassNode.js';
export { default as CacheNode, cache } from './core/CacheNode.js';
export { default as ConstNode } from './core/ConstNode.js';
<<<<<<< HEAD
export { default as ContextNode } from './core/ContextNode.js';
export { default as IndexNode, vertexIndex, instanceIndex, drawIndex } from './core/IndexNode.js';
=======
export { default as ContextNode, context, label } from './core/ContextNode.js';
export { default as IndexNode, vertexIndex, instanceIndex, invocationLocalIndex, drawIndex } from './core/IndexNode.js';
>>>>>>> 3e6ab2d9
export { default as LightingModel } from './core/LightingModel.js';
export { default as Node } from './core/Node.js';
export { default as VarNode } from './core/VarNode.js';
export { default as NodeAttribute } from './core/NodeAttribute.js';
export { default as NodeBuilder } from './core/NodeBuilder.js';
export { default as NodeCache } from './core/NodeCache.js';
export { default as NodeCode } from './core/NodeCode.js';
export { default as NodeFrame } from './core/NodeFrame.js';
export { default as NodeFunctionInput } from './core/NodeFunctionInput.js';
export { default as NodeUniform } from './core/NodeUniform.js';
export { default as NodeVar } from './core/NodeVar.js';
export { default as NodeVarying } from './core/NodeVarying.js';
export { default as ParameterNode, parameter } from './core/ParameterNode.js';
export { default as PropertyNode, property, varyingProperty, output, diffuseColor, emissive, roughness, metalness, clearcoat, clearcoatRoughness, sheen, sheenRoughness, iridescence, iridescenceIOR, iridescenceThickness, specularColor, shininess, dashSize, gapSize, pointWidth, alphaT, anisotropy, anisotropyB, anisotropyT } from './core/PropertyNode.js';
export { default as StackNode, stack } from './core/StackNode.js';
export { default as TempNode } from './core/TempNode.js';
export { default as UniformGroupNode, uniformGroup, objectGroup, renderGroup, frameGroup } from './core/UniformGroupNode.js';
export { default as UniformNode, uniform } from './core/UniformNode.js';
export { default as VaryingNode, varying } from './core/VaryingNode.js';
export { default as OutputStructNode, outputStruct } from './core/OutputStructNode.js';
export { default as MRTNode, mrt } from './core/MRTNode.js';

import * as NodeUtils from './core/NodeUtils.js';
export { NodeUtils };

// math
export { default as OperatorNode, add, sub, mul, div, modInt, equal, lessThan, greaterThan, lessThanEqual, greaterThanEqual, and, or, not, xor, bitAnd, bitNot, bitOr, bitXor, shiftLeft, shiftRight, remainder } from './math/OperatorNode.js';
<<<<<<< HEAD
export { default as MathNode, PI, PI2, EPSILON, INFINITY, radians, degrees, exp, exp2, log, log2, sqrt, inverseSqrt, floor, ceil, normalize, fract, sin, cos, tan, asin, acos, atan, abs, sign, length, lengthSq, negate, oneMinus, dFdx, dFdy, round, reciprocal, trunc, fwidth, bitcast, atan2, min, max, mod, step, reflect, distance, difference, dot, cross, pow, pow2, pow3, pow4, transformDirection, mix, clamp, saturate, refract, smoothstep, faceForward, cbrt, transpose, all, any, equals, rand } from './math/MathNode.js';
export { default as ConditionalNode, select, cond } from './math/ConditionalNode.js';
export * from './math/HashNode.js';
=======
export { default as CondNode, select, cond } from './math/CondNode.js';
export * from './math/Hash.js';
>>>>>>> 3e6ab2d9

// math utils
export { parabola, gain, pcurve, sinc } from './math/MathUtils.js';
export { triNoise3D } from './math/TriNoise3D.js';

// utils
export { default as ArrayElementNode } from './utils/ArrayElementNode.js';
export { default as ConvertNode } from './utils/ConvertNode.js';
<<<<<<< HEAD
export * from './utils/DiscardNode.js';
=======
export * from './utils/Discard.js';
>>>>>>> 3e6ab2d9
export { default as EquirectUVNode, equirectUV } from './utils/EquirectUVNode.js';
export { default as FunctionOverloadingNode, overloadingFn } from './utils/FunctionOverloadingNode.js';
export { default as JoinNode } from './utils/JoinNode.js';
export { default as LoopNode, Loop, Continue, Break } from './utils/LoopNode.js';
export { default as MatcapUVNode, matcapUV } from './utils/MatcapUVNode.js';
export { default as MaxMipLevelNode, maxMipLevel } from './utils/MaxMipLevelNode.js';
export { default as OscNode, oscSine, oscSquare, oscTriangle, oscSawtooth } from './utils/OscNode.js';
<<<<<<< HEAD
export * from './utils/PackingNode.js';
=======
export * from './utils/Packing.js';
>>>>>>> 3e6ab2d9
export { default as RemapNode, remap, remapClamp } from './utils/RemapNode.js';
export * from './utils/UVUtils.js';
export * from './utils/SpriteUtils.js';
export * from './utils/ViewportUtils.js';
export { default as RotateNode, rotate } from './utils/RotateNode.js';
export { default as SetNode } from './utils/SetNode.js';
export { default as SplitNode } from './utils/SplitNode.js';
export { default as SpriteSheetUVNode, spritesheetUV } from './utils/SpriteSheetUVNode.js';
export { default as StorageArrayElementNode } from './utils/StorageArrayElementNode.js';
export { default as TimerNode, timerLocal, timerGlobal, timerDelta, frameId } from './utils/TimerNode.js';
export { default as TriplanarTexturesNode, triplanarTextures, triplanarTexture } from './utils/TriplanarTexturesNode.js';
export { default as ReflectorNode, reflector } from './utils/ReflectorNode.js';
export { default as RTTNode, rtt } from './utils/RTTNode.js';

// three.js shading language
export * from './tsl/TSLBase.js';

// accessors
export { TBNViewMatrix, parallaxDirection, parallaxUV, transformedBentNormalView } from './accessors/AccessorsUtils.js';
export { default as UniformArrayNode, uniformArray } from './accessors/UniformArrayNode.js';
export * from './accessors/BitangentNode.js';
export { default as BufferAttributeNode, bufferAttribute, dynamicBufferAttribute, instancedBufferAttribute, instancedDynamicBufferAttribute } from './accessors/BufferAttributeNode.js';
export { default as BufferNode, buffer } from './accessors/BufferNode.js';
export * from './accessors/CameraNode.js';
export { default as VertexColorNode, vertexColor } from './accessors/VertexColorNode.js';
export { default as CubeTextureNode, cubeTexture } from './accessors/CubeTextureNode.js';
export { default as InstanceNode, instance } from './accessors/InstanceNode.js';
export { default as BatchNode, batch } from './accessors/BatchNode.js';
export { default as MaterialNode, materialAlphaTest, materialColor, materialShininess, materialEmissive, materialOpacity, materialSpecular, materialSpecularStrength, materialReflectivity, materialRoughness, materialMetalness, materialNormal, materialClearcoat, materialClearcoatRoughness, materialClearcoatNormal, materialRotation, materialSheen, materialSheenRoughness, materialIridescence, materialIridescenceIOR, materialIridescenceThickness, materialLineScale, materialLineDashSize, materialLineGapSize, materialLineWidth, materialLineDashOffset, materialPointWidth, materialAnisotropy, materialAnisotropyVector, materialDispersion, materialLightMap, materialAOMap } from './accessors/MaterialNode.js';
export * from './accessors/MaterialProperties.js';
export { default as MaterialReferenceNode, materialReference } from './accessors/MaterialReferenceNode.js';
export { default as RendererReferenceNode, rendererReference } from './accessors/RendererReferenceNode.js';
export { default as MorphNode, morphReference } from './accessors/MorphNode.js';
export { default as TextureBicubicNode, textureBicubic } from './accessors/TextureBicubicNode.js';
export { default as ModelNode, modelDirection, modelViewMatrix, modelNormalMatrix, modelWorldMatrix, modelPosition, modelViewPosition, modelScale, modelWorldMatrixInverse } from './accessors/ModelNode.js';
export { default as ModelViewProjectionNode, modelViewProjection } from './accessors/ModelViewProjectionNode.js';
export * from './accessors/NormalNode.js';
export { default as Object3DNode, objectDirection, objectViewMatrix, objectNormalMatrix, objectWorldMatrix, objectPosition, objectScale, objectViewPosition } from './accessors/Object3DNode.js';
export { default as PointUVNode, pointUV } from './accessors/PointUVNode.js';
export * from './accessors/PositionNode.js';
export { default as ReferenceNode, reference, referenceBuffer } from './accessors/ReferenceNode.js';
export * from './accessors/ReflectVectorNode.js';
export { default as SkinningNode, skinning, skinningReference } from './accessors/SkinningNode.js';
export { default as SceneNode, backgroundBlurriness, backgroundIntensity } from './accessors/SceneNode.js';
export { default as StorageBufferNode, storage, storageObject } from './accessors/StorageBufferNode.js';
export * from './accessors/TangentNode.js';
export { default as TextureNode, texture, textureLoad, /*textureLevel,*/ sampler } from './accessors/TextureNode.js';
export { default as TextureSizeNode, textureSize } from './accessors/TextureSizeNode.js';
export { default as StorageTextureNode, storageTexture, textureStore } from './accessors/StorageTextureNode.js';
export { default as Texture3DNode, texture3D } from './accessors/Texture3DNode.js';
export * from './accessors/UVNode.js';
export { default as UserDataNode, userData } from './accessors/UserDataNode.js';
export * from './accessors/VelocityNode.js';

// display
export * from './display/BlendModeNode.js';
export { default as BumpMapNode, bumpMap } from './display/BumpMapNode.js';
export * from './display/ColorAdjustmentNode.js';
export { default as ColorSpaceNode, linearToColorSpace, colorSpaceToLinear } from './display/ColorSpaceNode.js';
export { default as FrontFacingNode, frontFacing, faceDirection } from './display/FrontFacingNode.js';
export { default as NormalMapNode, normalMap } from './display/NormalMapNode.js';
export { default as PosterizeNode, posterize } from './display/PosterizeNode.js';
export { default as ToneMappingNode, toneMapping } from './display/ToneMappingNode.js';
export { default as ViewportNode, viewport, viewportCoordinate, viewportResolution, viewportUV, viewportTopLeft, viewportBottomLeft } from './display/ViewportNode.js';
export { default as ViewportTextureNode, viewportTexture, viewportMipTexture } from './display/ViewportTextureNode.js';
export { default as ViewportSharedTextureNode, viewportSharedTexture } from './display/ViewportSharedTextureNode.js';
export { default as ViewportDepthTextureNode, viewportDepthTexture } from './display/ViewportDepthTextureNode.js';
export { default as ViewportDepthNode, viewZToOrthographicDepth, orthographicDepthToViewZ, viewZToPerspectiveDepth, perspectiveDepthToViewZ, depth, linearDepth, viewportLinearDepth } from './display/ViewportDepthNode.js';
export { default as GaussianBlurNode, gaussianBlur } from './display/GaussianBlurNode.js';
export { default as AfterImageNode, afterImage } from './display/AfterImageNode.js';
export { default as AnamorphicNode, anamorphic } from './display/AnamorphicNode.js';
export { default as SobelOperatorNode, sobel } from './display/SobelOperatorNode.js';
export { default as DepthOfFieldNode, dof } from './display/DepthOfFieldNode.js';
export { default as DotScreenNode, dotScreen } from './display/DotScreenNode.js';
export { default as RGBShiftNode, rgbShift } from './display/RGBShiftNode.js';
export { default as FilmNode, film } from './display/FilmNode.js';
export { default as Lut3DNode, lut3D } from './display/Lut3DNode.js';
export * from './display/MotionBlurNode.js';
export { default as GTAONode, ao } from './display/GTAONode.js';
export { default as DenoiseNode, denoise } from './display/DenoiseNode.js';
export { default as FXAANode, fxaa } from './display/FXAANode.js';
export { default as BloomNode, bloom } from './display/BloomNode.js';
export { default as TransitionNode, transition } from './display/TransitionNode.js';
export { default as RenderOutputNode, renderOutput } from './display/RenderOutputNode.js';
export { default as PixelationPassNode, pixelationPass } from './display/PixelationPassNode.js';
export { default as SSAAPassNode, ssaaPass } from './display/SSAAPassNode.js';
export { default as StereoPassNode, stereoPass } from './display/StereoPassNode.js';
export { default as AnaglyphPassNode, anaglyphPass } from './display/AnaglyphPassNode.js';
export { default as ParallaxBarrierPassNode, parallaxBarrierPass } from './display/ParallaxBarrierPassNode.js';
export { bleach } from './display/BleachBypassNode.js';
export { sepia } from './display/SepiaNode.js';

export { default as PassNode, pass, passTexture, depthPass } from './display/PassNode.js';

import * as ColorSpaceFunctions from './display/ColorSpaceFunctions.js';
export { ColorSpaceFunctions };

import * as ToneMappingFunctions from './display/ToneMappingFunctions.js';
export { ToneMappingFunctions };

// code
export { default as ExpressionNode, expression } from './code/ExpressionNode.js';
export { default as CodeNode, code, js, wgsl, glsl } from './code/CodeNode.js';
export { default as FunctionCallNode, call } from './code/FunctionCallNode.js';
export { default as FunctionNode, wgslFn, glslFn } from './code/FunctionNode.js';
export { default as ScriptableNode, scriptable, global } from './code/ScriptableNode.js';
export { default as ScriptableValueNode, scriptableValue } from './code/ScriptableValueNode.js';

// fog
export { default as FogNode, fog } from './fog/FogNode.js';
export { default as FogRangeNode, rangeFog } from './fog/FogRangeNode.js';
export { default as FogExp2Node, densityFog } from './fog/FogExp2Node.js';

// geometry
export { default as RangeNode, range } from './geometry/RangeNode.js';

// gpgpu
export { default as ComputeNode, compute } from './gpgpu/ComputeNode.js';

// lighting
export { default as LightNode, lightTargetDirection } from './lighting/LightNode.js';
export { default as PointLightNode } from './lighting/PointLightNode.js';
export { default as DirectionalLightNode } from './lighting/DirectionalLightNode.js';
export { default as RectAreaLightNode } from './lighting/RectAreaLightNode.js';
export { default as SpotLightNode } from './lighting/SpotLightNode.js';
export { default as IESSpotLightNode } from './lighting/IESSpotLightNode.js';
export { default as AmbientLightNode } from './lighting/AmbientLightNode.js';
export { default as LightsNode, lights } from './lighting/LightsNode.js';
export { default as LightingNode /* @TODO: lighting (abstract), light */ } from './lighting/LightingNode.js';
export { default as LightingContextNode, lightingContext } from './lighting/LightingContextNode.js';
export { default as HemisphereLightNode } from './lighting/HemisphereLightNode.js';
export { default as LightProbeNode } from './lighting/LightProbeNode.js';
export { default as EnvironmentNode } from './lighting/EnvironmentNode.js';
export { default as BasicEnvironmentNode } from './lighting/BasicEnvironmentNode.js';
export { default as IrradianceNode } from './lighting/IrradianceNode.js';
export { default as AONode } from './lighting/AONode.js';
export { default as AnalyticLightNode } from './lighting/AnalyticLightNode.js';

// pmrem
export { default as PMREMNode, pmremTexture } from './pmrem/PMREMNode.js';
export * from './pmrem/PMREMUtils.js';

// procedural
export { default as CheckerNode, checker } from './procedural/CheckerNode.js';

// parsers
export { default as GLSLNodeParser } from './parsers/GLSLNodeParser.js'; // @TODO: Move to jsm/renderers/webgl.

// materialX
export * from './materialx/MaterialXNodes.js';

// functions
export { default as BRDF_GGX } from './functions/BSDF/BRDF_GGX.js';
export { default as BRDF_Lambert } from './functions/BSDF/BRDF_Lambert.js';
export { default as D_GGX } from './functions/BSDF/D_GGX.js';
export { default as DFGApprox } from './functions/BSDF/DFGApprox.js';
export { default as F_Schlick } from './functions/BSDF/F_Schlick.js';
export { default as Schlick_to_F0 } from './functions/BSDF/Schlick_to_F0.js';
export { default as V_GGX_SmithCorrelated } from './functions/BSDF/V_GGX_SmithCorrelated.js';

export { getDistanceAttenuation } from './lighting/LightUtils.js';

export { default as getGeometryRoughness } from './functions/material/getGeometryRoughness.js';
export { default as getRoughness } from './functions/material/getRoughness.js';

export { default as PhongLightingModel } from './functions/PhongLightingModel.js';
export { default as PhysicalLightingModel } from './functions/PhysicalLightingModel.js';<|MERGE_RESOLUTION|>--- conflicted
+++ resolved
@@ -10,13 +10,8 @@
 export { default as BypassNode, bypass } from './core/BypassNode.js';
 export { default as CacheNode, cache } from './core/CacheNode.js';
 export { default as ConstNode } from './core/ConstNode.js';
-<<<<<<< HEAD
-export { default as ContextNode } from './core/ContextNode.js';
-export { default as IndexNode, vertexIndex, instanceIndex, drawIndex } from './core/IndexNode.js';
-=======
 export { default as ContextNode, context, label } from './core/ContextNode.js';
 export { default as IndexNode, vertexIndex, instanceIndex, invocationLocalIndex, drawIndex } from './core/IndexNode.js';
->>>>>>> 3e6ab2d9
 export { default as LightingModel } from './core/LightingModel.js';
 export { default as Node } from './core/Node.js';
 export { default as VarNode } from './core/VarNode.js';
@@ -44,14 +39,8 @@
 
 // math
 export { default as OperatorNode, add, sub, mul, div, modInt, equal, lessThan, greaterThan, lessThanEqual, greaterThanEqual, and, or, not, xor, bitAnd, bitNot, bitOr, bitXor, shiftLeft, shiftRight, remainder } from './math/OperatorNode.js';
-<<<<<<< HEAD
-export { default as MathNode, PI, PI2, EPSILON, INFINITY, radians, degrees, exp, exp2, log, log2, sqrt, inverseSqrt, floor, ceil, normalize, fract, sin, cos, tan, asin, acos, atan, abs, sign, length, lengthSq, negate, oneMinus, dFdx, dFdy, round, reciprocal, trunc, fwidth, bitcast, atan2, min, max, mod, step, reflect, distance, difference, dot, cross, pow, pow2, pow3, pow4, transformDirection, mix, clamp, saturate, refract, smoothstep, faceForward, cbrt, transpose, all, any, equals, rand } from './math/MathNode.js';
-export { default as ConditionalNode, select, cond } from './math/ConditionalNode.js';
-export * from './math/HashNode.js';
-=======
 export { default as CondNode, select, cond } from './math/CondNode.js';
 export * from './math/Hash.js';
->>>>>>> 3e6ab2d9
 
 // math utils
 export { parabola, gain, pcurve, sinc } from './math/MathUtils.js';
@@ -60,11 +49,6 @@
 // utils
 export { default as ArrayElementNode } from './utils/ArrayElementNode.js';
 export { default as ConvertNode } from './utils/ConvertNode.js';
-<<<<<<< HEAD
-export * from './utils/DiscardNode.js';
-=======
-export * from './utils/Discard.js';
->>>>>>> 3e6ab2d9
 export { default as EquirectUVNode, equirectUV } from './utils/EquirectUVNode.js';
 export { default as FunctionOverloadingNode, overloadingFn } from './utils/FunctionOverloadingNode.js';
 export { default as JoinNode } from './utils/JoinNode.js';
@@ -72,11 +56,7 @@
 export { default as MatcapUVNode, matcapUV } from './utils/MatcapUVNode.js';
 export { default as MaxMipLevelNode, maxMipLevel } from './utils/MaxMipLevelNode.js';
 export { default as OscNode, oscSine, oscSquare, oscTriangle, oscSawtooth } from './utils/OscNode.js';
-<<<<<<< HEAD
-export * from './utils/PackingNode.js';
-=======
 export * from './utils/Packing.js';
->>>>>>> 3e6ab2d9
 export { default as RemapNode, remap, remapClamp } from './utils/RemapNode.js';
 export * from './utils/UVUtils.js';
 export * from './utils/SpriteUtils.js';
