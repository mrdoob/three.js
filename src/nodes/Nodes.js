--- conflicted
+++ resolved
@@ -140,11 +140,8 @@
 export { default as DenoiseNode, denoise } from './display/DenoiseNode.js';
 export { default as FXAANode, fxaa } from './display/FXAANode.js';
 export { default as RenderOutputNode, renderOutput } from './display/RenderOutputNode.js';
-<<<<<<< HEAD
-=======
 export { default as PixelationPassNode, pixelationPass } from './display/PixelationPassNode.js';
 
->>>>>>> abce0ba8
 export { default as PassNode, pass, passTexture, depthPass } from './display/PassNode.js';
 export { default as StandardPassNode, standardPass } from './display/StandardPassNode.js';
 
