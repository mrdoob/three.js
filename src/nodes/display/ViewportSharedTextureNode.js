--- conflicted
+++ resolved
@@ -1,12 +1,6 @@
 import ViewportTextureNode from './ViewportTextureNode.js';
-<<<<<<< HEAD
-import { nodeProxy } from '../tsl/TSLBase.js';
-import { viewportTopLeft } from './ViewportNode.js';
-=======
-import { addNodeClass } from '../core/Node.js';
-import { addNodeElement, nodeProxy } from '../shadernode/ShaderNode.js';
+import { nodeProxy } from '../shadernode/ShaderNode.js';
 import { viewportUV } from './ViewportNode.js';
->>>>>>> 3e6ab2d9
 
 import { FramebufferTexture } from '../../textures/FramebufferTexture.js';
 
