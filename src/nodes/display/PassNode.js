import TempNode from '../core/TempNode.js';
import { default as TextureNode/*, texture*/ } from '../accessors/TextureNode.js';
import { NodeUpdateType } from '../core/constants.js';
import { nodeObject } from '../tsl/TSLBase.js';
import { uniform } from '../core/UniformNode.js';
import { viewZToOrthographicDepth, perspectiveDepthToViewZ } from './ViewportDepthNode.js';

import { HalfFloatType/*, FloatType*/ } from '../../constants.js';
import { Vector2 } from '../../math/Vector2.js';
import { DepthTexture } from '../../textures/DepthTexture.js';
import { RenderTarget } from '../../core/RenderTarget.js';

/** @module PassNode **/

const _size = /*@__PURE__*/ new Vector2();

/**
 * Represents the texture of a pass node.
 *
 * @augments TextureNode
 */
class PassTextureNode extends TextureNode {

	static get type() {

		return 'PassTextureNode';

	}

	/**
	 * Constructs a new pass texture node.
	 *
	 * @param {PassNode} passNode - The pass node.
	 * @param {Texture} texture - The output texture.
	 */
	constructor( passNode, texture ) {

		super( texture );

		/**
		 * A reference to the pass node.
		 *
		 * @type {PassNode}
		 */
		this.passNode = passNode;

		this.setUpdateMatrix( false );

	}

	setup( builder ) {

		if ( builder.object.isQuadMesh ) this.passNode.build( builder );

		return super.setup( builder );

	}

	clone() {

		return new this.constructor( this.passNode, this.value );

	}

}

/**
 * An extension of `PassTextureNode` which allows to manage more than one
 * internal texture. Relevant for the `getPreviousTexture()` related API.
 *
 * @augments PassTextureNode
 */
class PassMultipleTextureNode extends PassTextureNode {

	static get type() {

		return 'PassMultipleTextureNode';

	}

	/**
	 * Constructs a new pass texture node.
	 *
	 * @param {PassNode} passNode - The pass node.
	 * @param {String} textureName - The output texture name.
	 * @param {Boolean} [previousTexture=false] - Whether previous frame data should be used or not.
	 */
	constructor( passNode, textureName, previousTexture = false ) {

		// null is passed to the super call since this class does not
		// use an external texture for rendering pass data into. Instead
		// the texture is managed by the pass node itself

		super( passNode, null );

		/**
		 * The output texture name.
		 *
		 * @type {String}
		 */
		this.textureName = textureName;

		/**
		 * Whether previous frame data should be used or not.
		 *
		 * @type {Boolean}
		 */
		this.previousTexture = previousTexture;

	}

	/**
	 * Updates the texture reference of this node.
	 */
	updateTexture() {

		this.value = this.previousTexture ? this.passNode.getPreviousTexture( this.textureName ) : this.passNode.getTexture( this.textureName );

	}

	setup( builder ) {

		this.updateTexture();

		return super.setup( builder );

	}

	clone() {

		return new this.constructor( this.passNode, this.textureName, this.previousTexture );

	}

}

/**
 * Represents a render pass (sometimes called beauty pass) in context of post processing.
 * This pass produces a render for the given scene and camera and can provide multiple outputs
 * via MRT for further processing.
 *
 * ```js
 * const postProcessing = new PostProcessing( renderer );
 *
 * const scenePass = pass( scene, camera );
 *
 * postProcessing.outputNode = scenePass;
 * ```
 *
 * @augments TempNode
 */
class PassNode extends TempNode {

	static get type() {

		return 'PassNode';

	}

	/**
	 * Constructs a new pass node.
	 *
	 * @param {('color'|'depth')} scope - The scope of the pass. The scope determines whether the node outputs color or depth.
	 * @param {Scene} scene - A reference to the scene.
	 * @param {Camera} camera - A reference to the camera.
	 * @param {Object} options - Options for the internal render target.
	 */
	constructor( scope, scene, camera, options = {} ) {

		super( 'vec4' );

		/**
		 * The scope of the pass. The scope determines whether the node outputs color or depth.
		 *
		 * @type {('color'|'depth')}
		 */
		this.scope = scope;

		/**
		 * A reference to the scene.
		 *
		 * @type {Scene}
		 */
		this.scene = scene;

		/**
		 * A reference to the camera.
		 *
		 * @type {camera}
		 */
		this.camera = camera;

		/**
		 * Options for the internal render target.
		 *
		 * @type {Object}
		 */
		this.options = options;

		/**
		 * The pass's pixel ratio. Will be kept automatically kept in sync with the renderer's pixel ratio.
		 *
		 * @private
		 * @type {Number}
		 * @default 1
		 */
		this._pixelRatio = 1;

		/**
		 * The pass's pixel width. Will be kept automatically kept in sync with the renderer's width.
		 * @private
		 * @type {Number}
		 * @default 1
		 */
		this._width = 1;

		/**
		 * The pass's pixel height. Will be kept automatically kept in sync with the renderer's height.
		 * @private
		 * @type {Number}
		 * @default 1
		 */
		this._height = 1;

		const depthTexture = new DepthTexture();
		depthTexture.isRenderTargetTexture = true;
		//depthTexture.type = FloatType;
		depthTexture.name = 'depth';

		const renderTarget = new RenderTarget( this._width * this._pixelRatio, this._height * this._pixelRatio, { type: HalfFloatType, ...options, } );
		renderTarget.texture.name = 'output';
		renderTarget.depthTexture = depthTexture;

		/**
		 * The pass's render target.
		 *
		 * @type {RenderTarget}
		 */
		this.renderTarget = renderTarget;

		/**
		 * A dictionary holding the internal result textures.
		 *
		 * @private
		 * @type {Object}
		 */
		this._textures = {
			output: renderTarget.texture,
			depth: depthTexture
		};

		/**
		 * A dictionary holding the internal texture nodes.
		 *
		 * @private
		 * @type {Object}
		 */
		this._textureNodes = {};

		/**
		 * A dictionary holding the internal depth nodes.
		 *
		 * @private
		 * @type {Object}
		 */
		this._linearDepthNodes = {};

		/**
		 * A dictionary holding the internal viewZ nodes.
		 *
		 * @private
		 * @type {Object}
		 */
		this._viewZNodes = {};

		/**
		 * A dictionary holding the texture data of the previous frame.
		 * Used for computing velocity/motion vectors.
		 *
		 * @private
		 * @type {Object}
		 */
		this._previousTextures = {};

		/**
		 * A dictionary holding the texture nodes of the previous frame.
		 * Used for computing velocity/motion vectors.
		 *
		 * @private
		 * @type {Object}
		 */
		this._previousTextureNodes = {};

		/**
		 * The `near` property of the camera as a uniform.
		 *
		 * @private
		 * @type {UniformNode}
		 */
		this._cameraNear = uniform( 0 );

		/**
		 * The `far` property of the camera as a uniform.
		 *
		 * @private
		 * @type {UniformNode}
		 */
		this._cameraFar = uniform( 0 );

		/**
		 * A MRT node configuring the MRT settings.
		 *
		 * @private
		 * @type {MRTNode?}
		 * @default null
		 */
		this._mrt = null;

		/**
		 * This flag can be used for type testing.
		 *
		 * @type {Boolean}
		 * @readonly
		 * @default true
		 */
		this.isPassNode = true;

		/**
		 * The `updateBeforeType` is set to `NodeUpdateType.FRAME` since the node renders the
		 * scene once per frame in its {@link PassNode#updateBefore} method.
		 *
		 * @type {String}
		 * @default 'frame'
		 */
		this.updateBeforeType = NodeUpdateType.FRAME;

	}

	/**
	 * Sets the given MRT node to setup MRT for this pass.
	 *
	 * @param {MRTNode} mrt - The MRT object.
	 * @return {PassNode} A reference to this pass.
	 */
	setMRT( mrt ) {

		this._mrt = mrt;

		return this;

	}

	/**
	 * Returns the current MRT node.
	 *
	 * @return {MRTNode} The current MRT node.
	 */
	getMRT() {

		return this._mrt;

	}

	/**
	 * The method is overwritten so it always returns `true`.
	 *
	 * @return {Boolean} Whether this node is global or not.
	 */
	isGlobal() {

		return true;

	}

	/**
	 * Returns the texture for the given output name.
	 *
	 * @param {String} name - The output name to get the texture for.
	 * @return {Texture} The texture.
	 */
	getTexture( name ) {

		let texture = this._textures[ name ];

		if ( texture === undefined ) {

			const refTexture = this.renderTarget.texture;

			texture = refTexture.clone();
			texture.name = name;

			this._textures[ name ] = texture;

			this.renderTarget.textures.push( texture );

		}

		return texture;

	}

	/**
	 * Returns the texture holding the data of the previous frame for the given output name.
	 *
	 * @param {String} name - The output name to get the texture for.
	 * @return {Texture} The texture holding the data of the previous frame.
	 */
	getPreviousTexture( name ) {

		let texture = this._previousTextures[ name ];

		if ( texture === undefined ) {

			texture = this.getTexture( name ).clone();

			this._previousTextures[ name ] = texture;

		}

		return texture;

	}

	/**
	 * Switches current and previous textures for the given output name.
	 *
	 * @param {String} name - The output name.
	 */
	toggleTexture( name ) {

		const prevTexture = this._previousTextures[ name ];

		if ( prevTexture !== undefined ) {

			const texture = this._textures[ name ];

			const index = this.renderTarget.textures.indexOf( texture );
			this.renderTarget.textures[ index ] = prevTexture;

			this._textures[ name ] = prevTexture;
			this._previousTextures[ name ] = texture;

			this._textureNodes[ name ].updateTexture();
			this._previousTextureNodes[ name ].updateTexture();

		}

	}

	/**
	 * Returns the texture node for the given output name.
	 *
	 * @param {String} [name='output'] - The output name to get the texture node for.
	 * @return {TextureNode} The texture node.
	 */
	getTextureNode( name = 'output' ) {

		let textureNode = this._textureNodes[ name ];

		if ( textureNode === undefined ) {

			textureNode = nodeObject( new PassMultipleTextureNode( this, name ) );
			textureNode.updateTexture();
			this._textureNodes[ name ] = textureNode;

		}

		return textureNode;

	}

	/**
	 * Returns the previous texture node for the given output name.
	 *
	 * @param {String} [name='output'] - The output name to get the previous texture node for.
	 * @return {TextureNode} The previous texture node.
	 */
	getPreviousTextureNode( name = 'output' ) {

		let textureNode = this._previousTextureNodes[ name ];

		if ( textureNode === undefined ) {

			if ( this._textureNodes[ name ] === undefined ) this.getTextureNode( name );

			textureNode = nodeObject( new PassMultipleTextureNode( this, name, true ) );
			textureNode.updateTexture();
			this._previousTextureNodes[ name ] = textureNode;

		}

		return textureNode;

	}

	/**
	 * Returns a viewZ node of this pass.
	 *
	 * @param {String} [name='depth'] - The output name to get the viewZ node for. In most cases the default `'depth'` can be used however the parameter exists for custom depth outputs.
	 * @return {Node} The viewZ node.
	 */
	getViewZNode( name = 'depth' ) {

		let viewZNode = this._viewZNodes[ name ];

		if ( viewZNode === undefined ) {

			const cameraNear = this._cameraNear;
			const cameraFar = this._cameraFar;

			this._viewZNodes[ name ] = viewZNode = perspectiveDepthToViewZ( this.getTextureNode( name ), cameraNear, cameraFar );

		}

		return viewZNode;

	}

	/**
	 * Returns a linear depth node of this pass.
	 *
	 * @param {String} [name='depth'] - The output name to get the linear depth node for. In most cases the default `'depth'` can be used however the parameter exists for custom depth outputs.
	 * @return {Node} The linear depth node.
	 */
	getLinearDepthNode( name = 'depth' ) {

		let linearDepthNode = this._linearDepthNodes[ name ];

		if ( linearDepthNode === undefined ) {

			const cameraNear = this._cameraNear;
			const cameraFar = this._cameraFar;
			const viewZNode = this.getViewZNode( name );

			// TODO: just if ( builder.camera.isPerspectiveCamera )

			this._linearDepthNodes[ name ] = linearDepthNode = viewZToOrthographicDepth( viewZNode, cameraNear, cameraFar );

		}

		return linearDepthNode;

	}

	setup( { renderer } ) {

		this.renderTarget.samples = this.options.samples === undefined ? renderer.samples : this.options.samples;

		// Disable MSAA for WebGL backend for now
		if ( renderer.backend.isWebGLBackend === true ) {

			this.renderTarget.samples = 0;

		}

		return this.scope === PassNode.COLOR ? this.getTextureNode() : this.getLinearDepthNode();

	}

	updateBefore( frame ) {

		const { renderer } = frame;
		const { scene, camera } = this;

		this._pixelRatio = renderer.getPixelRatio();

		const size = renderer.getSize( _size );

		this.setSize( size.width, size.height );

		const currentRenderTarget = renderer.getRenderTarget();
		const currentMRT = renderer.getMRT();

		this._cameraNear.value = camera.near;
		this._cameraFar.value = camera.far;

		for ( const name in this._previousTextures ) {

			this.toggleTexture( name );

		}

		renderer.setRenderTarget( this.renderTarget );
		renderer.setMRT( this._mrt );

		renderer.render( scene, camera );

		renderer.setRenderTarget( currentRenderTarget );
		renderer.setMRT( currentMRT );

	}

	/**
	 * Sets the size of the pass's render target. Honors the pixel ratio.
	 *
	 * @param {Number} width - The width to set.
	 * @param {Number} height - The height to set.
	 */
	setSize( width, height ) {

		this._width = width;
		this._height = height;

		const effectiveWidth = this._width * this._pixelRatio;
		const effectiveHeight = this._height * this._pixelRatio;

		this.renderTarget.setSize( effectiveWidth, effectiveHeight );

	}

	/**
	 * Sets the pixel ratio the pass's render target and updates the size.
	 *
	 * @param {Number} pixelRatio - The pixel ratio to set.
	 */
	setPixelRatio( pixelRatio ) {

		this._pixelRatio = pixelRatio;

		this.setSize( this._width, this._height );

	}

	/**
	 * Frees internal resources. Should be called when the node is no longer in use.
	 */
	dispose() {

		this.renderTarget.dispose();

	}


}

PassNode.COLOR = 'color';
PassNode.DEPTH = 'depth';

export default PassNode;

/**
 * TSL function for creating a pass node with the given paramters.
 *
 * @function
 * @param {Scene} scene - A reference to the scene.
 * @param {Camera} camera - A reference to the camera.
 * @param {Object} options - Options for the internal render target.
 * @returns {PassNode}
 */
export const pass = ( scene, camera, options ) => nodeObject( new PassNode( PassNode.COLOR, scene, camera, options ) );

/**
 * TSL function for creating a pass texture node with the given paramters.
 *
 * @function
 * @param {PassNode} pass - The pass node.
 * @param {Texture} texture - The output texture.
 * @returns {PassTextureNode}
 */
export const passTexture = ( pass, texture ) => nodeObject( new PassTextureNode( pass, texture ) );
<<<<<<< HEAD
export const depthPass = ( scene, camera, options ) => nodeObject( new PassNode( PassNode.DEPTH, scene, camera, options ) );
=======

/**
 * TSL function for creating a depth pass node with the given paramters.
 *
 * @function
 * @param {Scene} scene - A reference to the scene.
 * @param {Camera} camera - A reference to the camera.
 * @returns {PassNode}
 */
export const depthPass = ( scene, camera ) => nodeObject( new PassNode( PassNode.DEPTH, scene, camera ) );
>>>>>>> 6a4309b6
<|MERGE_RESOLUTION|>--- conflicted
+++ resolved
@@ -658,9 +658,6 @@
  * @returns {PassTextureNode}
  */
 export const passTexture = ( pass, texture ) => nodeObject( new PassTextureNode( pass, texture ) );
-<<<<<<< HEAD
-export const depthPass = ( scene, camera, options ) => nodeObject( new PassNode( PassNode.DEPTH, scene, camera, options ) );
-=======
 
 /**
  * TSL function for creating a depth pass node with the given paramters.
@@ -668,7 +665,7 @@
  * @function
  * @param {Scene} scene - A reference to the scene.
  * @param {Camera} camera - A reference to the camera.
+ * @param {Object} options - Options for the internal render target.
  * @returns {PassNode}
  */
-export const depthPass = ( scene, camera ) => nodeObject( new PassNode( PassNode.DEPTH, scene, camera ) );
->>>>>>> 6a4309b6
+export const depthPass = ( scene, camera, options ) => nodeObject( new PassNode( PassNode.DEPTH, scene, camera, options ) );