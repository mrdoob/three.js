import Node from '../core/Node.js';
import { NodeUpdateType } from '../core/constants.js';
import { uniform } from '../core/UniformNode.js';
<<<<<<< HEAD
import { nodeImmutable, vec2 } from '../tsl/TSLBase.js';
=======
import { Fn, nodeImmutable, vec2 } from '../shadernode/ShaderNode.js';
>>>>>>> 3e6ab2d9

import { Vector2 } from '../../math/Vector2.js';
import { Vector4 } from '../../math/Vector4.js';

let resolution, viewportResult;

class ViewportNode extends Node {

	constructor( scope ) {

		super();

		this.scope = scope;

		this.isViewportNode = true;

	}

	getNodeType() {

		if ( this.scope === ViewportNode.VIEWPORT ) return 'vec4';
		else return 'vec2';

	}

	getUpdateType() {

		let updateType = NodeUpdateType.NONE;

		if ( this.scope === ViewportNode.RESOLUTION || this.scope === ViewportNode.VIEWPORT ) {

			updateType = NodeUpdateType.RENDER;

		}

		this.updateType = updateType;

		return updateType;

	}

	update( { renderer } ) {

		if ( this.scope === ViewportNode.VIEWPORT ) {

			renderer.getViewport( viewportResult );

		} else {

			renderer.getDrawingBufferSize( resolution );

		}

	}

	setup( /*builder*/ ) {

		const scope = this.scope;

		let output = null;

		if ( scope === ViewportNode.RESOLUTION ) {

			output = uniform( resolution || ( resolution = new Vector2() ) );

		} else if ( scope === ViewportNode.VIEWPORT ) {

			output = uniform( viewportResult || ( viewportResult = new Vector4() ) );

		} else {

			output = vec2( viewportCoordinate.div( viewportResolution ) );

		}

		return output;

	}

	generate( builder ) {

		if ( this.scope === ViewportNode.COORDINATE ) {

			let coord = builder.getFragCoord();

			if ( builder.isFlipY() ) {

				// follow webgpu standards

				const resolution = builder.getNodeProperties( viewportResolution ).outputNode.build( builder );

				coord = `${ builder.getType( 'vec2' ) }( ${ coord }.x, ${ resolution }.y - ${ coord }.y )`;

			}

			return coord;

		}

		return super.generate( builder );

	}

}

ViewportNode.COORDINATE = 'coordinate';
ViewportNode.RESOLUTION = 'resolution';
ViewportNode.VIEWPORT = 'viewport';
ViewportNode.TOP_LEFT = 'topLeft';
ViewportNode.BOTTOM_LEFT = 'bottomLeft';
ViewportNode.TOP_RIGHT = 'topRight';
ViewportNode.BOTTOM_RIGHT = 'bottomRight';

export default ViewportNode;

export const viewportCoordinate = nodeImmutable( ViewportNode, ViewportNode.COORDINATE );
export const viewportResolution = nodeImmutable( ViewportNode, ViewportNode.RESOLUTION );
export const viewport = nodeImmutable( ViewportNode, ViewportNode.VIEWPORT );
<<<<<<< HEAD
export const viewportTopLeft = nodeImmutable( ViewportNode, ViewportNode.TOP_LEFT );
export const viewportBottomLeft = nodeImmutable( ViewportNode, ViewportNode.BOTTOM_LEFT );
export const viewportTopRight = nodeImmutable( ViewportNode, ViewportNode.TOP_RIGHT );
export const viewportBottomRight = nodeImmutable( ViewportNode, ViewportNode.BOTTOM_RIGHT );
=======
export const viewportUV = nodeImmutable( ViewportNode, ViewportNode.TOP_LEFT );

export const viewportTopLeft = /*@__PURE__*/ ( Fn( () => { // @deprecated, r168

	console.warn( 'TSL.ViewportNode: "viewportTopLeft" is deprecated. Use "viewportUV" instead.' );

	return viewportUV;

}, 'vec2' ).once() )();

export const viewportBottomLeft = /*@__PURE__*/ ( Fn( () => { // @deprecated, r168

	console.warn( 'TSL.ViewportNode: "viewportBottomLeft" is deprecated. Use "viewportUV.flipY()" instead.' );

	return viewportUV.flipY();

}, 'vec2' ).once() )();

addNodeClass( 'ViewportNode', ViewportNode );
>>>>>>> 3e6ab2d9
<|MERGE_RESOLUTION|>--- conflicted
+++ resolved
@@ -1,11 +1,7 @@
 import Node from '../core/Node.js';
 import { NodeUpdateType } from '../core/constants.js';
 import { uniform } from '../core/UniformNode.js';
-<<<<<<< HEAD
-import { nodeImmutable, vec2 } from '../tsl/TSLBase.js';
-=======
 import { Fn, nodeImmutable, vec2 } from '../shadernode/ShaderNode.js';
->>>>>>> 3e6ab2d9
 
 import { Vector2 } from '../../math/Vector2.js';
 import { Vector4 } from '../../math/Vector4.js';
@@ -124,12 +120,6 @@
 export const viewportCoordinate = nodeImmutable( ViewportNode, ViewportNode.COORDINATE );
 export const viewportResolution = nodeImmutable( ViewportNode, ViewportNode.RESOLUTION );
 export const viewport = nodeImmutable( ViewportNode, ViewportNode.VIEWPORT );
-<<<<<<< HEAD
-export const viewportTopLeft = nodeImmutable( ViewportNode, ViewportNode.TOP_LEFT );
-export const viewportBottomLeft = nodeImmutable( ViewportNode, ViewportNode.BOTTOM_LEFT );
-export const viewportTopRight = nodeImmutable( ViewportNode, ViewportNode.TOP_RIGHT );
-export const viewportBottomRight = nodeImmutable( ViewportNode, ViewportNode.BOTTOM_RIGHT );
-=======
 export const viewportUV = nodeImmutable( ViewportNode, ViewportNode.TOP_LEFT );
 
 export const viewportTopLeft = /*@__PURE__*/ ( Fn( () => { // @deprecated, r168
@@ -146,7 +136,4 @@
 
 	return viewportUV.flipY();
 
-}, 'vec2' ).once() )();
-
-addNodeClass( 'ViewportNode', ViewportNode );
->>>>>>> 3e6ab2d9
+}, 'vec2' ).once() )();