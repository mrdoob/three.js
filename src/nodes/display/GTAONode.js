import TempNode from '../core/TempNode.js';
import { texture } from '../accessors/TextureNode.js';
import { textureSize } from '../accessors/TextureSizeNode.js';
import { uv } from '../accessors/UVNode.js';
import { addNodeElement, nodeObject, tslFn, mat3, vec2, vec3, vec4, float, int, If } from '../shadernode/ShaderNode.js';
import { NodeUpdateType } from '../core/constants.js';
import { uniform } from '../core/UniformNode.js';
import { DataTexture } from '../../textures/DataTexture.js';
import { Vector2 } from '../../math/Vector2.js';
import { Vector3 } from '../../math/Vector3.js';
import { PI, cos, sin, pow, clamp, abs, max, mix, sqrt, acos, dot, normalize, cross } from '../math/MathNode.js';
import { div, mul, add, sub } from '../math/OperatorNode.js';
import { loop } from '../utils/LoopNode.js';
import { passTexture } from './PassNode.js';
import { RepeatWrapping } from '../../constants.js';
import QuadMesh from '../../renderers/common/QuadMesh.js';
import { RenderTarget } from '../../core/RenderTarget.js';
import { Color } from '../../math/Color.js';

<<<<<<< HEAD
const _quadMesh = new QuadMesh();
const _currentClearColor = new Color();
const _size = new Vector2();
=======
const _quadMesh = /*@__PURE__*/ new QuadMesh();
const _currentClearColor = /*@__PURE__*/ new Color();
const _size = /*@__PURE__*/ new Vector2();
>>>>>>> abce0ba8

class GTAONode extends TempNode {

	constructor( depthNode, normalNode, camera ) {

		super();

		this.depthNode = depthNode;
		this.normalNode = normalNode;

		this.radius = uniform( 0.25 );
		this.resolution = uniform( new Vector2() );
		this.thickness = uniform( 1 );
		this.distanceExponent = uniform( 1 );
		this.distanceFallOff = uniform( 1 );
		this.scale = uniform( 1 );
		this.noiseNode = texture( generateMagicSquareNoise() );

		this.cameraProjectionMatrix = uniform( camera.projectionMatrix );
		this.cameraProjectionMatrixInverse = uniform( camera.projectionMatrixInverse );

		this.SAMPLES = uniform( 16 );

		this._aoRenderTarget = new RenderTarget();
		this._aoRenderTarget.texture.name = 'GTAONode.AO';

		this._material = null;
		this._textureNode = passTexture( this, this._aoRenderTarget.texture );

		this.updateBeforeType = NodeUpdateType.FRAME;

	}

	getTextureNode() {

		return this._textureNode;

	}

	setSize( width, height ) {

		this.resolution.value.set( width, height );
		this._aoRenderTarget.setSize( width, height );

	}

	updateBefore( frame ) {

		const { renderer } = frame;

<<<<<<< HEAD
		const size = renderer.getSize( _size );
=======
		const size = renderer.getDrawingBufferSize( _size );
>>>>>>> abce0ba8

		const currentRenderTarget = renderer.getRenderTarget();
		const currentMRT = renderer.getMRT();
		renderer.getClearColor( _currentClearColor );
		const currentClearAlpha = renderer.getClearAlpha();

		_quadMesh.material = this._material;

		this.setSize( size.width, size.height );

		// clear

		renderer.setMRT( null );
		renderer.setClearColor( 0xffffff, 1 );

		// ao

		renderer.setRenderTarget( this._aoRenderTarget );
		_quadMesh.render( renderer );

		// restore

		renderer.setRenderTarget( currentRenderTarget );
		renderer.setMRT( currentMRT );
		renderer.setClearColor( _currentClearColor, currentClearAlpha );

	}

	setup( builder ) {

		const uvNode = uv();

		const sampleDepth = ( uv ) => this.depthNode.uv( uv ).x;
		const sampleNoise = ( uv ) => this.noiseNode.uv( uv );

		const getSceneUvAndDepth = tslFn( ( [ sampleViewPos ] )=> {

			const sampleClipPos = this.cameraProjectionMatrix.mul( vec4( sampleViewPos, 1.0 ) );
			let sampleUv = sampleClipPos.xy.div( sampleClipPos.w ).mul( 0.5 ).add( 0.5 ).toVar();
			sampleUv = vec2( sampleUv.x, sampleUv.y.oneMinus() );
			const sampleSceneDepth = sampleDepth( sampleUv );
			return vec3( sampleUv, sampleSceneDepth );

		} );

		const getViewPosition = tslFn( ( [ screenPosition, depth ] ) => {

			screenPosition = vec2( screenPosition.x, screenPosition.y.oneMinus() ).mul( 2.0 ).sub( 1.0 );

			const clipSpacePosition = vec4( vec3( screenPosition, depth ), 1.0 );
			const viewSpacePosition = vec4( this.cameraProjectionMatrixInverse.mul( clipSpacePosition ) );

			return viewSpacePosition.xyz.div( viewSpacePosition.w );

		} );

		const ao = tslFn( () => {

			const depth = sampleDepth( uvNode );

			depth.greaterThanEqual( 1.0 ).discard();

			const viewPosition = getViewPosition( uvNode, depth );
			const viewNormal = this.normalNode.rgb.normalize();

			const radiusToUse = this.radius;

			const noiseResolution = textureSize( this.noiseNode, 0 );
			let noiseUv = vec2( uvNode.x, uvNode.y.oneMinus() );
			noiseUv = noiseUv.mul( this.resolution.div( noiseResolution ) );
			const noiseTexel = sampleNoise( noiseUv );
			const randomVec = noiseTexel.xyz.mul( 2.0 ).sub( 1.0 );
			const tangent = vec3( randomVec.xy, 0.0 ).normalize();
			const bitangent = vec3( tangent.y.mul( - 1.0 ), tangent.x, 0.0 );
			const kernelMatrix = mat3( tangent, bitangent, vec3( 0.0, 0.0, 1.0 ) );

			const DIRECTIONS = this.SAMPLES.lessThan( 30 ).cond( 3, 5 );
			const STEPS = add( this.SAMPLES, DIRECTIONS.sub( 1 ) ).div( DIRECTIONS );

			const ao = float( 0 ).toVar();

			loop( { start: int( 0 ), end: DIRECTIONS, type: 'int', condition: '<' }, ( { i } ) => {

				const angle = float( i ).div( float( DIRECTIONS ) ).mul( PI );
				const sampleDir = vec4( cos( angle ), sin( angle ), 0., add( 0.5, mul( 0.5, noiseTexel.w ) ) );
				sampleDir.xyz = normalize( kernelMatrix.mul( sampleDir.xyz ) );

				const viewDir = normalize( viewPosition.xyz.negate() );
				const sliceBitangent = normalize( cross( sampleDir.xyz, viewDir ) );
				const sliceTangent = cross( sliceBitangent, viewDir );
				const normalInSlice = normalize( viewNormal.sub( sliceBitangent.mul( dot( viewNormal, sliceBitangent ) ) ) );

				const tangentToNormalInSlice = cross( normalInSlice, sliceBitangent );
				const cosHorizons = vec2( dot( viewDir, tangentToNormalInSlice ), dot( viewDir, tangentToNormalInSlice.negate() ) ).toVar();

				loop( { end: STEPS, type: 'int', name: 'j', condition: '<' }, ( { j } ) => {

					const sampleViewOffset = sampleDir.xyz.mul( radiusToUse ).mul( sampleDir.w ).mul( pow( div( float( j ).add( 1.0 ), float( STEPS ) ), this.distanceExponent ) );

					// x

					const sampleSceneUvDepthX = getSceneUvAndDepth( viewPosition.add( sampleViewOffset ) );
					const sampleSceneViewPositionX = getViewPosition( sampleSceneUvDepthX.xy, sampleSceneUvDepthX.z );
					const viewDeltaX = sampleSceneViewPositionX.sub( viewPosition );

					If( abs( viewDeltaX.z ).lessThan( this.thickness ), () => {

						const sampleCosHorizon = dot( viewDir, normalize( viewDeltaX ) );
						cosHorizons.x.addAssign( max( 0, mul( sampleCosHorizon.sub( cosHorizons.x ), mix( 1.0, float( 2.0 ).div( float( j ).add( 2 ) ), this.distanceFallOff ) ) ) );

					} );

					// y

					const sampleSceneUvDepthY = getSceneUvAndDepth( viewPosition.sub( sampleViewOffset ) );
					const sampleSceneViewPositionY = getViewPosition( sampleSceneUvDepthY.xy, sampleSceneUvDepthY.z );
					const viewDeltaY = sampleSceneViewPositionY.sub( viewPosition );

					If( abs( viewDeltaY.z ).lessThan( this.thickness ), () => {

						const sampleCosHorizon = dot( viewDir, normalize( viewDeltaY ) );
						cosHorizons.y.addAssign( max( 0, mul( sampleCosHorizon.sub( cosHorizons.y ), mix( 1.0, float( 2.0 ).div( float( j ).add( 2 ) ), this.distanceFallOff ) ) ) );

					} );

				} );

				const sinHorizons = sqrt( sub( 1.0, cosHorizons.mul( cosHorizons ) ) );
				const nx = dot( normalInSlice, sliceTangent );
				const ny = dot( normalInSlice, viewDir );
				const nxb = mul( 0.5, acos( cosHorizons.y ).sub( acos( cosHorizons.x ) ).add( sinHorizons.x.mul( cosHorizons.x ).sub( sinHorizons.y.mul( cosHorizons.y ) ) ) );
				const nyb = mul( 0.5, sub( 2.0, cosHorizons.x.mul( cosHorizons.x ) ).sub( cosHorizons.y.mul( cosHorizons.y ) ) );
				const occlusion = nx.mul( nxb ).add( ny.mul( nyb ) );
				ao.addAssign( occlusion );

			} );

			ao.assign( clamp( ao.div( DIRECTIONS ), 0, 1 ) );
			ao.assign( pow( ao, this.scale ) );

			return vec4( vec3( ao ), 1.0 );

		} );

		const material = this._material || ( this._material = builder.createNodeMaterial() );
		material.fragmentNode = ao().context( builder.getSharedContext() );
		material.needsUpdate = true;

		//

		return this._textureNode;
<<<<<<< HEAD
=======

	}

	dispose() {

		this._aoRenderTarget.dispose();
>>>>>>> abce0ba8

	}

}

function generateMagicSquareNoise( size = 5 ) {

	const noiseSize = Math.floor( size ) % 2 === 0 ? Math.floor( size ) + 1 : Math.floor( size );
	const magicSquare = generateMagicSquare( noiseSize );
	const noiseSquareSize = magicSquare.length;
	const data = new Uint8Array( noiseSquareSize * 4 );

	for ( let inx = 0; inx < noiseSquareSize; ++ inx ) {

		const iAng = magicSquare[ inx ];
		const angle = ( 2 * Math.PI * iAng ) / noiseSquareSize;
		const randomVec = new Vector3(
			Math.cos( angle ),
			Math.sin( angle ),
			0
		).normalize();
		data[ inx * 4 ] = ( randomVec.x * 0.5 + 0.5 ) * 255;
		data[ inx * 4 + 1 ] = ( randomVec.y * 0.5 + 0.5 ) * 255;
		data[ inx * 4 + 2 ] = 127;
		data[ inx * 4 + 3 ] = 255;

	}

	const noiseTexture = new DataTexture( data, noiseSize, noiseSize );
	noiseTexture.wrapS = RepeatWrapping;
	noiseTexture.wrapT = RepeatWrapping;
	noiseTexture.needsUpdate = true;

	return noiseTexture;

}

function generateMagicSquare( size ) {

	const noiseSize = Math.floor( size ) % 2 === 0 ? Math.floor( size ) + 1 : Math.floor( size );
	const noiseSquareSize = noiseSize * noiseSize;
	const magicSquare = Array( noiseSquareSize ).fill( 0 );
	let i = Math.floor( noiseSize / 2 );
	let j = noiseSize - 1;

	for ( let num = 1; num <= noiseSquareSize; ) {

		if ( i === - 1 && j === noiseSize ) {

			j = noiseSize - 2;
			i = 0;

		} else {

			if ( j === noiseSize ) {

				j = 0;

			}

			if ( i < 0 ) {

				i = noiseSize - 1;

			}

		}

		if ( magicSquare[ i * noiseSize + j ] !== 0 ) {

			j -= 2;
			i ++;
			continue;

		} else {

			magicSquare[ i * noiseSize + j ] = num ++;

		}

		j ++;
		i --;

	}

	return magicSquare;

}

export const ao = ( depthNode, normalNode, camera ) => nodeObject( new GTAONode( nodeObject( depthNode ), nodeObject( normalNode ), camera ) );

addNodeElement( 'ao', ao );

export default GTAONode;<|MERGE_RESOLUTION|>--- conflicted
+++ resolved
@@ -17,15 +17,9 @@
 import { RenderTarget } from '../../core/RenderTarget.js';
 import { Color } from '../../math/Color.js';
 
-<<<<<<< HEAD
-const _quadMesh = new QuadMesh();
-const _currentClearColor = new Color();
-const _size = new Vector2();
-=======
 const _quadMesh = /*@__PURE__*/ new QuadMesh();
 const _currentClearColor = /*@__PURE__*/ new Color();
 const _size = /*@__PURE__*/ new Vector2();
->>>>>>> abce0ba8
 
 class GTAONode extends TempNode {
 
@@ -76,11 +70,7 @@
 
 		const { renderer } = frame;
 
-<<<<<<< HEAD
-		const size = renderer.getSize( _size );
-=======
 		const size = renderer.getDrawingBufferSize( _size );
->>>>>>> abce0ba8
 
 		const currentRenderTarget = renderer.getRenderTarget();
 		const currentMRT = renderer.getMRT();
@@ -232,15 +222,12 @@
 		//
 
 		return this._textureNode;
-<<<<<<< HEAD
-=======
 
 	}
 
 	dispose() {
 
 		this._aoRenderTarget.dispose();
->>>>>>> abce0ba8
 
 	}
 
