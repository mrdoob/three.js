--- conflicted
+++ resolved
@@ -71,11 +71,5 @@
 
 export const vertexIndex = nodeImmutable( IndexNode, IndexNode.VERTEX );
 export const instanceIndex = nodeImmutable( IndexNode, IndexNode.INSTANCE );
-<<<<<<< HEAD
-export const drawIndex = nodeImmutable( IndexNode, IndexNode.DRAW );
-=======
 export const invocationLocalIndex = nodeImmutable( IndexNode, IndexNode.INVOCATION_LOCAL );
-export const drawIndex = nodeImmutable( IndexNode, IndexNode.DRAW );
-
-addNodeClass( 'IndexNode', IndexNode );
->>>>>>> 3e6ab2d9
+export const drawIndex = nodeImmutable( IndexNode, IndexNode.DRAW );