--- conflicted
+++ resolved
@@ -2,17 +2,13 @@
 
 class UniformGroupNode extends Node {
 
-<<<<<<< HEAD
-	constructor( name, shared = false, order = 1 ) {
-=======
 	static get type() {
 
 		return 'UniformGroupNode';
 
 	}
 
-	constructor( name, shared = false ) {
->>>>>>> 677f3880
+	constructor( name, shared = false, order = 1 ) {
 
 		super( 'string' );
 
