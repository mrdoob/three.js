--- conflicted
+++ resolved
@@ -132,7 +132,6 @@
 export const context = /*@__PURE__*/ nodeProxy( ContextNode ).setParameterLength( 1, 2 );
 
 /**
-<<<<<<< HEAD
  * TSL function for defining a uniformFlow context value for a given node.
  *
  * @tsl
@@ -141,7 +140,8 @@
  * @returns {ContextNode}
  */
 export const uniformFlow = ( node ) => context( node, { uniformFlow: true } );
-=======
+
+/**
  * TSL function for defining a name for the context value for a given node.
  *
  * @tsl
@@ -151,7 +151,6 @@
  * @returns {ContextNode}
  */
 export const setName = ( node, name ) => context( node, { nodeName: name } );
->>>>>>> ff9b2590
 
 /**
  * TSL function for defining a label context value for a given node.
@@ -173,8 +172,5 @@
 
 addMethodChaining( 'context', context );
 addMethodChaining( 'label', label );
-<<<<<<< HEAD
 addMethodChaining( 'uniformFlow', uniformFlow );
-=======
-addMethodChaining( 'setName', setName );
->>>>>>> ff9b2590
+addMethodChaining( 'setName', setName );