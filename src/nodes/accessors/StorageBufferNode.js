import BufferNode from './BufferNode.js';
import { bufferAttribute } from './BufferAttributeNode.js';
import { nodeObject, varying } from '../tsl/TSLBase.js';
import { storageElement } from '../utils/StorageArrayElementNode.js';
import { GPUBufferBindingType } from '../../renderers/webgpu/utils/WebGPUConstants.js';

class StorageBufferNode extends BufferNode {

	static get type() {

		return 'StorageBufferNode';

	}

	constructor( value, bufferType, bufferCount = 0 ) {

		super( value, bufferType, bufferCount );

		this.isStorageBufferNode = true;

		this.access = GPUBufferBindingType.Storage;
		this.isAtomic = false;

		this.bufferObject = false;
		this.bufferCount = bufferCount;

		this._attribute = null;
		this._varying = null;

		this.global = true;

		if ( value.isStorageBufferAttribute !== true && value.isStorageInstancedBufferAttribute !== true ) {

			// TOOD: Improve it, possibly adding a new property to the BufferAttribute to identify it as a storage buffer read-only attribute in Renderer

<<<<<<< HEAD
			if ( value.isInstancedBufferAttribute ) value.isStorageInstancedBufferAttribute = true;
			else value.isStorageBufferAttribute = true;
=======
			if ( value.isBufferAttribute ) {

				value.isStorageBufferAttribute = true;

			} else if ( value.isInstancedBufferAttribute ) {

				value.isStorageInstancedBufferAttribute = true;

			} else if ( value.isIndirectBufferAttribute ) {	//todo

				value.isIndirectStorageBufferAttribute = true;

			}
>>>>>>> 7bad5a60

		}

	}

	getHash( builder ) {

		if ( this.bufferCount === 0 ) {

			let bufferData = builder.globalCache.getData( this.value );

			if ( bufferData === undefined ) {

				bufferData = {
					node: this
				};

				builder.globalCache.setData( this.value, bufferData );

			}

			return bufferData.node.uuid;

		}

		return this.uuid;

	}

	getInputType( /*builder*/ ) {

		if ( this.value.isIndirect ) {

			return 'indirectStorageBuffer';

		} else {

			return 'storageBuffer';

		}

	}

	element( indexNode ) {

		return storageElement( this, indexNode );

	}

	setBufferObject( value ) {

		this.bufferObject = value;

		return this;

	}

	setAccess( value ) {

		this.access = value;

		return this;

	}

	toReadOnly() {

		return this.setAccess( GPUBufferBindingType.ReadOnlyStorage );

	}

	setAtomic( value ) {

		this.isAtomic = value;

		return this;

	}

	toAtomic() {

		return this.setAtomic( true );

	}

	getAttributeData() {

		if ( this._attribute === null ) {

			this._attribute = bufferAttribute( this.value );
			this._varying = varying( this._attribute );

		}

		return {
			attribute: this._attribute,
			varying: this._varying
		};

	}

	getNodeType( builder ) {

		if ( builder.isAvailable( 'storageBuffer' ) || builder.isAvailable( 'indirectStorageBuffer' ) ) {

			return super.getNodeType( builder );

		}

		const { attribute } = this.getAttributeData();

		return attribute.getNodeType( builder );

	}

	generate( builder ) {

		if ( builder.isAvailable( 'storageBuffer' ) || builder.isAvailable( 'indirectStorageBuffer' ) ) {

			return super.generate( builder );

		}

		const nodeType = this.getNodeType( builder );

		if ( this._attribute === null ) {

			this._attribute = bufferAttribute( this.value );
			this._varying = varying( this._attribute );

		}

		const output = this._varying.build( builder, nodeType );

		builder.registerTransform( output, this._attribute );

		return output;

	}

}

export default StorageBufferNode;

// Read-Write Storage
export const storage = ( value, type, count ) => nodeObject( new StorageBufferNode( value, type, count ) );
export const storageObject = ( value, type, count ) => nodeObject( new StorageBufferNode( value, type, count ).setBufferObject( true ) );<|MERGE_RESOLUTION|>--- conflicted
+++ resolved
@@ -33,24 +33,8 @@
 
 			// TOOD: Improve it, possibly adding a new property to the BufferAttribute to identify it as a storage buffer read-only attribute in Renderer
 
-<<<<<<< HEAD
 			if ( value.isInstancedBufferAttribute ) value.isStorageInstancedBufferAttribute = true;
 			else value.isStorageBufferAttribute = true;
-=======
-			if ( value.isBufferAttribute ) {
-
-				value.isStorageBufferAttribute = true;
-
-			} else if ( value.isInstancedBufferAttribute ) {
-
-				value.isStorageInstancedBufferAttribute = true;
-
-			} else if ( value.isIndirectBufferAttribute ) {	//todo
-
-				value.isIndirectStorageBufferAttribute = true;
-
-			}
->>>>>>> 7bad5a60
 
 		}
 
@@ -89,6 +73,7 @@
 		} else {
 
 			return 'storageBuffer';
+
 
 		}
 
@@ -185,9 +170,11 @@
 
 		const output = this._varying.build( builder, nodeType );
 
+
 		builder.registerTransform( output, this._attribute );
 
 		return output;
+
 
 	}
 
