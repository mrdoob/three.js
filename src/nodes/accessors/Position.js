import { attribute } from '../core/AttributeNode.js';
import { modelWorldMatrix, modelViewMatrix } from './ModelNode.js';

/** @module Position **/

/**
 * TSL object that represents the position attribute of the current rendered object.
 *
 * @type {AttributeNode<vec3>}
 */
export const positionGeometry = /*@__PURE__*/ attribute( 'position', 'vec3' );

/**
 * TSL object that represents the vertex position in local space of the current rendered object.
 *
 * @type {AttributeNode<vec3>}
 */
export const positionLocal = /*@__PURE__*/ positionGeometry.varying( 'positionLocal' );

/**
 * TSL object that represents the previous vertex position in local space of the current rendered object.
 * Used in context of {@link VelocityNode} for rendering motion vectors.
 *
 * @type {AttributeNode<vec3>}
 */
export const positionPrevious = /*@__PURE__*/ positionGeometry.varying( 'positionPrevious' );
<<<<<<< HEAD
export const positionWorld = /*@__PURE__*/ modelWorldMatrix.mul( positionLocal ).xyz.varying( 'v_positionWorld' ).context( { needsPositionReassign: true } );
export const positionWorldDirection = /*@__PURE__*/ positionLocal.transformDirection( modelWorldMatrix ).varying( 'v_positionWorldDirection' ).normalize().toVar( 'positionWorldDirection' ).context( { needsPositionReassign: true } );
export const positionView = /*@__PURE__*/ modelViewMatrix.mul( positionLocal ).xyz.varying( 'v_positionView' ).context( { needsPositionReassign: true } );
=======

/**
 * TSL object that represents the vertex position in world space of the current rendered object.
 *
 * @type {VaryingNode<vec3>}
 */
export const positionWorld = /*@__PURE__*/ modelWorldMatrix.mul( positionLocal ).xyz.varying( 'v_positionWorld' );

/**
 * TSL object that represents the position world direction of the current rendered object.
 *
 * @type {Node<vec3>}
 */
export const positionWorldDirection = /*@__PURE__*/ positionLocal.transformDirection( modelWorldMatrix ).varying( 'v_positionWorldDirection' ).normalize().toVar( 'positionWorldDirection' );

/**
 * TSL object that represents the vertex position in view space of the current rendered object.
 *
 * @type {VaryingNode<vec3>}
 */
export const positionView = /*@__PURE__*/ modelViewMatrix.mul( positionLocal ).xyz.varying( 'v_positionView' );

/**
 * TSL object that represents the position view direction of the current rendered object.
 *
 * @type {VaryingNode<vec3>}
 */
>>>>>>> 6a4309b6
export const positionViewDirection = /*@__PURE__*/ positionView.negate().varying( 'v_positionViewDirection' ).normalize().toVar( 'positionViewDirection' );<|MERGE_RESOLUTION|>--- conflicted
+++ resolved
@@ -24,37 +24,31 @@
  * @type {AttributeNode<vec3>}
  */
 export const positionPrevious = /*@__PURE__*/ positionGeometry.varying( 'positionPrevious' );
-<<<<<<< HEAD
-export const positionWorld = /*@__PURE__*/ modelWorldMatrix.mul( positionLocal ).xyz.varying( 'v_positionWorld' ).context( { needsPositionReassign: true } );
-export const positionWorldDirection = /*@__PURE__*/ positionLocal.transformDirection( modelWorldMatrix ).varying( 'v_positionWorldDirection' ).normalize().toVar( 'positionWorldDirection' ).context( { needsPositionReassign: true } );
-export const positionView = /*@__PURE__*/ modelViewMatrix.mul( positionLocal ).xyz.varying( 'v_positionView' ).context( { needsPositionReassign: true } );
-=======
 
 /**
  * TSL object that represents the vertex position in world space of the current rendered object.
  *
  * @type {VaryingNode<vec3>}
  */
-export const positionWorld = /*@__PURE__*/ modelWorldMatrix.mul( positionLocal ).xyz.varying( 'v_positionWorld' );
+export const positionWorld = /*@__PURE__*/ modelWorldMatrix.mul( positionLocal ).xyz.varying( 'v_positionWorld' ).context( { needsPositionReassign: true } );
 
 /**
  * TSL object that represents the position world direction of the current rendered object.
  *
  * @type {Node<vec3>}
  */
-export const positionWorldDirection = /*@__PURE__*/ positionLocal.transformDirection( modelWorldMatrix ).varying( 'v_positionWorldDirection' ).normalize().toVar( 'positionWorldDirection' );
+export const positionWorldDirection = /*@__PURE__*/ positionLocal.transformDirection( modelWorldMatrix ).varying( 'v_positionWorldDirection' ).normalize().toVar( 'positionWorldDirection' ).context( { needsPositionReassign: true } );
 
 /**
  * TSL object that represents the vertex position in view space of the current rendered object.
  *
  * @type {VaryingNode<vec3>}
  */
-export const positionView = /*@__PURE__*/ modelViewMatrix.mul( positionLocal ).xyz.varying( 'v_positionView' );
+export const positionView = /*@__PURE__*/ modelViewMatrix.mul( positionLocal ).xyz.varying( 'v_positionView' ).context( { needsPositionReassign: true } );
 
 /**
  * TSL object that represents the position view direction of the current rendered object.
  *
  * @type {VaryingNode<vec3>}
  */
->>>>>>> 6a4309b6
 export const positionViewDirection = /*@__PURE__*/ positionView.negate().varying( 'v_positionViewDirection' ).normalize().toVar( 'positionViewDirection' );