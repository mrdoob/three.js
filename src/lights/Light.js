import { Object3D } from '../core/Object3D.js';
import { Color } from '../math/Color.js';

<<<<<<< HEAD
class Light extends Object3D {
=======
function Light( color, intensity = 1 ) {
>>>>>>> 5ad3317b

	constructor( color, intensity ) {

		super();

<<<<<<< HEAD
		this.type = 'Light';
		Object.defineProperty( this, 'isLight', { value: true } );
=======
	this.color = new Color( color );
	this.intensity = intensity;
>>>>>>> 5ad3317b

		this.color = new Color( color );
		this.intensity = intensity !== undefined ? intensity : 1;

		this.receiveShadow = undefined;

	}

	copy( source ) {

		super.copy( source );

		this.color.copy( source.color );
		this.intensity = source.intensity;

		return this;

	}

	toJSON( meta ) {

		const data = super.toJSON( meta );

		data.object.color = this.color.getHex();
		data.object.intensity = this.intensity;

		if ( this.groundColor !== undefined ) data.object.groundColor = this.groundColor.getHex();

		if ( this.distance !== undefined ) data.object.distance = this.distance;
		if ( this.angle !== undefined ) data.object.angle = this.angle;
		if ( this.decay !== undefined ) data.object.decay = this.decay;
		if ( this.penumbra !== undefined ) data.object.penumbra = this.penumbra;

		if ( this.shadow !== undefined ) data.object.shadow = this.shadow.toJSON();

		return data;

	}

}

export { Light };<|MERGE_RESOLUTION|>--- conflicted
+++ resolved
@@ -1,26 +1,17 @@
 import { Object3D } from '../core/Object3D.js';
 import { Color } from '../math/Color.js';
 
-<<<<<<< HEAD
 class Light extends Object3D {
-=======
-function Light( color, intensity = 1 ) {
->>>>>>> 5ad3317b
 
-	constructor( color, intensity ) {
+	constructor( color, intensity = 1 ) {
 
 		super();
 
-<<<<<<< HEAD
 		this.type = 'Light';
 		Object.defineProperty( this, 'isLight', { value: true } );
-=======
-	this.color = new Color( color );
-	this.intensity = intensity;
->>>>>>> 5ad3317b
 
 		this.color = new Color( color );
-		this.intensity = intensity !== undefined ? intensity : 1;
+		this.intensity = intensity;
 
 		this.receiveShadow = undefined;
 
