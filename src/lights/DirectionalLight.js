/**
 * @author mrdoob / http://mrdoob.com/
 * @author alteredq / http://alteredqualia.com/
 */

THREE.DirectionalLight = function ( color, intensity, radius ) {

	THREE.Light.call( this, color, intensity );

	this.type = 'DirectionalLight';

	this.position.set( 0, 1, 0 );
	this.updateMatrix();

	this.target = new THREE.Object3D();

<<<<<<< HEAD
	this.intensity = ( intensity !== undefined ) ? intensity : 1;
	this.radius = ( radius !== undefined ) ? radius : 0.05; // default bulb size is 5cm

	this.shadow = new THREE.LightShadow( new THREE.OrthographicCamera( - 500, 500, 500, - 500, 50, 5000 ) );
=======
	this.shadow = new THREE.LightShadow( new THREE.OrthographicCamera( - 5, 5, 5, - 5, 0.5, 500 ) );
>>>>>>> e5206270

};

THREE.DirectionalLight.prototype = Object.create( THREE.Light.prototype );
THREE.DirectionalLight.prototype.constructor = THREE.DirectionalLight;

THREE.DirectionalLight.prototype.copy = function ( source ) {

	THREE.Light.prototype.copy.call( this, source );

<<<<<<< HEAD
	this.intensity = source.intensity;
	this.radius = source.radius;
=======
>>>>>>> e5206270
	this.target = source.target.clone();

	this.shadow = source.shadow.clone();

	return this;

};<|MERGE_RESOLUTION|>--- conflicted
+++ resolved
@@ -14,14 +14,9 @@
 
 	this.target = new THREE.Object3D();
 
-<<<<<<< HEAD
-	this.intensity = ( intensity !== undefined ) ? intensity : 1;
 	this.radius = ( radius !== undefined ) ? radius : 0.05; // default bulb size is 5cm
 
-	this.shadow = new THREE.LightShadow( new THREE.OrthographicCamera( - 500, 500, 500, - 500, 50, 5000 ) );
-=======
 	this.shadow = new THREE.LightShadow( new THREE.OrthographicCamera( - 5, 5, 5, - 5, 0.5, 500 ) );
->>>>>>> e5206270
 
 };
 
@@ -32,11 +27,8 @@
 
 	THREE.Light.prototype.copy.call( this, source );
 
-<<<<<<< HEAD
-	this.intensity = source.intensity;
 	this.radius = source.radius;
-=======
->>>>>>> e5206270
+
 	this.target = source.target.clone();
 
 	this.shadow = source.shadow.clone();
