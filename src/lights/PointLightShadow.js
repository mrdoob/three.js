import { LightShadow } from './LightShadow.js';
import { PerspectiveCamera } from '../cameras/PerspectiveCamera.js';
import { Vector2 } from '../math/Vector2.js';
import { Vector3 } from '../math/Vector3.js';
import { Vector4 } from '../math/Vector4.js';

class PointLightShadow extends LightShadow {

	constructor() {

		super( new PerspectiveCamera( 90, 1, 0.5, 500 ) );

		Object.defineProperty( this, 'isPointLightShadow', { value: true } );

		this._cubeDirections = [
			new Vector3( 1, 0, 0 ), new Vector3( - 1, 0, 0 ), new Vector3( 0, 0, 1 ),
			new Vector3( 0, 0, - 1 ), new Vector3( 0, 1, 0 ), new Vector3( 0, - 1, 0 )
		];
		this._viewportCount = 6;
		this._viewports = [
			// These viewports map a cube-map onto a 2D texture with the
			// following orientation:
			//
			//  xzXZ
			//   y Y
			//
			// X - Positive x direction
			// x - Negative x direction
			// Y - Positive y direction
			// y - Negative y direction
			// Z - Positive z direction
			// z - Negative z direction

			// positive X
			new Vector4( 2, 1, 1, 1 ),
			// negative X
			new Vector4( 0, 1, 1, 1 ),
			// positive Z
			new Vector4( 3, 1, 1, 1 ),
			// negative Z
			new Vector4( 1, 1, 1, 1 ),
			// positive Y
			new Vector4( 3, 0, 1, 1 ),
			// negative Y
			new Vector4( 1, 0, 1, 1 )
		];
		this._cubeUps = [
			new Vector3( 0, 1, 0 ), new Vector3( 0, 1, 0 ), new Vector3( 0, 1, 0 ),
			new Vector3( 0, 1, 0 ), new Vector3( 0, 0, 1 ),	new Vector3( 0, 0, - 1 )
		];
		this._frameExtents = new Vector2( 4, 2 );

	}

<<<<<<< HEAD
	updateMatrices( light, viewportIndex ) {

		if ( viewportIndex === undefined ) viewportIndex = 0;
=======
	updateMatrices: function ( light, viewportIndex = 0 ) {
>>>>>>> e4629dd3

		const camera = this.camera,
			shadowMatrix = this.matrix,
			lightPositionWorld = this._lightPositionWorld,
			lookTarget = this._lookTarget,
			projScreenMatrix = this._projScreenMatrix;

		lightPositionWorld.setFromMatrixPosition( light.matrixWorld );
		camera.position.copy( lightPositionWorld );

		lookTarget.copy( camera.position );
		lookTarget.add( this._cubeDirections[ viewportIndex ] );
		camera.up.copy( this._cubeUps[ viewportIndex ] );
		camera.lookAt( lookTarget );
		camera.updateMatrixWorld();

		shadowMatrix.makeTranslation( - lightPositionWorld.x, - lightPositionWorld.y, - lightPositionWorld.z );

		projScreenMatrix.multiplyMatrices( camera.projectionMatrix, camera.matrixWorldInverse );
		this._frustum.setFromProjectionMatrix( projScreenMatrix );

	}

}

export { PointLightShadow };<|MERGE_RESOLUTION|>--- conflicted
+++ resolved
@@ -52,13 +52,7 @@
 
 	}
 
-<<<<<<< HEAD
-	updateMatrices( light, viewportIndex ) {
-
-		if ( viewportIndex === undefined ) viewportIndex = 0;
-=======
-	updateMatrices: function ( light, viewportIndex = 0 ) {
->>>>>>> e4629dd3
+	updateMatrices( light, viewportIndex = 0 ) {
 
 		const camera = this.camera,
 			shadowMatrix = this.matrix,
