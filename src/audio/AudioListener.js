/**
 * @author mrdoob / http://mrdoob.com/
 */

THREE.AudioListener = function () {

	THREE.Object3D.call( this );

	this.type = 'AudioListener';

	this.context = THREE.AudioContext;

	this.gain = this.context.createGain();
	this.gain.connect( this.context.destination );

	this.filter = null;

};

THREE.AudioListener.prototype = Object.assign( Object.create( THREE.Object3D.prototype ), {

	constructor: THREE.AudioListener,

	getInput: function () {

		return this.gain;

<<<<<<< HEAD
THREE.AudioListener.prototype.removeFilter = function () {
=======
	},
>>>>>>> 267b8a59

	removeFilter: function ( ) {

		if ( this.filter !== null ) {

			this.gain.disconnect( this.filter );
			this.filter.disconnect( this.context.destination );
			this.gain.connect( this.context.destination );
			this.filter = null;

		}

	},

	getFilter: function () {

		return this.filter;

	},

	setFilter: function ( value ) {

		if ( this.filter !== null ) {

			this.gain.disconnect( this.filter );
			this.filter.disconnect( this.context.destination );

		} else {

			this.gain.disconnect( this.context.destination );

		}

		this.filter = value;
		this.gain.connect( this.filter );
		this.filter.connect( this.context.destination );

	},

	getMasterVolume: function () {

		return this.gain.gain.value;

	},

	setMasterVolume: function ( value ) {

		this.gain.gain.value = value;

	},

<<<<<<< HEAD
THREE.AudioListener.prototype.updateMatrixWorld = (function () {
=======
	updateMatrixWorld: ( function () {

		var position = new THREE.Vector3();
		var quaternion = new THREE.Quaternion();
		var scale = new THREE.Vector3();
>>>>>>> 267b8a59

		var orientation = new THREE.Vector3();

		return function updateMatrixWorld( force ) {

			THREE.Object3D.prototype.updateMatrixWorld.call( this, force );

			var listener = this.context.listener;
			var up = this.up;

			this.matrixWorld.decompose( position, quaternion, scale );

			orientation.set( 0, 0, - 1 ).applyQuaternion( quaternion );

			listener.setPosition( position.x, position.y, position.z );
			listener.setOrientation( orientation.x, orientation.y, orientation.z, up.x, up.y, up.z );

		};

	} )()

<<<<<<< HEAD
})();
=======
} );
>>>>>>> 267b8a59
<|MERGE_RESOLUTION|>--- conflicted
+++ resolved
@@ -25,11 +25,7 @@
 
 		return this.gain;
 
-<<<<<<< HEAD
-THREE.AudioListener.prototype.removeFilter = function () {
-=======
 	},
->>>>>>> 267b8a59
 
 	removeFilter: function ( ) {
 
@@ -81,15 +77,11 @@
 
 	},
 
-<<<<<<< HEAD
-THREE.AudioListener.prototype.updateMatrixWorld = (function () {
-=======
 	updateMatrixWorld: ( function () {
 
 		var position = new THREE.Vector3();
 		var quaternion = new THREE.Quaternion();
 		var scale = new THREE.Vector3();
->>>>>>> 267b8a59
 
 		var orientation = new THREE.Vector3();
 
@@ -111,8 +103,4 @@
 
 	} )()
 
-<<<<<<< HEAD
-})();
-=======
-} );
->>>>>>> 267b8a59
+} );