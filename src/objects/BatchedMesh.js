import { BufferAttribute } from '../core/BufferAttribute.js';
import { BufferGeometry } from '../core/BufferGeometry.js';
import { DataTexture } from '../textures/DataTexture.js';
import { FloatType, RedIntegerFormat, UnsignedIntType } from '../constants.js';
import { Matrix4 } from '../math/Matrix4.js';
import { Mesh } from './Mesh.js';
import { RGBAFormat } from '../constants.js';
import { ColorManagement } from '../math/ColorManagement.js';
import { Box3 } from '../math/Box3.js';
import { Sphere } from '../math/Sphere.js';
import { Frustum } from '../math/Frustum.js';
import { Vector3 } from '../math/Vector3.js';
import { Color } from '../math/Color.js';

function sortOpaque( a, b ) {

	return a.z - b.z;

}

function sortTransparent( a, b ) {

	return b.z - a.z;

}

class MultiDrawRenderList {

	constructor() {

		this.index = 0;
		this.pool = [];
		this.list = [];

	}

	push( drawRange, z, index ) {

		const pool = this.pool;
		const list = this.list;
		if ( this.index >= pool.length ) {

			pool.push( {

				start: - 1,
				count: - 1,
				z: - 1,
				index: - 1,

			} );

		}

		const item = pool[ this.index ];
		list.push( item );
		this.index ++;

		item.start = drawRange.start;
		item.count = drawRange.count;
		item.z = z;
		item.index = index;

	}

	reset() {

		this.list.length = 0;
		this.index = 0;

	}

}

const _matrix = /*@__PURE__*/ new Matrix4();
const _invMatrixWorld = /*@__PURE__*/ new Matrix4();
const _identityMatrix = /*@__PURE__*/ new Matrix4();
const _whiteColor = /*@__PURE__*/ new Color( 1, 1, 1 );
const _projScreenMatrix = /*@__PURE__*/ new Matrix4();
const _frustum = /*@__PURE__*/ new Frustum();
const _box = /*@__PURE__*/ new Box3();
const _sphere = /*@__PURE__*/ new Sphere();
const _vector = /*@__PURE__*/ new Vector3();
const _forward = /*@__PURE__*/ new Vector3();
const _temp = /*@__PURE__*/ new Vector3();
const _renderList = /*@__PURE__*/ new MultiDrawRenderList();
const _mesh = /*@__PURE__*/ new Mesh();
const _batchIntersects = [];

// @TODO: SkinnedMesh support?
// @TODO: geometry.groups support?
// @TODO: geometry.drawRange support?
// @TODO: geometry.morphAttributes support?
// @TODO: Support uniform parameter per geometry
// @TODO: Add an "optimize" function to pack geometry and remove data gaps

// copies data from attribute "src" into "target" starting at "targetOffset"
function copyAttributeData( src, target, targetOffset = 0 ) {

	const itemSize = target.itemSize;
	if ( src.isInterleavedBufferAttribute || src.array.constructor !== target.array.constructor ) {

		// use the component getters and setters if the array data cannot
		// be copied directly
		const vertexCount = src.count;
		for ( let i = 0; i < vertexCount; i ++ ) {

			for ( let c = 0; c < itemSize; c ++ ) {

				target.setComponent( i + targetOffset, c, src.getComponent( i, c ) );

			}

		}

	} else {

		// faster copy approach using typed array set function
		target.array.set( src.array, targetOffset * itemSize );

	}

	target.needsUpdate = true;

}

class BatchedMesh extends Mesh {

	get maxItemCount() {

		return this._maxItemCount;

	}

	constructor( maxDrawCount, maxVertexCount, maxIndexCount = maxVertexCount * 2, material ) {

		super( new BufferGeometry(), material );

		this.isBatchedMesh = true;
		this.perObjectFrustumCulled = true;
		this.sortObjects = true;
		this.boundingBox = null;
		this.boundingSphere = null;
		this.customSort = null;

		// stores visible, active, and geometry id per object
		this._drawInfo = [];

		// geometry information
		this._drawRanges = [];
		this._reservedRanges = [];
		this._bounds = [];

		this._maxItemCount = maxDrawCount;
		this._maxVertexCount = maxVertexCount;
		this._maxIndexCount = maxIndexCount;

		this._geometryInitialized = false;
		this._geometryCount = 0;
		this._multiDrawCounts = new Int32Array( maxDrawCount );
		this._multiDrawStarts = new Int32Array( maxDrawCount );
		this._multiDrawCount = 0;
		this._multiDrawInstances = null;
		this._visibilityChanged = true;

		// Local matrix per geometry by using data texture
		this._matricesTexture = null;
		this._indirectTexture = null;
		this._colorsTexture = null;

		this._initMatricesTexture();
		this._initIndirectTexture();

	}

	_initMatricesTexture() {

		// layout (1 matrix = 4 pixels)
		//      RGBA RGBA RGBA RGBA (=> column1, column2, column3, column4)
		//  with  8x8  pixel texture max   16 matrices * 4 pixels =  (8 * 8)
		//       16x16 pixel texture max   64 matrices * 4 pixels = (16 * 16)
		//       32x32 pixel texture max  256 matrices * 4 pixels = (32 * 32)
		//       64x64 pixel texture max 1024 matrices * 4 pixels = (64 * 64)

		let size = Math.sqrt( this._maxItemCount * 4 ); // 4 pixels needed for 1 matrix
		size = Math.ceil( size / 4 ) * 4;
		size = Math.max( size, 4 );

		const matricesArray = new Float32Array( size * size * 4 ); // 4 floats per RGBA pixel
		const matricesTexture = new DataTexture( matricesArray, size, size, RGBAFormat, FloatType );

		this._matricesTexture = matricesTexture;

	}

	_initIndirectTexture() {

		let size = Math.sqrt( this._maxItemCount );
		size = Math.ceil( size );

		const indirectArray = new Uint32Array( size * size );
		const indirectTexture = new DataTexture( indirectArray, size, size, RedIntegerFormat, UnsignedIntType );

		this._indirectTexture = indirectTexture;

	}

	_initColorsTexture() {

		let size = Math.sqrt( this._maxIndexCount );
		size = Math.ceil( size );

		// 4 floats per RGBA pixel initialized to white
		const colorsArray = new Float32Array( size * size * 4 ).fill( 1 );
		const colorsTexture = new DataTexture( colorsArray, size, size, RGBAFormat, FloatType );
		colorsTexture.colorSpace = ColorManagement.workingColorSpace;

		this._colorsTexture = colorsTexture;

	}

	_initializeGeometry( reference ) {

		const geometry = this.geometry;
		const maxVertexCount = this._maxVertexCount;
		const maxIndexCount = this._maxIndexCount;
		if ( this._geometryInitialized === false ) {

			for ( const attributeName in reference.attributes ) {

				const srcAttribute = reference.getAttribute( attributeName );
				const { array, itemSize, normalized } = srcAttribute;

				const dstArray = new array.constructor( maxVertexCount * itemSize );
				const dstAttribute = new BufferAttribute( dstArray, itemSize, normalized );

				geometry.setAttribute( attributeName, dstAttribute );

			}

			if ( reference.getIndex() !== null ) {

				const indexArray = maxVertexCount > 65536
					? new Uint32Array( maxIndexCount )
					: new Uint16Array( maxIndexCount );

				geometry.setIndex( new BufferAttribute( indexArray, 1 ) );

			}

			this._geometryInitialized = true;

		}

	}

	// Make sure the geometry is compatible with the existing combined geometry attributes
	_validateGeometry( geometry ) {

		// check to ensure the geometries are using consistent attributes and indices
		const batchGeometry = this.geometry;
		if ( Boolean( geometry.getIndex() ) !== Boolean( batchGeometry.getIndex() ) ) {

			throw new Error( 'BatchedMesh: All geometries must consistently have "index".' );

		}

		for ( const attributeName in batchGeometry.attributes ) {

			if ( ! geometry.hasAttribute( attributeName ) ) {

				throw new Error( `BatchedMesh: Added geometry missing "${ attributeName }". All geometries must have consistent attributes.` );

			}

			const srcAttribute = geometry.getAttribute( attributeName );
			const dstAttribute = batchGeometry.getAttribute( attributeName );
			if ( srcAttribute.itemSize !== dstAttribute.itemSize || srcAttribute.normalized !== dstAttribute.normalized ) {

				throw new Error( 'BatchedMesh: All attributes must have a consistent itemSize and normalized value.' );

			}

		}

	}

	setCustomSort( func ) {

		this.customSort = func;
		return this;

	}

	computeBoundingBox() {

		if ( this.boundingBox === null ) {

			this.boundingBox = new Box3();

		}

		const geometryCount = this._geometryCount;
		const boundingBox = this.boundingBox;
		const drawInfo = this._drawInfo;

		boundingBox.makeEmpty();
		for ( let i = 0; i < geometryCount; i ++ ) {

			if ( drawInfo[ i ].active === false ) continue;

			this.getMatrixAt( i, _matrix );
			this.getBoundingBoxAt( i, _box ).applyMatrix4( _matrix );
			boundingBox.union( _box );

		}

	}

	computeBoundingSphere() {

		if ( this.boundingSphere === null ) {

			this.boundingSphere = new Sphere();

		}

		const geometryCount = this._geometryCount;
		const boundingSphere = this.boundingSphere;
		const drawInfo = this._drawInfo;

		boundingSphere.makeEmpty();
		for ( let i = 0; i < geometryCount; i ++ ) {

			if ( drawInfo[ i ].active === false ) continue;

			this.getMatrixAt( i, _matrix );
			this.getBoundingSphereAt( i, _sphere ).applyMatrix4( _matrix );
			boundingSphere.union( _sphere );

		}

	}

	addInstance( id ) {

		// ensure we're not over geometry
		if ( this._drawInfo.length >= this._maxItemCount ) {

			throw new Error( 'BatchedMesh: Maximum item count reached.' );

		}

		this._drawInfo.push( {

			visible: true,
			active: true,
			geometryIndex: this._drawInfo[ id ].geometryIndex,

		} );

		// initialize the matrix
		const drawId = this._drawInfo.length - 1;
		const matricesTexture = this._matricesTexture;
		const matricesArray = matricesTexture.image.data;
		_identityMatrix.toArray( matricesArray, drawId * 16 );
		matricesTexture.needsUpdate = true;

		return drawId;

	}

	addGeometry( geometry, vertexCount = - 1, indexCount = - 1 ) {

		this._initializeGeometry( geometry );

		this._validateGeometry( geometry );

		// ensure we're not over geometry
		if ( this._drawInfo.length >= this._maxItemCount ) {

			throw new Error( 'BatchedMesh: Maximum item count reached.' );

		}

		// get the necessary range fo the geometry
		const reservedRange = {
			vertexStart: - 1,
			vertexCount: - 1,
			indexStart: - 1,
			indexCount: - 1,
		};

		let lastRange = null;
		const reservedRanges = this._reservedRanges;
		const drawRanges = this._drawRanges;
		const bounds = this._bounds;
		if ( this._geometryCount !== 0 ) {

			lastRange = reservedRanges[ reservedRanges.length - 1 ];

		}

		if ( vertexCount === - 1 ) {

			reservedRange.vertexCount = geometry.getAttribute( 'position' ).count;

		} else {

			reservedRange.vertexCount = vertexCount;

		}

		if ( lastRange === null ) {

			reservedRange.vertexStart = 0;

		} else {

			reservedRange.vertexStart = lastRange.vertexStart + lastRange.vertexCount;

		}

		const index = geometry.getIndex();
		const hasIndex = index !== null;
		if ( hasIndex ) {

			if ( indexCount	=== - 1 ) {

				reservedRange.indexCount = index.count;

			} else {

				reservedRange.indexCount = indexCount;

			}

			if ( lastRange === null ) {

				reservedRange.indexStart = 0;

			} else {

				reservedRange.indexStart = lastRange.indexStart + lastRange.indexCount;

			}

		}

		if (
			reservedRange.indexStart !== - 1 &&
			reservedRange.indexStart + reservedRange.indexCount > this._maxIndexCount ||
			reservedRange.vertexStart + reservedRange.vertexCount > this._maxVertexCount
		) {

			throw new Error( 'BatchedMesh: Reserved space request exceeds the maximum buffer size.' );

		}

<<<<<<< HEAD
=======
		const visibility = this._visibility;
		const active = this._active;
		const matricesTexture = this._matricesTexture;
		const matricesArray = this._matricesTexture.image.data;
		const colorsTexture = this._colorsTexture;

		// push new visibility states
		visibility.push( true );
		active.push( true );

>>>>>>> b3538a3e
		// update id
		const geometryId = this._geometryCount;
		this._geometryCount ++;

<<<<<<< HEAD
=======
		// initialize matrix information
		_identityMatrix.toArray( matricesArray, geometryId * 16 );
		matricesTexture.needsUpdate = true;

		// initialize the color to white
		if ( colorsTexture !== null ) {

			_whiteColor.toArray( colorsTexture.image.data, geometryId * 4 );
			colorsTexture.needsUpdate = true;

		}

>>>>>>> b3538a3e
		// add the reserved range and draw range objects
		reservedRanges.push( reservedRange );
		drawRanges.push( {
			start: hasIndex ? reservedRange.indexStart : reservedRange.vertexStart,
			count: - 1
		} );
		bounds.push( {
			boxInitialized: false,
			box: new Box3(),

			sphereInitialized: false,
			sphere: new Sphere()
		} );

		// push new draw info states
		const drawInfo = this._drawInfo;
		const matricesTexture = this._matricesTexture;
		const matricesArray = this._matricesTexture.image.data;
		const drawId = drawInfo.length;
		drawInfo.push( {
			visible: true,
			active: true,
			geometryIndex: geometryId,
		} );

		// initialize matrix information
		_identityMatrix.toArray( matricesArray, drawId * 16 );
		matricesTexture.needsUpdate = true;

		// update the geometry
		this.setGeometryAt( drawId, geometry );

		return drawId;

	}

	setGeometryAt( id, geometry ) {

		const geometryId = this._drawInfo[ id ].geometryIndex;
		if ( geometryId >= this._geometryCount ) {

			throw new Error( 'BatchedMesh: Maximum geometry count reached.' );

		}

		this._validateGeometry( geometry );

		const batchGeometry = this.geometry;
		const hasIndex = batchGeometry.getIndex() !== null;
		const dstIndex = batchGeometry.getIndex();
		const srcIndex = geometry.getIndex();
		const reservedRange = this._reservedRanges[ geometryId ];
		if (
			hasIndex &&
			srcIndex.count > reservedRange.indexCount ||
			geometry.attributes.position.count > reservedRange.vertexCount
		) {

			throw new Error( 'BatchedMesh: Reserved space not large enough for provided geometry.' );

		}

		// copy geometry over
		const vertexStart = reservedRange.vertexStart;
		const vertexCount = reservedRange.vertexCount;
		for ( const attributeName in batchGeometry.attributes ) {

			// copy attribute data
			const srcAttribute = geometry.getAttribute( attributeName );
			const dstAttribute = batchGeometry.getAttribute( attributeName );
			copyAttributeData( srcAttribute, dstAttribute, vertexStart );

			// fill the rest in with zeroes
			const itemSize = srcAttribute.itemSize;
			for ( let i = srcAttribute.count, l = vertexCount; i < l; i ++ ) {

				const index = vertexStart + i;
				for ( let c = 0; c < itemSize; c ++ ) {

					dstAttribute.setComponent( index, c, 0 );

				}

			}

			dstAttribute.needsUpdate = true;
			dstAttribute.addUpdateRange( vertexStart * itemSize, vertexCount * itemSize );

		}

		// copy index
		if ( hasIndex ) {

			const indexStart = reservedRange.indexStart;

			// copy index data over
			for ( let i = 0; i < srcIndex.count; i ++ ) {

				dstIndex.setX( indexStart + i, vertexStart + srcIndex.getX( i ) );

			}

			// fill the rest in with zeroes
			for ( let i = srcIndex.count, l = reservedRange.indexCount; i < l; i ++ ) {

				dstIndex.setX( indexStart + i, vertexStart );

			}

			dstIndex.needsUpdate = true;
			dstIndex.addUpdateRange( indexStart, reservedRange.indexCount );

		}

		// store the bounding boxes
		const bound = this._bounds[ geometryId ];
		if ( geometry.boundingBox !== null ) {

			bound.box.copy( geometry.boundingBox );
			bound.boxInitialized = true;

		} else {

			bound.boxInitialized = false;

		}

		if ( geometry.boundingSphere !== null ) {

			bound.sphere.copy( geometry.boundingSphere );
			bound.sphereInitialized = true;

		} else {

			bound.sphereInitialized = false;

		}

		// set drawRange count
		const drawRange = this._drawRanges[ geometryId ];
		const posAttr = geometry.getAttribute( 'position' );
		drawRange.count = hasIndex ? srcIndex.count : posAttr.count;
		this._visibilityChanged = true;

		return geometryId;

	}

	deleteInstance( id ) {

		// Note: User needs to call optimize() afterward to pack the data.

		const drawInfo = this._drawInfo;
		if ( id >= drawInfo.length || drawInfo[ id ].active === false ) {

			return this;

		}

		drawInfo[ id ].active = false;
		this._visibilityChanged = true;

		return this;

	}

	// get bounding box and compute it if it doesn't exist
	getBoundingBoxAt( id, target ) {

		const drawInfo = this._drawInfo;
		if ( drawInfo[ id ].active === false ) {

			return null;

		}

		// compute bounding box
		const geometryId = drawInfo[ id ].geometryIndex;
		const bound = this._bounds[ geometryId ];
		const box = bound.box;
		const geometry = this.geometry;
		if ( bound.boxInitialized === false ) {

			box.makeEmpty();

			const index = geometry.index;
			const position = geometry.attributes.position;
			const drawRange = this._drawRanges[ geometryId ];
			for ( let i = drawRange.start, l = drawRange.start + drawRange.count; i < l; i ++ ) {

				let iv = i;
				if ( index ) {

					iv = index.getX( iv );

				}

				box.expandByPoint( _vector.fromBufferAttribute( position, iv ) );

			}

			bound.boxInitialized = true;

		}

		target.copy( box );
		return target;

	}

	// get bounding sphere and compute it if it doesn't exist
	getBoundingSphereAt( id, target ) {

		const drawInfo = this._drawInfo;
		if ( drawInfo[ id ].active === false ) {

			return null;

		}

		// compute bounding sphere
		const geometryId = drawInfo[ id ].geometryIndex;
		const bound = this._bounds[ geometryId ];
		const sphere = bound.sphere;
		const geometry = this.geometry;
		if ( bound.sphereInitialized === false ) {

			sphere.makeEmpty();

			this.getBoundingBoxAt( geometryId, _box );
			_box.getCenter( sphere.center );

			const index = geometry.index;
			const position = geometry.attributes.position;
			const drawRange = this._drawRanges[ geometryId ];

			let maxRadiusSq = 0;
			for ( let i = drawRange.start, l = drawRange.start + drawRange.count; i < l; i ++ ) {

				let iv = i;
				if ( index ) {

					iv = index.getX( iv );

				}

				_vector.fromBufferAttribute( position, iv );
				maxRadiusSq = Math.max( maxRadiusSq, sphere.center.distanceToSquared( _vector ) );

			}

			sphere.radius = Math.sqrt( maxRadiusSq );
			bound.sphereInitialized = true;

		}

		target.copy( sphere );
		return target;

	}

	setMatrixAt( id, matrix ) {

		// @TODO: Map geometryId to index of the arrays because
		//        optimize() can make geometryId mismatch the index

		const drawInfo = this._drawInfo;
		const matricesTexture = this._matricesTexture;
		const matricesArray = this._matricesTexture.image.data;
		if ( id >= drawInfo.length || drawInfo[ id ].active === false ) {

			return this;

		}

		matrix.toArray( matricesArray, id * 16 );
		matricesTexture.needsUpdate = true;

		return this;

	}

	getMatrixAt( id, matrix ) {

		const drawInfo = this._drawInfo;
		const matricesArray = this._matricesTexture.image.data;
		if ( id >= drawInfo.length || drawInfo[ id ].active === false ) {

			return null;

		}

		return matrix.fromArray( matricesArray, id * 16 );

	}

	setColorAt( id, color ) {

		if ( this._colorsTexture === null ) {

			this._initColorsTexture();

		}

		// @TODO: Map id to index of the arrays because
		//        optimize() can make id mismatch the index

		const colorsTexture = this._colorsTexture;
		const colorsArray = this._colorsTexture.image.data;
		const drawInfo = this._drawInfo;
		if ( id >= drawInfo.length || drawInfo[ id ].active === false ) {

			return this;

		}

		color.toArray( colorsArray, id * 4 );
		colorsTexture.needsUpdate = true;

		return this;

	}

	getColorAt( id, color ) {

		const colorsArray = this._colorsTexture.image.data;
		const drawInfo = this._drawInfo;
		if ( id >= drawInfo.length || drawInfo[ id ].active === false ) {

			return null;

		}

		return color.fromArray( colorsArray, id * 4 );

	}

	setVisibleAt( id, value ) {

		// if the geometry is out of range, not active, or visibility state
		// does not change then return early
		const drawInfo = this._drawInfo;
		if (
			id >= drawInfo.length ||
			drawInfo[ id ].active === false ||
			drawInfo[ id ].visible === value
		) {

			return this;

		}

		drawInfo[ id ].visible = value;
		this._visibilityChanged = true;

		return this;

	}

	getVisibleAt( id ) {

		// return early if the geometry is out of range or not active
		const drawInfo = this._drawInfo;
		if ( id >= drawInfo.length || drawInfo[ id ].active === false ) {

			return false;

		}

		return drawInfo[ id ].visible;

	}

	raycast( raycaster, intersects ) {

		const drawInfo = this._drawInfo;
		const drawRanges = this._drawRanges;
		const matrixWorld = this.matrixWorld;
		const batchGeometry = this.geometry;

		// iterate over each geometry
		_mesh.material = this.material;
		_mesh.geometry.index = batchGeometry.index;
		_mesh.geometry.attributes = batchGeometry.attributes;
		if ( _mesh.geometry.boundingBox === null ) {

			_mesh.geometry.boundingBox = new Box3();

		}

		if ( _mesh.geometry.boundingSphere === null ) {

			_mesh.geometry.boundingSphere = new Sphere();

		}

		for ( let i = 0, l = drawInfo.length; i < l; i ++ ) {

			if ( ! drawInfo[ i ].visible || ! drawInfo[ i ].active ) {

				continue;

			}

			const geometryId = drawInfo[ i ].geometryIndex;
			const drawRange = drawRanges[ geometryId ];
			_mesh.geometry.setDrawRange( drawRange.start, drawRange.count );

			// ge the intersects
			this.getMatrixAt( i, _mesh.matrixWorld ).premultiply( matrixWorld );
			this.getBoundingBoxAt( i, _mesh.geometry.boundingBox );
			this.getBoundingSphereAt( i, _mesh.geometry.boundingSphere );
			_mesh.raycast( raycaster, _batchIntersects );

			// add batch id to the intersects
			for ( let j = 0, l = _batchIntersects.length; j < l; j ++ ) {

				const intersect = _batchIntersects[ j ];
				intersect.object = this;
				intersect.batchId = i;
				intersects.push( intersect );

			}

			_batchIntersects.length = 0;

		}

		_mesh.material = null;
		_mesh.geometry.index = null;
		_mesh.geometry.attributes = {};
		_mesh.geometry.setDrawRange( 0, Infinity );

	}

	copy( source ) {

		super.copy( source );

		this.geometry = source.geometry.clone();
		this.perObjectFrustumCulled = source.perObjectFrustumCulled;
		this.sortObjects = source.sortObjects;
		this.boundingBox = source.boundingBox !== null ? source.boundingBox.clone() : null;
		this.boundingSphere = source.boundingSphere !== null ? source.boundingSphere.clone() : null;

		this._drawRanges = source._drawRanges.map( range => ( { ...range } ) );
		this._reservedRanges = source._reservedRanges.map( range => ( { ...range } ) );

		this._drawInfo = source._info.map( inf => ( { ...inf } ) );
		this._bounds = source._bounds.map( bound => ( {
			boxInitialized: bound.boxInitialized,
			box: bound.box.clone(),

			sphereInitialized: bound.sphereInitialized,
			sphere: bound.sphere.clone()
		} ) );

		this._maxItemCount = source._maxItemCount;
		this._maxVertexCount = source._maxVertexCount;
		this._maxIndexCount = source._maxIndexCount;

		this._geometryInitialized = source._geometryInitialized;
		this._geometryCount = source._geometryCount;
		this._multiDrawCounts = source._multiDrawCounts.slice();
		this._multiDrawStarts = source._multiDrawStarts.slice();

		this._matricesTexture = source._matricesTexture.clone();
		this._matricesTexture.image.data = this._matricesTexture.image.slice();

		if ( this._colorsTexture !== null ) {

			this._colorsTexture = source._colorsTexture.clone();
			this._colorsTexture.image.data = this._colorsTexture.image.slice();

		}

		return this;

	}

	dispose() {

		// Assuming the geometry is not shared with other meshes
		this.geometry.dispose();

		this._matricesTexture.dispose();
		this._matricesTexture = null;

		this._indirectTexture.dispose();
		this._indirectTexture = null;

		if ( this._colorsTexture !== null ) {

			this._colorsTexture.dispose();
			this._colorsTexture = null;

		}

		return this;

	}

	onBeforeRender( renderer, scene, camera, geometry, material/*, _group*/ ) {

		// if visibility has not changed and frustum culling and object sorting is not required
		// then skip iterating over all items
		if ( ! this._visibilityChanged && ! this.perObjectFrustumCulled && ! this.sortObjects ) {

			return;

		}

		// the indexed version of the multi draw function requires specifying the start
		// offset in bytes.
		const index = geometry.getIndex();
		const bytesPerElement = index === null ? 1 : index.array.BYTES_PER_ELEMENT;

		const drawInfo = this._drawInfo;
		const multiDrawStarts = this._multiDrawStarts;
		const multiDrawCounts = this._multiDrawCounts;
		const drawRanges = this._drawRanges;
		const perObjectFrustumCulled = this.perObjectFrustumCulled;
		const indirectTexture = this._indirectTexture;
		const indirectArray = indirectTexture.image.data;

		// prepare the frustum in the local frame
		if ( perObjectFrustumCulled ) {

			_projScreenMatrix
				.multiplyMatrices( camera.projectionMatrix, camera.matrixWorldInverse )
				.multiply( this.matrixWorld );
			_frustum.setFromProjectionMatrix(
				_projScreenMatrix,
				renderer.coordinateSystem
			);

		}

		let count = 0;
		if ( this.sortObjects ) {

			// get the camera position in the local frame
			_invMatrixWorld.copy( this.matrixWorld ).invert();
			_vector.setFromMatrixPosition( camera.matrixWorld ).applyMatrix4( _invMatrixWorld );
			_forward.set( 0, 0, - 1 ).transformDirection( camera.matrixWorld ).transformDirection( _invMatrixWorld );

			for ( let i = 0, l = drawInfo.length; i < l; i ++ ) {

				if ( drawInfo[ i ].visible && drawInfo[ i ].active ) {

					// get the bounds in world space
					this.getMatrixAt( i, _matrix );
					this.getBoundingSphereAt( i, _sphere ).applyMatrix4( _matrix );

					// determine whether the batched geometry is within the frustum
					let culled = false;
					if ( perObjectFrustumCulled ) {

						culled = ! _frustum.intersectsSphere( _sphere );

					}

					if ( ! culled ) {

						// get the distance from camera used for sorting
<<<<<<< HEAD
						const z = _vector.distanceTo( _sphere.center );
						_renderList.push( drawRanges[ drawInfo[ i ].geometryIndex ], z, i );
=======
						const z = _temp.subVectors( _sphere.center, _vector ).dot( _forward );
						_renderList.push( drawRanges[ i ], z );
>>>>>>> b3538a3e

					}

				}

			}

			// Sort the draw ranges and prep for rendering
			const list = _renderList.list;
			const customSort = this.customSort;
			if ( customSort === null ) {

				list.sort( material.transparent ? sortTransparent : sortOpaque );

			} else {

				customSort.call( this, list, camera );

			}

			for ( let i = 0, l = list.length; i < l; i ++ ) {

				const item = list[ i ];
				multiDrawStarts[ count ] = item.start * bytesPerElement;
				multiDrawCounts[ count ] = item.count;
				indirectArray[ count ] = item.index;
				count ++;

			}

			_renderList.reset();

		} else {

			for ( let i = 0, l = drawInfo.length; i < l; i ++ ) {

				if ( drawInfo[ i ].visible && drawInfo[ i ].active ) {

					// determine whether the batched geometry is within the frustum
					let culled = false;
					if ( perObjectFrustumCulled ) {

						// get the bounds in world space
						this.getMatrixAt( i, _matrix );
						this.getBoundingSphereAt( i, _sphere ).applyMatrix4( _matrix );
						culled = ! _frustum.intersectsSphere( _sphere );

					}

					if ( ! culled ) {

						const range = drawRanges[ drawInfo[ i ].geometryIndex ];
						multiDrawStarts[ count ] = range.start * bytesPerElement;
						multiDrawCounts[ count ] = range.count;
						indirectArray[ count ] = i;
						count ++;

					}

				}

			}

		}

		indirectTexture.needsUpdate = true;
		this._multiDrawCount = count;
		this._visibilityChanged = false;

	}

	onBeforeShadow( renderer, object, camera, shadowCamera, geometry, depthMaterial/* , group */ ) {

		this.onBeforeRender( renderer, null, shadowCamera, geometry, depthMaterial );

	}

}

export { BatchedMesh };<|MERGE_RESOLUTION|>--- conflicted
+++ resolved
@@ -456,38 +456,10 @@
 
 		}
 
-<<<<<<< HEAD
-=======
-		const visibility = this._visibility;
-		const active = this._active;
-		const matricesTexture = this._matricesTexture;
-		const matricesArray = this._matricesTexture.image.data;
-		const colorsTexture = this._colorsTexture;
-
-		// push new visibility states
-		visibility.push( true );
-		active.push( true );
-
->>>>>>> b3538a3e
 		// update id
 		const geometryId = this._geometryCount;
 		this._geometryCount ++;
 
-<<<<<<< HEAD
-=======
-		// initialize matrix information
-		_identityMatrix.toArray( matricesArray, geometryId * 16 );
-		matricesTexture.needsUpdate = true;
-
-		// initialize the color to white
-		if ( colorsTexture !== null ) {
-
-			_whiteColor.toArray( colorsTexture.image.data, geometryId * 4 );
-			colorsTexture.needsUpdate = true;
-
-		}
-
->>>>>>> b3538a3e
 		// add the reserved range and draw range objects
 		reservedRanges.push( reservedRange );
 		drawRanges.push( {
@@ -506,6 +478,7 @@
 		const drawInfo = this._drawInfo;
 		const matricesTexture = this._matricesTexture;
 		const matricesArray = this._matricesTexture.image.data;
+		const colorsTexture = this._colorsTexture;
 		const drawId = drawInfo.length;
 		drawInfo.push( {
 			visible: true,
@@ -516,6 +489,14 @@
 		// initialize matrix information
 		_identityMatrix.toArray( matricesArray, drawId * 16 );
 		matricesTexture.needsUpdate = true;
+
+		// initialize the color to white
+		if ( colorsTexture !== null ) {
+
+			_whiteColor.toArray( colorsTexture.image.data, drawId * 4 );
+			colorsTexture.needsUpdate = true;
+
+		}
 
 		// update the geometry
 		this.setGeometryAt( drawId, geometry );
@@ -1053,13 +1034,8 @@
 					if ( ! culled ) {
 
 						// get the distance from camera used for sorting
-<<<<<<< HEAD
-						const z = _vector.distanceTo( _sphere.center );
+						const z = _temp.subVectors( _sphere.center, _vector ).dot( _forward );
 						_renderList.push( drawRanges[ drawInfo[ i ].geometryIndex ], z, i );
-=======
-						const z = _temp.subVectors( _sphere.center, _vector ).dot( _forward );
-						_renderList.push( drawRanges[ i ], z );
->>>>>>> b3538a3e
 
 					}
 
