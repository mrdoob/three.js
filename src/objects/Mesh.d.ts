import { Geometry } from './../core/Geometry';
import { Material } from './../materials/Material';
import { Raycaster } from './../core/Raycaster';
import { Object3D } from './../core/Object3D';
import { BufferGeometry } from '../core/BufferGeometry';
import { Intersection } from '../core/Raycaster';
<<<<<<< HEAD
import { TrianglesDrawModes } from '../constants';
import { MeshBasicMaterial } from '../materials/MeshBasicMaterial';
=======
>>>>>>> 5226b374

export class Mesh<TMaterial extends Material | Material[] = MeshBasicMaterial> extends Object3D {

	constructor(
		geometry?: Geometry | BufferGeometry,
		material?: TMaterial
	);

	geometry: Geometry | BufferGeometry;
<<<<<<< HEAD
	material: TMaterial;
	drawMode: TrianglesDrawModes;
=======
	material: Material | Material[];
>>>>>>> 5226b374
	morphTargetInfluences?: number[];
	morphTargetDictionary?: { [key: string]: number };
	isMesh: true;
	type: string;

	updateMorphTargets(): void;
	raycast( raycaster: Raycaster, intersects: Intersection[] ): void;

}<|MERGE_RESOLUTION|>--- conflicted
+++ resolved
@@ -4,11 +4,7 @@
 import { Object3D } from './../core/Object3D';
 import { BufferGeometry } from '../core/BufferGeometry';
 import { Intersection } from '../core/Raycaster';
-<<<<<<< HEAD
-import { TrianglesDrawModes } from '../constants';
 import { MeshBasicMaterial } from '../materials/MeshBasicMaterial';
-=======
->>>>>>> 5226b374
 
 export class Mesh<TMaterial extends Material | Material[] = MeshBasicMaterial> extends Object3D {
 
@@ -18,12 +14,7 @@
 	);
 
 	geometry: Geometry | BufferGeometry;
-<<<<<<< HEAD
 	material: TMaterial;
-	drawMode: TrianglesDrawModes;
-=======
-	material: Material | Material[];
->>>>>>> 5226b374
 	morphTargetInfluences?: number[];
 	morphTargetDictionary?: { [key: string]: number };
 	isMesh: true;
