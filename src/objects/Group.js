--- conflicted
+++ resolved
@@ -7,18 +7,11 @@
 		super();
 
 		this.type = 'Group';
+		this.renderChildrenTogether = false;
 
 	}
 
-<<<<<<< HEAD
-	isGroup: true,
-
-	renderChildrenTogether: false,
-
-} );
-=======
 }
->>>>>>> 7861dfad
 
 Group.prototype.isGroup = true;
 
