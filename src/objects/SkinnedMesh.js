--- conflicted
+++ resolved
@@ -14,25 +14,16 @@
 
 	// init bones
 
-<<<<<<< HEAD
-<<<<<<< HEAD
-	// START_VEROLD_MOD - bind matrix
-	this.bindMatrix = new THREE.Matrix4();
-	this.boneMatricesNeedUpdate = true;
-	// END_VEROLD_MOD - bind matrix
+	// TODO: remove bone creation as there is no reason (other than
+	// convenience) for THREE.SkinnedMesh to do this.
 
-	// init bones
-
-	this.identityMatrix = new THREE.Matrix4();
-
-	this.bones = [];
-	this.boneMatrices = [];
-
-	var b, bone, gbone, p, q, s;
+	var bones = [];
 
 	if ( this.geometry && this.geometry.bones !== undefined ) {
 
-		for ( b = 0; b < this.geometry.bones.length; b ++ ) {
+		var bone, gbone, p, q, s;
+
+		for ( var b = 0, bl = this.geometry.bones.length; b < bl; ++b ) {
 
 			gbone = this.geometry.bones[ b ];
 
@@ -40,258 +31,12 @@
 			q = gbone.rotq;
 			s = gbone.scl;
 
-			bone = this.addBone();
-
-			bone.name = gbone.name;
-			bone.position.set( p[0], p[1], p[2] );
-			bone.quaternion.set( q[0], q[1], q[2], q[3] );
-		
-			if ( s !== undefined ) {
-
-				bone.scale.set( s[0], s[1], s[2] );
-
-			} else {
-
-				bone.scale.set( 1, 1, 1 );
-
-			}
-
-		}
-
-		for ( b = 0; b < this.bones.length; b ++ ) {
-
-			gbone = this.geometry.bones[ b ];
-			bone = this.bones[ b ];
-
-			if ( gbone.parent === -1 ) {
-
-				this.add( bone );
-
-			} else {
-
-				this.bones[ gbone.parent ].add( bone );
-
-			}
-
-		}
-
-	}
-
-	// START_VEROLD_MOD - bind matrix
-	this.pose();
-	// END_VEROLD_MOD - bind matrix
-
-};
-
-THREE.SkinnedMesh.prototype = Object.create( THREE.Mesh.prototype );
-
-THREE.SkinnedMesh.prototype.addBone = function( bone ) {
-
-	if ( bone === undefined ) {
-
-		bone = new THREE.Bone( this );
-
-	}
-
-	this.bones.push( bone );
-
-	// START_VEROLD_MOD - bind matrix
-	this.boneMatricesNeedUpdate = true;
-=======
-	for ( var b = 0; b < this.skeleton.bones.length; ++b ) {
-=======
-	// TODO: remove bone creation as there is no reason (other than
-	// convenience) for THREE.SkinnedMesh to do this.
->>>>>>> f36cfe6b
-
-	var bones = [];
-
-	if ( this.geometry && this.geometry.bones !== undefined ) {
-
-<<<<<<< HEAD
-			this.add( bone );
->>>>>>> 447e51f79432b7af63ae2f2f034ad12d05ce8aee
-
-	this.boneInverses = undefined;
-	// END_VEROLD_MOD - bind matrix
-
-<<<<<<< HEAD
-	return bone;
-
-};
-
-// START_VEROLD_MOD - bind matrix
-THREE.SkinnedMesh.prototype.clearBones = function () {
-
-	this.bones = [];
-
-};
-// END_VEROLD_MOD - bind matrix
-
-// START_VEROLD_MOD - bind matrix
-THREE.SkinnedMesh.prototype.initBoneMatrices = function () {
-
-	var nBones = this.bones.length;
-
-	this.boneMatrices = undefined;
-	this.boneTextureWidth = undefined;
-	this.boneTextureHeight = undefined;
-
-	if ( this.boneTexture ) {
-
-		this.boneTexture.dispose();
-		this.boneTexture = undefined;
-=======
-	}
-
-	this.identityMatrix = new THREE.Matrix4();
->>>>>>> 447e51f79432b7af63ae2f2f034ad12d05ce8aee
-
-	this.pose();
-
-<<<<<<< HEAD
-	if ( this.useVertexTexture ) {
-
-		// layout (1 matrix = 4 pixels)
-		//	RGBA RGBA RGBA RGBA (=> column1, column2, column3, column4)
-		//  with  8x8  pixel texture max   16 bones  (8 * 8  / 4)
-		//  	 16x16 pixel texture max   64 bones (16 * 16 / 4)
-		//  	 32x32 pixel texture max  256 bones (32 * 32 / 4)
-		//  	 64x64 pixel texture max 1024 bones (64 * 64 / 4)
-
-		var size;
-
-		if ( nBones > 256 )
-			size = 64;
-		else if ( nBones > 64 )
-			size = 32;
-		else if ( nBones > 16 )
-			size = 16;
-		else
-			size = 8;
-
-		this.boneTextureWidth = size;
-		this.boneTextureHeight = size;
-
-		this.boneMatrices = new Float32Array( this.boneTextureWidth * this.boneTextureHeight * 4 ); // 4 floats per RGBA pixel
-		this.boneTexture = new THREE.DataTexture( this.boneMatrices, this.boneTextureWidth, this.boneTextureHeight, THREE.RGBAFormat, THREE.FloatType );
-		this.boneTexture.minFilter = THREE.NearestFilter;
-		this.boneTexture.magFilter = THREE.NearestFilter;
-		this.boneTexture.generateMipmaps = false;
-		this.boneTexture.flipY = false;
-
-	} else {
-
-		this.boneMatrices = new Float32Array( 16 * nBones );
-
-	}
-
-	this.boneMatricesNeedUpdate = false;
-
-	this.pose();
-=======
-};
-
->>>>>>> 447e51f79432b7af63ae2f2f034ad12d05ce8aee
-
-THREE.SkinnedMesh.prototype = Object.create( THREE.Mesh.prototype );
-
-// START_VEROLD_MOD - bind matrix
-THREE.SkinnedMesh.prototype.updateBoneMatrices = function() {
-=======
-		var bone, gbone, p, q, s;
-
-		for ( var b = 0, bl = this.geometry.bones.length; b < bl; ++b ) {
->>>>>>> f36cfe6b
-
-			gbone = this.geometry.bones[ b ];
-
-<<<<<<< HEAD
-	var invMatrixWorld = new THREE.Matrix4().getInverse( this.matrixWorld );
-
-	// make a snapshot of the bones' rest position
-
-	if ( this.boneInverses == undefined ) {
-
-		this.bindMatrix.copy( this.matrixWorld );
-
-		this.boneInverses = [];
-
-		for ( var b = 0, bl = this.bones.length; b < bl; b ++ ) {
-
-			var inverse = new THREE.Matrix4();
-
-			if ( this.bones[ b ] ) {
-
-				var matrix = this.bones[ b ].matrixWorld;
-
-				inverse.getInverse( matrix );
-
-			}
-
-			this.boneInverses.push( inverse );
-
-		}
-
-	}
-
-	// update the bone matrices
-
-	if ( this.boneMatricesNeedUpdate ) {
-
-		this.initBoneMatrices();
-
-	}
-
-	// flatten bone matrices to array
-
-	for ( var b = 0, bl = this.bones.length; b < bl; b ++ ) {
-
-		// compute the offset between the current and the original transform;
-
-		// TODO: we could get rid of this multiplication step if the skinMatrix
-		// was already representing the offset; however, this requires some
-		// major changes to the animation system
-
-		var matrix = this.bones[ b ] ? this.bones[ b ].matrixWorld : this.identityMatrix;
-
-		offsetMatrix.multiplyMatrices( invMatrixWorld, matrix );
-		offsetMatrix.multiply( this.boneInverses[ b ] );
-		offsetMatrix.multiply( this.bindMatrix );
-
-		offsetMatrix.flattenToArrayOffset( this.boneMatrices, b * 16 );
-
-	}
-
-	if ( this.useVertexTexture ) {
-
-		this.boneTexture.needsUpdate = true;
-
-	}
-
-};
-// END_VEROLD_MOD - bind matrix
-
-THREE.SkinnedMesh.prototype.updateMatrixWorld = function () {
-
-	return function ( force ) {
-=======
-			p = gbone.pos;
-			q = gbone.rotq;
-			s = gbone.scl;
->>>>>>> f36cfe6b
-
 			bone = new THREE.Bone( this );
 			bones.push( bone );
 
-<<<<<<< HEAD
-<<<<<<< HEAD
-		// update matrixWorld
-=======
 			bone.name = gbone.name;
 			bone.position.set( p[ 0 ], p[ 1 ], p[ 2 ] );
 			bone.quaternion.set( q[ 0 ], q[ 1 ], q[ 2 ], q[ 3 ] );
->>>>>>> f36cfe6b
 
 			if ( s !== undefined ) {
 
@@ -302,52 +47,15 @@
 				bone.scale.set( 1, 1, 1 );
 
 			}
-=======
-		if ( this.skeleton.boneInverses === undefined ) {
-
-			this.skeleton.calculateInverses();
->>>>>>> 447e51f79432b7af63ae2f2f034ad12d05ce8aee
 
 		}
 
 		for ( var b = 0, bl = this.geometry.bones.length; b < bl; ++b ) {
 
-<<<<<<< HEAD
-<<<<<<< HEAD
-		for ( var i = 0, l = this.children.length; i < l; i ++ ) {
-=======
-		for ( var b = 0, bl = this.skeleton.bones.length; b < bl; b ++ ) {
->>>>>>> 447e51f79432b7af63ae2f2f034ad12d05ce8aee
-=======
 			gbone = this.geometry.bones[ b ];
->>>>>>> f36cfe6b
 
 			if ( gbone.parent !== - 1 ) {
 
-<<<<<<< HEAD
-			if ( child instanceof THREE.Bone ) {
-
-<<<<<<< HEAD
-				child.update( this.identityMatrix, false );
-=======
-			offsetMatrix.multiplyMatrices( this.skeleton.bones[ b ].skinMatrix, this.skeleton.boneInverses[ b ] );
-			offsetMatrix.flattenToArrayOffset( this.skeleton.boneMatrices, b * 16 );
->>>>>>> 447e51f79432b7af63ae2f2f034ad12d05ce8aee
-
-			} else {
-
-<<<<<<< HEAD
-				child.updateMatrixWorld( true );
-
-			}
-=======
-		if ( this.skeleton.useVertexTexture ) {
-
-			this.skeleton.boneTexture.needsUpdate = true;
->>>>>>> 447e51f79432b7af63ae2f2f034ad12d05ce8aee
-
-		}
-=======
 				bones[ gbone.parent ].add( bones[ b ] );
 
 			} else {
@@ -381,7 +89,6 @@
 		bindMatrix = this.matrixWorld;
 
 	}
->>>>>>> f36cfe6b
 
 	this.bindMatrix.copy( bindMatrix );
 	this.bindMatrixInverse.getInverse( bindMatrix );
@@ -390,17 +97,7 @@
 
 THREE.SkinnedMesh.prototype.pose = function () {
 
-<<<<<<< HEAD
-	this.updateMatrixWorld( true );
-
-	// START_VEROLD_MOD - bind matrix
-	this.updateBoneMatrices();
-	// END_VEROLD_MOD - bind matrix
-
-	this.normalizeSkinWeights();
-=======
 	this.skeleton.pose();
->>>>>>> f36cfe6b
 
 };
 
@@ -466,4 +163,4 @@
 
 	return object;
 
-};
+};