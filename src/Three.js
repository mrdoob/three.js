/**
 * @author mrdoob / http://mrdoob.com/
 */

var THREE = { REVISION: '77dev' };

//

if ( typeof define === 'function' && define.amd ) {

	define( 'three', THREE );

} else if ( 'undefined' !== typeof exports && 'undefined' !== typeof module ) {

	module.exports = THREE;

}

// Polyfills

if ( Number.EPSILON === undefined ) {

	Number.EPSILON = Math.pow( 2, - 52 );

}

//

if ( Math.sign === undefined ) {

	// https://developer.mozilla.org/en-US/docs/Web/JavaScript/Reference/Global_Objects/Math/sign

	Math.sign = function ( x ) {

		return ( x < 0 ) ? - 1 : ( x > 0 ) ? 1 : + x;

	};

}

if ( Function.prototype.name === undefined ) {

	// Missing in IE9-11.
	// https://developer.mozilla.org/en-US/docs/Web/JavaScript/Reference/Global_Objects/Function/name

	Object.defineProperty( Function.prototype, 'name', {
		get: function () {

			return this.toString().match( /^\s*function\s*(\S*)\s*\(/ )[ 1 ];

		}
	} );

}

if ( Object.assign === undefined ) {

	// Missing in IE.
	// https://developer.mozilla.org/en-US/docs/Web/JavaScript/Reference/Global_Objects/Object/assign

<<<<<<< HEAD
	Object.defineProperty( Object, 'assign', {
		writable: true,
		configurable: true,
=======
	( function () {
>>>>>>> 267b8a59

		Object.assign = function ( target ) {

			'use strict';

			if ( target === undefined || target === null ) {

				throw new TypeError( 'Cannot convert undefined or null to object' );

			}

<<<<<<< HEAD
			var to = Object( target );

			for ( var i = 1, n = arguments.length; i !== n; ++i ) {
=======
			var output = Object( target );
>>>>>>> 267b8a59

			for ( var index = 1; index < arguments.length; index ++ ) {

				var source = arguments[ index ];

				if ( source !== undefined && source !== null ) {

					for ( var nextKey in source ) {

<<<<<<< HEAD
				for ( var nextIndex = 0, len = keysArray.length; nextIndex !== len; ++nextIndex ) {
=======
						if ( Object.prototype.hasOwnProperty.call( source, nextKey ) ) {
>>>>>>> 267b8a59

							output[ nextKey ] = source[ nextKey ];

						}

					}

				}

			}

			return output;

<<<<<<< HEAD
		}
	} );
=======
		};

	} )();
>>>>>>> 267b8a59

}

//

Object.assign( THREE, {

	// https://developer.mozilla.org/en-US/docs/Web/API/MouseEvent.button

	MOUSE: { LEFT: 0, MIDDLE: 1, RIGHT: 2 },

	// GL STATE CONSTANTS

	CullFaceNone: 0,
	CullFaceBack: 1,
	CullFaceFront: 2,
	CullFaceFrontBack: 3,

	FrontFaceDirectionCW: 0,
	FrontFaceDirectionCCW: 1,

	// SHADOWING TYPES

	BasicShadowMap: 0,
	PCFShadowMap: 1,
	PCFSoftShadowMap: 2,

	// MATERIAL CONSTANTS

	// side

	FrontSide: 0,
	BackSide: 1,
	DoubleSide: 2,

	// shading

	FlatShading: 1,
	SmoothShading: 2,

	// colors

	NoColors: 0,
	FaceColors: 1,
	VertexColors: 2,

	// blending modes

	NoBlending: 0,
	NormalBlending: 1,
	AdditiveBlending: 2,
	SubtractiveBlending: 3,
	MultiplyBlending: 4,
	CustomBlending: 5,

	// custom blending equations
	// (numbers start from 100 not to clash with other
	// mappings to OpenGL constants defined in Texture.js)

	AddEquation: 100,
	SubtractEquation: 101,
	ReverseSubtractEquation: 102,
	MinEquation: 103,
	MaxEquation: 104,

	// custom blending destination factors

	ZeroFactor: 200,
	OneFactor: 201,
	SrcColorFactor: 202,
	OneMinusSrcColorFactor: 203,
	SrcAlphaFactor: 204,
	OneMinusSrcAlphaFactor: 205,
	DstAlphaFactor: 206,
	OneMinusDstAlphaFactor: 207,

	// custom blending source factors

<<<<<<< HEAD
// THREE.ZeroFactor = 200;
// THREE.OneFactor = 201;
// THREE.SrcAlphaFactor = 204;
// THREE.OneMinusSrcAlphaFactor = 205;
// THREE.DstAlphaFactor = 206;
// THREE.OneMinusDstAlphaFactor = 207;
THREE.DstColorFactor = 208;
THREE.OneMinusDstColorFactor = 209;
THREE.SrcAlphaSaturateFactor = 210;
=======
	//ZeroFactor: 200,
	//OneFactor: 201,
	//SrcAlphaFactor: 204,
	//OneMinusSrcAlphaFactor: 205,
	//DstAlphaFactor: 206,
	//OneMinusDstAlphaFactor: 207,
	DstColorFactor: 208,
	OneMinusDstColorFactor: 209,
	SrcAlphaSaturateFactor: 210,
>>>>>>> 267b8a59

	// depth modes

	NeverDepth: 0,
	AlwaysDepth: 1,
	LessDepth: 2,
	LessEqualDepth: 3,
	EqualDepth: 4,
	GreaterEqualDepth: 5,
	GreaterDepth: 6,
	NotEqualDepth: 7,

<<<<<<< HEAD
// TEXTURE CONSTANTS
=======

	// TEXTURE CONSTANTS
>>>>>>> 267b8a59

	MultiplyOperation: 0,
	MixOperation: 1,
	AddOperation: 2,

	// Tone Mapping modes

<<<<<<< HEAD
THREE.NoToneMapping = 0; // do not do any tone mapping, not even exposure (required for special purpose passes.)
THREE.LinearToneMapping = 1; // only apply exposure.
THREE.ReinhardToneMapping = 2;
THREE.Uncharted2ToneMapping = 3; // John Hable
THREE.CineonToneMapping = 4; // optimized filmic operator by Jim Hejl and Richard Burgess-Dawson
=======
	NoToneMapping: 0, // do not do any tone mapping, not even exposure (required for special purpose passes.)
	LinearToneMapping: 1, // only apply exposure.
	ReinhardToneMapping: 2,
	Uncharted2ToneMapping: 3, // John Hable
	CineonToneMapping: 4, // optimized filmic operator by Jim Hejl and Richard Burgess-Dawson
>>>>>>> 267b8a59

	// Mapping modes

	UVMapping: 300,

	CubeReflectionMapping: 301,
	CubeRefractionMapping: 302,

	EquirectangularReflectionMapping: 303,
	EquirectangularRefractionMapping: 304,

	SphericalReflectionMapping: 305,
	CubeUVReflectionMapping: 306,
	CubeUVRefractionMapping: 307,

	// Wrapping modes

	RepeatWrapping: 1000,
	ClampToEdgeWrapping: 1001,
	MirroredRepeatWrapping: 1002,

	// Filters

	NearestFilter: 1003,
	NearestMipMapNearestFilter: 1004,
	NearestMipMapLinearFilter: 1005,
	LinearFilter: 1006,
	LinearMipMapNearestFilter: 1007,
	LinearMipMapLinearFilter: 1008,

	// Data types

	UnsignedByteType: 1009,
	ByteType: 1010,
	ShortType: 1011,
	UnsignedShortType: 1012,
	IntType: 1013,
	UnsignedIntType: 1014,
	FloatType: 1015,
	HalfFloatType: 1025,

	// Pixel types

<<<<<<< HEAD
// THREE.UnsignedByteType = 1009;
THREE.UnsignedShort4444Type = 1016;
THREE.UnsignedShort5551Type = 1017;
THREE.UnsignedShort565Type = 1018;
=======
	//UnsignedByteType: 1009,
	UnsignedShort4444Type: 1016,
	UnsignedShort5551Type: 1017,
	UnsignedShort565Type: 1018,
>>>>>>> 267b8a59

	// Pixel formats

<<<<<<< HEAD
THREE.AlphaFormat = 1019;
THREE.RGBFormat = 1020;
THREE.RGBAFormat = 1021;
THREE.LuminanceFormat = 1022;
THREE.LuminanceAlphaFormat = 1023;
// THREE.RGBEFormat handled as THREE.RGBAFormat in shaders
THREE.RGBEFormat = THREE.RGBAFormat; // 1024;
THREE.DepthFormat = 1026;
=======
	AlphaFormat: 1019,
	RGBFormat: 1020,
	RGBAFormat: 1021,
	LuminanceFormat: 1022,
	LuminanceAlphaFormat: 1023,
	// THREE.RGBEFormat handled as THREE.RGBAFormat in shaders
	RGBEFormat: THREE.RGBAFormat, //1024;
	DepthFormat: 1026,
>>>>>>> 267b8a59

	// DDS / ST3C Compressed texture formats

	RGB_S3TC_DXT1_Format: 2001,
	RGBA_S3TC_DXT1_Format: 2002,
	RGBA_S3TC_DXT3_Format: 2003,
	RGBA_S3TC_DXT5_Format: 2004,

<<<<<<< HEAD
// PVRTC compressed texture formats
=======
	// PVRTC compressed texture formats

	RGB_PVRTC_4BPPV1_Format: 2100,
	RGB_PVRTC_2BPPV1_Format: 2101,
	RGBA_PVRTC_4BPPV1_Format: 2102,
	RGBA_PVRTC_2BPPV1_Format: 2103,
>>>>>>> 267b8a59

	// ETC compressed texture formats

	RGB_ETC1_Format: 2151,

	// Loop styles for AnimationAction

	LoopOnce: 2200,
	LoopRepeat: 2201,
	LoopPingPong: 2202,

	// Interpolation

	InterpolateDiscrete: 2300,
	InterpolateLinear: 2301,
	InterpolateSmooth: 2302,

	// Interpolant ending modes

	ZeroCurvatureEnding: 2400,
	ZeroSlopeEnding: 2401,
	WrapAroundEnding: 2402,

	// Triangle Draw modes

	TrianglesDrawMode: 0,
	TriangleStripDrawMode: 1,
	TriangleFanDrawMode: 2,

	// Texture Encodings

	LinearEncoding: 3000, // No encoding at all.
	sRGBEncoding: 3001,
	GammaEncoding: 3007, // uses GAMMA_FACTOR, for backwards compatibility with WebGLRenderer.gammaInput/gammaOutput

	// The following Texture Encodings are for RGB-only (no alpha) HDR light emission sources.
	// These encodings should not specified as output encodings except in rare situations.
	RGBEEncoding: 3002, // AKA Radiance.
	LogLuvEncoding: 3003,
	RGBM7Encoding: 3004,
	RGBM16Encoding: 3005,
	RGBDEncoding: 3006, // MaxRange is 256.

	// Depth packing strategies

	BasicDepthPacking: 3200, // for writing to float textures for high precision or for visualizing results in RGB buffers
	RGBADepthPacking: 3201 // for packing into RGBA buffers.

<<<<<<< HEAD
THREE.BasicDepthPacking = 3200; // for writing to float textures for high precision or for visualizing results in RGB buffers
THREE.RGBADepthPacking = 3201; // for packing into RGBA buffers.
=======
} );
>>>>>>> 267b8a59
<|MERGE_RESOLUTION|>--- conflicted
+++ resolved
@@ -44,11 +44,13 @@
 	// https://developer.mozilla.org/en-US/docs/Web/JavaScript/Reference/Global_Objects/Function/name
 
 	Object.defineProperty( Function.prototype, 'name', {
+
 		get: function () {
 
 			return this.toString().match( /^\s*function\s*(\S*)\s*\(/ )[ 1 ];
 
 		}
+
 	} );
 
 }
@@ -58,13 +60,7 @@
 	// Missing in IE.
 	// https://developer.mozilla.org/en-US/docs/Web/JavaScript/Reference/Global_Objects/Object/assign
 
-<<<<<<< HEAD
-	Object.defineProperty( Object, 'assign', {
-		writable: true,
-		configurable: true,
-=======
 	( function () {
->>>>>>> 267b8a59
 
 		Object.assign = function ( target ) {
 
@@ -76,13 +72,7 @@
 
 			}
 
-<<<<<<< HEAD
-			var to = Object( target );
-
-			for ( var i = 1, n = arguments.length; i !== n; ++i ) {
-=======
 			var output = Object( target );
->>>>>>> 267b8a59
 
 			for ( var index = 1; index < arguments.length; index ++ ) {
 
@@ -92,11 +82,7 @@
 
 					for ( var nextKey in source ) {
 
-<<<<<<< HEAD
-				for ( var nextIndex = 0, len = keysArray.length; nextIndex !== len; ++nextIndex ) {
-=======
 						if ( Object.prototype.hasOwnProperty.call( source, nextKey ) ) {
->>>>>>> 267b8a59
 
 							output[ nextKey ] = source[ nextKey ];
 
@@ -110,14 +96,9 @@
 
 			return output;
 
-<<<<<<< HEAD
-		}
-	} );
-=======
 		};
 
 	} )();
->>>>>>> 267b8a59
 
 }
 
@@ -196,17 +177,6 @@
 
 	// custom blending source factors
 
-<<<<<<< HEAD
-// THREE.ZeroFactor = 200;
-// THREE.OneFactor = 201;
-// THREE.SrcAlphaFactor = 204;
-// THREE.OneMinusSrcAlphaFactor = 205;
-// THREE.DstAlphaFactor = 206;
-// THREE.OneMinusDstAlphaFactor = 207;
-THREE.DstColorFactor = 208;
-THREE.OneMinusDstColorFactor = 209;
-THREE.SrcAlphaSaturateFactor = 210;
-=======
 	//ZeroFactor: 200,
 	//OneFactor: 201,
 	//SrcAlphaFactor: 204,
@@ -216,7 +186,6 @@
 	DstColorFactor: 208,
 	OneMinusDstColorFactor: 209,
 	SrcAlphaSaturateFactor: 210,
->>>>>>> 267b8a59
 
 	// depth modes
 
@@ -229,12 +198,8 @@
 	GreaterDepth: 6,
 	NotEqualDepth: 7,
 
-<<<<<<< HEAD
-// TEXTURE CONSTANTS
-=======
 
 	// TEXTURE CONSTANTS
->>>>>>> 267b8a59
 
 	MultiplyOperation: 0,
 	MixOperation: 1,
@@ -242,19 +207,11 @@
 
 	// Tone Mapping modes
 
-<<<<<<< HEAD
-THREE.NoToneMapping = 0; // do not do any tone mapping, not even exposure (required for special purpose passes.)
-THREE.LinearToneMapping = 1; // only apply exposure.
-THREE.ReinhardToneMapping = 2;
-THREE.Uncharted2ToneMapping = 3; // John Hable
-THREE.CineonToneMapping = 4; // optimized filmic operator by Jim Hejl and Richard Burgess-Dawson
-=======
 	NoToneMapping: 0, // do not do any tone mapping, not even exposure (required for special purpose passes.)
 	LinearToneMapping: 1, // only apply exposure.
 	ReinhardToneMapping: 2,
 	Uncharted2ToneMapping: 3, // John Hable
 	CineonToneMapping: 4, // optimized filmic operator by Jim Hejl and Richard Burgess-Dawson
->>>>>>> 267b8a59
 
 	// Mapping modes
 
@@ -298,30 +255,13 @@
 
 	// Pixel types
 
-<<<<<<< HEAD
-// THREE.UnsignedByteType = 1009;
-THREE.UnsignedShort4444Type = 1016;
-THREE.UnsignedShort5551Type = 1017;
-THREE.UnsignedShort565Type = 1018;
-=======
 	//UnsignedByteType: 1009,
 	UnsignedShort4444Type: 1016,
 	UnsignedShort5551Type: 1017,
 	UnsignedShort565Type: 1018,
->>>>>>> 267b8a59
 
 	// Pixel formats
 
-<<<<<<< HEAD
-THREE.AlphaFormat = 1019;
-THREE.RGBFormat = 1020;
-THREE.RGBAFormat = 1021;
-THREE.LuminanceFormat = 1022;
-THREE.LuminanceAlphaFormat = 1023;
-// THREE.RGBEFormat handled as THREE.RGBAFormat in shaders
-THREE.RGBEFormat = THREE.RGBAFormat; // 1024;
-THREE.DepthFormat = 1026;
-=======
 	AlphaFormat: 1019,
 	RGBFormat: 1020,
 	RGBAFormat: 1021,
@@ -330,7 +270,6 @@
 	// THREE.RGBEFormat handled as THREE.RGBAFormat in shaders
 	RGBEFormat: THREE.RGBAFormat, //1024;
 	DepthFormat: 1026,
->>>>>>> 267b8a59
 
 	// DDS / ST3C Compressed texture formats
 
@@ -339,16 +278,12 @@
 	RGBA_S3TC_DXT3_Format: 2003,
 	RGBA_S3TC_DXT5_Format: 2004,
 
-<<<<<<< HEAD
-// PVRTC compressed texture formats
-=======
 	// PVRTC compressed texture formats
 
 	RGB_PVRTC_4BPPV1_Format: 2100,
 	RGB_PVRTC_2BPPV1_Format: 2101,
 	RGBA_PVRTC_4BPPV1_Format: 2102,
 	RGBA_PVRTC_2BPPV1_Format: 2103,
->>>>>>> 267b8a59
 
 	// ETC compressed texture formats
 
@@ -397,9 +332,4 @@
 	BasicDepthPacking: 3200, // for writing to float textures for high precision or for visualizing results in RGB buffers
 	RGBADepthPacking: 3201 // for packing into RGBA buffers.
 
-<<<<<<< HEAD
-THREE.BasicDepthPacking = 3200; // for writing to float textures for high precision or for visualizing results in RGB buffers
-THREE.RGBADepthPacking = 3201; // for packing into RGBA buffers.
-=======
-} );
->>>>>>> 267b8a59
+} );