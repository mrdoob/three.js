/**
 * @author mrdoob / http://mrdoob.com/
 */

var THREE = { REVISION: '70dev' };

// browserify support

if ( typeof module === 'object' ) {

	module.exports = THREE;

}

// polyfills

if ( Math.sign === undefined ) {

	Math.sign = function ( x ) {

		return ( x < 0 ) ? - 1 : ( x > 0 ) ? 1 : 0;

	};

}

// https://developer.mozilla.org/en-US/docs/Web/API/MouseEvent.button

THREE.MOUSE = { LEFT: 0, MIDDLE: 1, RIGHT: 2 };

// GL STATE CONSTANTS

THREE.CullFaceNone = 0;
THREE.CullFaceBack = 1;
THREE.CullFaceFront = 2;
THREE.CullFaceFrontBack = 3;

THREE.FrontFaceDirectionCW = 0;
THREE.FrontFaceDirectionCCW = 1;

// SHADOWING TYPES

THREE.BasicShadowMap = 0;
THREE.PCFShadowMap = 1;
THREE.PCFSoftShadowMap = 2;

// HDR TYPE CONSTANTS

<<<<<<< HEAD
THREE.LogLuvHDR = 0;
THREE.RGBMHDR = 1;
THREE.FullHDR = 1;
=======
THREE.HDRFull = 0;
THREE.HDRRGBM = 1;
THREE.HDRRGBD = 2;
THREE.HDRLogLuv = 3;
>>>>>>> 09d411e3

// MATERIAL CONSTANTS

// side

THREE.FrontSide = 0;
THREE.BackSide = 1;
THREE.DoubleSide = 2;

// shading

THREE.NoShading = 0;
THREE.FlatShading = 1;
THREE.SmoothShading = 2;

// colors

THREE.NoColors = 0;
THREE.FaceColors = 1;
THREE.VertexColors = 2;

// blending modes

THREE.NoBlending = 0;
THREE.NormalBlending = 1;
THREE.AdditiveBlending = 2;
THREE.SubtractiveBlending = 3;
THREE.MultiplyBlending = 4;
THREE.CustomBlending = 5;

// custom blending equations
// (numbers start from 100 not to clash with other
//  mappings to OpenGL constants defined in Texture.js)

THREE.AddEquation = 100;
THREE.SubtractEquation = 101;
THREE.ReverseSubtractEquation = 102;
THREE.MinEquation = 103;
THREE.MaxEquation = 104;

// custom blending destination factors

THREE.ZeroFactor = 200;
THREE.OneFactor = 201;
THREE.SrcColorFactor = 202;
THREE.OneMinusSrcColorFactor = 203;
THREE.SrcAlphaFactor = 204;
THREE.OneMinusSrcAlphaFactor = 205;
THREE.DstAlphaFactor = 206;
THREE.OneMinusDstAlphaFactor = 207;

// custom blending source factors

//THREE.ZeroFactor = 200;
//THREE.OneFactor = 201;
//THREE.SrcAlphaFactor = 204;
//THREE.OneMinusSrcAlphaFactor = 205;
//THREE.DstAlphaFactor = 206;
//THREE.OneMinusDstAlphaFactor = 207;
THREE.DstColorFactor = 208;
THREE.OneMinusDstColorFactor = 209;
THREE.SrcAlphaSaturateFactor = 210;


// TEXTURE CONSTANTS

THREE.MultiplyOperation = 0;
THREE.MixOperation = 1;
THREE.AddOperation = 2;

// Mapping modes

THREE.UVMapping = 300;

THREE.CubeReflectionMapping = 301;
THREE.CubeRefractionMapping = 302;

THREE.SphericalReflectionMapping = 303;
THREE.SphericalRefractionMapping = 304;

THREE.EquirectangularReflectionMapping = 305;
THREE.EquirectangularRefractionMapping = 306;

// Wrapping modes

THREE.RepeatWrapping = 1000;
THREE.ClampToEdgeWrapping = 1001;
THREE.MirroredRepeatWrapping = 1002;

// Filters

THREE.NearestFilter = 1003;
THREE.NearestMipMapNearestFilter = 1004;
THREE.NearestMipMapLinearFilter = 1005;
THREE.LinearFilter = 1006;
THREE.LinearMipMapNearestFilter = 1007;
THREE.LinearMipMapLinearFilter = 1008;

// Data types

THREE.UnsignedByteType = 1009;
THREE.ByteType = 1010;
THREE.ShortType = 1011;
THREE.UnsignedShortType = 1012;
THREE.IntType = 1013;
THREE.UnsignedIntType = 1014;
THREE.FloatType = 1015;

// Pixel types

//THREE.UnsignedByteType = 1009;
THREE.UnsignedShort4444Type = 1016;
THREE.UnsignedShort5551Type = 1017;
THREE.UnsignedShort565Type = 1018;

// Pixel formats

THREE.AlphaFormat = 1019;
THREE.RGBFormat = 1020;
THREE.RGBAFormat = 1021;
THREE.LuminanceFormat = 1022;
THREE.LuminanceAlphaFormat = 1023;
// THREE.RGBEFormat handled as THREE.RGBAFormat in shaders
THREE.RGBEFormat = THREE.RGBAFormat; //1024;

// HDR formats

THREE.RGBMHDRFormat = 1024;
THREE.RGBDHDRFormat = 1025;
THREE.RGBEHDRFormat = 1026;
THREE.LogLuvHDRFormat = 1027;

// DDS / ST3C Compressed texture formats

THREE.RGB_S3TC_DXT1_Format = 2001;
THREE.RGBA_S3TC_DXT1_Format = 2002;
THREE.RGBA_S3TC_DXT3_Format = 2003;
THREE.RGBA_S3TC_DXT5_Format = 2004;


// PVRTC compressed texture formats

THREE.RGB_PVRTC_4BPPV1_Format = 2100;
THREE.RGB_PVRTC_2BPPV1_Format = 2101;
THREE.RGBA_PVRTC_4BPPV1_Format = 2102;
THREE.RGBA_PVRTC_2BPPV1_Format = 2103;

// ATC compressed texture formats
THREE.RGB_ATC_Format = 2200;
THREE.RGBA_ATC_EXPLICIT_ALPHA_Format = 2201;
THREE.RGBA_ATC_INTERP_ALPHA_Format = 2202;

// DEPRECATED

THREE.Projector = function () {

	console.error( 'THREE.Projector has been moved to /examples/js/renderers/Projector.js.' );

	this.projectVector = function ( vector, camera ) {

		console.warn( 'THREE.Projector: .projectVector() is now vector.project().' );
		vector.project( camera );

	};

	this.unprojectVector = function ( vector, camera ) {

		console.warn( 'THREE.Projector: .unprojectVector() is now vector.unproject().' );
		vector.unproject( camera );

	};

	this.pickingRay = function ( vector, camera ) {

		console.error( 'THREE.Projector: .pickingRay() has been removed.' );

	};

};

THREE.CanvasRenderer = function () {

	console.error( 'THREE.CanvasRenderer has been moved to /examples/js/renderers/CanvasRenderer.js' );

	this.domElement = document.createElement( 'canvas' );
	this.clear = function () {};
	this.render = function () {};
	this.setClearColor = function () {};
	this.setSize = function () {};

};<|MERGE_RESOLUTION|>--- conflicted
+++ resolved
@@ -46,16 +46,10 @@
 
 // HDR TYPE CONSTANTS
 
-<<<<<<< HEAD
-THREE.LogLuvHDR = 0;
-THREE.RGBMHDR = 1;
-THREE.FullHDR = 1;
-=======
 THREE.HDRFull = 0;
 THREE.HDRRGBM = 1;
 THREE.HDRRGBD = 2;
 THREE.HDRLogLuv = 3;
->>>>>>> 09d411e3
 
 // MATERIAL CONSTANTS
 
