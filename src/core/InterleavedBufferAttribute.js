--- conflicted
+++ resolved
@@ -3,50 +3,20 @@
 
 const _vector = new /*@__PURE__*/ Vector3();
 
-<<<<<<< HEAD
-function InterleavedBufferAttribute( buffer, itemSize, type, normalized, stride, offset, count ) {
-=======
 class InterleavedBufferAttribute {
->>>>>>> d97939bf
-
-	constructor( interleavedBuffer, itemSize, offset, normalized ) {
-
-<<<<<<< HEAD
-	this.data = buffer;
-	this.array = new type( buffer.array.buffer, offset );
-	this.itemSize = itemSize;
-	this.type = type;
-	this.normalized = normalized === true;
-	this.stride = stride;
-	this.offset = offset;
-	this.count = count;
-
-}
-
-Object.defineProperties( InterleavedBufferAttribute.prototype, {
-
-	needsUpdate: {
-=======
+
+	constructor( buffer, itemSize, type, normalized, stride, offset, count ) {
+
 		this.name = '';
 
-		this.data = interleavedBuffer;
+		this.data = buffer;
+		this.array = new type( buffer.array.buffer, offset );
 		this.itemSize = itemSize;
+		this.type = type;
+		this.normalized = normalized === true;
+		this.stride = stride;
 		this.offset = offset;
-
-		this.normalized = normalized === true;
-
-	}
-
-	get count() {
-
-		return this.data.count;
->>>>>>> d97939bf
-
-	}
-
-	get array() {
-
-		return this.data.array;
+		this.count = count;
 
 	}
 
@@ -202,9 +172,9 @@
 
 		return this;
 
-	},
-
-	copy: function ( source ) {
+	}
+
+	copy( source ) {
 
 		this.name = source.name;
 		this.data = source.data;
