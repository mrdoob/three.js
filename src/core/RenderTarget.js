--- conflicted
+++ resolved
@@ -35,31 +35,25 @@
 			depthBuffer: true,
 			stencilBuffer: false,
 			depthTexture: null,
-			samples: 0
+			samples: 0,
+			count: 1
 		}, options );
 
 		const texture = new Texture( image, options.mapping, options.wrapS, options.wrapT, options.magFilter, options.minFilter, options.format, options.type, options.anisotropy, options.colorSpace );
 
-<<<<<<< HEAD
-		texture.flipY = false;
-		texture.generateMipmaps = options.generateMipmaps !== undefined ? options.generateMipmaps : false;
-		texture.internalFormat = options.internalFormat !== undefined ? options.internalFormat : null;
-		texture.minFilter = options.minFilter !== undefined ? options.minFilter : LinearFilter;
+		this.texture.flipY = false;
+		this.texture.generateMipmaps = options.generateMipmaps;
+		this.texture.internalFormat = options.internalFormat;
 
 		this.textures = [];
 
-		const count = options.count !== undefined ? options.count : 1;
+		const count = options.count;
 		for ( let i = 0; i < count; i ++ ) {
 
 			this.textures[ i ] = texture.clone();
 			this.textures[ i ].isRenderTargetTexture = true;
 
 		}
-=======
-		this.texture.flipY = false;
-		this.texture.generateMipmaps = options.generateMipmaps;
-		this.texture.internalFormat = options.internalFormat;
->>>>>>> ff4f0adc
 
 		this.depthBuffer = options.depthBuffer;
 		this.stencilBuffer = options.stencilBuffer;
