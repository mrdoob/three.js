/**
 * @author alteredq / http://alteredqualia.com/
 * @author mrdoob / http://mrdoob.com/
 */

THREE.BufferGeometry = function () {

	Object.defineProperty( this, 'id', { value: THREE.GeometryIdCount ++ } );

	this.uuid = THREE.Math.generateUUID();

	this.name = '';
	this.type = 'BufferGeometry';

	this.index = null;
	this.attributes = {};

	this.morphAttributes = {};

	this.groups = [];

	this.boundingBox = null;
	this.boundingSphere = null;

	this.drawRange = { start: 0, count: Infinity };

};

Object.assign( THREE.BufferGeometry.prototype, THREE.EventDispatcher.prototype, {

	getIndex: function () {

		return this.index;

	},

	setIndex: function ( index ) {

		this.index = index;

	},

	addAttribute: function ( name, attribute ) {

		if ( attribute instanceof THREE.BufferAttribute === false && attribute instanceof THREE.InterleavedBufferAttribute === false ) {

			console.warn( 'THREE.BufferGeometry: .addAttribute() now expects ( name, attribute ).' );

			this.addAttribute( name, new THREE.BufferAttribute( arguments[ 1 ], arguments[ 2 ] ) );

			return;

		}

		if ( name === 'index' ) {

			console.warn( 'THREE.BufferGeometry.addAttribute: Use .setIndex() for index attribute.' );
			this.setIndex( attribute );

			return;

		}

		this.attributes[ name ] = attribute;

		return this;

	},

	getAttribute: function ( name ) {

		return this.attributes[ name ];

	},

	removeAttribute: function ( name ) {

		delete this.attributes[ name ];

		return this;

	},

	addGroup: function ( start, count, materialIndex ) {

		this.groups.push( {

			start: start,
			count: count,
			materialIndex: materialIndex !== undefined ? materialIndex : 0

		} );

	},

	clearGroups: function () {

		this.groups = [];

	},

	setDrawRange: function ( start, count ) {

		this.drawRange.start = start;
		this.drawRange.count = count;

	},

	applyMatrix: function ( matrix ) {

		var position = this.attributes.position;

		if ( position !== undefined ) {

			matrix.applyToVector3Array( position.array );
			position.needsUpdate = true;

		}

		var normal = this.attributes.normal;

		if ( normal !== undefined ) {

			var normalMatrix = new THREE.Matrix3().getNormalMatrix( matrix );

			normalMatrix.applyToVector3Array( normal.array );
			normal.needsUpdate = true;

		}

		if ( this.boundingBox !== null ) {

			this.computeBoundingBox();

		}

		if ( this.boundingSphere !== null ) {

			this.computeBoundingSphere();

		}

		return this;

	},

	rotateX: function () {

		// rotate geometry around world x-axis

		var m1;

		return function rotateX( angle ) {

			if ( m1 === undefined ) m1 = new THREE.Matrix4();

			m1.makeRotationX( angle );

			this.applyMatrix( m1 );

			return this;

		};

	}(),

	rotateY: function () {

		// rotate geometry around world y-axis

		var m1;

		return function rotateY( angle ) {

			if ( m1 === undefined ) m1 = new THREE.Matrix4();

			m1.makeRotationY( angle );

			this.applyMatrix( m1 );

			return this;

		};

	}(),

	rotateZ: function () {

		// rotate geometry around world z-axis

		var m1;

		return function rotateZ( angle ) {

			if ( m1 === undefined ) m1 = new THREE.Matrix4();

			m1.makeRotationZ( angle );

			this.applyMatrix( m1 );

			return this;

		};

	}(),

	translate: function () {

		// translate geometry

		var m1;

		return function translate( x, y, z ) {

			if ( m1 === undefined ) m1 = new THREE.Matrix4();

			m1.makeTranslation( x, y, z );

			this.applyMatrix( m1 );

			return this;

		};

	}(),

	scale: function () {

		// scale geometry

		var m1;

		return function scale( x, y, z ) {

			if ( m1 === undefined ) m1 = new THREE.Matrix4();

			m1.makeScale( x, y, z );

			this.applyMatrix( m1 );

			return this;

		};

	}(),

	lookAt: function () {

		var obj;

		return function lookAt( vector ) {

			if ( obj === undefined ) obj = new THREE.Object3D();

			obj.lookAt( vector );

			obj.updateMatrix();

			this.applyMatrix( obj.matrix );

		};

	}(),

	center: function () {

		this.computeBoundingBox();

		var offset = this.boundingBox.center().negate();

		this.translate( offset.x, offset.y, offset.z );

		return offset;

	},

	setFromObject: function ( object ) {

		// console.log( 'THREE.BufferGeometry.setFromObject(). Converting', object, this );

		var geometry = object.geometry;

		if ( object instanceof THREE.Points || object instanceof THREE.Line ) {

			var positions = new THREE.Float32Attribute( geometry.vertices.length * 3, 3 );
			var colors = new THREE.Float32Attribute( geometry.colors.length * 3, 3 );

			this.addAttribute( 'position', positions.copyVector3sArray( geometry.vertices ) );
			this.addAttribute( 'color', colors.copyColorsArray( geometry.colors ) );

			if ( geometry.lineDistances && geometry.lineDistances.length === geometry.vertices.length ) {

				var lineDistances = new THREE.Float32Attribute( geometry.lineDistances.length, 1 );

				this.addAttribute( 'lineDistance', lineDistances.copyArray( geometry.lineDistances ) );

			}

			if ( geometry.boundingSphere !== null ) {

				this.boundingSphere = geometry.boundingSphere.clone();

			}

			if ( geometry.boundingBox !== null ) {

				this.boundingBox = geometry.boundingBox.clone();

			}

		} else if ( object instanceof THREE.Mesh ) {

			if ( geometry instanceof THREE.Geometry ) {

				this.fromGeometry( geometry );

			}

		}

		return this;

	},

	updateFromObject: function ( object ) {

		var geometry = object.geometry;

		if ( object instanceof THREE.Mesh ) {

			var direct = geometry.__directGeometry;

			if ( direct === undefined ) {

				return this.fromGeometry( geometry );

			}

			direct.verticesNeedUpdate = geometry.verticesNeedUpdate;
			direct.normalsNeedUpdate = geometry.normalsNeedUpdate;
			direct.colorsNeedUpdate = geometry.colorsNeedUpdate;
			direct.uvsNeedUpdate = geometry.uvsNeedUpdate;
			direct.groupsNeedUpdate = geometry.groupsNeedUpdate;

			geometry.verticesNeedUpdate = false;
			geometry.normalsNeedUpdate = false;
			geometry.colorsNeedUpdate = false;
			geometry.uvsNeedUpdate = false;
			geometry.groupsNeedUpdate = false;

			geometry = direct;

		}

		if ( geometry.verticesNeedUpdate === true ) {

			var attribute = this.attributes.position;

			if ( attribute !== undefined ) {

				attribute.copyVector3sArray( geometry.vertices );
				attribute.needsUpdate = true;

			}

			geometry.verticesNeedUpdate = false;

		}

		if ( geometry.normalsNeedUpdate === true ) {

			var attribute = this.attributes.normal;

			if ( attribute !== undefined ) {

				attribute.copyVector3sArray( geometry.normals );
				attribute.needsUpdate = true;

			}

			geometry.normalsNeedUpdate = false;

		}

		if ( geometry.colorsNeedUpdate === true ) {

			var attribute = this.attributes.color;

			if ( attribute !== undefined ) {

				attribute.copyColorsArray( geometry.colors );
				attribute.needsUpdate = true;

			}

			geometry.colorsNeedUpdate = false;

		}

		if ( geometry.uvsNeedUpdate ) {

			var attribute = this.attributes.uv;

			if ( attribute !== undefined ) {

				attribute.copyVector2sArray( geometry.uvs );
				attribute.needsUpdate = true;

			}

			geometry.uvsNeedUpdate = false;

		}

		if ( geometry.lineDistancesNeedUpdate ) {

			var attribute = this.attributes.lineDistance;

			if ( attribute !== undefined ) {

				attribute.copyArray( geometry.lineDistances );
				attribute.needsUpdate = true;

			}

			geometry.lineDistancesNeedUpdate = false;

		}

		if ( geometry.groupsNeedUpdate ) {

			geometry.computeGroups( object.geometry );
			this.groups = geometry.groups;

			geometry.groupsNeedUpdate = false;

		}

		return this;

	},

	fromGeometry: function ( geometry ) {

		geometry.__directGeometry = new THREE.DirectGeometry().fromGeometry( geometry );

		return this.fromDirectGeometry( geometry.__directGeometry );

	},

	fromDirectGeometry: function ( geometry ) {

		var positions = new Float32Array( geometry.vertices.length * 3 );
		this.addAttribute( 'position', new THREE.BufferAttribute( positions, 3 ).copyVector3sArray( geometry.vertices ) );

		if ( geometry.normals.length > 0 ) {

			var normals = new Float32Array( geometry.normals.length * 3 );
			this.addAttribute( 'normal', new THREE.BufferAttribute( normals, 3 ).copyVector3sArray( geometry.normals ) );

		}

		if ( geometry.colors.length > 0 ) {

			var colors = new Float32Array( geometry.colors.length * 3 );
			this.addAttribute( 'color', new THREE.BufferAttribute( colors, 3 ).copyColorsArray( geometry.colors ) );

		}

		if ( geometry.uvs.length > 0 ) {

			var uvs = new Float32Array( geometry.uvs.length * 2 );
			this.addAttribute( 'uv', new THREE.BufferAttribute( uvs, 2 ).copyVector2sArray( geometry.uvs ) );

		}

		if ( geometry.uvs2.length > 0 ) {

			var uvs2 = new Float32Array( geometry.uvs2.length * 2 );
			this.addAttribute( 'uv2', new THREE.BufferAttribute( uvs2, 2 ).copyVector2sArray( geometry.uvs2 ) );

		}

		if ( geometry.indices.length > 0 ) {

			var TypeArray = geometry.vertices.length > 65535 ? Uint32Array : Uint16Array;
			var indices = new TypeArray( geometry.indices.length * 3 );
			this.setIndex( new THREE.BufferAttribute( indices, 1 ).copyIndicesArray( geometry.indices ) );

		}

		// groups

		this.groups = geometry.groups;

		// morphs

		for ( var name in geometry.morphTargets ) {

			var array = [];
			var morphTargets = geometry.morphTargets[ name ];

			for ( var i = 0, l = morphTargets.length; i < l; i ++ ) {

				var morphTarget = morphTargets[ i ];

				var attribute = new THREE.Float32Attribute( morphTarget.length * 3, 3 );

				array.push( attribute.copyVector3sArray( morphTarget ) );

			}

			this.morphAttributes[ name ] = array;

		}

		// skinning

		if ( geometry.skinIndices.length > 0 ) {

			var skinIndices = new THREE.Float32Attribute( geometry.skinIndices.length * 4, 4 );
			this.addAttribute( 'skinIndex', skinIndices.copyVector4sArray( geometry.skinIndices ) );

		}

		if ( geometry.skinWeights.length > 0 ) {

			var skinWeights = new THREE.Float32Attribute( geometry.skinWeights.length * 4, 4 );
			this.addAttribute( 'skinWeight', skinWeights.copyVector4sArray( geometry.skinWeights ) );

		}

		//

		if ( geometry.boundingSphere !== null ) {

			this.boundingSphere = geometry.boundingSphere.clone();

		}

		if ( geometry.boundingBox !== null ) {

			this.boundingBox = geometry.boundingBox.clone();

		}

		return this;

	},

	computeBoundingBox: function () {

		if ( this.boundingBox === null ) {

			this.boundingBox = new THREE.Box3();

		}

		var positions = this.attributes.position.array;

		if ( positions !== undefined ) {

			this.boundingBox.setFromArray( positions );

		} else {

			this.boundingBox.makeEmpty();

		}

		if ( isNaN( this.boundingBox.min.x ) || isNaN( this.boundingBox.min.y ) || isNaN( this.boundingBox.min.z ) ) {

			console.error( 'THREE.BufferGeometry.computeBoundingBox: Computed min/max have NaN values. The "position" attribute is likely to have NaN values.', this );

		}

	},

	computeBoundingSphere: function () {

		var box = new THREE.Box3();
		var vector = new THREE.Vector3();

		return function computeBoundingSphere() {

			if ( this.boundingSphere === null ) {

				this.boundingSphere = new THREE.Sphere();

			}

			var positions = this.attributes.position;

			if ( positions ) {

				var array = positions.array;
				var center = this.boundingSphere.center;

				box.setFromArray( array );
				box.center( center );

				// hoping to find a boundingSphere with a radius smaller than the
				// boundingSphere of the boundingBox: sqrt(3) smaller in the best case

				var maxRadiusSq = 0;

				for ( var i = 0, il = array.length; i < il; i += 3 ) {

					vector.fromArray( array, i );
					maxRadiusSq = Math.max( maxRadiusSq, center.distanceToSquared( vector ) );

				}

				this.boundingSphere.radius = Math.sqrt( maxRadiusSq );

				if ( isNaN( this.boundingSphere.radius ) ) {

					console.error( 'THREE.BufferGeometry.computeBoundingSphere(): Computed radius is NaN. The "position" attribute is likely to have NaN values.', this );

				}

			}

		};

	}(),

	computeFaceNormals: function () {

		// backwards compatibility

	},

	computeVertexNormals: function () {

		var index = this.index;
		var attributes = this.attributes;
		var groups = this.groups;

		if ( attributes.position ) {

			var positions = attributes.position.array;

			if ( attributes.normal === undefined ) {

				this.addAttribute( 'normal', new THREE.BufferAttribute( new Float32Array( positions.length ), 3 ) );

			} else {

				// reset existing normals to zero

				var array = attributes.normal.array;

				for ( var i = 0, il = array.length; i < il; i ++ ) {

					array[ i ] = 0;

				}

			}

			var normals = attributes.normal.array;

			var vA, vB, vC,

			pA = new THREE.Vector3(),
			pB = new THREE.Vector3(),
			pC = new THREE.Vector3(),

			cb = new THREE.Vector3(),
			ab = new THREE.Vector3();

			// indexed elements

			if ( index ) {

				var indices = index.array;

				if ( groups.length === 0 ) {

					this.addGroup( 0, indices.length );

				}

				for ( var j = 0, jl = groups.length; j < jl; ++ j ) {

					var group = groups[ j ];

					var start = group.start;
					var count = group.count;

					for ( var i = start, il = start + count; i < il; i += 3 ) {

						vA = indices[ i + 0 ] * 3;
						vB = indices[ i + 1 ] * 3;
						vC = indices[ i + 2 ] * 3;

						pA.fromArray( positions, vA );
						pB.fromArray( positions, vB );
						pC.fromArray( positions, vC );

						cb.subVectors( pC, pB );
						ab.subVectors( pA, pB );
						cb.cross( ab );

						normals[ vA ] += cb.x;
						normals[ vA + 1 ] += cb.y;
						normals[ vA + 2 ] += cb.z;

						normals[ vB ] += cb.x;
						normals[ vB + 1 ] += cb.y;
						normals[ vB + 2 ] += cb.z;

						normals[ vC ] += cb.x;
						normals[ vC + 1 ] += cb.y;
						normals[ vC + 2 ] += cb.z;

					}

				}

			} else {

				// non-indexed elements (unconnected triangle soup)

				for ( var i = 0, il = positions.length; i < il; i += 9 ) {

					pA.fromArray( positions, i );
					pB.fromArray( positions, i + 3 );
					pC.fromArray( positions, i + 6 );

					cb.subVectors( pC, pB );
					ab.subVectors( pA, pB );
					cb.cross( ab );

					normals[ i ] = cb.x;
					normals[ i + 1 ] = cb.y;
					normals[ i + 2 ] = cb.z;

					normals[ i + 3 ] = cb.x;
					normals[ i + 4 ] = cb.y;
					normals[ i + 5 ] = cb.z;

					normals[ i + 6 ] = cb.x;
					normals[ i + 7 ] = cb.y;
					normals[ i + 8 ] = cb.z;

				}

			}

			this.normalizeNormals();

			attributes.normal.needsUpdate = true;

		}

	},

	merge: function( geometry ) {

		if ( geometry instanceof THREE.BufferGeometry === false ) {

			console.error( 'THREE.BufferGeometry.merge(): geometry not an instance of THREE.BufferGeometry.', geometry );

			return;

		}

		var i, il, key, attributes = [],

		indexed = this.index !== null;

		for ( key in this.attributes ) {
<<<<<<< HEAD

			attributes.push( key );

		}

		for ( key in geometry.attributes ) {

			if ( attributes.indexOf( key ) === - 1 ) {

				console.error( 'THREE.BufferGeometry.merge(): ' + key + ' attribute mismatch' );

			}

		}

		if ( indexed === ( geometry.index !== null ) ) {

			if ( indexed ) {

=======

			attributes.push( key );

		}

		for ( key in geometry.attributes ) {

			if ( attributes.indexOf( key ) === - 1 ) {

				console.error( 'THREE.BufferGeometry.merge(): ' + key + ' attribute mismatch' );

			}

		}

		if ( indexed === ( geometry.index !== null ) ) {

			if ( indexed ) {

>>>>>>> 946e10c6
				var indices = geometry.index.array, offset = this.attributes[ 'position' ].count;

				for ( i = 0, il = indices.length; i < il; i ++ ) {

					indices[ i ] = offset + indices[ i ];

				}

				this.index.merge( geometry.index );

			}

		} else {

			console.error( 'THREE.BufferGeometry: unable to merge non indexed with indexed geometries' );

		}

		for ( i = 0, il = attributes.length; i < il; i ++ ) {

			key = attributes[ i ];

			this.attributes[ key ].merge( geometry.attributes[ key ] );

		}

		return this;

	},

	normalizeNormals: function () {

		var normals = this.attributes.normal.array;

		var x, y, z, n;

		for ( var i = 0, il = normals.length; i < il; i += 3 ) {

			x = normals[ i ];
			y = normals[ i + 1 ];
			z = normals[ i + 2 ];

			n = 1.0 / Math.sqrt( x * x + y * y + z * z );

			normals[ i ] *= n;
			normals[ i + 1 ] *= n;
			normals[ i + 2 ] *= n;

		}

	},

	toNonIndexed: function () {

		if ( this.index === null ) {

			console.warn( 'THREE.BufferGeometry.toNonIndexed(): Geometry is already non-indexed.' );
			return this;

		}

		var geometry2 = new THREE.BufferGeometry();

		var indices = this.index.array;
		var attributes = this.attributes;

		for ( var name in attributes ) {

			var attribute = attributes[ name ];

			var array = attribute.array;
			var itemSize = attribute.itemSize;

			var array2 = new array.constructor( indices.length * itemSize );

			var index = 0, index2 = 0;

			for ( var i = 0, l = indices.length; i < l; i ++ ) {

				index = indices[ i ] * itemSize;

				for ( var j = 0; j < itemSize; j ++ ) {

					array2[ index2 ++ ] = array[ index ++ ];

				}

			}

			geometry2.addAttribute( name, new THREE.BufferAttribute( array2, itemSize ) );

		}

		return geometry2;

	},

	toJSON: function () {

		var data = {
			metadata: {
				version: 4.4,
				type: 'BufferGeometry',
				generator: 'BufferGeometry.toJSON'
			}
		};

		// standard BufferGeometry serialization

		data.uuid = this.uuid;
		data.type = this.type;
		if ( this.name !== '' ) data.name = this.name;

		if ( this.parameters !== undefined ) {

			var parameters = this.parameters;

			for ( var key in parameters ) {

				if ( parameters[ key ] !== undefined ) data[ key ] = parameters[ key ];

			}

			return data;

		}

		data.data = { attributes: {} };

		var index = this.index;

		if ( index !== null ) {

			var array = Array.prototype.slice.call( index.array );

			data.data.index = {
				type: index.array.constructor.name,
				array: array
			};

		}

		var attributes = this.attributes;

		for ( var key in attributes ) {

			var attribute = attributes[ key ];

			var array = Array.prototype.slice.call( attribute.array );

			data.data.attributes[ key ] = {
				itemSize: attribute.itemSize,
				type: attribute.array.constructor.name,
				array: array,
				normalized: attribute.normalized
			};

		}

		var groups = this.groups;

		if ( groups.length > 0 ) {

			data.data.groups = JSON.parse( JSON.stringify( groups ) );

		}

		var boundingSphere = this.boundingSphere;

		if ( boundingSphere !== null ) {

			data.data.boundingSphere = {
				center: boundingSphere.center.toArray(),
				radius: boundingSphere.radius
			};

		}

		return data;

	},

	clone: function () {

		/*
		// Handle primitives

		var parameters = this.parameters;

		if ( parameters !== undefined ) {

			var values = [];

			for ( var key in parameters ) {

				values.push( parameters[ key ] );

			}

			var geometry = Object.create( this.constructor.prototype );
			this.constructor.apply( geometry, values );
			return geometry;

		}

		return new this.constructor().copy( this );
		*/

		return new THREE.BufferGeometry().copy( this );

	},

	copy: function ( source ) {

		var index = source.index;

		if ( index !== null ) {

			this.setIndex( index.clone() );

		}

		var attributes = source.attributes;

		for ( var name in attributes ) {

			var attribute = attributes[ name ];
			this.addAttribute( name, attribute.clone() );

		}

		var groups = source.groups;

		for ( var i = 0, l = groups.length; i < l; i ++ ) {

			var group = groups[ i ];
			this.addGroup( group.start, group.count, group.materialIndex );

		}

		return this;

	},

	dispose: function () {

		this.dispatchEvent( { type: 'dispose' } );

	}

} );

THREE.BufferGeometry.MaxIndex = 65535;<|MERGE_RESOLUTION|>--- conflicted
+++ resolved
@@ -26,7 +26,9 @@
 
 };
 
-Object.assign( THREE.BufferGeometry.prototype, THREE.EventDispatcher.prototype, {
+THREE.BufferGeometry.prototype = {
+
+	constructor: THREE.BufferGeometry,
 
 	getIndex: function () {
 
@@ -139,8 +141,6 @@
 			this.computeBoundingSphere();
 
 		}
-
-		return this;
 
 	},
 
@@ -550,38 +550,47 @@
 
 	computeBoundingBox: function () {
 
-		if ( this.boundingBox === null ) {
-
-			this.boundingBox = new THREE.Box3();
-
-		}
-
-		var positions = this.attributes.position.array;
-
-		if ( positions !== undefined ) {
-
-			this.boundingBox.setFromArray( positions );
-
-		} else {
-
-			this.boundingBox.makeEmpty();
-
-		}
-
-		if ( isNaN( this.boundingBox.min.x ) || isNaN( this.boundingBox.min.y ) || isNaN( this.boundingBox.min.z ) ) {
-
-			console.error( 'THREE.BufferGeometry.computeBoundingBox: Computed min/max have NaN values. The "position" attribute is likely to have NaN values.', this );
-
-		}
-
-	},
+		var vector = new THREE.Vector3();
+
+		return function () {
+
+			if ( this.boundingBox === null ) {
+
+				this.boundingBox = new THREE.Box3();
+
+			}
+
+			var positions = this.attributes.position.array;
+
+			if ( positions ) {
+
+				this.boundingBox.setFromArray( positions );
+
+			}
+
+			if ( positions === undefined || positions.length === 0 ) {
+
+				this.boundingBox.min.set( 0, 0, 0 );
+				this.boundingBox.max.set( 0, 0, 0 );
+
+			}
+
+			if ( isNaN( this.boundingBox.min.x ) || isNaN( this.boundingBox.min.y ) || isNaN( this.boundingBox.min.z ) ) {
+
+				console.error( 'THREE.BufferGeometry.computeBoundingBox: Computed min/max have NaN values. The "position" attribute is likely to have NaN values.', this );
+
+			}
+
+		};
+
+	}(),
 
 	computeBoundingSphere: function () {
 
 		var box = new THREE.Box3();
 		var vector = new THREE.Vector3();
 
-		return function computeBoundingSphere() {
+		return function () {
 
 			if ( this.boundingSphere === null ) {
 
@@ -589,14 +598,13 @@
 
 			}
 
-			var positions = this.attributes.position;
+			var positions = this.attributes.position.array;
 
 			if ( positions ) {
 
-				var array = positions.array;
 				var center = this.boundingSphere.center;
 
-				box.setFromArray( array );
+				box.setFromArray( positions );
 				box.center( center );
 
 				// hoping to find a boundingSphere with a radius smaller than the
@@ -604,9 +612,9 @@
 
 				var maxRadiusSq = 0;
 
-				for ( var i = 0, il = array.length; i < il; i += 3 ) {
-
-					vector.fromArray( array, i );
+				for ( var i = 0, il = positions.length; i < il; i += 3 ) {
+
+					vector.fromArray( positions, i );
 					maxRadiusSq = Math.max( maxRadiusSq, center.distanceToSquared( vector ) );
 
 				}
@@ -772,7 +780,6 @@
 		indexed = this.index !== null;
 
 		for ( key in this.attributes ) {
-<<<<<<< HEAD
 
 			attributes.push( key );
 
@@ -792,27 +799,6 @@
 
 			if ( indexed ) {
 
-=======
-
-			attributes.push( key );
-
-		}
-
-		for ( key in geometry.attributes ) {
-
-			if ( attributes.indexOf( key ) === - 1 ) {
-
-				console.error( 'THREE.BufferGeometry.merge(): ' + key + ' attribute mismatch' );
-
-			}
-
-		}
-
-		if ( indexed === ( geometry.index !== null ) ) {
-
-			if ( indexed ) {
-
->>>>>>> 946e10c6
 				var indices = geometry.index.array, offset = this.attributes[ 'position' ].count;
 
 				for ( i = 0, il = indices.length; i < il; i ++ ) {
@@ -966,8 +952,7 @@
 			data.data.attributes[ key ] = {
 				itemSize: attribute.itemSize,
 				type: attribute.array.constructor.name,
-				array: array,
-				normalized: attribute.normalized
+				array: array
 			};
 
 		}
@@ -1049,7 +1034,7 @@
 		for ( var i = 0, l = groups.length; i < l; i ++ ) {
 
 			var group = groups[ i ];
-			this.addGroup( group.start, group.count, group.materialIndex );
+			this.addGroup( group.start, group.count );
 
 		}
 
@@ -1063,6 +1048,8 @@
 
 	}
 
-} );
+};
+
+THREE.EventDispatcher.prototype.apply( THREE.BufferGeometry.prototype );
 
 THREE.BufferGeometry.MaxIndex = 65535;