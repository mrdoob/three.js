import { Vector3 } from '../math/Vector3.js';
import { Box3 } from '../math/Box3.js';
import { EventDispatcher } from './EventDispatcher.js';
import { BufferAttribute, Float32BufferAttribute, Uint16BufferAttribute, Uint32BufferAttribute } from './BufferAttribute.js';
import { Sphere } from '../math/Sphere.js';
import { DirectGeometry } from './DirectGeometry.js';
import { Object3D } from './Object3D.js';
import { Matrix4 } from '../math/Matrix4.js';
import { Matrix3 } from '../math/Matrix3.js';
import { _Math } from '../math/Math.js';
import { arrayMax } from '../utils.js';

/**
 * @author alteredq / http://alteredqualia.com/
 * @author mrdoob / http://mrdoob.com/
 */

var bufferGeometryId = 1; // BufferGeometry uses odd numbers as Id

function BufferGeometry() {

	Object.defineProperty( this, 'id', { value: bufferGeometryId += 2 } );

	this.uuid = _Math.generateUUID();

	this.name = '';
	this.type = 'BufferGeometry';

	this.index = null;
	this.attributes = {};

	this.morphAttributes = {};

	this.groups = [];

	this.boundingBox = null;
	this.boundingSphere = null;

	this.drawRange = { start: 0, count: Infinity };

}

Object.assign( BufferGeometry.prototype, EventDispatcher.prototype, {

	isBufferGeometry: true,

	getIndex: function () {

		return this.index;

	},

	setIndex: function ( index ) {

		if ( Array.isArray( index ) ) {

			this.index = new ( arrayMax( index ) > 65535 ? Uint32BufferAttribute : Uint16BufferAttribute )( index, 1 );

		} else {

			this.index = index;

		}

	},

	addAttribute: function ( name, attribute ) {

		if ( ! ( attribute && attribute.isBufferAttribute ) && ! ( attribute && attribute.isInterleavedBufferAttribute ) ) {

			console.warn( 'THREE.BufferGeometry: .addAttribute() now expects ( name, attribute ).' );

			this.addAttribute( name, new BufferAttribute( arguments[ 1 ], arguments[ 2 ] ) );

			return;

		}

		if ( name === 'index' ) {

			console.warn( 'THREE.BufferGeometry.addAttribute: Use .setIndex() for index attribute.' );
			this.setIndex( attribute );

			return;

		}

		this.attributes[ name ] = attribute;

		return this;

	},

	getAttribute: function ( name ) {

		return this.attributes[ name ];

	},

	removeAttribute: function ( name ) {

		delete this.attributes[ name ];

		return this;

	},

	addGroup: function ( start, count, materialIndex ) {

		this.groups.push( {

			start: start,
			count: count,
			materialIndex: materialIndex !== undefined ? materialIndex : 0

		} );

	},

	clearGroups: function () {

		this.groups = [];

	},

	setDrawRange: function ( start, count ) {

		this.drawRange.start = start;
		this.drawRange.count = count;

	},

	applyMatrix: function ( matrix ) {

		var position = this.attributes.position;

		if ( position !== undefined ) {

			matrix.applyToBufferAttribute( position );
			position.needsUpdate = true;

		}

		var normal = this.attributes.normal;

		if ( normal !== undefined ) {

			var normalMatrix = new Matrix3().getNormalMatrix( matrix );

			normalMatrix.applyToBufferAttribute( normal );
			normal.needsUpdate = true;

		}

		if ( this.boundingBox !== null ) {

			this.computeBoundingBox();

		}

		if ( this.boundingSphere !== null ) {

			this.computeBoundingSphere();

		}

		return this;

	},

	rotateX: function () {

		// rotate geometry around world x-axis

		var m1 = new Matrix4();

		return function rotateX( angle ) {

			m1.makeRotationX( angle );

			this.applyMatrix( m1 );

			return this;

		};

	}(),

	rotateY: function () {

		// rotate geometry around world y-axis

		var m1 = new Matrix4();

		return function rotateY( angle ) {

			m1.makeRotationY( angle );

			this.applyMatrix( m1 );

			return this;

		};

	}(),

	rotateZ: function () {

		// rotate geometry around world z-axis

		var m1 = new Matrix4();

		return function rotateZ( angle ) {

			m1.makeRotationZ( angle );

			this.applyMatrix( m1 );

			return this;

		};

	}(),

	translate: function () {

		// translate geometry

		var m1 = new Matrix4();

		return function translate( x, y, z ) {

			m1.makeTranslation( x, y, z );

			this.applyMatrix( m1 );

			return this;

		};

	}(),

	scale: function () {

		// scale geometry

		var m1 = new Matrix4();

		return function scale( x, y, z ) {

			m1.makeScale( x, y, z );

			this.applyMatrix( m1 );

			return this;

		};

	}(),

	lookAt: function () {

		var obj = new Object3D();

		return function lookAt( vector ) {

			obj.lookAt( vector );

			obj.updateMatrix();

			this.applyMatrix( obj.matrix );

		};

	}(),

	center: function () {

		this.computeBoundingBox();

		var offset = this.boundingBox.getCenter().negate();

		this.translate( offset.x, offset.y, offset.z );

		return offset;

	},

	setFromObject: function ( object ) {

		// console.log( 'THREE.BufferGeometry.setFromObject(). Converting', object, this );

		var geometry = object.geometry;

		if ( object.isPoints || object.isLine ) {

			var positions = new Float32BufferAttribute( geometry.vertices.length * 3, 3 );
			var colors = new Float32BufferAttribute( geometry.colors.length * 3, 3 );

			this.addAttribute( 'position', positions.copyVector3sArray( geometry.vertices ) );
			this.addAttribute( 'color', colors.copyColorsArray( geometry.colors ) );

			if ( geometry.lineDistances && geometry.lineDistances.length === geometry.vertices.length ) {

				var lineDistances = new Float32BufferAttribute( geometry.lineDistances.length, 1 );

				this.addAttribute( 'lineDistance', lineDistances.copyArray( geometry.lineDistances ) );

			}

			if ( geometry.boundingSphere !== null ) {

				this.boundingSphere = geometry.boundingSphere.clone();

			}

			if ( geometry.boundingBox !== null ) {

				this.boundingBox = geometry.boundingBox.clone();

			}

		} else if ( object.isMesh ) {

			if ( geometry && geometry.isGeometry ) {

				this.fromGeometry( geometry );

			}

		}

		return this;

	},

	setFromPoints: function ( points ) {

		var position = [];

		for ( var i = 0, l = points.length; i < l; i ++ ) {

			var point = points[ i ];
			position.push( point.x, point.y, point.z || 0 );

		}

		this.addAttribute( 'position', new Float32BufferAttribute( position, 3 ) );

		return this;

	},

	updateFromObject: function ( object ) {

		var geometry = object.geometry;

		if ( object.isMesh ) {

			var direct = geometry.__directGeometry;

			if ( geometry.elementsNeedUpdate === true ) {

				direct = undefined;
				geometry.elementsNeedUpdate = false;

			}

			if ( direct === undefined ) {

				return this.fromGeometry( geometry );

			}

			direct.verticesNeedUpdate = geometry.verticesNeedUpdate;
			direct.normalsNeedUpdate = geometry.normalsNeedUpdate;
			direct.colorsNeedUpdate = geometry.colorsNeedUpdate;
			direct.uvsNeedUpdate = geometry.uvsNeedUpdate;
			direct.groupsNeedUpdate = geometry.groupsNeedUpdate;

			geometry.verticesNeedUpdate = false;
			geometry.normalsNeedUpdate = false;
			geometry.colorsNeedUpdate = false;
			geometry.uvsNeedUpdate = false;
			geometry.groupsNeedUpdate = false;

			geometry = direct;

		}

		var attribute;

		if ( geometry.verticesNeedUpdate === true ) {

			attribute = this.attributes.position;

			if ( attribute !== undefined ) {

				attribute.copyVector3sArray( geometry.vertices );
				attribute.needsUpdate = true;

			}

			geometry.verticesNeedUpdate = false;

		}

		if ( geometry.normalsNeedUpdate === true ) {

			attribute = this.attributes.normal;

			if ( attribute !== undefined ) {

				attribute.copyVector3sArray( geometry.normals );
				attribute.needsUpdate = true;

			}

			geometry.normalsNeedUpdate = false;

		}

		if ( geometry.colorsNeedUpdate === true ) {

			attribute = this.attributes.color;

			if ( attribute !== undefined ) {

				attribute.copyColorsArray( geometry.colors );
				attribute.needsUpdate = true;

			}

			geometry.colorsNeedUpdate = false;

		}

		if ( geometry.uvsNeedUpdate ) {

			attribute = this.attributes.uv;

			if ( attribute !== undefined ) {

				attribute.copyVector2sArray( geometry.uvs );
				attribute.needsUpdate = true;

			}

			geometry.uvsNeedUpdate = false;

		}

		if ( geometry.lineDistancesNeedUpdate ) {

			attribute = this.attributes.lineDistance;

			if ( attribute !== undefined ) {

				attribute.copyArray( geometry.lineDistances );
				attribute.needsUpdate = true;

			}

			geometry.lineDistancesNeedUpdate = false;

		}

		if ( geometry.groupsNeedUpdate ) {

			geometry.computeGroups( object.geometry );
			this.groups = geometry.groups;

			geometry.groupsNeedUpdate = false;

		}

		return this;

	},

	fromGeometry: function ( geometry ) {

		geometry.__directGeometry = new DirectGeometry().fromGeometry( geometry );

		return this.fromDirectGeometry( geometry.__directGeometry );

	},

	fromDirectGeometry: function ( geometry ) {

		var positions = new Float32Array( geometry.vertices.length * 3 );
		this.addAttribute( 'position', new BufferAttribute( positions, 3 ).copyVector3sArray( geometry.vertices ) );

		if ( geometry.normals.length > 0 ) {

			var normals = new Float32Array( geometry.normals.length * 3 );
			this.addAttribute( 'normal', new BufferAttribute( normals, 3 ).copyVector3sArray( geometry.normals ) );

		}

		if ( geometry.colors.length > 0 ) {

			var colors = new Float32Array( geometry.colors.length * 3 );
			this.addAttribute( 'color', new BufferAttribute( colors, 3 ).copyColorsArray( geometry.colors ) );

		}

		if ( geometry.uvs.length > 0 ) {

			var uvs = new Float32Array( geometry.uvs.length * 2 );
			this.addAttribute( 'uv', new BufferAttribute( uvs, 2 ).copyVector2sArray( geometry.uvs ) );

		}

		if ( geometry.uvs2.length > 0 ) {

			var uvs2 = new Float32Array( geometry.uvs2.length * 2 );
			this.addAttribute( 'uv2', new BufferAttribute( uvs2, 2 ).copyVector2sArray( geometry.uvs2 ) );

		}

		if ( geometry.indices.length > 0 ) {

			var TypeArray = arrayMax( geometry.indices ) > 65535 ? Uint32Array : Uint16Array;
			var indices = new TypeArray( geometry.indices.length * 3 );
			this.setIndex( new BufferAttribute( indices, 1 ).copyIndicesArray( geometry.indices ) );

		}

		// groups

		this.groups = geometry.groups;

		// morphs

		for ( var name in geometry.morphTargets ) {

			var array = [];
			var morphTargets = geometry.morphTargets[ name ];

			for ( var i = 0, l = morphTargets.length; i < l; i ++ ) {

				var morphTarget = morphTargets[ i ];

				var attribute = new Float32BufferAttribute( morphTarget.length * 3, 3 );

				array.push( attribute.copyVector3sArray( morphTarget ) );

			}

			this.morphAttributes[ name ] = array;

		}

		// skinning

		if ( geometry.skinIndices.length > 0 ) {

			var skinIndices = new Float32BufferAttribute( geometry.skinIndices.length * 4, 4 );
			this.addAttribute( 'skinIndex', skinIndices.copyVector4sArray( geometry.skinIndices ) );

		}

		if ( geometry.skinWeights.length > 0 ) {

			var skinWeights = new Float32BufferAttribute( geometry.skinWeights.length * 4, 4 );
			this.addAttribute( 'skinWeight', skinWeights.copyVector4sArray( geometry.skinWeights ) );

		}

		//

		if ( geometry.boundingSphere !== null ) {

			this.boundingSphere = geometry.boundingSphere.clone();

		}

		if ( geometry.boundingBox !== null ) {

			this.boundingBox = geometry.boundingBox.clone();

		}

		return this;

	},

	computeBoundingBox: function () {

		if ( this.boundingBox === null ) {

			this.boundingBox = new Box3();

		}

		var position = this.attributes.position;

		if ( position !== undefined ) {

			this.boundingBox.setFromBufferAttribute( position );

		} else {

			this.boundingBox.makeEmpty();

		}

		if ( isNaN( this.boundingBox.min.x ) || isNaN( this.boundingBox.min.y ) || isNaN( this.boundingBox.min.z ) ) {

			console.error( 'THREE.BufferGeometry.computeBoundingBox: Computed min/max have NaN values. The "position" attribute is likely to have NaN values.', this );

		}

	},

	computeBoundingSphere: function () {

		var box = new Box3();
		var vector = new Vector3();

		return function computeBoundingSphere() {

			if ( this.boundingSphere === null ) {

				this.boundingSphere = new Sphere();

			}

			var position = this.attributes.position;

			if ( position ) {

				var center = this.boundingSphere.center;

				box.setFromBufferAttribute( position );
				box.getCenter( center );

				// hoping to find a boundingSphere with a radius smaller than the
				// boundingSphere of the boundingBox: sqrt(3) smaller in the best case

				var maxRadiusSq = 0;

				for ( var i = 0, il = position.count; i < il; i ++ ) {

					vector.x = position.getX( i );
					vector.y = position.getY( i );
					vector.z = position.getZ( i );
					maxRadiusSq = Math.max( maxRadiusSq, center.distanceToSquared( vector ) );

				}

				this.boundingSphere.radius = Math.sqrt( maxRadiusSq );

				if ( isNaN( this.boundingSphere.radius ) ) {

					console.error( 'THREE.BufferGeometry.computeBoundingSphere(): Computed radius is NaN. The "position" attribute is likely to have NaN values.', this );

				}

			}

		};

	}(),

	/**
	 * Deprecated. The type of normals (face or vertex) now depends on whether
	 * the buffer geometry is indexed or not.
	 */
	computeFaceNormals: function () {

		// backwards compatibility
		this.computeVertexNormals();

	},

	/**
	 * Computes normals with smooth shading for connected indexed buffer
	 * geometry or flat shading of faces on non-indexed buffer geometry.
	 */
	computeVertexNormals: function () {

		var index = this.index;
		var attributes = this.attributes;
		var groups = this.groups;

		if ( attributes.position ) {

			var positions = attributes.position.array;

			if ( attributes.normal === undefined ) {

				this.addAttribute( 'normal', new BufferAttribute( new Float32Array( positions.length ), 3 ) );

			} else {

				// reset existing normals to zero

				var array = attributes.normal.array;

				for ( var i = 0, il = array.length; i < il; i ++ ) {

					array[ i ] = 0;

				}

			}

			var normals = attributes.normal.array;

			var vA, vB, vC;
			var pA = new Vector3(), pB = new Vector3(), pC = new Vector3();
			var cb = new Vector3(), ab = new Vector3();

			// indexed elements

			if ( index ) {

				var indices = index.array;

				if ( groups.length === 0 ) {

					this.addGroup( 0, indices.length );

				}

				for ( var j = 0, jl = groups.length; j < jl; ++ j ) {

					var group = groups[ j ];

					var start = group.start;
					var count = group.count;

					for ( var i = start, il = start + count; i < il; i += 3 ) {

						vA = indices[ i + 0 ] * 3;
						vB = indices[ i + 1 ] * 3;
						vC = indices[ i + 2 ] * 3;

						pA.fromArray( positions, vA );
						pB.fromArray( positions, vB );
						pC.fromArray( positions, vC );

						cb.subVectors( pC, pB );
						ab.subVectors( pA, pB );
						cb.cross( ab );

						normals[ vA ] += cb.x;
						normals[ vA + 1 ] += cb.y;
						normals[ vA + 2 ] += cb.z;

						normals[ vB ] += cb.x;
						normals[ vB + 1 ] += cb.y;
						normals[ vB + 2 ] += cb.z;

						normals[ vC ] += cb.x;
						normals[ vC + 1 ] += cb.y;
						normals[ vC + 2 ] += cb.z;

					}

				}

			} else {

				// non-indexed elements (unconnected triangle soup)

				for ( var i = 0, il = positions.length; i < il; i += 9 ) {

					pA.fromArray( positions, i );
					pB.fromArray( positions, i + 3 );
					pC.fromArray( positions, i + 6 );

					cb.subVectors( pC, pB );
					ab.subVectors( pA, pB );
					cb.cross( ab );

					normals[ i ] = cb.x;
					normals[ i + 1 ] = cb.y;
					normals[ i + 2 ] = cb.z;

					normals[ i + 3 ] = cb.x;
					normals[ i + 4 ] = cb.y;
					normals[ i + 5 ] = cb.z;

					normals[ i + 6 ] = cb.x;
					normals[ i + 7 ] = cb.y;
					normals[ i + 8 ] = cb.z;

				}

			}

			this.normalizeNormals();

			attributes.normal.needsUpdate = true;

		}

	},

	merge: function ( geometry, offset ) {

		if ( ! ( geometry && geometry.isBufferGeometry ) ) {

			console.error( 'THREE.BufferGeometry.merge(): geometry not an instance of THREE.BufferGeometry.', geometry );
			return;

		}

		if ( offset === undefined ) offset = 0;

		var attributes = this.attributes;

		for ( var key in attributes ) {

			if ( geometry.attributes[ key ] === undefined ) continue;

			var attribute1 = attributes[ key ];
			var attributeArray1 = attribute1.array;

			var attribute2 = geometry.attributes[ key ];
			var attributeArray2 = attribute2.array;

			var attributeSize = attribute2.itemSize;

			for ( var i = 0, j = attributeSize * offset; i < attributeArray2.length; i ++, j ++ ) {

				attributeArray1[ j ] = attributeArray2[ i ];

			}

		}

		return this;

	},


	/**
	 * Join a list of buffer geometries into a new one.
	 * The old ones (including this) will be disposed, so they can be garbage collected.
	 * @param  {Array.<THREE.Object3D>} geometries  A list of geometries containing geometry to merge
	 * @return {THREE.BufferGeometry}       	The merged result.
	 */
	join: function ( geomOrList ) {

		var isObject = geomOrList != null && typeof geomOrList === 'object';
		if ( ! isObject || ( geomOrList.isBufferGeometry === false && geomOrList.constructor !== Array ) ) {

			console.error( 'THREE.BufferGeometry.join(): geometry not an instance of THREE.BufferGeometry or Array.', geomOrList );
			return this;

		}
		var geometries;
		if ( geomOrList.isBufferGeometry ) {

			geometries = [ geomOrList, this ];

		} else {

			// already an  array
			geometries = geomOrList;
			geometries.push( this );

		}

		var i, m, geom2;

		var geometry = new THREE.BufferGeometry();
		var geom1 = this;

		// Split all indexed geometry so we don't need it anymore
		for ( m = 0; m < geometries.length; m ++ ) {

			geom2 = geometries[ m ];
			if ( geom2.index ) {

				geom2 = geom2.toNonIndexed();
				geometries[ m ] = geom2;

			}

		}

		// for each attribute
		for ( var key in geom1.attributes ) {

			if ( geom1.attributes[ key ].array.constructor !== Float32Array ) continue;

			var data = [];
			// for each geometry
			for ( m = 0; m < geometries.length; m ++ ) {

				geom2 = geometries[ m ];
				if ( ! geom2.attributes[ key ] ) {

					console.error( 'Mismatched geometry attributes: ' + key );
					return this;

				}

				var attributeArray2 = geom2.attributes[ key ].array;
				for ( i = 0; i < attributeArray2.length; i ++ ) {

					data.push( attributeArray2[ i ] );

				}

			} // end for each geom
			geometry.addAttribute( key, new THREE.BufferAttribute( new Float32Array( data ), geom1.attributes[ key ].itemSize ) );

		} // end for each attr

		for ( m = 0; m < geometries.length; m ++ ) {

			geometries[ m ].dispose();

		}

		return geometry;

	},


	normalizeNormals: function () {

		var vector = new Vector3();

		return function normalizeNormals() {

			var normals = this.attributes.normal;

			for ( var i = 0, il = normals.count; i < il; i ++ ) {

				vector.x = normals.getX( i );
				vector.y = normals.getY( i );
				vector.z = normals.getZ( i );

				vector.normalize();

				normals.setXYZ( i, vector.x, vector.y, vector.z );

			}

		};

	}(),

	toNonIndexed: function () {

		if ( this.index === null ) {

			console.warn( 'THREE.BufferGeometry.toNonIndexed(): Geometry is already non-indexed.' );
			return this;

		}

		var geometry2 = new BufferGeometry();

		var indices = this.index.array;
		var attributes = this.attributes;

		for ( var name in attributes ) {

			var attribute = attributes[ name ];

			var array = attribute.array;
			var itemSize = attribute.itemSize;

			var array2 = new array.constructor( indices.length * itemSize );

			var index = 0, index2 = 0;

			for ( var i = 0, l = indices.length; i < l; i ++ ) {

				index = indices[ i ] * itemSize;

				for ( var j = 0; j < itemSize; j ++ ) {

					array2[ index2 ++ ] = array[ index ++ ];

				}

			}

			geometry2.addAttribute( name, new BufferAttribute( array2, itemSize ) );

		}

		return geometry2;

	},

	toJSON: function () {

		var data = {
			metadata: {
				version: 4.5,
				type: 'BufferGeometry',
				generator: 'BufferGeometry.toJSON'
			}
		};

		// standard BufferGeometry serialization

		data.uuid = this.uuid;
		data.type = this.type;
		if ( this.name !== '' ) data.name = this.name;

		if ( this.parameters !== undefined ) {

			var parameters = this.parameters;

			for ( var key in parameters ) {

				if ( parameters[ key ] !== undefined ) data[ key ] = parameters[ key ];

			}

			return data;

		}

		data.data = { attributes: {} };

		var index = this.index;

		if ( index !== null ) {

			var array = Array.prototype.slice.call( index.array );

			data.data.index = {
				type: index.array.constructor.name,
				array: array
			};

		}

		var attributes = this.attributes;

		for ( var key in attributes ) {

			var attribute = attributes[ key ];

			var array = Array.prototype.slice.call( attribute.array );

			data.data.attributes[ key ] = {
				itemSize: attribute.itemSize,
				type: attribute.array.constructor.name,
				array: array,
				normalized: attribute.normalized
			};

		}

		var groups = this.groups;

		if ( groups.length > 0 ) {

			data.data.groups = JSON.parse( JSON.stringify( groups ) );

		}

		var boundingSphere = this.boundingSphere;

		if ( boundingSphere !== null ) {

			data.data.boundingSphere = {
				center: boundingSphere.center.toArray(),
				radius: boundingSphere.radius
			};

		}

		return data;

	},

	clone: function () {

		/*
		 // Handle primitives

		 var parameters = this.parameters;

		 if ( parameters !== undefined ) {

		 var values = [];

		 for ( var key in parameters ) {

		 values.push( parameters[ key ] );

		 }

		 var geometry = Object.create( this.constructor.prototype );
		 this.constructor.apply( geometry, values );
		 return geometry;

		 }

		 return new this.constructor().copy( this );
		 */

		return new BufferGeometry().copy( this );

	},

	copy: function ( source ) {

		var name, i, l;

		// reset

		this.index = null;
		this.attributes = {};
		this.morphAttributes = {};
		this.groups = [];
		this.boundingBox = null;
		this.boundingSphere = null;

		// name

		this.name = source.name;

		// index

		var index = source.index;

		if ( index !== null ) {

			this.setIndex( index.clone() );

		}

		// attributes

		var attributes = source.attributes;

		for ( name in attributes ) {

			var attribute = attributes[ name ];
			this.addAttribute( name, attribute.clone() );

		}

		// morph attributes

		var morphAttributes = source.morphAttributes;

		for ( name in morphAttributes ) {

			var array = [];
			var morphAttribute = morphAttributes[ name ]; // morphAttribute: array of Float32BufferAttributes

			for ( i = 0, l = morphAttribute.length; i < l; i ++ ) {

				array.push( morphAttribute[ i ].clone() );

			}

			this.morphAttributes[ name ] = array;

		}

		// groups

		var groups = source.groups;

		for ( i = 0, l = groups.length; i < l; i ++ ) {

			var group = groups[ i ];
			this.addGroup( group.start, group.count, group.materialIndex );

		}

		// bounding box

		var boundingBox = source.boundingBox;

		if ( boundingBox !== null ) {

			this.boundingBox = boundingBox.clone();

		}

		// bounding sphere

		var boundingSphere = source.boundingSphere;

		if ( boundingSphere !== null ) {

			this.boundingSphere = boundingSphere.clone();

		}

		// draw range

		this.drawRange.start = source.drawRange.start;
		this.drawRange.count = source.drawRange.count;

		return this;

	},

	dispose: function () {

		this.dispatchEvent( { type: 'dispose' } );

	}

} );

<<<<<<< HEAD
BufferGeometry.MaxIndex = 65535;
=======
>>>>>>> e2f9a78f

export { BufferGeometry };<|MERGE_RESOLUTION|>--- conflicted
+++ resolved
@@ -1213,9 +1213,6 @@
 
 } );
 
-<<<<<<< HEAD
 BufferGeometry.MaxIndex = 65535;
-=======
->>>>>>> e2f9a78f
 
 export { BufferGeometry };