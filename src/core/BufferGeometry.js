--- conflicted
+++ resolved
@@ -5,7 +5,7 @@
 
 THREE.BufferGeometry = function () {
 
-	Object.defineProperty( this, 'id', { value: THREE.GeometryIdCount++ } );
+	Object.defineProperty( this, 'id', { value: THREE.GeometryIdCount ++ } );
 
 	this.uuid = THREE.Math.generateUUID();
 
@@ -26,12 +26,7 @@
 
 };
 
-<<<<<<< HEAD
-THREE.BufferGeometry.prototype = {
-	constructor: THREE.BufferGeometry,
-=======
 Object.assign( THREE.BufferGeometry.prototype, THREE.EventDispatcher.prototype, {
->>>>>>> 4c39c8bb
 
 	getIndex: function () {
 
@@ -89,9 +84,11 @@
 	addGroup: function ( start, count, materialIndex ) {
 
 		this.groups.push( {
+
 			start: start,
 			count: count,
 			materialIndex: materialIndex !== undefined ? materialIndex : 0
+
 		} );
 
 	},
@@ -155,8 +152,7 @@
 
 		return function rotateX( angle ) {
 
-			if ( m1 === undefined )
-				m1 = new THREE.Matrix4();
+			if ( m1 === undefined ) m1 = new THREE.Matrix4();
 
 			m1.makeRotationX( angle );
 
@@ -176,8 +172,7 @@
 
 		return function rotateY( angle ) {
 
-			if ( m1 === undefined )
-				m1 = new THREE.Matrix4();
+			if ( m1 === undefined ) m1 = new THREE.Matrix4();
 
 			m1.makeRotationY( angle );
 
@@ -197,8 +192,7 @@
 
 		return function rotateZ( angle ) {
 
-			if ( m1 === undefined )
-				m1 = new THREE.Matrix4();
+			if ( m1 === undefined ) m1 = new THREE.Matrix4();
 
 			m1.makeRotationZ( angle );
 
@@ -218,8 +212,7 @@
 
 		return function translate( x, y, z ) {
 
-			if ( m1 === undefined )
-				m1 = new THREE.Matrix4();
+			if ( m1 === undefined ) m1 = new THREE.Matrix4();
 
 			m1.makeTranslation( x, y, z );
 
@@ -239,8 +232,7 @@
 
 		return function scale( x, y, z ) {
 
-			if ( m1 === undefined )
-				m1 = new THREE.Matrix4();
+			if ( m1 === undefined ) m1 = new THREE.Matrix4();
 
 			m1.makeScale( x, y, z );
 
@@ -258,8 +250,7 @@
 
 		return function lookAt( vector ) {
 
-			if ( obj === undefined )
-				obj = new THREE.Object3D();
+			if ( obj === undefined ) obj = new THREE.Object3D();
 
 			obj.lookAt( vector );
 
@@ -509,7 +500,7 @@
 			var array = [];
 			var morphTargets = geometry.morphTargets[ name ];
 
-			for ( var i = 0, l = morphTargets.length; i < l; i++ ) {
+			for ( var i = 0, l = morphTargets.length; i < l; i ++ ) {
 
 				var morphTarget = morphTargets[ i ];
 
@@ -659,7 +650,7 @@
 
 				var array = attributes.normal.array;
 
-				for ( var i = 0, il = array.length; i < il; i++ ) {
+				for ( var i = 0, il = array.length; i < il; i ++ ) {
 
 					array[ i ] = 0;
 
@@ -669,16 +660,14 @@
 
 			var normals = attributes.normal.array;
 
-			var vA,
-				vB,
-				vC,
-
-				pA = new THREE.Vector3(),
-				pB = new THREE.Vector3(),
-				pC = new THREE.Vector3(),
-
-				cb = new THREE.Vector3(),
-				ab = new THREE.Vector3();
+			var vA, vB, vC,
+
+			pA = new THREE.Vector3(),
+			pB = new THREE.Vector3(),
+			pC = new THREE.Vector3(),
+
+			cb = new THREE.Vector3(),
+			ab = new THREE.Vector3();
 
 			// indexed elements
 
@@ -692,7 +681,7 @@
 
 				}
 
-				for ( var j = 0, jl = groups.length; j < jl; ++j ) {
+				for ( var j = 0, jl = groups.length; j < jl; ++ j ) {
 
 					var group = groups[ j ];
 
@@ -776,8 +765,7 @@
 
 		}
 
-		if ( offset === undefined )
-			offset = 0;
+		if ( offset === undefined ) offset = 0;
 
 		var attributes = this.attributes;
 
@@ -793,7 +781,7 @@
 
 			var attributeSize = attribute2.itemSize;
 
-			for ( var i = 0, j = attributeSize * offset; i < attributeArray2.length; i++, j++ ) {
+			for ( var i = 0, j = attributeSize * offset; i < attributeArray2.length; i ++, j ++ ) {
 
 				attributeArray1[ j ] = attributeArray2[ i ];
 
@@ -809,10 +797,7 @@
 
 		var normals = this.attributes.normal.array;
 
-		var x,
-			y,
-			z,
-			n;
+		var x, y, z, n;
 
 		for ( var i = 0, il = normals.length; i < il; i += 3 ) {
 
@@ -853,16 +838,15 @@
 
 			var array2 = new array.constructor( indices.length * itemSize );
 
-			var index = 0,
-				index2 = 0;
-
-			for ( var i = 0, l = indices.length; i < l; i++ ) {
+			var index = 0, index2 = 0;
+
+			for ( var i = 0, l = indices.length; i < l; i ++ ) {
 
 				index = indices[ i ] * itemSize;
 
-				for ( var j = 0; j < itemSize; j++ ) {
-
-					array2[ index2++ ] = array[ index++ ];
+				for ( var j = 0; j < itemSize; j ++ ) {
+
+					array2[ index2 ++ ] = array[ index ++ ];
 
 				}
 
@@ -890,8 +874,7 @@
 
 		data.uuid = this.uuid;
 		data.type = this.type;
-		if ( this.name !== '' )
-			data.name = this.name;
+		if ( this.name !== '' ) data.name = this.name;
 
 		if ( this.parameters !== undefined ) {
 
@@ -899,8 +882,7 @@
 
 			for ( var key in parameters ) {
 
-				if ( parameters[ key ] !== undefined )
-					data[ key ] = parameters[ key ];
+				if ( parameters[ key ] !== undefined ) data[ key ] = parameters[ key ];
 
 			}
 
@@ -1014,7 +996,7 @@
 
 		var groups = source.groups;
 
-		for ( var i = 0, l = groups.length; i < l; i++ ) {
+		for ( var i = 0, l = groups.length; i < l; i ++ ) {
 
 			var group = groups[ i ];
 			this.addGroup( group.start, group.count, group.materialIndex );
@@ -1030,13 +1012,7 @@
 		this.dispatchEvent( { type: 'dispose' } );
 
 	}
-<<<<<<< HEAD
-};
-
-THREE.EventDispatcher.prototype.apply( THREE.BufferGeometry.prototype );
-=======
 
 } );
->>>>>>> 4c39c8bb
 
 THREE.BufferGeometry.MaxIndex = 65535;