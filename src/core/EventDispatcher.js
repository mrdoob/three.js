--- conflicted
+++ resolved
@@ -4,46 +4,11 @@
 
 THREE.EventDispatcher = function () {};
 
-<<<<<<< HEAD
-//
-// [Deprecation]
-//
-
-THREE.EventDispatcher.prototype = Object.assign( Object.create( {
-	constructor: THREE.EventDispatcher,
-
-	apply: function ( object ) {
-
-		console.warn( "THREE.EventDispatcher: .apply is deprecated, " +
-			"just inherit or Object.assign the prototype to mix-in." );
-
-		object.addEventListener = THREE.EventDispatcher.prototype.addEventListener;
-		object.hasEventListener = THREE.EventDispatcher.prototype.hasEventListener;
-		object.removeEventListener = THREE.EventDispatcher.prototype.removeEventListener;
-		object.dispatchEvent = THREE.EventDispatcher.prototype.dispatchEvent;
-
-	}
-
-	// Notes:
-	// - The prototype chain ensures that Object.assign will not copy the
-	//   properties within this block.
-	// - When .constructor is not explicitly set, it is not copied either,
-	//   so use the disabled code below so doesn't need to be clobbered.
-
-} ), {
-	//
-	// [/Deprecation]
-	//
-
-	// Object.assign( THREE.EventDispatcher.prototype, {
-=======
 Object.assign( THREE.EventDispatcher.prototype, {
->>>>>>> 267b8a59
 
 	addEventListener: function ( type, listener ) {
 
-		if ( this._listeners === undefined )
-			this._listeners = {};
+		if ( this._listeners === undefined ) this._listeners = {};
 
 		var listeners = this._listeners;
 
@@ -112,21 +77,13 @@
 			var array = [], i = 0;
 			var length = listenerArray.length;
 
-<<<<<<< HEAD
-			for ( var i = 0; i < length; i++ ) {
-=======
 			for ( i = 0; i < length; i ++ ) {
->>>>>>> 267b8a59
 
 				array[ i ] = listenerArray[ i ];
 
 			}
 
-<<<<<<< HEAD
-			for ( var i = 0; i < length; i++ ) {
-=======
 			for ( i = 0; i < length; i ++ ) {
->>>>>>> 267b8a59
 
 				array[ i ].call( this, event );
 
@@ -135,4 +92,5 @@
 		}
 
 	}
+
 } );