/**
 * https://github.com/mrdoob/eventdispatcher.js/
 */

THREE.EventDispatcher = function () {};

<<<<<<< HEAD
THREE.EventDispatcher.prototype = {
=======
//
// [Deprecation]
//

THREE.EventDispatcher.prototype = Object.assign( Object.create( {

>>>>>>> 4c39c8bb
	constructor: THREE.EventDispatcher,

	apply: function ( object ) {

		console.warn( "THREE.EventDispatcher: .apply is deprecated, " +
				"just inherit or Object.assign the prototype to mix-in." );

		object.addEventListener = THREE.EventDispatcher.prototype.addEventListener;
		object.hasEventListener = THREE.EventDispatcher.prototype.hasEventListener;
		object.removeEventListener = THREE.EventDispatcher.prototype.removeEventListener;
		object.dispatchEvent = THREE.EventDispatcher.prototype.dispatchEvent;

	}

	// Notes:
	// - The prototype chain ensures that Object.assign will not copy the
	//   properties within this block.
	// - When .constructor is not explicitly set, it is not copied either,
	//   so use the disabled code below so doesn't need to be clobbered.

} ), {

//
// [/Deprecation]
//

//Object.assign( THREE.EventDispatcher.prototype, {

	addEventListener: function ( type, listener ) {

		if ( this._listeners === undefined )
			this._listeners = {};

		var listeners = this._listeners;

		if ( listeners[ type ] === undefined ) {

			listeners[ type ] = [];

		}

		if ( listeners[ type ].indexOf( listener ) === - 1 ) {

			listeners[ type ].push( listener );

		}

	},

	hasEventListener: function ( type, listener ) {

		if ( this._listeners === undefined ) return false;

		var listeners = this._listeners;

		if ( listeners[ type ] !== undefined && listeners[ type ].indexOf( listener ) !== - 1 ) {

			return true;

		}

		return false;

	},

	removeEventListener: function ( type, listener ) {

		if ( this._listeners === undefined ) return;

		var listeners = this._listeners;
		var listenerArray = listeners[ type ];

		if ( listenerArray !== undefined ) {

			var index = listenerArray.indexOf( listener );

			if ( index !== - 1 ) {

				listenerArray.splice( index, 1 );

			}

		}

	},

	dispatchEvent: function ( event ) {

		if ( this._listeners === undefined ) return;

		var listeners = this._listeners;
		var listenerArray = listeners[ event.type ];

		if ( listenerArray !== undefined ) {

			event.target = this;

			var array = [];
			var length = listenerArray.length;

			for ( var i = 0; i < length; i++ ) {

				array[ i ] = listenerArray[ i ];

			}

			for ( var i = 0; i < length; i++ ) {

				array[ i ].call( this, event );

			}

		}

	}
<<<<<<< HEAD
};
=======

} );
>>>>>>> 4c39c8bb
<|MERGE_RESOLUTION|>--- conflicted
+++ resolved
@@ -4,16 +4,12 @@
 
 THREE.EventDispatcher = function () {};
 
-<<<<<<< HEAD
-THREE.EventDispatcher.prototype = {
-=======
 //
 // [Deprecation]
 //
 
 THREE.EventDispatcher.prototype = Object.assign( Object.create( {
 
->>>>>>> 4c39c8bb
 	constructor: THREE.EventDispatcher,
 
 	apply: function ( object ) {
@@ -44,8 +40,7 @@
 
 	addEventListener: function ( type, listener ) {
 
-		if ( this._listeners === undefined )
-			this._listeners = {};
+		if ( this._listeners === undefined ) this._listeners = {};
 
 		var listeners = this._listeners;
 
@@ -114,13 +109,13 @@
 			var array = [];
 			var length = listenerArray.length;
 
-			for ( var i = 0; i < length; i++ ) {
+			for ( var i = 0; i < length; i ++ ) {
 
 				array[ i ] = listenerArray[ i ];
 
 			}
 
-			for ( var i = 0; i < length; i++ ) {
+			for ( var i = 0; i < length; i ++ ) {
 
 				array[ i ].call( this, event );
 
@@ -129,9 +124,5 @@
 		}
 
 	}
-<<<<<<< HEAD
-};
-=======
 
-} );
->>>>>>> 4c39c8bb
+} );