--- conflicted
+++ resolved
@@ -186,11 +186,6 @@
 
 	},
 
-<<<<<<< HEAD
-	dispose: function () {
-
-		this.dispatchEvent( { type: 'dispose' } );
-=======
 	applyMatrix3: function ( m ) {
 
 		for ( var i = 0, l = this.count; i < l; i ++ ) {
@@ -260,7 +255,12 @@
 		}
 
 		return this;
->>>>>>> fa2a44d6
+
+	},
+
+	dispose: function () {
+
+		this.dispatchEvent( { type: 'dispose' } );
 
 	},
 
