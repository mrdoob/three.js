--- conflicted
+++ resolved
@@ -6,6 +6,7 @@
 
 	this.array = array;
 	this.itemSize = itemSize;
+	this.updateElements = [];
 
 };
 
@@ -93,29 +94,15 @@
 
 THREE.Int8Attribute = function ( data, itemSize ) {
 
-<<<<<<< HEAD
-	this.array = new Int8Array( size * itemSize );
-	this.itemSize = itemSize;
-	this.updateElements = [];
-=======
 	console.warn( 'THREE.Int8Attribute has been removed. Use THREE.BufferAttribute( array, itemSize ) instead.' );
 	return new THREE.BufferAttribute( data, itemSize );
->>>>>>> 64976be3
 
 };
 
 THREE.Uint8Attribute = function ( data, itemSize ) {
 
-<<<<<<< HEAD
-THREE.Uint8Attribute = function ( size, itemSize ) {
-
-	this.array = new Uint8Array( size * itemSize );
-	this.itemSize = itemSize;
-	this.updateElements = [];
-=======
 	console.warn( 'THREE.Uint8Attribute has been removed. Use THREE.BufferAttribute( array, itemSize ) instead.' );
 	return new THREE.BufferAttribute( data, itemSize );
->>>>>>> 64976be3
 
 };
 
@@ -124,97 +111,46 @@
 	console.warn( 'THREE.Uint8ClampedAttribute has been removed. Use THREE.BufferAttribute( array, itemSize ) instead.' );
 	return new THREE.BufferAttribute( data, itemSize );
 
-<<<<<<< HEAD
-	this.array = new Uint8ClampedArray( size * itemSize );
-	this.itemSize = itemSize;
-	this.updateElements = [];
-=======
->>>>>>> 64976be3
-
 };
 
 THREE.Int16Attribute = function ( data, itemSize ) {
 
-<<<<<<< HEAD
-THREE.Int16Attribute = function ( size, itemSize ) {
-
-	this.array = new Int16Array( size * itemSize );
-	this.itemSize = itemSize;
-	this.updateElements = [];
-=======
 	console.warn( 'THREE.Int16Attribute has been removed. Use THREE.BufferAttribute( array, itemSize ) instead.' );
 	return new THREE.BufferAttribute( data, itemSize );
->>>>>>> 64976be3
 
 };
 
 THREE.Uint16Attribute = function ( data, itemSize ) {
 
-<<<<<<< HEAD
-THREE.Uint16Attribute = function ( size, itemSize ) {
-
-	this.array = new Uint16Array( size * itemSize );
-	this.itemSize = itemSize;
-	this.updateElements = [];
-=======
 	console.warn( 'THREE.Uint16Attribute has been removed. Use THREE.BufferAttribute( array, itemSize ) instead.' );
 	return new THREE.BufferAttribute( data, itemSize );
->>>>>>> 64976be3
 
 };
 
 THREE.Int32Attribute = function ( data, itemSize ) {
 
-<<<<<<< HEAD
-THREE.Int32Attribute = function ( size, itemSize ) {
-
-	this.array = new Int32Array( size * itemSize );
-	this.itemSize = itemSize;
-	this.updateElements = [];
-=======
 	console.warn( 'THREE.Int32Attribute has been removed. Use THREE.BufferAttribute( array, itemSize ) instead.' );
 	return new THREE.BufferAttribute( data, itemSize );
->>>>>>> 64976be3
 
 };
 
 THREE.Uint32Attribute = function ( data, itemSize ) {
 
-<<<<<<< HEAD
-	this.array = new Uint32Array( size * itemSize );
-	this.itemSize = itemSize;
-	this.updateElements = [];
-=======
 	console.warn( 'THREE.Uint32Attribute has been removed. Use THREE.BufferAttribute( array, itemSize ) instead.' );
 	return new THREE.BufferAttribute( data, itemSize );
->>>>>>> 64976be3
 
 };
 
 THREE.Float32Attribute = function ( data, itemSize ) {
 
-<<<<<<< HEAD
-	this.array = new Float32Array( size * itemSize );
-	this.itemSize = itemSize;
-	this.updateElements = [];
-=======
 	console.warn( 'THREE.Float32Attribute has been removed. Use THREE.BufferAttribute( array, itemSize ) instead.' );
 	return new THREE.BufferAttribute( data, itemSize );
->>>>>>> 64976be3
 
 };
 
 THREE.Float64Attribute = function ( data, itemSize ) {
 
-<<<<<<< HEAD
-	this.array = new Float64Array( size * itemSize );
-	this.itemSize = itemSize;
-	this.updateElements = [];
-
-};
-=======
 	console.warn( 'THREE.Float64Attribute has been removed. Use THREE.BufferAttribute( array, itemSize ) instead.' );
 	return new THREE.BufferAttribute( data, itemSize );
->>>>>>> 64976be3
 
 };