/**
 * @author mrdoob / http://mrdoob.com/
 */

THREE.DirectGeometry = function () {

	Object.defineProperty( this, 'id', { value: THREE.GeometryIdCount++ } );

	this.uuid = THREE.Math.generateUUID();

	this.name = '';
	this.type = 'DirectGeometry';

	this.indices = [];
	this.vertices = [];
	this.normals = [];
	this.colors = [];
	this.uvs = [];
	this.uvs2 = [];

	this.groups = [];

	this.morphTargets = {};

	this.skinWeights = [];
	this.skinIndices = [];

	// this.lineDistances = [];

	this.boundingBox = null;
	this.boundingSphere = null;

	// update flags

	this.verticesNeedUpdate = false;
	this.normalsNeedUpdate = false;
	this.colorsNeedUpdate = false;
	this.uvsNeedUpdate = false;
	this.groupsNeedUpdate = false;

};

<<<<<<< HEAD
THREE.DirectGeometry.prototype = {
	constructor: THREE.DirectGeometry,
=======
Object.assign( THREE.DirectGeometry.prototype, THREE.EventDispatcher.prototype, {
>>>>>>> 4c39c8bb

	computeBoundingBox: THREE.Geometry.prototype.computeBoundingBox,
	computeBoundingSphere: THREE.Geometry.prototype.computeBoundingSphere,

	computeFaceNormals: function () {

		console.warn( 'THREE.DirectGeometry: computeFaceNormals() is not a method of this type of geometry.' );

	},

	computeVertexNormals: function () {

		console.warn( 'THREE.DirectGeometry: computeVertexNormals() is not a method of this type of geometry.' );

	},

	computeGroups: function ( geometry ) {

		var group;
		var groups = [];
		var materialIndex;

		var faces = geometry.faces;

		for ( var i = 0; i < faces.length; i++ ) {

			var face = faces[ i ];

			// materials

			if ( face.materialIndex !== materialIndex ) {

				materialIndex = face.materialIndex;

				if ( group !== undefined ) {

					group.count = ( i * 3 ) - group.start;
					groups.push( group );

				}

				group = {
					start: i * 3,
					materialIndex: materialIndex
				};

			}

		}

		if ( group !== undefined ) {

			group.count = ( i * 3 ) - group.start;
			groups.push( group );

		}

		this.groups = groups;

	},

	fromGeometry: function ( geometry ) {

		var faces = geometry.faces;
		var vertices = geometry.vertices;
		var faceVertexUvs = geometry.faceVertexUvs;

		var hasFaceVertexUv = faceVertexUvs[ 0 ] && faceVertexUvs[ 0 ].length > 0;
		var hasFaceVertexUv2 = faceVertexUvs[ 1 ] && faceVertexUvs[ 1 ].length > 0;

		// morphs

		var morphTargets = geometry.morphTargets;
		var morphTargetsLength = morphTargets.length;

		var morphTargetsPosition;

		if ( morphTargetsLength > 0 ) {

			morphTargetsPosition = [];

			for ( var i = 0; i < morphTargetsLength; i++ ) {

				morphTargetsPosition[ i ] = [];

			}

			this.morphTargets.position = morphTargetsPosition;

		}

		var morphNormals = geometry.morphNormals;
		var morphNormalsLength = morphNormals.length;

		var morphTargetsNormal;

		if ( morphNormalsLength > 0 ) {

			morphTargetsNormal = [];

			for ( var i = 0; i < morphNormalsLength; i++ ) {

				morphTargetsNormal[ i ] = [];

			}

			this.morphTargets.normal = morphTargetsNormal;

		}

		// skins

		var skinIndices = geometry.skinIndices;
		var skinWeights = geometry.skinWeights;

		var hasSkinIndices = skinIndices.length === vertices.length;
		var hasSkinWeights = skinWeights.length === vertices.length;

		//

		for ( var i = 0; i < faces.length; i++ ) {

			var face = faces[ i ];

			this.vertices.push( vertices[ face.a ], vertices[ face.b ], vertices[ face.c ] );

			var vertexNormals = face.vertexNormals;

			if ( vertexNormals.length === 3 ) {

				this.normals.push( vertexNormals[ 0 ], vertexNormals[ 1 ], vertexNormals[ 2 ] );

			} else {

				var normal = face.normal;

				this.normals.push( normal, normal, normal );

			}

			var vertexColors = face.vertexColors;

			if ( vertexColors.length === 3 ) {

				this.colors.push( vertexColors[ 0 ], vertexColors[ 1 ], vertexColors[ 2 ] );

			} else {

				var color = face.color;

				this.colors.push( color, color, color );

			}

			if ( hasFaceVertexUv === true ) {

				var vertexUvs = faceVertexUvs[ 0 ][ i ];

				if ( vertexUvs !== undefined ) {

					this.uvs.push( vertexUvs[ 0 ], vertexUvs[ 1 ], vertexUvs[ 2 ] );

				} else {

					console.warn( 'THREE.DirectGeometry.fromGeometry(): Undefined vertexUv ', i );

					this.uvs.push( new THREE.Vector2(), new THREE.Vector2(), new THREE.Vector2() );

				}

			}

			if ( hasFaceVertexUv2 === true ) {

				var vertexUvs = faceVertexUvs[ 1 ][ i ];

				if ( vertexUvs !== undefined ) {

					this.uvs2.push( vertexUvs[ 0 ], vertexUvs[ 1 ], vertexUvs[ 2 ] );

				} else {

					console.warn( 'THREE.DirectGeometry.fromGeometry(): Undefined vertexUv2 ', i );

					this.uvs2.push( new THREE.Vector2(), new THREE.Vector2(), new THREE.Vector2() );

				}

			}

			// morphs

			for ( var j = 0; j < morphTargetsLength; j++ ) {

				var morphTarget = morphTargets[ j ].vertices;

				morphTargetsPosition[ j ].push( morphTarget[ face.a ], morphTarget[ face.b ], morphTarget[ face.c ] );

			}

			for ( var j = 0; j < morphNormalsLength; j++ ) {

				var morphNormal = morphNormals[ j ].vertexNormals[ i ];

				morphTargetsNormal[ j ].push( morphNormal.a, morphNormal.b, morphNormal.c );

			}

			// skins

			if ( hasSkinIndices ) {

				this.skinIndices.push( skinIndices[ face.a ], skinIndices[ face.b ], skinIndices[ face.c ] );

			}

			if ( hasSkinWeights ) {

				this.skinWeights.push( skinWeights[ face.a ], skinWeights[ face.b ], skinWeights[ face.c ] );

			}

		}

		this.computeGroups( geometry );

		this.verticesNeedUpdate = geometry.verticesNeedUpdate;
		this.normalsNeedUpdate = geometry.normalsNeedUpdate;
		this.colorsNeedUpdate = geometry.colorsNeedUpdate;
		this.uvsNeedUpdate = geometry.uvsNeedUpdate;
		this.groupsNeedUpdate = geometry.groupsNeedUpdate;

		return this;

	},

	dispose: function () {

		this.dispatchEvent( { type: 'dispose' } );

	}
<<<<<<< HEAD
};

THREE.EventDispatcher.prototype.apply( THREE.DirectGeometry.prototype );
=======

} );
>>>>>>> 4c39c8bb
<|MERGE_RESOLUTION|>--- conflicted
+++ resolved
@@ -4,7 +4,7 @@
 
 THREE.DirectGeometry = function () {
 
-	Object.defineProperty( this, 'id', { value: THREE.GeometryIdCount++ } );
+	Object.defineProperty( this, 'id', { value: THREE.GeometryIdCount ++ } );
 
 	this.uuid = THREE.Math.generateUUID();
 
@@ -40,12 +40,7 @@
 
 };
 
-<<<<<<< HEAD
-THREE.DirectGeometry.prototype = {
-	constructor: THREE.DirectGeometry,
-=======
 Object.assign( THREE.DirectGeometry.prototype, THREE.EventDispatcher.prototype, {
->>>>>>> 4c39c8bb
 
 	computeBoundingBox: THREE.Geometry.prototype.computeBoundingBox,
 	computeBoundingSphere: THREE.Geometry.prototype.computeBoundingSphere,
@@ -70,7 +65,7 @@
 
 		var faces = geometry.faces;
 
-		for ( var i = 0; i < faces.length; i++ ) {
+		for ( var i = 0; i < faces.length; i ++ ) {
 
 			var face = faces[ i ];
 
@@ -127,7 +122,7 @@
 
 			morphTargetsPosition = [];
 
-			for ( var i = 0; i < morphTargetsLength; i++ ) {
+			for ( var i = 0; i < morphTargetsLength; i ++ ) {
 
 				morphTargetsPosition[ i ] = [];
 
@@ -146,7 +141,7 @@
 
 			morphTargetsNormal = [];
 
-			for ( var i = 0; i < morphNormalsLength; i++ ) {
+			for ( var i = 0; i < morphNormalsLength; i ++ ) {
 
 				morphTargetsNormal[ i ] = [];
 
@@ -166,7 +161,7 @@
 
 		//
 
-		for ( var i = 0; i < faces.length; i++ ) {
+		for ( var i = 0; i < faces.length; i ++ ) {
 
 			var face = faces[ i ];
 
@@ -238,7 +233,7 @@
 
 			// morphs
 
-			for ( var j = 0; j < morphTargetsLength; j++ ) {
+			for ( var j = 0; j < morphTargetsLength; j ++ ) {
 
 				var morphTarget = morphTargets[ j ].vertices;
 
@@ -246,7 +241,7 @@
 
 			}
 
-			for ( var j = 0; j < morphNormalsLength; j++ ) {
+			for ( var j = 0; j < morphNormalsLength; j ++ ) {
 
 				var morphNormal = morphNormals[ j ].vertexNormals[ i ];
 
@@ -287,11 +282,5 @@
 		this.dispatchEvent( { type: 'dispose' } );
 
 	}
-<<<<<<< HEAD
-};
-
-THREE.EventDispatcher.prototype.apply( THREE.DirectGeometry.prototype );
-=======
-
-} );
->>>>>>> 4c39c8bb
+
+} );