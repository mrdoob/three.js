<<<<<<< HEAD
import { EventDispatcher } from './EventDispatcher';
import { Usage } from '../constants';
=======
import { Usage } from '../constants';
import { Matrix3 } from './../math/Matrix3';
import { Matrix4 } from './../math/Matrix4';
>>>>>>> fa2a44d6

/**
 * @see <a href="https://github.com/mrdoob/three.js/blob/master/src/core/BufferAttribute.js">src/core/BufferAttribute.js</a>
 */
export class BufferAttribute extends EventDispatcher {

	constructor( array: ArrayLike<number>, itemSize: number, normalized?: boolean ); // array parameter should be TypedArray.

	name: string;
	array: ArrayLike<number>;
	itemSize: number;
	usage: Usage;
	updateRange: { offset: number; count: number };
	version: number;
	normalized: boolean;
	count: number;

	set needsUpdate( value: boolean );

	isBufferAttribute: true;

	onUploadCallback: () => void;
	onUpload( callback: () => void ): this;
	setUsage( usage: Usage ): this;
	clone(): BufferAttribute;
	copy( source: BufferAttribute ): this;
	copyAt(
		index1: number,
		attribute: BufferAttribute,
		index2: number
	): this;
	copyArray( array: ArrayLike<number> ): this;
	copyColorsArray(
		colors: { r: number; g: number; b: number }[]
	): this;
	copyVector2sArray( vectors: { x: number; y: number }[] ): this;
	copyVector3sArray(
		vectors: { x: number; y: number; z: number }[]
	): this;
	copyVector4sArray(
		vectors: { x: number; y: number; z: number; w: number }[]
<<<<<<< HEAD
	): BufferAttribute;
	dispose(): void;
=======
	): this;
	applyMatrix3( m: Matrix3 ): this;
	applyMatrix4( m: Matrix4 ): this;
	applyNormalMatrix( m: Matrix3 ): this;
	transformDirection( m: Matrix4 ): this;
>>>>>>> fa2a44d6
	set(
		value: ArrayLike<number> | ArrayBufferView,
		offset?: number
	): this;
	getX( index: number ): number;
	setX( index: number, x: number ): this;
	getY( index: number ): number;
	setY( index: number, y: number ): this;
	getZ( index: number ): number;
	setZ( index: number, z: number ): this;
	getW( index: number ): number;
	setW( index: number, z: number ): this;
	setXY( index: number, x: number, y: number ): this;
	setXYZ( index: number, x: number, y: number, z: number ): this;
	setXYZW(
		index: number,
		x: number,
		y: number,
		z: number,
		w: number
	): this;
	toJSON(): {
		itemSize: number,
		type: string,
		array: number[],
		normalized: boolean
	};

}

/**
 * @deprecated THREE.Int8Attribute has been removed. Use new THREE.Int8BufferAttribute() instead.
 */
export class Int8Attribute extends BufferAttribute {

	constructor( array: any, itemSize: number );

}

/**
 * @deprecated THREE.Uint8Attribute has been removed. Use new THREE.Uint8BufferAttribute() instead.
 */
export class Uint8Attribute extends BufferAttribute {

	constructor( array: any, itemSize: number );

}

/**
 * @deprecated THREE.Uint8ClampedAttribute has been removed. Use new THREE.Uint8ClampedBufferAttribute() instead.
 */
export class Uint8ClampedAttribute extends BufferAttribute {

	constructor( array: any, itemSize: number );

}

/**
 * @deprecated THREE.Int16Attribute has been removed. Use new THREE.Int16BufferAttribute() instead.
 */
export class Int16Attribute extends BufferAttribute {

	constructor( array: any, itemSize: number );

}

/**
 * @deprecated THREE.Uint16Attribute has been removed. Use new THREE.Uint16BufferAttribute() instead.
 */
export class Uint16Attribute extends BufferAttribute {

	constructor( array: any, itemSize: number );

}

/**
 * @deprecated THREE.Int32Attribute has been removed. Use new THREE.Int32BufferAttribute() instead.
 */
export class Int32Attribute extends BufferAttribute {

	constructor( array: any, itemSize: number );

}

/**
 * @deprecated THREE.Uint32Attribute has been removed. Use new THREE.Uint32BufferAttribute() instead.
 */
export class Uint32Attribute extends BufferAttribute {

	constructor( array: any, itemSize: number );

}

/**
 * @deprecated THREE.Float32Attribute has been removed. Use new THREE.Float32BufferAttribute() instead.
 */
export class Float32Attribute extends BufferAttribute {

	constructor( array: any, itemSize: number );

}

/**
 * @deprecated THREE.Float64Attribute has been removed. Use new THREE.Float64BufferAttribute() instead.
 */
export class Float64Attribute extends BufferAttribute {

	constructor( array: any, itemSize: number );

}

export class Int8BufferAttribute extends BufferAttribute {

	constructor(
		array: Iterable<number> | ArrayLike<number> | ArrayBuffer | number,
		itemSize: number,
		normalized?: boolean
	);

}

export class Uint8BufferAttribute extends BufferAttribute {

	constructor(
		array: Iterable<number> | ArrayLike<number> | ArrayBuffer | number,
		itemSize: number,
		normalized?: boolean
	);

}

export class Uint8ClampedBufferAttribute extends BufferAttribute {

	constructor(
		array: Iterable<number> | ArrayLike<number> | ArrayBuffer | number,
		itemSize: number,
		normalized?: boolean
	);

}

export class Int16BufferAttribute extends BufferAttribute {

	constructor(
		array: Iterable<number> | ArrayLike<number> | ArrayBuffer | number,
		itemSize: number,
		normalized?: boolean
	);

}

export class Uint16BufferAttribute extends BufferAttribute {

	constructor(
		array: Iterable<number> | ArrayLike<number> | ArrayBuffer | number,
		itemSize: number,
		normalized?: boolean
	);

}

export class Int32BufferAttribute extends BufferAttribute {

	constructor(
		array: Iterable<number> | ArrayLike<number> | ArrayBuffer | number,
		itemSize: number,
		normalized?: boolean
	);

}

export class Uint32BufferAttribute extends BufferAttribute {

	constructor(
		array: Iterable<number> | ArrayLike<number> | ArrayBuffer | number,
		itemSize: number,
		normalized?: boolean
	);

}

export class Float32BufferAttribute extends BufferAttribute {

	constructor(
		array: Iterable<number> | ArrayLike<number> | ArrayBuffer | number,
		itemSize: number,
		normalized?: boolean
	);

}

export class Float64BufferAttribute extends BufferAttribute {

	constructor(
		array: Iterable<number> | ArrayLike<number> | ArrayBuffer | number,
		itemSize: number,
		normalized?: boolean
	);

}<|MERGE_RESOLUTION|>--- conflicted
+++ resolved
@@ -1,11 +1,7 @@
-<<<<<<< HEAD
 import { EventDispatcher } from './EventDispatcher';
-import { Usage } from '../constants';
-=======
 import { Usage } from '../constants';
 import { Matrix3 } from './../math/Matrix3';
 import { Matrix4 } from './../math/Matrix4';
->>>>>>> fa2a44d6
 
 /**
  * @see <a href="https://github.com/mrdoob/three.js/blob/master/src/core/BufferAttribute.js">src/core/BufferAttribute.js</a>
@@ -47,16 +43,12 @@
 	): this;
 	copyVector4sArray(
 		vectors: { x: number; y: number; z: number; w: number }[]
-<<<<<<< HEAD
-	): BufferAttribute;
-	dispose(): void;
-=======
 	): this;
 	applyMatrix3( m: Matrix3 ): this;
 	applyMatrix4( m: Matrix4 ): this;
 	applyNormalMatrix( m: Matrix3 ): this;
 	transformDirection( m: Matrix4 ): this;
->>>>>>> fa2a44d6
+	dispose(): void;
 	set(
 		value: ArrayLike<number> | ArrayBufferView,
 		offset?: number
