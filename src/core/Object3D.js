--- conflicted
+++ resolved
@@ -245,7 +245,6 @@
 
 	}
 
-<<<<<<< HEAD
 	_updateMatrixDataReferences() {
 
 		this.matrix = this.matrixData.matrix;
@@ -302,7 +301,9 @@
 			this.parent.matrixData.removeChild( child );
 
 		}
-=======
+
+	}
+
 	setUpdateMatrixWorldAfter( after ) {
 
 		this.matrixData.updateMatrixWorldAfter = after.bind( this );
@@ -312,7 +313,6 @@
 	setUpdateMatrixWorldBefore( before ) {
 
 		this.matrixData.updateMatrixWorldBefore = before.bind( this );
->>>>>>> fc5289b5
 
 	}
 
