--- conflicted
+++ resolved
@@ -102,7 +102,7 @@
 Object3D.DefaultUp = new Vector3( 0, 1, 0 );
 Object3D.DefaultMatrixAutoUpdate = true;
 
-Object.assign( Object3D.prototype, EventDispatcher.prototype, {
+Object.assign( Object3D.prototype, EventDispatcher.prototype, ParameterSource.prototype, {
 
 	constructor: Object3D,
 
@@ -731,13 +731,7 @@
 
 	}
 
-<<<<<<< HEAD
-}
-
-Object.assign( Object3D.prototype, EventDispatcher.prototype, ParameterSource.prototype );
-=======
+
 } );
 
->>>>>>> 921824d5
-
 export { Object3D };