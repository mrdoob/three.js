--- conflicted
+++ resolved
@@ -216,15 +216,9 @@
 
 		this.userData = {};
 
-<<<<<<< HEAD
-		if ( window.reference ) {
-
-			if ( Object.getPrototypeOf( this ).updateMatrixWorld !== Object.getPrototypeOf( window.reference ).updateMatrixWorld ) {
-=======
 		if ( Object3D ) {
 
-			if ( this.updateMatrixWorld !== Object3D.prototype.updateMatrixWorld ) {
->>>>>>> feeaa42b
+			if ( this.updateMatrixWorld !== 	Object3D.prototype.updateMatrixWorld ) {
 
 				// We don't know whether the additional processing should be performed before or after updateMatrixWorld()
 				// so we call it twice.
@@ -234,13 +228,6 @@
 
 			}
 
-<<<<<<< HEAD
-		} else {
-
-			this.overridesUMW = false;
-
-=======
->>>>>>> feeaa42b
 		}
 
 	}
@@ -1081,5 +1068,3 @@
 Object3D.DefaultMatrixWorldAutoUpdate = true;
 
 export { Object3D };
-
-window.reference = /*@__PURE__*/ new Object3D();