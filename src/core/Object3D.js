--- conflicted
+++ resolved
@@ -101,14 +101,9 @@
 	},
 
 	set useQuaternion ( value ) {
-<<<<<<< HEAD
 		//Firefox doesn't like when setters don't have a parameter and minifiers strip unused parameters out. So, let's use 'value'.
 		var tmp = value;
-		console.warn( 'DEPRECATED: Object3D\'s .useQuaternion has been removed. The library now uses quaternions by default.' );
-=======
-
 		console.warn( 'THREE.Object3D: .useQuaternion has been removed. The library now uses quaternions by default.' );
->>>>>>> f36cfe6b
 
 	},
 
