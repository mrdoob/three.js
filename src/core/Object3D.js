--- conflicted
+++ resolved
@@ -356,12 +356,8 @@
 			object.parent = this;
 			this.children.push( object );
 
-<<<<<<< HEAD
-			object.dispatchEvent( { type: 'added' } );
+			object.dispatchEvent( _addedEvent );
 			this.dispatchEvent( { type: 'childadded', child: object } );
-=======
-			object.dispatchEvent( _addedEvent );
->>>>>>> 221e7a18
 
 		} else {
 
@@ -394,12 +390,8 @@
 			object.parent = null;
 			this.children.splice( index, 1 );
 
-<<<<<<< HEAD
-			object.dispatchEvent( { type: 'removed' } );
+			object.dispatchEvent( _removedEvent );
 			this.dispatchEvent( { type: 'childremoved', child: object } );
-=======
-			object.dispatchEvent( _removedEvent );
->>>>>>> 221e7a18
 
 		}
 
