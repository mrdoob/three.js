import { Quaternion } from '../math/Quaternion.js';
import { Vector3 } from '../math/Vector3.js';
import { Matrix4 } from '../math/Matrix4.js';
import { EventDispatcher } from './EventDispatcher.js';
import { Euler } from '../math/Euler.js';
import { Layers } from './Layers.js';
import { Matrix3 } from '../math/Matrix3.js';
import * as MathUtils from '../math/MathUtils.js';

let _object3DId = 0;

const _v1 = /*@__PURE__*/ new Vector3();
const _q1 = /*@__PURE__*/ new Quaternion();
const _m1 = /*@__PURE__*/ new Matrix4();
const _target = /*@__PURE__*/ new Vector3();

const _position = /*@__PURE__*/ new Vector3();
const _scale = /*@__PURE__*/ new Vector3();
const _quaternion = /*@__PURE__*/ new Quaternion();

const _xAxis = /*@__PURE__*/ new Vector3( 1, 0, 0 );
const _yAxis = /*@__PURE__*/ new Vector3( 0, 1, 0 );
const _zAxis = /*@__PURE__*/ new Vector3( 0, 0, 1 );

const _addedEvent = { type: 'added' };
const _removedEvent = { type: 'removed' };

class Object3DMatrixData {

	constructor() {

		this.matrix = new Matrix4();
		this.matrixWorld = new Matrix4();

		this.matrixAutoUpdate = Object3D.DefaultMatrixAutoUpdate;
		this.matrixWorldNeedsUpdate = false;

		this.matrixWorldAutoUpdate = Object3D.DefaultMatrixWorldAutoUpdate; // checked by the renderer

		this.parent = null;
		this.children = [];

		this.position = new Vector3();
		this.quaternion = new Quaternion();
		this.scale = new Vector3( 1, 1, 1 );

	}

<<<<<<< HEAD
	addChild(child) {
		child.parent = this;
		this.children.push(child)
	}

	removeChild(child) {
=======
	setParent( parent 	) {

		this.parent = parent;
		parent.children.push( this );

	}

	remove( index ) {
>>>>>>> fc4747a6

		const index = this.children.indexOf( child );

		if (index !== -1) {
			this.children.splice( index, 1 );
		}

	}

	updateMatrix() {

		this.matrix.compose( this.position, this.quaternion, this.scale );

		this.matrixWorldNeedsUpdate = true;

	}

	updateMatrixWorld( force ) {

		if ( this.matrixAutoUpdate ) this.updateMatrix();

		if ( this.matrixWorldNeedsUpdate || force ) {

			if ( this.parent === null ) {

				this.matrixWorld.copy( this.matrix );

			} else {

				this.matrixWorld.multiplyMatrices( this.parent.matrixWorld, this.matrix );

			}

			this.matrixWorldNeedsUpdate = false;

			force = true;

		}

		// update Children

		const children = this.children;

		for ( let i = 0, l = children.length; i < l; i ++ ) {

			const child = children[ i ];

			if ( child.matrixWorldAutoUpdate === true || force === true ) {

				child.updateMatrixWorld( force );

			}

		}

	}

}

class Object3D extends EventDispatcher {

	constructor() {

		super();

		this.isObject3D = true;

		Object.defineProperty( this, 'id', { value: _object3DId ++ } );

		this.uuid = MathUtils.generateUUID();

		this.name = '';
		this.type = 'Object3D';

		this.parent = null;
		this.children = [];

		this.up = Object3D.DefaultUp.clone();

<<<<<<< HEAD
		this.privateMatrixData = new Object3DMatrixData()
		this.matrixData = this.privateMatrixData
=======
		this.matrixData = new Object3DMatrixData();
>>>>>>> fc4747a6

		const position = this.matrixData.position;
		const rotation = new Euler();
		const quaternion = this.matrixData.quaternion;
		const scale = this.matrixData.scale;

		function onRotationChange() {

			quaternion.setFromEuler( rotation, false );

		}

		function onQuaternionChange() {

			rotation.setFromQuaternion( quaternion, undefined, false );

		}

		rotation._onChange( onRotationChange );
		quaternion._onChange( onQuaternionChange );

		Object.defineProperties( this, {
			position: {
				configurable: true,
				enumerable: true,
				value: position
			},
			rotation: {
				configurable: true,
				enumerable: true,
				value: rotation
			},
			quaternion: {
				configurable: true,
				enumerable: true,
				value: quaternion
			},
			scale: {
				configurable: true,
				enumerable: true,
				value: scale
			},
			modelViewMatrix: {
				value: new Matrix4()
			},
			normalMatrix: {
				value: new Matrix3()
			}
		} );

		this.matrix = this.matrixData.matrix;
		this.matrixWorld = this.matrixData.matrixWorld;

		this.layers = new Layers();
		this.visible = true;

		this.castShadow = false;
		this.receiveShadow = false;

		this.frustumCulled = true;
		this.renderOrder = 0;

		this.animations = [];

		this.userData = {};

	}

	set matrixAutoUpdate( value ) {

		this.matrixData.matrixAutoUpdate = value;

	}

	get matrixAutoUpdate() {

		return this.matrixData.matrixAutoUpdate;

	}

	set matrixWorldNeedsUpdate( value ) {

		this.matrixData.matrixWorldNeedsUpdate = value;

	}

	get matrixWorldNeedsUpdate() {

		return this.matrixData.matrixWorldNeedsUpdate;

	}

	set matrixWorldAutoUpdate( value ) {

		this.matrixData.matrixWorldAutoUpdate = value;

	}

	get matrixWorldAutoUpdate() {

		return this.matrixData.matrixWorldAutoUpdate;

	}

	_updateMatrixDataReferences() {

		this.matrix = this.matrixData.matrix
		this.matrixWorld = this.matrixData.matrixWorld
		this.position = this.matrixData.position
		this.quaternion = this.matrixData.quaternion;
		this.scale = this.matrixData.scale;

	}

	shareParentMatrix() {
		
		this.matrixData = this.parent.matrixData

		this._updateMatrixDataReferences()
		
		// Transfer children's matrices into parent matrix data.
		// Don't worry about ordering, as it's not possible to guarantee preveration of 
		// matching ordering.

		const children = this.privateMatrixData.children;

		for ( let i = 0, l = children.length; i < l; i ++ ) {

			const child = children[ i ];

			this.matrixData.addChild(child)

		}

		// privateMatrixData retains a list of children to re-instate when restoring private matrix.
		// This list is maintained as further children are added / removed & as matrix sharing occurs
		// as this avoids us ever having to perform a full analysis of the entire descendent scene graph.
		// !! TO DO 
		// There are lots of cases here to consider & the current code probably has some bug / limitations
		// Lots of Unit Testing of this is needed.
	}

	restorePrivateMatrix() {

		this.matrixData = this.privateMatrixData

		this._updateMatrixDataReferences()

		// Remove children's matrices from the parent matrix data.
		// privateMatrixData is maintained as an up-to-date maintained list of the set of children to move.
		const children = this.privateMatrixData.children;

		for ( let i = 0, l = children.length; i < l; i ++ ) {

			const child = children[ i ];

			this.parent.matrixData.removeChild(child)

		}

	}

	onBeforeRender( /* renderer, scene, camera, geometry, material, group */ ) {}

	onAfterRender( /* renderer, scene, camera, geometry, material, group */ ) {}

	applyMatrix4( matrix ) {

		if ( this.matrixAutoUpdate ) this.updateMatrix();

		this.matrix.premultiply( matrix );

		this.matrix.decompose( this.position, this.quaternion, this.scale );

	}

	applyQuaternion( q ) {

		this.quaternion.premultiply( q );

		return this;

	}

	setRotationFromAxisAngle( axis, angle ) {

		// assumes axis is normalized

		this.quaternion.setFromAxisAngle( axis, angle );

	}

	setRotationFromEuler( euler ) {

		this.quaternion.setFromEuler( euler, true );

	}

	setRotationFromMatrix( m ) {

		// assumes the upper 3x3 of m is a pure rotation matrix (i.e, unscaled)

		this.quaternion.setFromRotationMatrix( m );

	}

	setRotationFromQuaternion( q ) {

		// assumes q is normalized

		this.quaternion.copy( q );

	}

	rotateOnAxis( axis, angle ) {

		// rotate object on axis in object space
		// axis is assumed to be normalized

		_q1.setFromAxisAngle( axis, angle );

		this.quaternion.multiply( _q1 );

		return this;

	}

	rotateOnWorldAxis( axis, angle ) {

		// rotate object on axis in world space
		// axis is assumed to be normalized
		// method assumes no rotated parent

		_q1.setFromAxisAngle( axis, angle );

		this.quaternion.premultiply( _q1 );

		return this;

	}

	rotateX( angle ) {

		return this.rotateOnAxis( _xAxis, angle );

	}

	rotateY( angle ) {

		return this.rotateOnAxis( _yAxis, angle );

	}

	rotateZ( angle ) {

		return this.rotateOnAxis( _zAxis, angle );

	}

	translateOnAxis( axis, distance ) {

		// translate object by distance along axis in object space
		// axis is assumed to be normalized

		_v1.copy( axis ).applyQuaternion( this.quaternion );

		this.position.add( _v1.multiplyScalar( distance ) );

		return this;

	}

	translateX( distance ) {

		return this.translateOnAxis( _xAxis, distance );

	}

	translateY( distance ) {

		return this.translateOnAxis( _yAxis, distance );

	}

	translateZ( distance ) {

		return this.translateOnAxis( _zAxis, distance );

	}

	localToWorld( vector ) {

		this.updateWorldMatrix( true, false );

		return vector.applyMatrix4( this.matrixWorld );

	}

	worldToLocal( vector ) {

		this.updateWorldMatrix( true, false );

		return vector.applyMatrix4( _m1.copy( this.matrixWorld ).invert() );

	}

	lookAt( x, y, z ) {

		// This method does not support objects having non-uniformly-scaled parent(s)

		if ( x.isVector3 ) {

			_target.copy( x );

		} else {

			_target.set( x, y, z );

		}

		const parent = this.parent;

		this.updateWorldMatrix( true, false );

		_position.setFromMatrixPosition( this.matrixWorld );

		if ( this.isCamera || this.isLight ) {

			_m1.lookAt( _position, _target, this.up );

		} else {

			_m1.lookAt( _target, _position, this.up );

		}

		this.quaternion.setFromRotationMatrix( _m1 );

		if ( parent ) {

			_m1.extractRotation( parent.matrixWorld );
			_q1.setFromRotationMatrix( _m1 );
			this.quaternion.premultiply( _q1.invert() );

		}

	}

	add( object ) {

		if ( arguments.length > 1 ) {

			for ( let i = 0; i < arguments.length; i ++ ) {

				this.add( arguments[ i ] );

			}

			return this;

		}

		if ( object === this ) {

			console.error( 'THREE.Object3D.add: object can\'t be added as a child of itself.', object );
			return this;

		}

		if ( object && object.isObject3D ) {

			if ( object.parent !== null ) {

				object.parent.remove( object );

			}

			object.parent = this;
			this.children.push( object );
<<<<<<< HEAD
			this.matrixData.addChild(object.matrixData);
			if (this.matrixData !== this.privateMatrixData) {
				this.privateMatrixData.addChild(object.matrixData);
			}
=======
			object.matrixData.setParent( this.matrixData );
>>>>>>> fc4747a6

			object.dispatchEvent( _addedEvent );

		} else {

			console.error( 'THREE.Object3D.add: object not an instance of THREE.Object3D.', object );

		}

		return this;

	}

	remove( object ) {

		if ( arguments.length > 1 ) {

			for ( let i = 0; i < arguments.length; i ++ ) {

				this.remove( arguments[ i ] );

			}

			return this;

		}

		const index = this.children.indexOf( object );

		if ( index !== - 1 ) {

			object.parent = null;
			this.children.splice( index, 1 );
<<<<<<< HEAD

			// remove all traces of object matrices from our matrixData (whether shared or private)
			this.matrixData.removeChild(object.matrixData)
			this.matrixData.removeChild(object.privateMatrixData)
			if (this.matrixData !== this.privateMatrixData) {
				this.privateMatrixData.removeChild(object.matrixData)
			  this.privateMatrixData.removeChild(object.privateMatrixData)
			}
=======
			object.matrixData.remove( index );
>>>>>>> fc4747a6

			object.dispatchEvent( _removedEvent );

		}

		return this;

	}

	removeFromParent() {

		const parent = this.parent;

		if ( parent !== null ) {

			parent.remove( this );

		}

		return this;

	}

	clear() {

		for ( let i = 0; i < this.children.length; i ++ ) {

			const object = this.children[ i ];

			object.parent = null;
<<<<<<< HEAD
=======
			object.matrixData.remove( i );
>>>>>>> fc4747a6

			object.dispatchEvent( _removedEvent );

		}

		this.children.length = 0;
		this.matrixData.children.length = 0;
		this.privateMatrixData.children.length = 0;

		return this;


	}

	attach( object ) {

		// adds object as a child of this, while maintaining the object's world transform

		// Note: This method does not support scene graphs having non-uniformly-scaled nodes(s)

		this.updateWorldMatrix( true, false );

		_m1.copy( this.matrixWorld ).invert();

		if ( object.parent !== null ) {

			object.parent.updateWorldMatrix( true, false );

			_m1.multiply( object.parent.matrixWorld );

		}

		object.applyMatrix4( _m1 );

		this.add( object );

		object.updateWorldMatrix( false, true );

		return this;

	}

	getObjectById( id ) {

		return this.getObjectByProperty( 'id', id );

	}

	getObjectByName( name ) {

		return this.getObjectByProperty( 'name', name );

	}

	getObjectByProperty( name, value ) {

		if ( this[ name ] === value ) return this;

		for ( let i = 0, l = this.children.length; i < l; i ++ ) {

			const child = this.children[ i ];
			const object = child.getObjectByProperty( name, value );

			if ( object !== undefined ) {

				return object;

			}

		}

		return undefined;

	}

	getWorldPosition( target ) {

		this.updateWorldMatrix( true, false );

		return target.setFromMatrixPosition( this.matrixWorld );

	}

	getWorldQuaternion( target ) {

		this.updateWorldMatrix( true, false );

		this.matrixWorld.decompose( _position, target, _scale );

		return target;

	}

	getWorldScale( target ) {

		this.updateWorldMatrix( true, false );

		this.matrixWorld.decompose( _position, _quaternion, target );

		return target;

	}

	getWorldDirection( target ) {

		this.updateWorldMatrix( true, false );

		const e = this.matrixWorld.elements;

		return target.set( e[ 8 ], e[ 9 ], e[ 10 ] ).normalize();

	}

	raycast( /* raycaster, intersects */ ) {}

	traverse( callback ) {

		callback( this );

		const children = this.children;

		for ( let i = 0, l = children.length; i < l; i ++ ) {

			children[ i ].traverse( callback );

		}

	}

	traverseVisible( callback ) {

		if ( this.visible === false ) return;

		callback( this );

		const children = this.children;

		for ( let i = 0, l = children.length; i < l; i ++ ) {

			children[ i ].traverseVisible( callback );

		}

	}

	traverseAncestors( callback ) {

		const parent = this.parent;

		if ( parent !== null ) {

			callback( parent );

			parent.traverseAncestors( callback );

		}

	}

	updateMatrix() {

		this.matrix.compose( this.position, this.quaternion, this.scale );

		this.matrixWorldNeedsUpdate = true;

	}

	updateMatrixWorld( force ) {

		this.matrixData.updateMatrixWorld( force );

	}

	updateWorldMatrix( updateParents, updateChildren ) {

		const parent = this.parent;

		if ( updateParents === true && parent !== null && parent.matrixWorldAutoUpdate === true ) {

			parent.updateWorldMatrix( true, false );

		}

		if ( this.matrixAutoUpdate ) this.updateMatrix();

		if ( this.parent === null ) {

			this.matrixWorld.copy( this.matrix );

		} else {

			this.matrixWorld.multiplyMatrices( this.parent.matrixWorld, this.matrix );

		}

		// update children

		if ( updateChildren === true ) {

			const children = this.children;

			for ( let i = 0, l = children.length; i < l; i ++ ) {

				const child = children[ i ];

				if ( child.matrixWorldAutoUpdate === true ) {

					child.updateWorldMatrix( false, true );

				}

			}

		}

	}

	toJSON( meta ) {

		// meta is a string when called from JSON.stringify
		const isRootObject = ( meta === undefined || typeof meta === 'string' );

		const output = {};

		// meta is a hash used to collect geometries, materials.
		// not providing it implies that this is the root object
		// being serialized.
		if ( isRootObject ) {

			// initialize meta obj
			meta = {
				geometries: {},
				materials: {},
				textures: {},
				images: {},
				shapes: {},
				skeletons: {},
				animations: {},
				nodes: {}
			};

			output.metadata = {
				version: 4.5,
				type: 'Object',
				generator: 'Object3D.toJSON'
			};

		}

		// standard Object3D serialization

		const object = {};

		object.uuid = this.uuid;
		object.type = this.type;

		if ( this.name !== '' ) object.name = this.name;
		if ( this.castShadow === true ) object.castShadow = true;
		if ( this.receiveShadow === true ) object.receiveShadow = true;
		if ( this.visible === false ) object.visible = false;
		if ( this.frustumCulled === false ) object.frustumCulled = false;
		if ( this.renderOrder !== 0 ) object.renderOrder = this.renderOrder;
		if ( Object.keys( this.userData ).length > 0 ) object.userData = this.userData;

		object.layers = this.layers.mask;
		object.matrix = this.matrix.toArray();

		if ( this.matrixAutoUpdate === false ) object.matrixAutoUpdate = false;

		// object specific properties

		if ( this.isInstancedMesh ) {

			object.type = 'InstancedMesh';
			object.count = this.count;
			object.instanceMatrix = this.instanceMatrix.toJSON();
			if ( this.instanceColor !== null ) object.instanceColor = this.instanceColor.toJSON();

		}

		//

		function serialize( library, element ) {

			if ( library[ element.uuid ] === undefined ) {

				library[ element.uuid ] = element.toJSON( meta );

			}

			return element.uuid;

		}

		if ( this.isScene ) {

			if ( this.background ) {

				if ( this.background.isColor ) {

					object.background = this.background.toJSON();

				} else if ( this.background.isTexture ) {

					object.background = this.background.toJSON( meta ).uuid;

				}

			}

			if ( this.environment && this.environment.isTexture && this.environment.isRenderTargetTexture !== true ) {

				object.environment = this.environment.toJSON( meta ).uuid;

			}

		} else if ( this.isMesh || this.isLine || this.isPoints ) {

			object.geometry = serialize( meta.geometries, this.geometry );

			const parameters = this.geometry.parameters;

			if ( parameters !== undefined && parameters.shapes !== undefined ) {

				const shapes = parameters.shapes;

				if ( Array.isArray( shapes ) ) {

					for ( let i = 0, l = shapes.length; i < l; i ++ ) {

						const shape = shapes[ i ];

						serialize( meta.shapes, shape );

					}

				} else {

					serialize( meta.shapes, shapes );

				}

			}

		}

		if ( this.isSkinnedMesh ) {

			object.bindMode = this.bindMode;
			object.bindMatrix = this.bindMatrix.toArray();

			if ( this.skeleton !== undefined ) {

				serialize( meta.skeletons, this.skeleton );

				object.skeleton = this.skeleton.uuid;

			}

		}

		if ( this.material !== undefined ) {

			if ( Array.isArray( this.material ) ) {

				const uuids = [];

				for ( let i = 0, l = this.material.length; i < l; i ++ ) {

					uuids.push( serialize( meta.materials, this.material[ i ] ) );

				}

				object.material = uuids;

			} else {

				object.material = serialize( meta.materials, this.material );

			}

		}

		//

		if ( this.children.length > 0 ) {

			object.children = [];

			for ( let i = 0; i < this.children.length; i ++ ) {

				object.children.push( this.children[ i ].toJSON( meta ).object );

			}

		}

		//

		if ( this.animations.length > 0 ) {

			object.animations = [];

			for ( let i = 0; i < this.animations.length; i ++ ) {

				const animation = this.animations[ i ];

				object.animations.push( serialize( meta.animations, animation ) );

			}

		}

		if ( isRootObject ) {

			const geometries = extractFromCache( meta.geometries );
			const materials = extractFromCache( meta.materials );
			const textures = extractFromCache( meta.textures );
			const images = extractFromCache( meta.images );
			const shapes = extractFromCache( meta.shapes );
			const skeletons = extractFromCache( meta.skeletons );
			const animations = extractFromCache( meta.animations );
			const nodes = extractFromCache( meta.nodes );

			if ( geometries.length > 0 ) output.geometries = geometries;
			if ( materials.length > 0 ) output.materials = materials;
			if ( textures.length > 0 ) output.textures = textures;
			if ( images.length > 0 ) output.images = images;
			if ( shapes.length > 0 ) output.shapes = shapes;
			if ( skeletons.length > 0 ) output.skeletons = skeletons;
			if ( animations.length > 0 ) output.animations = animations;
			if ( nodes.length > 0 ) output.nodes = nodes;

		}

		output.object = object;

		return output;

		// extract data from the cache hash
		// remove metadata on each item
		// and return as array
		function extractFromCache( cache ) {

			const values = [];
			for ( const key in cache ) {

				const data = cache[ key ];
				delete data.metadata;
				values.push( data );

			}

			return values;

		}

	}

	clone( recursive ) {

		return new this.constructor().copy( this, recursive );

	}

	copy( source, recursive = true ) {

		this.name = source.name;

		this.up.copy( source.up );

		this.position.copy( source.position );
		this.rotation.order = source.rotation.order;
		this.quaternion.copy( source.quaternion );
		this.scale.copy( source.scale );

		this.matrix.copy( source.matrix );
		this.matrixWorld.copy( source.matrixWorld );

		this.matrixAutoUpdate = source.matrixAutoUpdate;
		this.matrixWorldNeedsUpdate = source.matrixWorldNeedsUpdate;

		this.matrixWorldAutoUpdate = source.matrixWorldAutoUpdate;

		this.layers.mask = source.layers.mask;
		this.visible = source.visible;

		this.castShadow = source.castShadow;
		this.receiveShadow = source.receiveShadow;

		this.frustumCulled = source.frustumCulled;
		this.renderOrder = source.renderOrder;

		this.userData = JSON.parse( JSON.stringify( source.userData ) );

		if ( recursive === true ) {

			for ( let i = 0; i < source.children.length; i ++ ) {

				const child = source.children[ i ];
				this.add( child.clone() );

			}

		}

		return this;

	}

}

Object3D.DefaultUp = /*@__PURE__*/ new Vector3( 0, 1, 0 );
Object3D.DefaultMatrixAutoUpdate = true;
Object3D.DefaultMatrixWorldAutoUpdate = true;

export { Object3D };
<|MERGE_RESOLUTION|>--- conflicted
+++ resolved
@@ -46,23 +46,14 @@
 
 	}
 
-<<<<<<< HEAD
-	addChild(child) {
+	addChild( child ) {
+
 		child.parent = this;
-		this.children.push(child)
-	}
-
-	removeChild(child) {
-=======
-	setParent( parent 	) {
-
-		this.parent = parent;
-		parent.children.push( this );
-
-	}
-
-	remove( index ) {
->>>>>>> fc4747a6
+		this.children.push( child );
+
+	}
+
+	removeChild( child ) {
 
 		const index = this.children.indexOf( child );
 
@@ -142,12 +133,8 @@
 
 		this.up = Object3D.DefaultUp.clone();
 
-<<<<<<< HEAD
 		this.privateMatrixData = new Object3DMatrixData()
-		this.matrixData = this.privateMatrixData
-=======
-		this.matrixData = new Object3DMatrixData();
->>>>>>> fc4747a6
+		this.matrixData = this.privateMatrixData;
 
 		const position = this.matrixData.position;
 		const rotation = new Euler();
@@ -527,14 +514,13 @@
 
 			object.parent = this;
 			this.children.push( object );
-<<<<<<< HEAD
-			this.matrixData.addChild(object.matrixData);
+			this.matrixData.addChild( object.matrixData );
+
 			if (this.matrixData !== this.privateMatrixData) {
-				this.privateMatrixData.addChild(object.matrixData);
-			}
-=======
-			object.matrixData.setParent( this.matrixData );
->>>>>>> fc4747a6
+
+				this.privateMatrixData.addChild( object.matrixData );
+
+			}
 
 			object.dispatchEvent( _addedEvent );
 
@@ -568,7 +554,6 @@
 
 			object.parent = null;
 			this.children.splice( index, 1 );
-<<<<<<< HEAD
 
 			// remove all traces of object matrices from our matrixData (whether shared or private)
 			this.matrixData.removeChild(object.matrixData)
@@ -577,9 +562,6 @@
 				this.privateMatrixData.removeChild(object.matrixData)
 			  this.privateMatrixData.removeChild(object.privateMatrixData)
 			}
-=======
-			object.matrixData.remove( index );
->>>>>>> fc4747a6
 
 			object.dispatchEvent( _removedEvent );
 
@@ -610,10 +592,6 @@
 			const object = this.children[ i ];
 
 			object.parent = null;
-<<<<<<< HEAD
-=======
-			object.matrixData.remove( i );
->>>>>>> fc4747a6
 
 			object.dispatchEvent( _removedEvent );
 
