--- conflicted
+++ resolved
@@ -79,13 +79,9 @@
 
 		}
 
-<<<<<<< HEAD
-	};
-=======
 		colors.needsUpdate = true;
 
 	}
->>>>>>> b9637a26
 
 	mesh.lookAt( _vector.setFromMatrixPosition( this.light.matrixWorld ).negate() );
 
