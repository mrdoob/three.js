/**
 * @author WestLangley / http://github.com/WestLangley
 * @author zz85 / http://github.com/zz85
 * @author bhouston / http://clara.io
 *
 * Creates an arrow for visualizing directions
 *
 * Parameters:
 *  dir - Vector3
 *  origin - Vector3
 *  length - Number
 *  color - color in hex value
 *  headLength - Number
 *  headWidth - Number
 */

import { Float32BufferAttribute } from '../core/BufferAttribute.js';
import { BufferGeometry } from '../core/BufferGeometry.js';
import { Object3D } from '../core/Object3D.js';
import { CylinderBufferGeometry } from '../geometries/CylinderGeometry.js';
import { MeshBasicMaterial } from '../materials/MeshBasicMaterial.js';
import { LineBasicMaterial } from '../materials/LineBasicMaterial.js';
import { Mesh } from '../objects/Mesh.js';
import { Line } from '../objects/Line.js';
import { Vector3 } from '../math/Vector3.js';

var _axis = new Vector3();
var _lineGeometry, _coneGeometry;

class ArrowHelper extends Object3D {

	constructor( dir, origin, length, color, headLength, headWidth ) {

		// dir is assumed to be normalized
		super();
		if ( dir === undefined ) dir = new Vector3( 0, 0, 1 );
		if ( origin === undefined ) origin = new Vector3( 0, 0, 0 );
		if ( length === undefined ) length = 1;
		if ( color === undefined ) color = 0xffff00;
		if ( headLength === undefined ) headLength = 0.2 * length;
		if ( headWidth === undefined ) headWidth = 0.2 * headLength;
		if ( _lineGeometry === undefined ) {

			_lineGeometry = new BufferGeometry();
			_lineGeometry.setAttribute( 'position', new Float32BufferAttribute( [ 0, 0, 0, 0, 1, 0 ], 3 ) );
			_coneGeometry = new CylinderBufferGeometry( 0, 0.5, 1, 5, 1 );
			_coneGeometry.translate( 0, - 0.5, 0 );

		}
		this.position.copy( origin );
		this.line = new Line( _lineGeometry, new LineBasicMaterial( { color: color } ) );
		this.line.matrixAutoUpdate = false;
		this.add( this.line );
		this.cone = new Mesh( _coneGeometry, new MeshBasicMaterial( { color: color } ) );
		this.cone.matrixAutoUpdate = false;
		this.add( this.cone );
		this.setDirection( dir );
		this.setLength( length, headLength, headWidth );

	}

<<<<<<< HEAD
	setDirection( dir ) {
=======
	this.position.copy( origin );

	this.line = new Line( _lineGeometry, new LineBasicMaterial( { color: color, toneMapped: false } ) );
	this.line.matrixAutoUpdate = false;
	this.add( this.line );

	this.cone = new Mesh( _coneGeometry, new MeshBasicMaterial( { color: color, toneMapped: false } ) );
	this.cone.matrixAutoUpdate = false;
	this.add( this.cone );

	this.setDirection( dir );
	this.setLength( length, headLength, headWidth );

}
>>>>>>> 0852a9d8

		// dir is assumed to be normalized
		if ( dir.y > 0.99999 ) {

			this.quaternion.set( 0, 0, 0, 1 );

		} else if ( dir.y < - 0.99999 ) {

			this.quaternion.set( 1, 0, 0, 0 );

		} else {

			_axis.set( dir.z, 0, - dir.x ).normalize();
			var radians = Math.acos( dir.y );
			this.quaternion.setFromAxisAngle( _axis, radians );

		}

	}

	setLength( length, headLength, headWidth ) {

		if ( headLength === undefined ) headLength = 0.2 * length;
		if ( headWidth === undefined ) headWidth = 0.2 * headLength;

		this.line.scale.set( 1, Math.max( 0.0001, length - headLength ), 1 ); // see #17458
		this.line.updateMatrix();

		this.cone.scale.set( headWidth, headLength, headWidth );
		this.cone.position.y = length;
		this.cone.updateMatrix();

	}

	setColor( color ) {

		this.line.material.color.set( color );
		this.cone.material.color.set( color );

	}

	copy( source ) {

		super.copy( source, false );
		this.line.copy( source.line );
		this.cone.copy( source.cone );
		return this;

	}

	clone() {

		return new ArrowHelper( this.dir, this.origin, this.length, this.color, this.headLength, this.headWidth );

	}

}


export { ArrowHelper };<|MERGE_RESOLUTION|>--- conflicted
+++ resolved
@@ -47,36 +47,23 @@
 			_coneGeometry.translate( 0, - 0.5, 0 );
 
 		}
+
 		this.position.copy( origin );
+
 		this.line = new Line( _lineGeometry, new LineBasicMaterial( { color: color } ) );
 		this.line.matrixAutoUpdate = false;
 		this.add( this.line );
+
 		this.cone = new Mesh( _coneGeometry, new MeshBasicMaterial( { color: color } ) );
 		this.cone.matrixAutoUpdate = false;
 		this.add( this.cone );
+
 		this.setDirection( dir );
 		this.setLength( length, headLength, headWidth );
 
 	}
 
-<<<<<<< HEAD
 	setDirection( dir ) {
-=======
-	this.position.copy( origin );
-
-	this.line = new Line( _lineGeometry, new LineBasicMaterial( { color: color, toneMapped: false } ) );
-	this.line.matrixAutoUpdate = false;
-	this.add( this.line );
-
-	this.cone = new Mesh( _coneGeometry, new MeshBasicMaterial( { color: color, toneMapped: false } ) );
-	this.cone.matrixAutoUpdate = false;
-	this.add( this.cone );
-
-	this.setDirection( dir );
-	this.setLength( length, headLength, headWidth );
-
-}
->>>>>>> 0852a9d8
 
 		// dir is assumed to be normalized
 		if ( dir.y > 0.99999 ) {
