import { ShaderMaterial } from './ShaderMaterial';
import { ShaderChunk } from '../renderers/shaders/ShaderChunk';
import { UniformsLib } from '../renderers/shaders/UniformsLib';
import { UniformsUtils } from '../renderers/shaders/UniformsUtils';

/**
 * @author mrdoob / http://mrdoob.com/
 */

function ShadowMaterial() {

	ShaderMaterial.call( this, {
<<<<<<< HEAD
		uniforms: Object.assign( {},
			UniformsLib.lights
		),
=======
		uniforms: UniformsUtils.merge( [
			UniformsLib.lights,
			{
				opacity: { value: 1.0 }
			}
		] ),
>>>>>>> 5a24dac5
		vertexShader: ShaderChunk[ 'shadow_vert' ],
		fragmentShader: ShaderChunk[ 'shadow_frag' ]
	} );

	this.lights = true;
	this.transparent = true;

}

ShadowMaterial.prototype = Object.create( ShaderMaterial.prototype );
ShadowMaterial.prototype.constructor = ShadowMaterial;

ShadowMaterial.prototype.isShadowMaterial = true;
//ShadowMaterial.prototype.isExperimentalMaterial = true;

export { ShadowMaterial };<|MERGE_RESOLUTION|>--- conflicted
+++ resolved
@@ -10,18 +10,9 @@
 function ShadowMaterial() {
 
 	ShaderMaterial.call( this, {
-<<<<<<< HEAD
 		uniforms: Object.assign( {},
 			UniformsLib.lights
 		),
-=======
-		uniforms: UniformsUtils.merge( [
-			UniformsLib.lights,
-			{
-				opacity: { value: 1.0 }
-			}
-		] ),
->>>>>>> 5a24dac5
 		vertexShader: ShaderChunk[ 'shadow_vert' ],
 		fragmentShader: ShaderChunk[ 'shadow_frag' ]
 	} );
