import { Vector2 } from '../math/Vector2.js';
import { MeshStandardMaterial } from './MeshStandardMaterial.js';
import { Color } from '../math/Color.js';
import * as MathUtils from '../math/MathUtils.js';

<<<<<<< HEAD
/**
 * parameters = {
 *  clearcoat: <float>,
 *  clearcoatMap: new THREE.Texture( <Image> ),
 *  clearcoatRoughness: <float>,
 *  clearcoatRoughnessMap: new THREE.Texture( <Image> ),
 *  clearcoatNormalScale: <Vector2>,
 *  clearcoatNormalMap: new THREE.Texture( <Image> ),
 *
 *  ior: <float>,
 *  reflectivity: <float>,
 *
 *  iridescence: <float>,
 *  iridescenceMap: new THREE.Texture( <Image> ),
 *  iridescenceIOR: <float>,
 *  iridescenceThicknessMinimum: <float>,
 *  iridescenceThicknessMaximum: <float>,
 *  iridescenceThicknessMap: new THREE.Texture( <Image> ),
 *
 *  sheen: <float>,
 *  sheenTint: <Color>,
 *  sheenRoughness: <float>,
 *
 *  transmission: <float>,
 *  transmissionMap: new THREE.Texture( <Image> ),
 *
 *  thickness: <float>,
 *  thicknessMap: new THREE.Texture( <Image> ),
 *  attenuationDistance: <float>,
 *  attenuationTint: <Color>,
 *
 *  specularIntensity: <float>,
 *  specularIntensityhMap: new THREE.Texture( <Image> ),
 *  specularTint: <Color>,
 *  specularTintMap: new THREE.Texture( <Image> )
 * }
 */

=======
>>>>>>> 3b08a8fc
class MeshPhysicalMaterial extends MeshStandardMaterial {

	constructor( parameters ) {

		super();

		this.defines = {

			'STANDARD': '',
			'PHYSICAL': ''

		};

		this.type = 'MeshPhysicalMaterial';

		this.clearcoatMap = null;
		this.clearcoatRoughness = 0.0;
		this.clearcoatRoughnessMap = null;
		this.clearcoatNormalScale = new Vector2( 1, 1 );
		this.clearcoatNormalMap = null;

		this.ior = 1.5;

		Object.defineProperty( this, 'reflectivity', {
			get: function () {

				return ( MathUtils.clamp( 2.5 * ( this.ior - 1 ) / ( this.ior + 1 ), 0, 1 ) );

			},
			set: function ( reflectivity ) {

				this.ior = ( 1 + 0.4 * reflectivity ) / ( 1 - 0.4 * reflectivity );

			}
		} );

<<<<<<< HEAD
		this.iridescenceMap = null;
		this.iridescenceIOR = 1.3;
		this.iridescenceThicknessMinimum = 100;
		this.iridescenceThicknessMaximum = 400;
		this.iridescenceThicknessMap = null;

		this.sheenTint = new Color( 0x000000 );
=======
		this.sheenColor = new Color( 0x000000 );
		this.sheenColorMap = null;
>>>>>>> 3b08a8fc
		this.sheenRoughness = 1.0;
		this.sheenRoughnessMap = null;

		this.transmissionMap = null;

		this.thickness = 0;
		this.thicknessMap = null;
		this.attenuationDistance = 0.0;
		this.attenuationColor = new Color( 1, 1, 1 );

		this.specularIntensity = 1.0;
		this.specularIntensityMap = null;
		this.specularColor = new Color( 1, 1, 1 );
		this.specularColorMap = null;

		this._sheen = 0.0;
		this._clearcoat = 0;
		this._iridescence = 0;
		this._transmission = 0;

		this.setValues( parameters );

	}

	get sheen() {

		return this._sheen;

	}

	set sheen( value ) {

		if ( this._sheen > 0 !== value > 0 ) {

			this.version ++;

		}

		this._sheen = value;

	}

	get clearcoat() {

		return this._clearcoat;

	}

	set clearcoat( value ) {

		if ( this._clearcoat > 0 !== value > 0 ) {

			this.version ++;

		}

		this._clearcoat = value;

	}

	get iridescence() {

		return this._iridescence;

	}

	set iridescence( value ) {

		if ( this._iridescence > 0 !== value > 0 ) {

			this.version ++;

		}

		this._iridescence = value;

	}

	get transmission() {

		return this._transmission;

	}

	set transmission( value ) {

		if ( this._transmission > 0 !== value > 0 ) {

			this.version ++;

		}

		this._transmission = value;

	}

	copy( source ) {

		super.copy( source );

		this.defines = {

			'STANDARD': '',
			'PHYSICAL': ''

		};

		this.clearcoat = source.clearcoat;
		this.clearcoatMap = source.clearcoatMap;
		this.clearcoatRoughness = source.clearcoatRoughness;
		this.clearcoatRoughnessMap = source.clearcoatRoughnessMap;
		this.clearcoatNormalMap = source.clearcoatNormalMap;
		this.clearcoatNormalScale.copy( source.clearcoatNormalScale );

		this.ior = source.ior;

		this.iridescence = source.iridescence;
		this.iridescenceMap = source.iridescenceMap;
		this.iridescenceIOR = source.iridescenceIOR;
		this.iridescenceThicknessMinimum = source.iridescenceThicknessMinimum;
		this.iridescenceThicknessMaximum = source.iridescenceThicknessMaximum;
		this.iridescenceThicknessMap = source.iridescenceThicknessMap;

		this.sheen = source.sheen;
		this.sheenColor.copy( source.sheenColor );
		this.sheenColorMap = source.sheenColorMap;
		this.sheenRoughness = source.sheenRoughness;
		this.sheenRoughnessMap = source.sheenRoughnessMap;

		this.transmission = source.transmission;
		this.transmissionMap = source.transmissionMap;

		this.thickness = source.thickness;
		this.thicknessMap = source.thicknessMap;
		this.attenuationDistance = source.attenuationDistance;
		this.attenuationColor.copy( source.attenuationColor );

		this.specularIntensity = source.specularIntensity;
		this.specularIntensityMap = source.specularIntensityMap;
		this.specularColor.copy( source.specularColor );
		this.specularColorMap = source.specularColorMap;

		return this;

	}

}

MeshPhysicalMaterial.prototype.isMeshPhysicalMaterial = true;

export { MeshPhysicalMaterial };<|MERGE_RESOLUTION|>--- conflicted
+++ resolved
@@ -3,47 +3,6 @@
 import { Color } from '../math/Color.js';
 import * as MathUtils from '../math/MathUtils.js';
 
-<<<<<<< HEAD
-/**
- * parameters = {
- *  clearcoat: <float>,
- *  clearcoatMap: new THREE.Texture( <Image> ),
- *  clearcoatRoughness: <float>,
- *  clearcoatRoughnessMap: new THREE.Texture( <Image> ),
- *  clearcoatNormalScale: <Vector2>,
- *  clearcoatNormalMap: new THREE.Texture( <Image> ),
- *
- *  ior: <float>,
- *  reflectivity: <float>,
- *
- *  iridescence: <float>,
- *  iridescenceMap: new THREE.Texture( <Image> ),
- *  iridescenceIOR: <float>,
- *  iridescenceThicknessMinimum: <float>,
- *  iridescenceThicknessMaximum: <float>,
- *  iridescenceThicknessMap: new THREE.Texture( <Image> ),
- *
- *  sheen: <float>,
- *  sheenTint: <Color>,
- *  sheenRoughness: <float>,
- *
- *  transmission: <float>,
- *  transmissionMap: new THREE.Texture( <Image> ),
- *
- *  thickness: <float>,
- *  thicknessMap: new THREE.Texture( <Image> ),
- *  attenuationDistance: <float>,
- *  attenuationTint: <Color>,
- *
- *  specularIntensity: <float>,
- *  specularIntensityhMap: new THREE.Texture( <Image> ),
- *  specularTint: <Color>,
- *  specularTintMap: new THREE.Texture( <Image> )
- * }
- */
-
-=======
->>>>>>> 3b08a8fc
 class MeshPhysicalMaterial extends MeshStandardMaterial {
 
 	constructor( parameters ) {
@@ -80,18 +39,14 @@
 			}
 		} );
 
-<<<<<<< HEAD
 		this.iridescenceMap = null;
 		this.iridescenceIOR = 1.3;
 		this.iridescenceThicknessMinimum = 100;
 		this.iridescenceThicknessMaximum = 400;
 		this.iridescenceThicknessMap = null;
 
-		this.sheenTint = new Color( 0x000000 );
-=======
 		this.sheenColor = new Color( 0x000000 );
 		this.sheenColorMap = null;
->>>>>>> 3b08a8fc
 		this.sheenRoughness = 1.0;
 		this.sheenRoughnessMap = null;
 
