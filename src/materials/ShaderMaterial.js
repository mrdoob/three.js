--- conflicted
+++ resolved
@@ -65,14 +65,12 @@
 			'uv2': [ 0, 0 ]
 		};
 
-<<<<<<< HEAD
+	this.index0AttributeName = undefined;
+	this.uniformsNeedUpdate = false;
+
 	this.glslVersion = null;
 
 	if ( parameters !== undefined ) {
-=======
-		this.index0AttributeName = undefined;
-		this.uniformsNeedUpdate = false;
->>>>>>> 7e13b723
 
 		if ( parameters !== undefined ) {
 
@@ -112,28 +110,20 @@
 
 		this.extensions = Object.assign( {}, source.extensions );
 
+		this.glslVersion = source.glslVersion;
+
 		return this;
 
-<<<<<<< HEAD
-	this.glslVersion = source.glslVersion;
-
-	return this;
-=======
 	}
->>>>>>> 7e13b723
 
 	toJSON( meta ) {
 
 		const data = super.toJSON( meta );
 
+		data.glslVersion = this.glslVersion;
 		data.uniforms = {};
 
-<<<<<<< HEAD
-	data.glslVersion = this.glslVersion;
-	data.uniforms = {};
-=======
 		for ( const name in this.uniforms ) {
->>>>>>> 7e13b723
 
 			const uniform = this.uniforms[ name ];
 			const value = uniform.value;
