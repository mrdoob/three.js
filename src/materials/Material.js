import { EventDispatcher } from '../core/EventDispatcher';
import { ParameterSource } from '../core/ParameterSource';
import { NoColors, FrontSide, SmoothShading, NormalBlending, LessEqualDepth, AddEquation, OneMinusSrcAlphaFactor, SrcAlphaFactor } from '../constants';
import { _Math } from '../math/Math';

/**
 * @author mrdoob / http://mrdoob.com/
 * @author alteredq / http://alteredqualia.com/
 */

var materialId = 0;

function Material() {

	Object.defineProperty( this, 'id', { value: materialId ++ } );

	this.uuid = _Math.generateUUID();

	this.name = '';
	this.type = 'Material';

	this.fog = true;
	this.lights = true;

	this.blending = NormalBlending;
	this.side = FrontSide;
	this.shading = SmoothShading; // THREE.FlatShading, THREE.SmoothShading
	this.vertexColors = NoColors; // THREE.NoColors, THREE.VertexColors, THREE.FaceColors

	this.addParameter( 'opacity', 1 );

	this.transparent = false;

	this.blendSrc = SrcAlphaFactor;
	this.blendDst = OneMinusSrcAlphaFactor;
	this.blendEquation = AddEquation;
	this.blendSrcAlpha = null;
	this.blendDstAlpha = null;
	this.blendEquationAlpha = null;

	this.depthFunc = LessEqualDepth;
	this.depthTest = true;
	this.depthWrite = true;

	this.clippingPlanes = null;
	this.clipIntersection = false;
	this.clipShadows = false;

	this.colorWrite = true;

	this.precision = null; // override the renderer's default precision for this material

	this.polygonOffset = false;
	this.polygonOffsetFactor = 0;
	this.polygonOffsetUnits = 0;

	this.alphaTest = 0;
	this.premultipliedAlpha = false;

	this.overdraw = 0; // Overdrawn pixels (typically between 0 and 1) for fixing antialiasing gaps in CanvasRenderer

	this.visible = true;

	this._needsUpdate = true;

}

Object.defineProperty( Material.prototype, "needsUpdate", {

	get: function() {

		return this._needsUpdate;

	},
	
	set: function(value) {

		if ( value === true ) this.update();
		this._needsUpdate = value;

	}

});

Object.assign( Material.prototype, EventDispatcher.prototype, {

	constructor: Material,

	isMaterial: true,

	setValues: function ( values ) {

		if ( values === undefined ) return;

		for ( var key in values ) {

			var newValue = values[ key ];

			if ( newValue === undefined ) {

				console.warn( "THREE.Material: '" + key + "' parameter is undefined." );
				continue;

			}

			var currentValue = this[ key ];

			if ( currentValue === undefined ) {

				console.warn( "THREE." + this.type + ": '" + key + "' is not a property of this material." );
				continue;

			}

			if ( currentValue && currentValue.isColor ) {

				currentValue.set( newValue );

			} else if ( ( currentValue && currentValue.isVector3 ) && ( newValue && newValue.isVector3 ) ) {

				currentValue.copy( newValue );

			} else if ( key === 'overdraw' ) {

				// ensure overdraw is backwards-compatible with legacy boolean type
				this[ key ] = Number( newValue );

			} else {

				this[ key ] = newValue;

			}

		}

	},

	toJSON: function ( meta ) {

		var isRoot = meta === undefined;

		if ( isRoot ) {

			meta = {
				textures: {},
				images: {}
			};

		}

		var data = {
			metadata: {
				version: 4.4,
				type: 'Material',
				generator: 'Material.toJSON'
			}
		};

		// standard Material serialization
		data.uuid = this.uuid;
		data.type = this.type;

		if ( this.name !== '' ) data.name = this.name;

		if ( this.color && this.color.isColor ) data.color = this.color.getHex();

		if ( this.roughness !== undefined ) data.roughness = this.roughness;
		if ( this.metalness !== undefined ) data.metalness = this.metalness;

		if ( this.emissive && this.emissive.isColor ) data.emissive = this.emissive.getHex();
		if ( this.specular && this.specular.isColor ) data.specular = this.specular.getHex();
		if ( this.shininess !== undefined ) data.shininess = this.shininess;
		if ( this.clearCoat !== undefined ) data.clearCoat = this.clearCoat;
		if ( this.clearCoatRoughness !== undefined ) data.clearCoatRoughness = this.clearCoatRoughness;

		if ( this.map && this.map.isTexture ) data.map = this.map.toJSON( meta ).uuid;
		if ( this.alphaMap && this.alphaMap.isTexture ) data.alphaMap = this.alphaMap.toJSON( meta ).uuid;
		if ( this.lightMap && this.lightMap.isTexture ) data.lightMap = this.lightMap.toJSON( meta ).uuid;
		if ( this.bumpMap && this.bumpMap.isTexture ) {

			data.bumpMap = this.bumpMap.toJSON( meta ).uuid;
			data.bumpScale = this.bumpScale;

		}
		if ( this.normalMap && this.normalMap.isTexture ) {

			data.normalMap = this.normalMap.toJSON( meta ).uuid;
			data.normalScale = this.normalScale.toArray();

		}
		if ( this.displacementMap && this.displacementMap.isTexture ) {

			data.displacementMap = this.displacementMap.toJSON( meta ).uuid;
			data.displacementScale = this.displacementScale;
			data.displacementBias = this.displacementBias;

		}
		if ( this.roughnessMap && this.roughnessMap.isTexture ) data.roughnessMap = this.roughnessMap.toJSON( meta ).uuid;
		if ( this.metalnessMap && this.metalnessMap.isTexture ) data.metalnessMap = this.metalnessMap.toJSON( meta ).uuid;

		if ( this.emissiveMap && this.emissiveMap.isTexture ) data.emissiveMap = this.emissiveMap.toJSON( meta ).uuid;
		if ( this.specularMap && this.specularMap.isTexture ) data.specularMap = this.specularMap.toJSON( meta ).uuid;

		if ( this.envMap && this.envMap.isTexture ) {

			data.envMap = this.envMap.toJSON( meta ).uuid;
			data.reflectivity = this.reflectivity; // Scale behind envMap

		}

		if ( this.gradientMap && this.gradientMap.isTexture ) {

			data.gradientMap = this.gradientMap.toJSON( meta ).uuid;

		}

		if ( this.size !== undefined ) data.size = this.size;
		if ( this.sizeAttenuation !== undefined ) data.sizeAttenuation = this.sizeAttenuation;

		if ( this.blending !== NormalBlending ) data.blending = this.blending;
		if ( this.shading !== SmoothShading ) data.shading = this.shading;
		if ( this.side !== FrontSide ) data.side = this.side;
		if ( this.vertexColors !== NoColors ) data.vertexColors = this.vertexColors;

		if ( this.opacity < 1 ) data.opacity = this.opacity;
		if ( this.transparent === true ) data.transparent = this.transparent;

		data.depthFunc = this.depthFunc;
		data.depthTest = this.depthTest;
		data.depthWrite = this.depthWrite;

		if ( this.alphaTest > 0 ) data.alphaTest = this.alphaTest;
		if ( this.premultipliedAlpha === true ) data.premultipliedAlpha = this.premultipliedAlpha;
		if ( this.wireframe === true ) data.wireframe = this.wireframe;
		if ( this.wireframeLinewidth > 1 ) data.wireframeLinewidth = this.wireframeLinewidth;
		if ( this.wireframeLinecap !== 'round' ) data.wireframeLinecap = this.wireframeLinecap;
		if ( this.wireframeLinejoin !== 'round' ) data.wireframeLinejoin = this.wireframeLinejoin;

		data.skinning = this.skinning;
		data.morphTargets = this.morphTargets;

		// TODO: Copied from Object3D.toJSON

		function extractFromCache( cache ) {

			var values = [];

			for ( var key in cache ) {

				var data = cache[ key ];
				delete data.metadata;
				values.push( data );

			}

			return values;

		}

		if ( isRoot ) {

			var textures = extractFromCache( meta.textures );
			var images = extractFromCache( meta.images );

			if ( textures.length > 0 ) data.textures = textures;
			if ( images.length > 0 ) data.images = images;

		}

		return data;

	},

	clone: function () {

		return new this.constructor().copy( this );

	},

	copy: function ( source ) {

		this.name = source.name;

		this.fog = source.fog;
		this.lights = source.lights;

		this.blending = source.blending;
		this.side = source.side;
		this.shading = source.shading;
		this.vertexColors = source.vertexColors;

		this.opacity = source.opacity;
		this.transparent = source.transparent;

		this.blendSrc = source.blendSrc;
		this.blendDst = source.blendDst;
		this.blendEquation = source.blendEquation;
		this.blendSrcAlpha = source.blendSrcAlpha;
		this.blendDstAlpha = source.blendDstAlpha;
		this.blendEquationAlpha = source.blendEquationAlpha;

		this.depthFunc = source.depthFunc;
		this.depthTest = source.depthTest;
		this.depthWrite = source.depthWrite;

		this.colorWrite = source.colorWrite;

		this.precision = source.precision;

		this.polygonOffset = source.polygonOffset;
		this.polygonOffsetFactor = source.polygonOffsetFactor;
		this.polygonOffsetUnits = source.polygonOffsetUnits;

		this.alphaTest = source.alphaTest;

		this.premultipliedAlpha = source.premultipliedAlpha;

		this.overdraw = source.overdraw;

		this.visible = source.visible;
		this.clipShadows = source.clipShadows;
		this.clipIntersection = source.clipIntersection;

		var srcPlanes = source.clippingPlanes,
			dstPlanes = null;

		if ( srcPlanes !== null ) {

			var n = srcPlanes.length;
			dstPlanes = new Array( n );

			for ( var i = 0; i !== n; ++ i )
				dstPlanes[ i ] = srcPlanes[ i ].clone();

		}

		this.clippingPlanes = dstPlanes;

		return this;

	},

	update: function () {

		this.dispatchEvent( { type: 'update' } );

	},

	dispose: function () {

		this.dispatchEvent( { type: 'dispose' } );

	}

} );

<<<<<<< HEAD
Object.assign( Material.prototype, EventDispatcher.prototype, ParameterSource.prototype );
=======
>>>>>>> 921824d5

export { Material };<|MERGE_RESOLUTION|>--- conflicted
+++ resolved
@@ -82,7 +82,7 @@
 
 });
 
-Object.assign( Material.prototype, EventDispatcher.prototype, {
+Object.assign( Material.prototype, EventDispatcher.prototype, ParameterSource.prototype, {
 
 	constructor: Material,
 
@@ -354,9 +354,4 @@
 
 } );
 
-<<<<<<< HEAD
-Object.assign( Material.prototype, EventDispatcher.prototype, ParameterSource.prototype );
-=======
->>>>>>> 921824d5
-
 export { Material };