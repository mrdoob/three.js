import { EventDispatcher } from '../core/EventDispatcher';
import { NoColors, FrontSide, SmoothShading, NormalBlending, LessEqualDepth, AddEquation, OneMinusSrcAlphaFactor, SrcAlphaFactor } from '../constants';
import { _Math } from '../math/Math';

/**
 * @author mrdoob / http://mrdoob.com/
 * @author alteredq / http://alteredqualia.com/
 */

var materialId = 0;

function Material() {

	Object.defineProperty( this, 'id', { value: materialId ++ } );

	this.uuid = _Math.generateUUID();

	this.name = '';
	this.type = 'Material';

	this.fog = true;
	this.lights = true;

	this.blending = NormalBlending;
	this.side = FrontSide;
	this.shading = SmoothShading; // THREE.FlatShading, THREE.SmoothShading
	this.vertexColors = NoColors; // THREE.NoColors, THREE.VertexColors, THREE.FaceColors

	this.opacity = 1;
	this.transparent = false;

	this.blendSrc = SrcAlphaFactor;
	this.blendDst = OneMinusSrcAlphaFactor;
	this.blendEquation = AddEquation;
	this.blendSrcAlpha = null;
	this.blendDstAlpha = null;
	this.blendEquationAlpha = null;

	this.depthFunc = LessEqualDepth;
	this.depthTest = true;
	this.depthWrite = true;

	this.clippingPlanes = null;
	this.clipIntersection = false;
	this.clipShadows = false;

	this.colorWrite = true;

	this.precision = null; // override the renderer's default precision for this material

	this.polygonOffset = false;
	this.polygonOffsetFactor = 0;
	this.polygonOffsetUnits = 0;

	this.dithering = false;

	this.alphaTest = 0;
	this.premultipliedAlpha = false;

	this.overdraw = 0; // Overdrawn pixels (typically between 0 and 1) for fixing antialiasing gaps in CanvasRenderer

	this.visible = true;

	this.needsUpdate = true;

}

Object.assign( Material.prototype, EventDispatcher.prototype, {

	isMaterial: true,

	setValues: function ( values ) {

		if ( values === undefined ) return;

		for ( var key in values ) {

			var newValue = values[ key ];

			if ( newValue === undefined ) {

				console.warn( "THREE.Material: '" + key + "' parameter is undefined." );
				continue;

			}

			var currentValue = this[ key ];

			if ( currentValue === undefined ) {

				console.warn( "THREE." + this.type + ": '" + key + "' is not a property of this material." );
				continue;

			}

			if ( currentValue && currentValue.isColor ) {

				currentValue.set( newValue );

			} else if ( ( currentValue && currentValue.isVector3 ) && ( newValue && newValue.isVector3 ) ) {

				currentValue.copy( newValue );

			} else if ( key === 'overdraw' ) {

				// ensure overdraw is backwards-compatible with legacy boolean type
				this[ key ] = Number( newValue );

			} else {

				this[ key ] = newValue;

			}

		}

	},

	toJSON: function ( meta ) {

		var isRoot = meta === undefined;

		if ( isRoot ) {

			meta = {
				textures: {},
				images: {}
			};

		}

		var data = {
			metadata: {
				version: 4.5,
				type: 'Material',
				generator: 'Material.toJSON'
			}
		};

		// standard Material serialization
		data.uuid = this.uuid;
		data.type = this.type;

		if ( this.name !== '' ) data.name = this.name;

		if ( this.color && this.color.isColor ) data.color = this.color.getHex();

		if ( this.roughness !== undefined ) data.roughness = this.roughness;
		if ( this.metalness !== undefined ) data.metalness = this.metalness;

		if ( this.emissive && this.emissive.isColor ) data.emissive = this.emissive.getHex();
		if ( this.specular && this.specular.isColor ) data.specular = this.specular.getHex();
		if ( this.shininess !== undefined ) data.shininess = this.shininess;
		if ( this.clearCoat !== undefined ) data.clearCoat = this.clearCoat;
		if ( this.clearCoatRoughness !== undefined ) data.clearCoatRoughness = this.clearCoatRoughness;

		if ( this.map && this.map.isTexture ) data.map = this.map.toJSON( meta ).uuid;
		if ( this.alphaMap && this.alphaMap.isTexture ) data.alphaMap = this.alphaMap.toJSON( meta ).uuid;
		if ( this.lightMap && this.lightMap.isTexture ) data.lightMap = this.lightMap.toJSON( meta ).uuid;
		if ( this.bumpMap && this.bumpMap.isTexture ) {

			data.bumpMap = this.bumpMap.toJSON( meta ).uuid;
			data.bumpScale = this.bumpScale;

		}
		if ( this.normalMap && this.normalMap.isTexture ) {

			data.normalMap = this.normalMap.toJSON( meta ).uuid;
			data.normalScale = this.normalScale.toArray();

		}
		if ( this.displacementMap && this.displacementMap.isTexture ) {

			data.displacementMap = this.displacementMap.toJSON( meta ).uuid;
			data.displacementScale = this.displacementScale;
			data.displacementBias = this.displacementBias;

		}
		if ( this.roughnessMap && this.roughnessMap.isTexture ) data.roughnessMap = this.roughnessMap.toJSON( meta ).uuid;
		if ( this.metalnessMap && this.metalnessMap.isTexture ) data.metalnessMap = this.metalnessMap.toJSON( meta ).uuid;

		if ( this.emissiveMap && this.emissiveMap.isTexture ) data.emissiveMap = this.emissiveMap.toJSON( meta ).uuid;
		if ( this.specularMap && this.specularMap.isTexture ) data.specularMap = this.specularMap.toJSON( meta ).uuid;

		if ( this.envMap && this.envMap.isTexture ) {

			data.envMap = this.envMap.toJSON( meta ).uuid;
			data.reflectivity = this.reflectivity; // Scale behind envMap

		}

		if ( this.gradientMap && this.gradientMap.isTexture ) {

			data.gradientMap = this.gradientMap.toJSON( meta ).uuid;

		}

		if ( this.size !== undefined ) data.size = this.size;
		if ( this.sizeAttenuation !== undefined ) data.sizeAttenuation = this.sizeAttenuation;

		if ( this.blending !== NormalBlending ) data.blending = this.blending;
		if ( this.shading !== SmoothShading ) data.shading = this.shading;
		if ( this.side !== FrontSide ) data.side = this.side;
		if ( this.vertexColors !== NoColors ) data.vertexColors = this.vertexColors;

		if ( this.opacity < 1 ) data.opacity = this.opacity;
		if ( this.transparent === true ) data.transparent = this.transparent;

		data.depthFunc = this.depthFunc;
		data.depthTest = this.depthTest;
		data.depthWrite = this.depthWrite;

		if ( this.alphaTest > 0 ) data.alphaTest = this.alphaTest;
		if ( this.premultipliedAlpha === true ) data.premultipliedAlpha = this.premultipliedAlpha;
		if ( this.wireframe === true ) data.wireframe = this.wireframe;
		if ( this.wireframeLinewidth > 1 ) data.wireframeLinewidth = this.wireframeLinewidth;
		if ( this.wireframeLinecap !== 'round' ) data.wireframeLinecap = this.wireframeLinecap;
		if ( this.wireframeLinejoin !== 'round' ) data.wireframeLinejoin = this.wireframeLinejoin;

		data.skinning = this.skinning;
		data.morphTargets = this.morphTargets;

<<<<<<< HEAD
		data.meshLine = this.meshLine;
		data.meshLineWidth = this.meshLineWidth;
		data.meshLineSizeAttenuation = this.meshLineSizeAttenuation;
=======
		data.dithering = this.dithering;
>>>>>>> d3decdea

		// TODO: Copied from Object3D.toJSON

		function extractFromCache( cache ) {

			var values = [];

			for ( var key in cache ) {

				var data = cache[ key ];
				delete data.metadata;
				values.push( data );

			}

			return values;

		}

		if ( isRoot ) {

			var textures = extractFromCache( meta.textures );
			var images = extractFromCache( meta.images );

			if ( textures.length > 0 ) data.textures = textures;
			if ( images.length > 0 ) data.images = images;

		}

		return data;

	},

	clone: function () {

		return new this.constructor().copy( this );

	},

	copy: function ( source ) {

		this.name = source.name;

		this.fog = source.fog;
		this.lights = source.lights;

		this.blending = source.blending;
		this.side = source.side;
		this.shading = source.shading;
		this.vertexColors = source.vertexColors;

		this.opacity = source.opacity;
		this.transparent = source.transparent;

		this.blendSrc = source.blendSrc;
		this.blendDst = source.blendDst;
		this.blendEquation = source.blendEquation;
		this.blendSrcAlpha = source.blendSrcAlpha;
		this.blendDstAlpha = source.blendDstAlpha;
		this.blendEquationAlpha = source.blendEquationAlpha;

		this.depthFunc = source.depthFunc;
		this.depthTest = source.depthTest;
		this.depthWrite = source.depthWrite;

		this.colorWrite = source.colorWrite;

		this.precision = source.precision;

		this.polygonOffset = source.polygonOffset;
		this.polygonOffsetFactor = source.polygonOffsetFactor;
		this.polygonOffsetUnits = source.polygonOffsetUnits;

		this.dithering = source.dithering;

		this.alphaTest = source.alphaTest;

		this.premultipliedAlpha = source.premultipliedAlpha;

		this.overdraw = source.overdraw;

		this.visible = source.visible;
		this.clipShadows = source.clipShadows;
		this.clipIntersection = source.clipIntersection;

		var srcPlanes = source.clippingPlanes,
			dstPlanes = null;

		if ( srcPlanes !== null ) {

			var n = srcPlanes.length;
			dstPlanes = new Array( n );

			for ( var i = 0; i !== n; ++ i )
				dstPlanes[ i ] = srcPlanes[ i ].clone();

		}

		this.clippingPlanes = dstPlanes;

		return this;

	},

	dispose: function () {

		this.dispatchEvent( { type: 'dispose' } );

	}

} );


export { Material };<|MERGE_RESOLUTION|>--- conflicted
+++ resolved
@@ -220,13 +220,11 @@
 		data.skinning = this.skinning;
 		data.morphTargets = this.morphTargets;
 
-<<<<<<< HEAD
 		data.meshLine = this.meshLine;
 		data.meshLineWidth = this.meshLineWidth;
 		data.meshLineSizeAttenuation = this.meshLineSizeAttenuation;
-=======
+		
 		data.dithering = this.dithering;
->>>>>>> d3decdea
 
 		// TODO: Copied from Object3D.toJSON
 
