--- conflicted
+++ resolved
@@ -36,14 +36,9 @@
 
 	this.visible = true;
 
-<<<<<<< HEAD
-	this.hdrOutput = undefined; //Override for renderer's hdrOutputEnabled
-	this.hdrOutputType = undefined; //Override for renderer's hdrOutputType
-=======
 	this.hdrOutputEnabled = undefined; //Override for renderer's hdrOutputEnabled
 	this.hdrOutputType = undefined; //Override for renderer's hdrOutputType
 	this.hdrInputEnabled = undefined;
->>>>>>> a34c814d
 
 	this.needsUpdate = true;
 
