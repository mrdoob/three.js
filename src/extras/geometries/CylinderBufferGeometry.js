--- conflicted
+++ resolved
@@ -2,7 +2,7 @@
  * @author Mugen87 / https://github.com/Mugen87
  */
 
-THREE.CylinderBufferGeometry = function ( radiusTop, radiusBottom, height, radialSegments, heightSegments, openEnded, thetaStart, thetaLength ) {
+THREE.CylinderBufferGeometry = function( radiusTop, radiusBottom, height, radialSegments, heightSegments, openEnded, thetaStart, thetaLength ) {
 
 	THREE.BufferGeometry.call( this );
 
@@ -48,7 +48,7 @@
 
 	// buffers
 
-	var indices = new THREE.BufferAttribute( new ( indexCount > 65535 ? Uint32Array : Uint16Array) ( indexCount ), 1 );
+	var indices = new THREE.BufferAttribute( new ( indexCount > 65535 ? Uint32Array : Uint16Array )( indexCount ), 1 );
 	var vertices = new THREE.BufferAttribute( new Float32Array( vertexCount * 3 ), 3 );
 	var normals = new THREE.BufferAttribute( new Float32Array( vertexCount * 3 ), 3 );
 	var uvs = new THREE.BufferAttribute( new Float32Array( vertexCount * 2 ), 2 );
@@ -56,15 +56,9 @@
 	// helper variables
 
 	var index = 0,
-<<<<<<< HEAD
-		indexOffset = 0,
-		indexArray = [],
-		halfHeight = height / 2;
-=======
 	    indexOffset = 0,
 	    indexArray = [],
 	    halfHeight = height / 2;
->>>>>>> 267b8a59
 
 	// group variables
 	var groupStart = 0;
@@ -119,8 +113,7 @@
 
 	function generateTorso() {
 
-		var x,
-			y;
+		var x, y;
 		var normal = new THREE.Vector3();
 		var vertex = new THREE.Vector3();
 
@@ -131,7 +124,7 @@
 
 		// generate vertices, normals and uvs
 
-		for ( y = 0; y <= heightSegments; y++ ) {
+		for ( y = 0; y <= heightSegments; y ++ ) {
 
 			var indexRow = [];
 
@@ -140,7 +133,7 @@
 			// calculate the radius of the current row
 			var radius = v * ( radiusBottom - radiusTop ) + radiusTop;
 
-			for ( x = 0; x <= radialSegments; x++ ) {
+			for ( x = 0; x <= radialSegments; x ++ ) {
 
 				var u = x / radialSegments;
 
@@ -172,7 +165,7 @@
 				indexRow.push( index );
 
 				// increase index
-				index++;
+				index ++;
 
 			}
 
@@ -183,9 +176,9 @@
 
 		// generate indices
 
-		for ( x = 0; x < radialSegments; x++ ) {
-
-			for ( y = 0; y < heightSegments; y++ ) {
+		for ( x = 0; x < radialSegments; x ++ ) {
+
+			for ( y = 0; y < heightSegments; y ++ ) {
 
 				// we use the index array to access the correct indices
 				var i1 = indexArray[ y ][ x ];
@@ -194,14 +187,14 @@
 				var i4 = indexArray[ y ][ x + 1 ];
 
 				// face one
-				indices.setX( indexOffset, i1 ); indexOffset++;
-				indices.setX( indexOffset, i2 ); indexOffset++;
-				indices.setX( indexOffset, i4 ); indexOffset++;
+				indices.setX( indexOffset, i1 ); indexOffset ++;
+				indices.setX( indexOffset, i2 ); indexOffset ++;
+				indices.setX( indexOffset, i4 ); indexOffset ++;
 
 				// face two
-				indices.setX( indexOffset, i2 ); indexOffset++;
-				indices.setX( indexOffset, i3 ); indexOffset++;
-				indices.setX( indexOffset, i4 ); indexOffset++;
+				indices.setX( indexOffset, i2 ); indexOffset ++;
+				indices.setX( indexOffset, i3 ); indexOffset ++;
+				indices.setX( indexOffset, i4 ); indexOffset ++;
 
 				// update counters
 				groupCount += 6;
@@ -220,14 +213,8 @@
 
 	function generateCap( top ) {
 
-<<<<<<< HEAD
-		var x,
-			centerIndexStart,
-			centerIndexEnd;
-=======
 		var x, centerIndexStart, centerIndexEnd;
 
->>>>>>> 267b8a59
 		var uv = new THREE.Vector2();
 		var vertex = new THREE.Vector3();
 
@@ -243,7 +230,7 @@
 		// because the geometry needs one set of uvs per face,
 		// we must generate a center vertex per face/segment
 
-		for ( x = 1; x <= radialSegments; x++ ) {
+		for ( x = 1; x <= radialSegments; x ++ ) {
 
 			// vertex
 			vertices.setXYZ( index, 0, halfHeight * sign, 0 );
@@ -258,7 +245,7 @@
 			uvs.setXY( index, uv.x, uv.y );
 
 			// increase index
-			index++;
+			index ++;
 
 		}
 
@@ -267,7 +254,7 @@
 
 		// now we generate the surrounding vertices, normals and uvs
 
-		for ( x = 0; x <= radialSegments; x++ ) {
+		for ( x = 0; x <= radialSegments; x ++ ) {
 
 			var u = x / radialSegments;
 			var theta = u * thetaLength + thetaStart;
@@ -290,13 +277,13 @@
 			uvs.setXY( index, uv.x, uv.y );
 
 			// increase index
-			index++;
+			index ++;
 
 		}
 
 		// generate indices
 
-		for ( x = 0; x < radialSegments; x++ ) {
+		for ( x = 0; x < radialSegments; x ++ ) {
 
 			var c = centerIndexStart + x;
 			var i = centerIndexEnd + x;
@@ -304,16 +291,16 @@
 			if ( top === true ) {
 
 				// face top
-				indices.setX( indexOffset, i ); indexOffset++;
-				indices.setX( indexOffset, i + 1 ); indexOffset++;
-				indices.setX( indexOffset, c ); indexOffset++;
+				indices.setX( indexOffset, i ); indexOffset ++;
+				indices.setX( indexOffset, i + 1 ); indexOffset ++;
+				indices.setX( indexOffset, c ); indexOffset ++;
 
 			} else {
 
 				// face bottom
-				indices.setX( indexOffset, i + 1 ); indexOffset++;
-				indices.setX( indexOffset, i ); indexOffset++;
-				indices.setX( indexOffset, c ); indexOffset++;
+				indices.setX( indexOffset, i + 1 ); indexOffset ++;
+				indices.setX( indexOffset, i ); indexOffset ++;
+				indices.setX( indexOffset, c ); indexOffset ++;
 
 			}
 
