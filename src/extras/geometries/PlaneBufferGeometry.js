--- conflicted
+++ resolved
@@ -53,13 +53,8 @@
 
 			normals[ offset + 2 ] = 1;
 
-<<<<<<< HEAD
-			uvs[ offset2     ] = (uvx * uvMult / gridX );
-			uvs[ offset2 + 1 ] = (uvy * uvMult / gridY );
-=======
 			uvs[ offset2 ] = ix / gridX;
 			uvs[ offset2 + 1 ] = 1 - ( iy / gridY );
->>>>>>> b8524820
 
 			offset += 3;
 			offset2 += 2;
