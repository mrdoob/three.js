/**
 * @author mrdoob / http://mrdoob.com/
 * based on http://papervision3d.googlecode.com/svn/trunk/as3/trunk/src/org/papervision3d/objects/primitives/Cube.as
 */
<<<<<<< HEAD
//START_VEROLD_MOD
THREE.CubeGeometry = function ( width, height, depth, segmentsWidth, segmentsHeight, segmentsDepth, materials, sides, flipSided ) {
//END_VEROLD_MOD
=======

THREE.CubeGeometry = function ( width, height, depth, widthSegments, heightSegments, depthSegments ) {
>>>>>>> d4e37c78

	THREE.Geometry.call( this );

	var scope = this;

	this.width = width;
	this.height = height;
	this.depth = depth;

	this.widthSegments = widthSegments || 1;
	this.heightSegments = heightSegments || 1;
	this.depthSegments = depthSegments || 1;

	var width_half = this.width / 2;
	var height_half = this.height / 2;
	var depth_half = this.depth / 2;

	buildPlane( 'z', 'y', - 1, - 1, this.depth, this.height, width_half, 0 ); // px
	buildPlane( 'z', 'y',   1, - 1, this.depth, this.height, - width_half, 1 ); // nx
	buildPlane( 'x', 'z',   1,   1, this.width, this.depth, height_half, 2 ); // py
	buildPlane( 'x', 'z',   1, - 1, this.width, this.depth, - height_half, 3 ); // ny
	buildPlane( 'x', 'y',   1, - 1, this.width, this.height, depth_half, 4 ); // pz
	buildPlane( 'x', 'y', - 1, - 1, this.width, this.height, - depth_half, 5 ); // nz

<<<<<<< HEAD
		} else {

			this.materials = [];

			for ( var i = 0; i < 6; i ++ ) {

				this.materials.push( materials );

			}

		}

		mpx = 0; mnx = 1; mpy = 2; mny = 3; mpz = 4; mnz = 5;

	} else {

		this.materials = [];

	}

	this.sides = { px: true, nx: true, py: true, ny: true, pz: true, nz: true };

	if ( sides != undefined ) {

		for ( var s in sides ) {

			if ( this.sides[ s ] !== undefined ) {

				this.sides[ s ] = sides[ s ];

			}

		}

	}

	//START_VEROLD_MOD
	var flipSideMod = flipSided ? -1 : 1;
	this.sides.px && buildPlane( 'z', 'y', - 1 * flipSideMod, - 1, depth, height, width_half, mpx ); // px
	this.sides.nx && buildPlane( 'z', 'y',   1 * flipSideMod, - 1, depth, height, - width_half, mnx ); // nx
	this.sides.py && buildPlane( 'x', 'z',   1 * flipSideMod,   1, width, depth, height_half, mpy ); // py
	this.sides.ny && buildPlane( 'x', 'z',   1 * flipSideMod, - 1, width, depth, - height_half, mny ); // ny
	this.sides.pz && buildPlane( 'x', 'y',   1 * flipSideMod, - 1, width, height, depth_half, mpz ); // pz
	this.sides.nz && buildPlane( 'x', 'y', - 1 * flipSideMod, - 1, width, height, - depth_half, mnz ); // nz
	//END_VEROLD_MOD

	function buildPlane( u, v, udir, vdir, width, height, depth, material ) {
=======
	function buildPlane( u, v, udir, vdir, width, height, depth, materialIndex ) {
>>>>>>> d4e37c78

		var w, ix, iy,
		gridX = scope.widthSegments,
		gridY = scope.heightSegments,
		width_half = width / 2,
		height_half = height / 2,
		offset = scope.vertices.length;

		if ( ( u === 'x' && v === 'y' ) || ( u === 'y' && v === 'x' ) ) {

			w = 'z';

		} else if ( ( u === 'x' && v === 'z' ) || ( u === 'z' && v === 'x' ) ) {

			w = 'y';
			gridY = scope.depthSegments;

		} else if ( ( u === 'z' && v === 'y' ) || ( u === 'y' && v === 'z' ) ) {

			w = 'x';
			gridX = scope.depthSegments;

		}

		var gridX1 = gridX + 1,
		gridY1 = gridY + 1,
		segment_width = width / gridX,
		segment_height = height / gridY,
		normal = new THREE.Vector3();

		normal[ w ] = depth * flipSideMod > 0 ? 1 : - 1;

		for ( iy = 0; iy < gridY1; iy ++ ) {

			for ( ix = 0; ix < gridX1; ix ++ ) {

				var vector = new THREE.Vector3();
				vector[ u ] = ( ix * segment_width - width_half ) * udir;
				vector[ v ] = ( iy * segment_height - height_half ) * vdir;
				vector[ w ] = depth;

				scope.vertices.push( vector );

			}

		}

		for ( iy = 0; iy < gridY; iy++ ) {

			for ( ix = 0; ix < gridX; ix++ ) {

				var a = ix + gridX1 * iy;
				var b = ix + gridX1 * ( iy + 1 );
				var c = ( ix + 1 ) + gridX1 * ( iy + 1 );
				var d = ( ix + 1 ) + gridX1 * iy;

				var face = new THREE.Face4( a + offset, b + offset, c + offset, d + offset );
				face.normal.copy( normal );
				face.vertexNormals.push( normal.clone(), normal.clone(), normal.clone(), normal.clone() );
				face.materialIndex = materialIndex;

				scope.faces.push( face );
				scope.faceVertexUvs[ 0 ].push( [
							new THREE.UV( ix / gridX, 1 - iy / gridY ),
							new THREE.UV( ix / gridX, 1 - ( iy + 1 ) / gridY ),
							new THREE.UV( ( ix + 1 ) / gridX, 1- ( iy + 1 ) / gridY ),
							new THREE.UV( ( ix + 1 ) / gridX, 1 - iy / gridY )
						] );

			}

		}

	}

	this.computeCentroids();
	this.mergeVertices();

};

THREE.CubeGeometry.prototype = Object.create( THREE.Geometry.prototype );<|MERGE_RESOLUTION|>--- conflicted
+++ resolved
@@ -2,14 +2,8 @@
  * @author mrdoob / http://mrdoob.com/
  * based on http://papervision3d.googlecode.com/svn/trunk/as3/trunk/src/org/papervision3d/objects/primitives/Cube.as
  */
-<<<<<<< HEAD
-//START_VEROLD_MOD
-THREE.CubeGeometry = function ( width, height, depth, segmentsWidth, segmentsHeight, segmentsDepth, materials, sides, flipSided ) {
-//END_VEROLD_MOD
-=======
 
 THREE.CubeGeometry = function ( width, height, depth, widthSegments, heightSegments, depthSegments ) {
->>>>>>> d4e37c78
 
 	THREE.Geometry.call( this );
 
@@ -34,57 +28,7 @@
 	buildPlane( 'x', 'y',   1, - 1, this.width, this.height, depth_half, 4 ); // pz
 	buildPlane( 'x', 'y', - 1, - 1, this.width, this.height, - depth_half, 5 ); // nz
 
-<<<<<<< HEAD
-		} else {
-
-			this.materials = [];
-
-			for ( var i = 0; i < 6; i ++ ) {
-
-				this.materials.push( materials );
-
-			}
-
-		}
-
-		mpx = 0; mnx = 1; mpy = 2; mny = 3; mpz = 4; mnz = 5;
-
-	} else {
-
-		this.materials = [];
-
-	}
-
-	this.sides = { px: true, nx: true, py: true, ny: true, pz: true, nz: true };
-
-	if ( sides != undefined ) {
-
-		for ( var s in sides ) {
-
-			if ( this.sides[ s ] !== undefined ) {
-
-				this.sides[ s ] = sides[ s ];
-
-			}
-
-		}
-
-	}
-
-	//START_VEROLD_MOD
-	var flipSideMod = flipSided ? -1 : 1;
-	this.sides.px && buildPlane( 'z', 'y', - 1 * flipSideMod, - 1, depth, height, width_half, mpx ); // px
-	this.sides.nx && buildPlane( 'z', 'y',   1 * flipSideMod, - 1, depth, height, - width_half, mnx ); // nx
-	this.sides.py && buildPlane( 'x', 'z',   1 * flipSideMod,   1, width, depth, height_half, mpy ); // py
-	this.sides.ny && buildPlane( 'x', 'z',   1 * flipSideMod, - 1, width, depth, - height_half, mny ); // ny
-	this.sides.pz && buildPlane( 'x', 'y',   1 * flipSideMod, - 1, width, height, depth_half, mpz ); // pz
-	this.sides.nz && buildPlane( 'x', 'y', - 1 * flipSideMod, - 1, width, height, - depth_half, mnz ); // nz
-	//END_VEROLD_MOD
-
-	function buildPlane( u, v, udir, vdir, width, height, depth, material ) {
-=======
 	function buildPlane( u, v, udir, vdir, width, height, depth, materialIndex ) {
->>>>>>> d4e37c78
 
 		var w, ix, iy,
 		gridX = scope.widthSegments,
@@ -115,7 +59,7 @@
 		segment_height = height / gridY,
 		normal = new THREE.Vector3();
 
-		normal[ w ] = depth * flipSideMod > 0 ? 1 : - 1;
+		normal[ w ] = depth > 0 ? 1 : - 1;
 
 		for ( iy = 0; iy < gridY1; iy ++ ) {
 
