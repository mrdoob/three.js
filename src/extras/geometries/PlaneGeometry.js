/**
 * @author mrdoob / http://mrdoob.com/
 * based on http://papervision3d.googlecode.com/svn/trunk/as3/trunk/src/org/papervision3d/objects/primitives/Plane.as
 */

//START_VEROLD_MOD
THREE.PlaneGeometry = function ( width, height, widthSegments, heightSegments, uvMult ) {
//END_VEROLD_MOD

	THREE.Geometry.call( this );

	this.width = width;
	this.height = height;

	this.widthSegments = widthSegments || 1;
	this.heightSegments = heightSegments || 1;

	var ix, iz;
	var width_half = width / 2;
	var height_half = height / 2;

	var gridX = this.widthSegments;
	var gridZ = this.heightSegments;

	var gridX1 = gridX + 1;
	var gridZ1 = gridZ + 1;

	var segment_width = this.width / gridX;
	var segment_height = this.height / gridZ;

	var normal = new THREE.Vector3( 0, 0, 1 );

	//START_VEROLD_MOD
	uvMult = uvMult || 1.0;
	//END_VEROLD_MOD

	for ( iz = 0; iz < gridZ1; iz ++ ) {

		for ( ix = 0; ix < gridX1; ix ++ ) {

			var x = ix * segment_width - width_half;
			var y = iz * segment_height - height_half;

			this.vertices.push( new THREE.Vector3( x, - y, 0 ) );

		}

	}

	for ( iz = 0; iz < gridZ; iz ++ ) {

		for ( ix = 0; ix < gridX; ix ++ ) {

			var a = ix + gridX1 * iz;
			var b = ix + gridX1 * ( iz + 1 );
			var c = ( ix + 1 ) + gridX1 * ( iz + 1 );
			var d = ( ix + 1 ) + gridX1 * iz;

			var uva = new THREE.Vector2( ix / gridX, 1 - iz / gridZ );
			var uvb = new THREE.Vector2( ix / gridX, 1 - ( iz + 1 ) / gridZ );
			var uvc = new THREE.Vector2( ( ix + 1 ) / gridX, 1 - ( iz + 1 ) / gridZ );
			var uvd = new THREE.Vector2( ( ix + 1 ) / gridX, 1 - iz / gridZ );

			var face = new THREE.Face3( a, b, d );
			face.normal.copy( normal );
			face.vertexNormals.push( normal.clone(), normal.clone(), normal.clone() );

			this.faces.push( face );
			this.faceVertexUvs[ 0 ].push( [ uva, uvb, uvd ] );

			face = new THREE.Face3( b, c, d );
			face.normal.copy( normal );
<<<<<<< HEAD
			face.vertexNormals.push( normal.clone(), normal.clone(), normal.clone(), normal.clone() );
			this.faces.push( face );

			//START_VEROLD_MOD
			this.faceVertexUvs[ 0 ].push( [
				new THREE.Vector2( ix / gridX * uvMult, 1 - iz  * uvMult / gridZ ),
				new THREE.Vector2( ix / gridX * uvMult, 1 - ( iz + 1 )  * uvMult / gridZ ),
				new THREE.Vector2( ( ix + 1 )  * uvMult / gridX, 1 - ( iz + 1 ) * uvMult/ gridZ ),
				new THREE.Vector2( ( ix + 1 )  * uvMult / gridX, 1 - iz  * uvMult / gridZ )
			] );
			//END_VEROLD_MOD
=======
			face.vertexNormals.push( normal.clone(), normal.clone(), normal.clone() );

			this.faces.push( face );
			this.faceVertexUvs[ 0 ].push( [ uvb, uvc, uvd ] );
>>>>>>> f07f0f34

		}

	}

	this.computeCentroids();

};

THREE.PlaneGeometry.prototype = Object.create( THREE.Geometry.prototype );<|MERGE_RESOLUTION|>--- conflicted
+++ resolved
@@ -56,10 +56,12 @@
 			var c = ( ix + 1 ) + gridX1 * ( iz + 1 );
 			var d = ( ix + 1 ) + gridX1 * iz;
 
-			var uva = new THREE.Vector2( ix / gridX, 1 - iz / gridZ );
-			var uvb = new THREE.Vector2( ix / gridX, 1 - ( iz + 1 ) / gridZ );
-			var uvc = new THREE.Vector2( ( ix + 1 ) / gridX, 1 - ( iz + 1 ) / gridZ );
-			var uvd = new THREE.Vector2( ( ix + 1 ) / gridX, 1 - iz / gridZ );
+			//START_VEROLD_MOD
+			var uva = new THREE.Vector2( ix / gridX * uvMult, 1 - iz * uvMult / gridZ );
+			var uvb = new THREE.Vector2( ix / gridX * uvMult, 1 - ( iz + 1 ) * uvMult / gridZ );
+			var uvc = new THREE.Vector2( ( ix + 1 ) * uvMult / gridX, 1 - ( iz + 1 ) * uvMult / gridZ );
+			var uvd = new THREE.Vector2( ( ix + 1 ) * uvMult / gridX, 1 - iz * uvMult / gridZ );
+			//END_VEROLD_MOD
 
 			var face = new THREE.Face3( a, b, d );
 			face.normal.copy( normal );
@@ -70,24 +72,10 @@
 
 			face = new THREE.Face3( b, c, d );
 			face.normal.copy( normal );
-<<<<<<< HEAD
-			face.vertexNormals.push( normal.clone(), normal.clone(), normal.clone(), normal.clone() );
-			this.faces.push( face );
-
-			//START_VEROLD_MOD
-			this.faceVertexUvs[ 0 ].push( [
-				new THREE.Vector2( ix / gridX * uvMult, 1 - iz  * uvMult / gridZ ),
-				new THREE.Vector2( ix / gridX * uvMult, 1 - ( iz + 1 )  * uvMult / gridZ ),
-				new THREE.Vector2( ( ix + 1 )  * uvMult / gridX, 1 - ( iz + 1 ) * uvMult/ gridZ ),
-				new THREE.Vector2( ( ix + 1 )  * uvMult / gridX, 1 - iz  * uvMult / gridZ )
-			] );
-			//END_VEROLD_MOD
-=======
 			face.vertexNormals.push( normal.clone(), normal.clone(), normal.clone() );
 
 			this.faces.push( face );
 			this.faceVertexUvs[ 0 ].push( [ uvb, uvc, uvd ] );
->>>>>>> f07f0f34
 
 		}
 
