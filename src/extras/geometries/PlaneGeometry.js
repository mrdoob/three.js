/**
 * @author mrdoob / http://mrdoob.com/
 * based on http://papervision3d.googlecode.com/svn/trunk/as3/trunk/src/org/papervision3d/objects/primitives/Plane.as
 */

//START_VEROLD_MOD
THREE.PlaneGeometry = function ( width, height, widthSegments, heightSegments, uvMult ) {
//END_VEROLD_MOD

	this.parameters = {
		width: width,
		height: height,
		widthSegments: widthSegments,
		heightSegments: heightSegments
	};

	var width_half = width / 2;
	var height_half = height / 2;

	var gridX = widthSegments || 1;
	var gridY = heightSegments || 1;

	var gridX1 = gridX + 1;
	var gridY1 = gridY + 1;

	var segment_width = width / gridX;
	var segment_height = height / gridY;

	var vertices = new Float32Array( gridX1 * gridY1 * 3 );
	var normals = new Float32Array( gridX1 * gridY1 * 3 );
	var uvs = new Float32Array( gridX1 * gridY1 * 2 );

	var offset = 0;
	var offset2 = 0;

	for ( var iy = 0; iy < gridY1; iy ++ ) {

<<<<<<< HEAD
	//START_VEROLD_MOD
	uvMult = uvMult || 1.0;
	//END_VEROLD_MOD

	for ( iz = 0; iz < gridZ1; iz ++ ) {
=======
		var y = iy * segment_height - height_half;
>>>>>>> eabdc896

		for ( var ix = 0; ix < gridX1; ix ++ ) {

			var x = ix * segment_width - width_half;

			vertices[ offset     ] = x;
			vertices[ offset + 1 ] = - y;

			normals[ offset + 2 ] = 1;

			uvs[ offset2     ] = ix / gridX;
			uvs[ offset2 + 1 ] = 1 - ( iy / gridY );

			offset += 3;
			offset2 += 2;

		}

	}

	offset = 0;

	var indices = new ( vertices.length > 65535 ? Uint32Array : Uint16Array )( gridX * gridY * 6 );

	for ( var iy = 0; iy < gridY; iy ++ ) {

<<<<<<< HEAD
			//START_VEROLD_MOD
			var uva = new THREE.Vector2( ix / gridX * uvMult, 1 - iz * uvMult / gridZ );
			var uvb = new THREE.Vector2( ix / gridX * uvMult, 1 - ( iz + 1 ) * uvMult / gridZ );
			var uvc = new THREE.Vector2( ( ix + 1 ) * uvMult / gridX, 1 - ( iz + 1 ) * uvMult / gridZ );
			var uvd = new THREE.Vector2( ( ix + 1 ) * uvMult / gridX, 1 - iz * uvMult / gridZ );
			//END_VEROLD_MOD
=======
		for ( var ix = 0; ix < gridX; ix ++ ) {
>>>>>>> eabdc896

			var a = ix + gridX1 * iy;
			var b = ix + gridX1 * ( iy + 1 );
			var c = ( ix + 1 ) + gridX1 * ( iy + 1 );
			var d = ( ix + 1 ) + gridX1 * iy;

			indices[ offset     ] = a;
			indices[ offset + 1 ] = b;
			indices[ offset + 2 ] = d;

			indices[ offset + 3 ] = b;
			indices[ offset + 4 ] = c;
			indices[ offset + 5 ] = d;

			offset += 6;

		}

	}

	THREE.IndexedGeometry2.call( this, indices, vertices, normals, uvs );

};

THREE.PlaneGeometry.prototype = Object.create( THREE.IndexedGeometry2.prototype );<|MERGE_RESOLUTION|>--- conflicted
+++ resolved
@@ -3,105 +3,78 @@
  * based on http://papervision3d.googlecode.com/svn/trunk/as3/trunk/src/org/papervision3d/objects/primitives/Plane.as
  */
 
-//START_VEROLD_MOD
-THREE.PlaneGeometry = function ( width, height, widthSegments, heightSegments, uvMult ) {
-//END_VEROLD_MOD
+THREE.PlaneGeometry = function ( width, height, widthSegments, heightSegments ) {
 
-	this.parameters = {
-		width: width,
-		height: height,
-		widthSegments: widthSegments,
-		heightSegments: heightSegments
-	};
+	THREE.Geometry.call( this );
 
+	this.width = width;
+	this.height = height;
+
+	this.widthSegments = widthSegments || 1;
+	this.heightSegments = heightSegments || 1;
+
+	var ix, iz;
 	var width_half = width / 2;
 	var height_half = height / 2;
 
-	var gridX = widthSegments || 1;
-	var gridY = heightSegments || 1;
+	var gridX = this.widthSegments;
+	var gridZ = this.heightSegments;
 
 	var gridX1 = gridX + 1;
-	var gridY1 = gridY + 1;
+	var gridZ1 = gridZ + 1;
 
-	var segment_width = width / gridX;
-	var segment_height = height / gridY;
+	var segment_width = this.width / gridX;
+	var segment_height = this.height / gridZ;
 
-	var vertices = new Float32Array( gridX1 * gridY1 * 3 );
-	var normals = new Float32Array( gridX1 * gridY1 * 3 );
-	var uvs = new Float32Array( gridX1 * gridY1 * 2 );
-
-	var offset = 0;
-	var offset2 = 0;
-
-	for ( var iy = 0; iy < gridY1; iy ++ ) {
-
-<<<<<<< HEAD
-	//START_VEROLD_MOD
-	uvMult = uvMult || 1.0;
-	//END_VEROLD_MOD
+	var normal = new THREE.Vector3( 0, 0, 1 );
 
 	for ( iz = 0; iz < gridZ1; iz ++ ) {
-=======
-		var y = iy * segment_height - height_half;
->>>>>>> eabdc896
 
-		for ( var ix = 0; ix < gridX1; ix ++ ) {
+		for ( ix = 0; ix < gridX1; ix ++ ) {
 
 			var x = ix * segment_width - width_half;
+			var y = iz * segment_height - height_half;
 
-			vertices[ offset     ] = x;
-			vertices[ offset + 1 ] = - y;
-
-			normals[ offset + 2 ] = 1;
-
-			uvs[ offset2     ] = ix / gridX;
-			uvs[ offset2 + 1 ] = 1 - ( iy / gridY );
-
-			offset += 3;
-			offset2 += 2;
+			this.vertices.push( new THREE.Vector3( x, - y, 0 ) );
 
 		}
 
 	}
 
-	offset = 0;
+	for ( iz = 0; iz < gridZ; iz ++ ) {
 
-	var indices = new ( vertices.length > 65535 ? Uint32Array : Uint16Array )( gridX * gridY * 6 );
+		for ( ix = 0; ix < gridX; ix ++ ) {
 
-	for ( var iy = 0; iy < gridY; iy ++ ) {
+			var a = ix + gridX1 * iz;
+			var b = ix + gridX1 * ( iz + 1 );
+			var c = ( ix + 1 ) + gridX1 * ( iz + 1 );
+			var d = ( ix + 1 ) + gridX1 * iz;
 
-<<<<<<< HEAD
-			//START_VEROLD_MOD
-			var uva = new THREE.Vector2( ix / gridX * uvMult, 1 - iz * uvMult / gridZ );
-			var uvb = new THREE.Vector2( ix / gridX * uvMult, 1 - ( iz + 1 ) * uvMult / gridZ );
-			var uvc = new THREE.Vector2( ( ix + 1 ) * uvMult / gridX, 1 - ( iz + 1 ) * uvMult / gridZ );
-			var uvd = new THREE.Vector2( ( ix + 1 ) * uvMult / gridX, 1 - iz * uvMult / gridZ );
-			//END_VEROLD_MOD
-=======
-		for ( var ix = 0; ix < gridX; ix ++ ) {
->>>>>>> eabdc896
+			var uva = new THREE.Vector2( ix / gridX, 1 - iz / gridZ );
+			var uvb = new THREE.Vector2( ix / gridX, 1 - ( iz + 1 ) / gridZ );
+			var uvc = new THREE.Vector2( ( ix + 1 ) / gridX, 1 - ( iz + 1 ) / gridZ );
+			var uvd = new THREE.Vector2( ( ix + 1 ) / gridX, 1 - iz / gridZ );
 
-			var a = ix + gridX1 * iy;
-			var b = ix + gridX1 * ( iy + 1 );
-			var c = ( ix + 1 ) + gridX1 * ( iy + 1 );
-			var d = ( ix + 1 ) + gridX1 * iy;
+			var face = new THREE.Face3( a, b, d );
+			face.normal.copy( normal );
+			face.vertexNormals.push( normal.clone(), normal.clone(), normal.clone() );
 
-			indices[ offset     ] = a;
-			indices[ offset + 1 ] = b;
-			indices[ offset + 2 ] = d;
+			this.faces.push( face );
+			this.faceVertexUvs[ 0 ].push( [ uva, uvb, uvd ] );
 
-			indices[ offset + 3 ] = b;
-			indices[ offset + 4 ] = c;
-			indices[ offset + 5 ] = d;
+			face = new THREE.Face3( b, c, d );
+			face.normal.copy( normal );
+			face.vertexNormals.push( normal.clone(), normal.clone(), normal.clone() );
 
-			offset += 6;
+			this.faces.push( face );
+			this.faceVertexUvs[ 0 ].push( [ uvb.clone(), uvc, uvd.clone() ] );
 
 		}
 
 	}
 
-	THREE.IndexedGeometry2.call( this, indices, vertices, normals, uvs );
+	this.computeCentroids();
 
 };
 
-THREE.PlaneGeometry.prototype = Object.create( THREE.IndexedGeometry2.prototype );+THREE.PlaneGeometry.prototype = Object.create( THREE.Geometry.prototype );