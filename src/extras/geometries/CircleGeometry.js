/**
 * @author hughes
 * @author mrdoob / http://mrdoob.com/
 */

THREE.CircleGeometry = function ( radius, segments, thetaStart, thetaLength, innerRadius ) {

<<<<<<< HEAD
    THREE.Geometry.call( this );
=======
	this.parameters = {
		radius: radius,
		segments: segments,
		thetaStart: thetaStart,
		thetaLength: thetaLength
	};
>>>>>>> eabdc896

	radius = radius || 50;
	segments = segments !== undefined ? Math.max( 3, segments ) : 8;

	thetaStart = thetaStart !== undefined ? thetaStart : 0;
	thetaLength = thetaLength !== undefined ? thetaLength : Math.PI * 2;

<<<<<<< HEAD
    if ( innerRadius >= radius ) {
    	console.warn( "CircleGeometry: Can't set the innerRadius to be greater than the radius.");
    	innerRadius = 0;
    }

    var i, uvs = [], center;

    if ( !innerRadius ) {
	    center = new THREE.Vector3();
        var centerUV = new THREE.Vector2( 0.5, 0.5 );

	    this.vertices.push(center);
	    uvs.push( centerUV );
	  }

    for ( i = 0; i <= segments; i ++ ) {

        var vertex;

		if ( innerRadius ) {
        	vertex = new THREE.Vector3();
        	vertex.x = innerRadius * Math.cos( thetaStart + i / segments * thetaLength );
	        vertex.y = innerRadius * Math.sin( thetaStart + i / segments * thetaLength );

	        this.vertices.push( vertex );
	        uvs.push( new THREE.Vector2( ( vertex.x / radius + 1 ) / 2, ( vertex.y / radius + 1 ) / 2 ) );
        }
        vertex = new THREE.Vector3();
        vertex.x = radius * Math.cos( thetaStart + i / segments * thetaLength );
        vertex.y = radius * Math.sin( thetaStart + i / segments * thetaLength );

        this.vertices.push( vertex );
        uvs.push( new THREE.Vector2( ( vertex.x / radius + 1 ) / 2, ( vertex.y / radius + 1 ) / 2 ) );

    }

=======
	//

	var elements = segments + 2;

	var indices = new Uint16Array( segments * 3 );
	var vertices = new Float32Array( elements * 3 );
	var normals = new Float32Array( elements * 3 );
	var uvs = new Float32Array( elements * 2 );

	// center

	normals[ 2 ] = 1;

	uvs[ 0 ] = 0.5;
	uvs[ 1 ] = 0.5;

	var offset = 0, offset2 = 2, offset3 = 3;

	for ( var i = 0; i <= segments; i ++ ) {

		var segment = thetaStart + i / segments * thetaLength;

		var x = radius * Math.cos( segment );
		var y = radius * Math.sin( segment );

		vertices[ offset3     ] = x;
		vertices[ offset3 + 1 ] = y;

		normals[ offset3 + 2 ] = 1;

		uvs[ offset2     ] = ( x / radius + 1 ) / 2;
		uvs[ offset2 + 1 ] = ( y / radius + 1 ) / 2;

		offset2 += 2;
		offset3 += 3;

		//

		indices[ offset     ] = 0;
		indices[ offset + 1 ] = i + 1;
		indices[ offset + 2 ] = i + 2;

		offset  += 3;
>>>>>>> eabdc896

    var n = new THREE.Vector3( 0, 0, -1 );

<<<<<<< HEAD
    for ( i = 1; i <= segments; i ++ ) {
        if ( innerRadius ) {
    		var v1 = (i - 1) * 2 + 1;
            var v2 = (i - 1) * 2;
            var v3 = i * 2 + 1;
            var v4 = i * 2;
            this.faces.push( new THREE.Face3( v1, v2, v3, [ n, n, n ] ) );
            this.faces.push( new THREE.Face3( v2, v4, v3, [ n, n, n ] ) );
            this.faceVertexUvs[ 0 ].push( [ uvs[ v1 ], uvs[ v2 ], uvs[ v3 ] ] );
            this.faceVertexUvs[ 0 ].push( [ uvs[ v2 ], uvs[ v4 ], uvs[ v3 ] ] );
    	}
    	else {
            var v1 = i;
            var v2 = i + 1 ;
            var v3 = 0;
=======
	THREE.IndexedGeometry2.call( this, indices, vertices, normals, uvs );
>>>>>>> eabdc896

            this.faces.push( new THREE.Face3( v1, v2, v3, [ n.clone(), n.clone(), n.clone() ] ) );
            this.faceVertexUvs[ 0 ].push( [ uvs[ i ].clone(), uvs[ i + 1 ].clone(), centerUV.clone() ] );
        }

    }

    this.computeCentroids();
    this.computeFaceNormals();

    this.boundingSphere = new THREE.Sphere( new THREE.Vector3(), radius );

};

THREE.CircleGeometry.prototype = Object.create( THREE.IndexedGeometry2.prototype );<|MERGE_RESOLUTION|>--- conflicted
+++ resolved
@@ -1,143 +1,54 @@
 /**
  * @author hughes
- * @author mrdoob / http://mrdoob.com/
  */
 
-THREE.CircleGeometry = function ( radius, segments, thetaStart, thetaLength, innerRadius ) {
+THREE.CircleGeometry = function ( radius, segments, thetaStart, thetaLength ) {
 
-<<<<<<< HEAD
-    THREE.Geometry.call( this );
-=======
-	this.parameters = {
-		radius: radius,
-		segments: segments,
-		thetaStart: thetaStart,
-		thetaLength: thetaLength
-	};
->>>>>>> eabdc896
+  THREE.Geometry.call( this );
 
-	radius = radius || 50;
-	segments = segments !== undefined ? Math.max( 3, segments ) : 8;
+  this.radius = radius = radius || 50;
+  this.segments = segments = segments !== undefined ? Math.max( 3, segments ) : 8;
 
-	thetaStart = thetaStart !== undefined ? thetaStart : 0;
-	thetaLength = thetaLength !== undefined ? thetaLength : Math.PI * 2;
+  this.thetaStart = thetaStart = thetaStart !== undefined ? thetaStart : 0;
+  this.thetaLength = thetaLength = thetaLength !== undefined ? thetaLength : Math.PI * 2;
 
-<<<<<<< HEAD
-    if ( innerRadius >= radius ) {
-    	console.warn( "CircleGeometry: Can't set the innerRadius to be greater than the radius.");
-    	innerRadius = 0;
-    }
+  var i, uvs = [],
+  center = new THREE.Vector3(), centerUV = new THREE.Vector2( 0.5, 0.5 );
 
-    var i, uvs = [], center;
+  this.vertices.push(center);
+  uvs.push( centerUV );
 
-    if ( !innerRadius ) {
-	    center = new THREE.Vector3();
-        var centerUV = new THREE.Vector2( 0.5, 0.5 );
+  for ( i = 0; i <= segments; i ++ ) {
 
-	    this.vertices.push(center);
-	    uvs.push( centerUV );
-	  }
+    var vertex = new THREE.Vector3();
+    var segment = thetaStart + i / segments * thetaLength;
 
-    for ( i = 0; i <= segments; i ++ ) {
+    vertex.x = radius * Math.cos( segment );
+    vertex.y = radius * Math.sin( segment );
 
-        var vertex;
+    this.vertices.push( vertex );
+    uvs.push( new THREE.Vector2( ( vertex.x / radius + 1 ) / 2, ( vertex.y / radius + 1 ) / 2 ) );
 
-		if ( innerRadius ) {
-        	vertex = new THREE.Vector3();
-        	vertex.x = innerRadius * Math.cos( thetaStart + i / segments * thetaLength );
-	        vertex.y = innerRadius * Math.sin( thetaStart + i / segments * thetaLength );
+  }
 
-	        this.vertices.push( vertex );
-	        uvs.push( new THREE.Vector2( ( vertex.x / radius + 1 ) / 2, ( vertex.y / radius + 1 ) / 2 ) );
-        }
-        vertex = new THREE.Vector3();
-        vertex.x = radius * Math.cos( thetaStart + i / segments * thetaLength );
-        vertex.y = radius * Math.sin( thetaStart + i / segments * thetaLength );
+  var n = new THREE.Vector3( 0, 0, 1 );
 
-        this.vertices.push( vertex );
-        uvs.push( new THREE.Vector2( ( vertex.x / radius + 1 ) / 2, ( vertex.y / radius + 1 ) / 2 ) );
+  for ( i = 1; i <= segments; i ++ ) {
 
-    }
+    var v1 = i;
+    var v2 = i + 1 ;
+    var v3 = 0;
 
-=======
-	//
+    this.faces.push( new THREE.Face3( v1, v2, v3, [ n.clone(), n.clone(), n.clone() ] ) );
+    this.faceVertexUvs[ 0 ].push( [ uvs[ i ].clone(), uvs[ i + 1 ].clone(), centerUV.clone() ] );
 
-	var elements = segments + 2;
+  }
 
-	var indices = new Uint16Array( segments * 3 );
-	var vertices = new Float32Array( elements * 3 );
-	var normals = new Float32Array( elements * 3 );
-	var uvs = new Float32Array( elements * 2 );
+  this.computeCentroids();
+  this.computeFaceNormals();
 
-	// center
-
-	normals[ 2 ] = 1;
-
-	uvs[ 0 ] = 0.5;
-	uvs[ 1 ] = 0.5;
-
-	var offset = 0, offset2 = 2, offset3 = 3;
-
-	for ( var i = 0; i <= segments; i ++ ) {
-
-		var segment = thetaStart + i / segments * thetaLength;
-
-		var x = radius * Math.cos( segment );
-		var y = radius * Math.sin( segment );
-
-		vertices[ offset3     ] = x;
-		vertices[ offset3 + 1 ] = y;
-
-		normals[ offset3 + 2 ] = 1;
-
-		uvs[ offset2     ] = ( x / radius + 1 ) / 2;
-		uvs[ offset2 + 1 ] = ( y / radius + 1 ) / 2;
-
-		offset2 += 2;
-		offset3 += 3;
-
-		//
-
-		indices[ offset     ] = 0;
-		indices[ offset + 1 ] = i + 1;
-		indices[ offset + 2 ] = i + 2;
-
-		offset  += 3;
->>>>>>> eabdc896
-
-    var n = new THREE.Vector3( 0, 0, -1 );
-
-<<<<<<< HEAD
-    for ( i = 1; i <= segments; i ++ ) {
-        if ( innerRadius ) {
-    		var v1 = (i - 1) * 2 + 1;
-            var v2 = (i - 1) * 2;
-            var v3 = i * 2 + 1;
-            var v4 = i * 2;
-            this.faces.push( new THREE.Face3( v1, v2, v3, [ n, n, n ] ) );
-            this.faces.push( new THREE.Face3( v2, v4, v3, [ n, n, n ] ) );
-            this.faceVertexUvs[ 0 ].push( [ uvs[ v1 ], uvs[ v2 ], uvs[ v3 ] ] );
-            this.faceVertexUvs[ 0 ].push( [ uvs[ v2 ], uvs[ v4 ], uvs[ v3 ] ] );
-    	}
-    	else {
-            var v1 = i;
-            var v2 = i + 1 ;
-            var v3 = 0;
-=======
-	THREE.IndexedGeometry2.call( this, indices, vertices, normals, uvs );
->>>>>>> eabdc896
-
-            this.faces.push( new THREE.Face3( v1, v2, v3, [ n.clone(), n.clone(), n.clone() ] ) );
-            this.faceVertexUvs[ 0 ].push( [ uvs[ i ].clone(), uvs[ i + 1 ].clone(), centerUV.clone() ] );
-        }
-
-    }
-
-    this.computeCentroids();
-    this.computeFaceNormals();
-
-    this.boundingSphere = new THREE.Sphere( new THREE.Vector3(), radius );
+  this.boundingSphere = new THREE.Sphere( new THREE.Vector3(), radius );
 
 };
 
-THREE.CircleGeometry.prototype = Object.create( THREE.IndexedGeometry2.prototype );+THREE.CircleGeometry.prototype = Object.create( THREE.Geometry.prototype );