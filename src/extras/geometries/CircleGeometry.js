--- conflicted
+++ resolved
@@ -64,13 +64,9 @@
 
   }
 
-<<<<<<< HEAD
-  THREE.IndexedGeometry2.call( this, indices, vertices, normals, uvs );
-=======
-	THREE.IndexedGeometry2.call( this );
+  THREE.IndexedGeometry2.call( this );
 
-	this.setArrays( indices, vertices, normals, uvs );
->>>>>>> 5a8a6188
+  this.setArrays( indices, vertices, normals, uvs );
 
   this.boundingSphere = new THREE.Sphere( new THREE.Vector3(), radius );
 
