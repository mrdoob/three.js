--- conflicted
+++ resolved
@@ -30,55 +30,46 @@
 
     for ( i = 0; i <= segments; i ++ ) {
 
-<<<<<<< HEAD
         var vertex;
-=======
-		this.vertices.push( vertex );
-		uvs.push( new THREE.Vector2( ( vertex.x / radius + 1 ) / 2, ( vertex.y / radius + 1 ) / 2 ) );
->>>>>>> 0c4eb0f6
 
-        if ( innerRadius ) {
+		if ( innerRadius ) {
         	vertex = new THREE.Vector3();
         	vertex.x = innerRadius * Math.cos( thetaStart + i / segments * thetaLength );
 	        vertex.y = innerRadius * Math.sin( thetaStart + i / segments * thetaLength );
 
-<<<<<<< HEAD
 	        this.vertices.push( vertex );
-	        uvs.push( new THREE.Vector2( ( vertex.x / radius + 1 ) / 2, - ( vertex.y / radius + 1 ) / 2 + 1 ) );
+	        uvs.push( new THREE.Vector2( ( vertex.x / radius + 1 ) / 2, ( vertex.y / radius + 1 ) / 2 ) );
         }
         vertex = new THREE.Vector3();
         vertex.x = radius * Math.cos( thetaStart + i / segments * thetaLength );
         vertex.y = radius * Math.sin( thetaStart + i / segments * thetaLength );
-=======
-	var n = new THREE.Vector3( 0, 0, 1 );
->>>>>>> 0c4eb0f6
 
         this.vertices.push( vertex );
-        uvs.push( new THREE.Vector2( ( vertex.x / radius + 1 ) / 2, - ( vertex.y / radius + 1 ) / 2 + 1 ) );
+        uvs.push( new THREE.Vector2( ( vertex.x / radius + 1 ) / 2, ( vertex.y / radius + 1 ) / 2 ) );
 
     }
 
     var n = new THREE.Vector3( 0, 0, -1 );
 
     for ( i = 1; i <= segments; i ++ ) {
-    		if ( innerRadius ) {
-    			var v1 = (i - 1) * 2 + 1;
-	        var v2 = (i - 1) * 2;
-	        var v3 = i * 2 + 1;
-	        var v4 = i * 2;
-	        this.faces.push( new THREE.Face3( v1, v2, v3, [ n, n, n ] ) );
-	        this.faces.push( new THREE.Face3( v2, v4, v3, [ n, n, n ] ) );
-	        this.faceVertexUvs[ 0 ].push( [ uvs[ v1 ], uvs[ v2 ], uvs[ v3 ] ] );
-	        this.faceVertexUvs[ 0 ].push( [ uvs[ v2 ], uvs[ v4 ], uvs[ v3 ] ] );
-    		}
-    		else {
-	        var v1 = i;
-	        var v2 = i + 1 ;
-	        var v3 = 0;
+        if ( innerRadius ) {
+    		var v1 = (i - 1) * 2 + 1;
+            var v2 = (i - 1) * 2;
+            var v3 = i * 2 + 1;
+            var v4 = i * 2;
+            this.faces.push( new THREE.Face3( v1, v2, v3, [ n, n, n ] ) );
+            this.faces.push( new THREE.Face3( v2, v4, v3, [ n, n, n ] ) );
+            this.faceVertexUvs[ 0 ].push( [ uvs[ v1 ], uvs[ v2 ], uvs[ v3 ] ] );
+            this.faceVertexUvs[ 0 ].push( [ uvs[ v2 ], uvs[ v4 ], uvs[ v3 ] ] );
+    	}
+    	else {
+            var v1 = i;
+            var v2 = i + 1 ;
+            var v3 = 0;
 
-	        this.faces.push( new THREE.Face3( v1, v2, v3, [ n, n, n ] ) );
-	        this.faceVertexUvs[ 0 ].push( [ uvs[ i ], uvs[ i + 1 ], centerUV ] );
-	      }
+            this.faces.push( new THREE.Face3( v1, v2, v3, [ n, n, n ] ) );
+            this.faceVertexUvs[ 0 ].push( [ uvs[ i ], uvs[ i + 1 ], centerUV ] );
+        }
 
     }
 
