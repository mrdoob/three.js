import {
	CubeReflectionMapping,
	CubeRefractionMapping,
	CubeUVReflectionMapping,
	GammaEncoding,
	LinearEncoding,
	NoToneMapping,
	NoBlending,
	RGBDEncoding,
	RGBEEncoding,
<<<<<<< HEAD
	RGBFormat,
=======
	RGBAFormat,
	RGBEFormat,
>>>>>>> 56f9f3cc
	RGBM16Encoding,
	RGBM7Encoding,
	UnsignedByteType,
	sRGBEncoding,
	HalfFloatType
} from '../constants.js';

import { BufferAttribute } from '../core/BufferAttribute.js';
import { BufferGeometry } from '../core/BufferGeometry.js';
import { Mesh } from '../objects/Mesh.js';
import { OrthographicCamera } from '../cameras/OrthographicCamera.js';
import { PerspectiveCamera } from '../cameras/PerspectiveCamera.js';
import { RawShaderMaterial } from '../materials/RawShaderMaterial.js';
import { Vector2 } from '../math/Vector2.js';
import { Vector3 } from '../math/Vector3.js';
import { Color } from '../math/Color.js';
import { WebGLRenderTarget } from '../renderers/WebGLRenderTarget.js';
import { MeshBasicMaterial } from '../materials/MeshBasicMaterial.js';
import { BoxGeometry } from '../geometries/BoxGeometry.js';
import { BackSide } from '../constants.js';

const LOD_MIN = 4;
const LOD_MAX = 8;
const SIZE_MAX = Math.pow( 2, LOD_MAX );

// The standard deviations (radians) associated with the extra mips. These are
// chosen to approximate a Trowbridge-Reitz distribution function times the
// geometric shadowing function. These sigma values squared must match the
// variance #defines in cube_uv_reflection_fragment.glsl.js.
const EXTRA_LOD_SIGMA = [ 0.125, 0.215, 0.35, 0.446, 0.526, 0.582 ];

const TOTAL_LODS = LOD_MAX - LOD_MIN + 1 + EXTRA_LOD_SIGMA.length;

// The maximum length of the blur for loop. Smaller sigmas will use fewer
// samples and exit early, but not recompile the shader.
const MAX_SAMPLES = 20;

const ENCODINGS = {
	[ LinearEncoding ]: 0,
	[ sRGBEncoding ]: 1,
	[ RGBEEncoding ]: 2,
	[ RGBM7Encoding ]: 3,
	[ RGBM16Encoding ]: 4,
	[ RGBDEncoding ]: 5,
	[ GammaEncoding ]: 6
};

const _flatCamera = /*@__PURE__*/ new OrthographicCamera();
const { _lodPlanes, _sizeLods, _sigmas } = /*@__PURE__*/ _createPlanes();
const _clearColor = /*@__PURE__*/ new Color();
let _oldTarget = null;

// Golden Ratio
const PHI = ( 1 + Math.sqrt( 5 ) ) / 2;
const INV_PHI = 1 / PHI;

// Vertices of a dodecahedron (except the opposites, which represent the
// same axis), used as axis directions evenly spread on a sphere.
const _axisDirections = [
	/*@__PURE__*/ new Vector3( 1, 1, 1 ),
	/*@__PURE__*/ new Vector3( - 1, 1, 1 ),
	/*@__PURE__*/ new Vector3( 1, 1, - 1 ),
	/*@__PURE__*/ new Vector3( - 1, 1, - 1 ),
	/*@__PURE__*/ new Vector3( 0, PHI, INV_PHI ),
	/*@__PURE__*/ new Vector3( 0, PHI, - INV_PHI ),
	/*@__PURE__*/ new Vector3( INV_PHI, 0, PHI ),
	/*@__PURE__*/ new Vector3( - INV_PHI, 0, PHI ),
	/*@__PURE__*/ new Vector3( PHI, INV_PHI, 0 ),
	/*@__PURE__*/ new Vector3( - PHI, INV_PHI, 0 ) ];

/**
 * This class generates a Prefiltered, Mipmapped Radiance Environment Map
 * (PMREM) from a cubeMap environment texture. This allows different levels of
 * blur to be quickly accessed based on material roughness. It is packed into a
 * special CubeUV format that allows us to perform custom interpolation so that
 * we can support nonlinear formats such as RGBE. Unlike a traditional mipmap
 * chain, it only goes down to the LOD_MIN level (above), and then creates extra
 * even more filtered 'mips' at the same LOD_MIN resolution, associated with
 * higher roughness levels. In this way we maintain resolution to smoothly
 * interpolate diffuse lighting while limiting sampling computation.
 *
 * Paper: Fast, Accurate Image-Based Lighting
 * https://drive.google.com/file/d/15y8r_UpKlU9SvV4ILb0C3qCPecS8pvLz/view
*/

class PMREMGenerator {

	constructor( renderer ) {

		this._renderer = renderer;
		this._pingPongRenderTarget = null;

		this._blurMaterial = _getBlurShader( MAX_SAMPLES );
		this._equirectShader = null;
		this._cubemapShader = null;

		this._compileMaterial( this._blurMaterial );

	}

	/**
	 * Generates a PMREM from a supplied Scene, which can be faster than using an
	 * image if networking bandwidth is low. Optional sigma specifies a blur radius
	 * in radians to be applied to the scene before PMREM generation. Optional near
	 * and far planes ensure the scene is rendered in its entirety (the cubeCamera
	 * is placed at the origin).
	 */
	fromScene( scene, sigma = 0, near = 0.1, far = 100 ) {

		_oldTarget = this._renderer.getRenderTarget();
		const cubeUVRenderTarget = this._allocateTargets();

		this._sceneToCubeUV( scene, near, far, cubeUVRenderTarget );
		if ( sigma > 0 ) {

			this._blur( cubeUVRenderTarget, 0, 0, sigma );

		}

		this._applyPMREM( cubeUVRenderTarget );
		this._cleanup( cubeUVRenderTarget );

		return cubeUVRenderTarget;

	}

	/**
	 * Generates a PMREM from an equirectangular texture, which can be either LDR
	 * (RGBFormat) or HDR (RGBEFormat). The ideal input image size is 1k (1024 x 512),
	 * as this matches best with the 256 x 256 cubemap output.
	 */
	fromEquirectangular( equirectangular ) {

		return this._fromTexture( equirectangular );

	}

	/**
	 * Generates a PMREM from an cubemap texture, which can be either LDR
	 * (RGBFormat) or HDR (RGBEFormat). The ideal input cube size is 256 x 256,
	 * as this matches best with the 256 x 256 cubemap output.
	 */
	fromCubemap( cubemap ) {

		return this._fromTexture( cubemap );

	}

	/**
	 * Pre-compiles the cubemap shader. You can get faster start-up by invoking this method during
	 * your texture's network fetch for increased concurrency.
	 */
	compileCubemapShader() {

		if ( this._cubemapShader === null ) {

			this._cubemapShader = _getCubemapShader();
			this._compileMaterial( this._cubemapShader );

		}

	}

	/**
	 * Pre-compiles the equirectangular shader. You can get faster start-up by invoking this method during
	 * your texture's network fetch for increased concurrency.
	 */
	compileEquirectangularShader() {

		if ( this._equirectShader === null ) {

			this._equirectShader = _getEquirectShader();
			this._compileMaterial( this._equirectShader );

		}

	}

	/**
	 * Disposes of the PMREMGenerator's internal memory. Note that PMREMGenerator is a static class,
	 * so you should not need more than one PMREMGenerator object. If you do, calling dispose() on
	 * one of them will cause any others to also become unusable.
	 */
	dispose() {

		this._blurMaterial.dispose();

		if ( this._cubemapShader !== null ) this._cubemapShader.dispose();
		if ( this._equirectShader !== null ) this._equirectShader.dispose();

		for ( let i = 0; i < _lodPlanes.length; i ++ ) {

			_lodPlanes[ i ].dispose();

		}

	}

	// private interface

	_cleanup( outputTarget ) {

		this._pingPongRenderTarget.dispose();
		this._renderer.setRenderTarget( _oldTarget );
		outputTarget.scissorTest = false;
		_setViewport( outputTarget, 0, 0, outputTarget.width, outputTarget.height );

	}

	_fromTexture( texture ) {

		_oldTarget = this._renderer.getRenderTarget();
		const cubeUVRenderTarget = this._allocateTargets( texture );
		this._textureToCubeUV( texture, cubeUVRenderTarget );
		this._applyPMREM( cubeUVRenderTarget );
		this._cleanup( cubeUVRenderTarget );

		return cubeUVRenderTarget;

	}

	_allocateTargets( texture ) { // warning: null texture is valid

		const params = {
			magFilter: LinearFilter,
			minFilter: LinearFilter,
			generateMipmaps: false,
			type: HalfFloatType,
			format: RGBFormat,
			encoding: LinearEncoding,
			depthBuffer: false
		};

		const cubeUVRenderTarget = _createRenderTarget( params );
		cubeUVRenderTarget.depthBuffer = texture ? false : true;
		this._pingPongRenderTarget = _createRenderTarget( params );
		return cubeUVRenderTarget;

	}

	_compileMaterial( material ) {

		const tmpMesh = new Mesh( _lodPlanes[ 0 ], material );
		this._renderer.compile( tmpMesh, _flatCamera );

	}

	_sceneToCubeUV( scene, near, far, cubeUVRenderTarget ) {

		const fov = 90;
		const aspect = 1;
		const cubeCamera = new PerspectiveCamera( fov, aspect, near, far );
		const upSign = [ 1, - 1, 1, 1, 1, 1 ];
		const forwardSign = [ 1, 1, 1, - 1, - 1, - 1 ];
		const renderer = this._renderer;

		const originalAutoClear = renderer.autoClear;
		const outputEncoding = renderer.outputEncoding;
		const toneMapping = renderer.toneMapping;
		renderer.getClearColor( _clearColor );

		renderer.toneMapping = NoToneMapping;
		renderer.outputEncoding = LinearEncoding;
		renderer.autoClear = false;

		const backgroundMaterial = new MeshBasicMaterial( {
			name: 'PMREM.Background',
			side: BackSide,
			depthWrite: false,
			depthTest: false,
		} );

		const backgroundBox = new Mesh( new BoxGeometry(), backgroundMaterial );

		let useSolidColor = false;
		const background = scene.background;

		if ( background ) {

			if ( background.isColor ) {

				backgroundMaterial.color.copy( background );
				scene.background = null;
				useSolidColor = true;

			}

		} else {

			backgroundMaterial.color.copy( _clearColor );
			useSolidColor = true;

		}

		for ( let i = 0; i < 6; i ++ ) {

			const col = i % 3;
			if ( col == 0 ) {

				cubeCamera.up.set( 0, upSign[ i ], 0 );
				cubeCamera.lookAt( forwardSign[ i ], 0, 0 );

			} else if ( col == 1 ) {

				cubeCamera.up.set( 0, 0, upSign[ i ] );
				cubeCamera.lookAt( 0, forwardSign[ i ], 0 );

			} else {

				cubeCamera.up.set( 0, upSign[ i ], 0 );
				cubeCamera.lookAt( 0, 0, forwardSign[ i ] );

			}

			_setViewport( cubeUVRenderTarget,
				col * SIZE_MAX, i > 2 ? SIZE_MAX : 0, SIZE_MAX, SIZE_MAX );
			renderer.setRenderTarget( cubeUVRenderTarget );

			if ( useSolidColor ) {

				renderer.render( backgroundBox, cubeCamera );

			}

			renderer.render( scene, cubeCamera );

		}

		backgroundBox.geometry.dispose();
		backgroundBox.material.dispose();

		renderer.toneMapping = toneMapping;
		renderer.outputEncoding = outputEncoding;
		renderer.autoClear = originalAutoClear;
		scene.background = background;

	}

	_setEncoding( uniform, texture ) {

		if ( this._renderer.capabilities.isWebGL2 === true && texture.format === RGBAFormat && texture.type === UnsignedByteType && texture.encoding === sRGBEncoding ) {

			uniform.value = ENCODINGS[ LinearEncoding ];

		} else {

			uniform.value = ENCODINGS[ texture.encoding ];

		}

	}

	_textureToCubeUV( texture, cubeUVRenderTarget ) {

		const renderer = this._renderer;

		const isCubeTexture = ( texture.mapping === CubeReflectionMapping || texture.mapping === CubeRefractionMapping );

		if ( isCubeTexture ) {

			if ( this._cubemapShader == null ) {

				this._cubemapShader = _getCubemapShader();

			}

		} else {

			if ( this._equirectShader == null ) {

				this._equirectShader = _getEquirectShader();

			}

		}

		const material = isCubeTexture ? this._cubemapShader : this._equirectShader;
		const mesh = new Mesh( _lodPlanes[ 0 ], material );

		const uniforms = material.uniforms;

		uniforms[ 'envMap' ].value = texture;

		if ( ! isCubeTexture ) {

			uniforms[ 'texelSize' ].value.set( 1.0 / texture.image.width, 1.0 / texture.image.height );

		}

		this._setEncoding( uniforms[ 'inputEncoding' ], texture );
		this._setEncoding( uniforms[ 'outputEncoding' ], cubeUVRenderTarget.texture );

		_setViewport( cubeUVRenderTarget, 0, 0, 3 * SIZE_MAX, 2 * SIZE_MAX );

		renderer.setRenderTarget( cubeUVRenderTarget );
		renderer.render( mesh, _flatCamera );

	}

	_applyPMREM( cubeUVRenderTarget ) {

		const renderer = this._renderer;
		const autoClear = renderer.autoClear;
		renderer.autoClear = false;

		for ( let i = 1; i < TOTAL_LODS; i ++ ) {

			const sigma = Math.sqrt( _sigmas[ i ] * _sigmas[ i ] - _sigmas[ i - 1 ] * _sigmas[ i - 1 ] );

			const poleAxis = _axisDirections[ ( i - 1 ) % _axisDirections.length ];

			this._blur( cubeUVRenderTarget, i - 1, i, sigma, poleAxis );

		}

		renderer.autoClear = autoClear;

	}

	/**
	 * This is a two-pass Gaussian blur for a cubemap. Normally this is done
	 * vertically and horizontally, but this breaks down on a cube. Here we apply
	 * the blur latitudinally (around the poles), and then longitudinally (towards
	 * the poles) to approximate the orthogonally-separable blur. It is least
	 * accurate at the poles, but still does a decent job.
	 */
	_blur( cubeUVRenderTarget, lodIn, lodOut, sigma, poleAxis ) {

		const pingPongRenderTarget = this._pingPongRenderTarget;

		this._halfBlur(
			cubeUVRenderTarget,
			pingPongRenderTarget,
			lodIn,
			lodOut,
			sigma,
			'latitudinal',
			poleAxis );

		this._halfBlur(
			pingPongRenderTarget,
			cubeUVRenderTarget,
			lodOut,
			lodOut,
			sigma,
			'longitudinal',
			poleAxis );

	}

	_halfBlur( targetIn, targetOut, lodIn, lodOut, sigmaRadians, direction, poleAxis ) {

		const renderer = this._renderer;
		const blurMaterial = this._blurMaterial;

		if ( direction !== 'latitudinal' && direction !== 'longitudinal' ) {

			console.error(
				'blur direction must be either latitudinal or longitudinal!' );

		}

		// Number of standard deviations at which to cut off the discrete approximation.
		const STANDARD_DEVIATIONS = 3;

		const blurMesh = new Mesh( _lodPlanes[ lodOut ], blurMaterial );
		const blurUniforms = blurMaterial.uniforms;

		const pixels = _sizeLods[ lodIn ] - 1;
		const radiansPerPixel = isFinite( sigmaRadians ) ? Math.PI / ( 2 * pixels ) : 2 * Math.PI / ( 2 * MAX_SAMPLES - 1 );
		const sigmaPixels = sigmaRadians / radiansPerPixel;
		const samples = isFinite( sigmaRadians ) ? 1 + Math.floor( STANDARD_DEVIATIONS * sigmaPixels ) : MAX_SAMPLES;

		if ( samples > MAX_SAMPLES ) {

			console.warn( `sigmaRadians, ${
				sigmaRadians}, is too large and will clip, as it requested ${
				samples} samples when the maximum is set to ${MAX_SAMPLES}` );

		}

		const weights = [];
		let sum = 0;

		for ( let i = 0; i < MAX_SAMPLES; ++ i ) {

			const x = i / sigmaPixels;
			const weight = Math.exp( - x * x / 2 );
			weights.push( weight );

			if ( i == 0 ) {

				sum += weight;

			} else if ( i < samples ) {

				sum += 2 * weight;

			}

		}

		for ( let i = 0; i < weights.length; i ++ ) {

			weights[ i ] = weights[ i ] / sum;

		}

		blurUniforms[ 'envMap' ].value = targetIn.texture;
		blurUniforms[ 'samples' ].value = samples;
		blurUniforms[ 'weights' ].value = weights;
		blurUniforms[ 'latitudinal' ].value = direction === 'latitudinal';

		if ( poleAxis ) {

			blurUniforms[ 'poleAxis' ].value = poleAxis;

		}

		blurUniforms[ 'dTheta' ].value = radiansPerPixel;
		blurUniforms[ 'mipInt' ].value = LOD_MAX - lodIn;

		this._setEncoding( blurUniforms[ 'inputEncoding' ], targetIn.texture );
		this._setEncoding( blurUniforms[ 'outputEncoding' ], targetIn.texture );

		const outputSize = _sizeLods[ lodOut ];
		const x = 3 * Math.max( 0, SIZE_MAX - 2 * outputSize );
		const y = ( lodOut === 0 ? 0 : 2 * SIZE_MAX ) + 2 * outputSize * ( lodOut > LOD_MAX - LOD_MIN ? lodOut - LOD_MAX + LOD_MIN : 0 );

		_setViewport( targetOut, x, y, 3 * outputSize, 2 * outputSize );
		renderer.setRenderTarget( targetOut );
		renderer.render( blurMesh, _flatCamera );

	}

}

function _createPlanes() {

	const _lodPlanes = [];
	const _sizeLods = [];
	const _sigmas = [];

	let lod = LOD_MAX;

	for ( let i = 0; i < TOTAL_LODS; i ++ ) {

		const sizeLod = Math.pow( 2, lod );
		_sizeLods.push( sizeLod );
		let sigma = 1.0 / sizeLod;

		if ( i > LOD_MAX - LOD_MIN ) {

			sigma = EXTRA_LOD_SIGMA[ i - LOD_MAX + LOD_MIN - 1 ];

		} else if ( i == 0 ) {

			sigma = 0;

		}

		_sigmas.push( sigma );

		const texelSize = 1.0 / ( sizeLod - 1 );
		const min = - texelSize / 2;
		const max = 1 + texelSize / 2;
		const uv1 = [ min, min, max, min, max, max, min, min, max, max, min, max ];

		const cubeFaces = 6;
		const vertices = 6;
		const positionSize = 3;
		const uvSize = 2;
		const faceIndexSize = 1;

		const position = new Float32Array( positionSize * vertices * cubeFaces );
		const uv = new Float32Array( uvSize * vertices * cubeFaces );
		const faceIndex = new Float32Array( faceIndexSize * vertices * cubeFaces );

		for ( let face = 0; face < cubeFaces; face ++ ) {

			const x = ( face % 3 ) * 2 / 3 - 1;
			const y = face > 2 ? 0 : - 1;
			const coordinates = [
				x, y, 0,
				x + 2 / 3, y, 0,
				x + 2 / 3, y + 1, 0,
				x, y, 0,
				x + 2 / 3, y + 1, 0,
				x, y + 1, 0
			];
			position.set( coordinates, positionSize * vertices * face );
			uv.set( uv1, uvSize * vertices * face );
			const fill = [ face, face, face, face, face, face ];
			faceIndex.set( fill, faceIndexSize * vertices * face );

		}

		const planes = new BufferGeometry();
		planes.setAttribute( 'position', new BufferAttribute( position, positionSize ) );
		planes.setAttribute( 'uv', new BufferAttribute( uv, uvSize ) );
		planes.setAttribute( 'faceIndex', new BufferAttribute( faceIndex, faceIndexSize ) );
		_lodPlanes.push( planes );

		if ( lod > LOD_MIN ) {

			lod --;

		}

	}

	return { _lodPlanes, _sizeLods, _sigmas };

}

function _createRenderTarget( params ) {

	const cubeUVRenderTarget = new WebGLRenderTarget( 3 * SIZE_MAX, 3 * SIZE_MAX, params );
	cubeUVRenderTarget.texture.mapping = CubeUVReflectionMapping;
	cubeUVRenderTarget.texture.name = 'PMREM.cubeUv';
	cubeUVRenderTarget.scissorTest = true;
	return cubeUVRenderTarget;

}

function _setViewport( target, x, y, width, height ) {

	target.viewport.set( x, y, width, height );
	target.scissor.set( x, y, width, height );

}

function _getBlurShader( maxSamples ) {

	const weights = new Float32Array( maxSamples );
	const poleAxis = new Vector3( 0, 1, 0 );
	const shaderMaterial = new RawShaderMaterial( {

		name: 'SphericalGaussianBlur',

		defines: { 'n': maxSamples },

		uniforms: {
			'envMap': { value: null },
			'samples': { value: 1 },
			'weights': { value: weights },
			'latitudinal': { value: false },
			'dTheta': { value: 0 },
			'mipInt': { value: 0 },
			'poleAxis': { value: poleAxis },
			'inputEncoding': { value: ENCODINGS[ LinearEncoding ] },
			'outputEncoding': { value: ENCODINGS[ LinearEncoding ] }
		},

		vertexShader: _getCommonVertexShader(),

		fragmentShader: /* glsl */`

			precision mediump float;
			precision mediump int;

			varying vec3 vOutputDirection;

			uniform sampler2D envMap;
			uniform int samples;
			uniform float weights[ n ];
			uniform bool latitudinal;
			uniform float dTheta;
			uniform float mipInt;
			uniform vec3 poleAxis;

			${ _getEncodings() }

			#define ENVMAP_TYPE_CUBE_UV
			#include <cube_uv_reflection_fragment>

			vec3 getSample( float theta, vec3 axis ) {

				float cosTheta = cos( theta );
				// Rodrigues' axis-angle rotation
				vec3 sampleDirection = vOutputDirection * cosTheta
					+ cross( axis, vOutputDirection ) * sin( theta )
					+ axis * dot( axis, vOutputDirection ) * ( 1.0 - cosTheta );

				return bilinearCubeUV( envMap, sampleDirection, mipInt );

			}

			void main() {

				vec3 axis = latitudinal ? poleAxis : cross( poleAxis, vOutputDirection );

				if ( all( equal( axis, vec3( 0.0 ) ) ) ) {

					axis = vec3( vOutputDirection.z, 0.0, - vOutputDirection.x );

				}

				axis = normalize( axis );

				gl_FragColor = vec4( 0.0, 0.0, 0.0, 1.0 );
				gl_FragColor.rgb += weights[ 0 ] * getSample( 0.0, axis );

				for ( int i = 1; i < n; i++ ) {

					if ( i >= samples ) {

						break;

					}

					float theta = dTheta * float( i );
					gl_FragColor.rgb += weights[ i ] * getSample( -1.0 * theta, axis );
					gl_FragColor.rgb += weights[ i ] * getSample( theta, axis );

				}

				gl_FragColor = linearToOutputTexel( gl_FragColor );

			}
		`,

		blending: NoBlending,
		depthTest: false,
		depthWrite: false

	} );

	return shaderMaterial;

}

function _getEquirectShader() {

	const texelSize = new Vector2( 1, 1 );
	const shaderMaterial = new RawShaderMaterial( {

		name: 'EquirectangularToCubeUV',

		uniforms: {
			'envMap': { value: null },
			'texelSize': { value: texelSize },
			'inputEncoding': { value: ENCODINGS[ LinearEncoding ] },
			'outputEncoding': { value: ENCODINGS[ LinearEncoding ] }
		},

		vertexShader: _getCommonVertexShader(),

		fragmentShader: /* glsl */`

			precision mediump float;
			precision mediump int;

			varying vec3 vOutputDirection;

			uniform sampler2D envMap;
			uniform vec2 texelSize;

			${ _getEncodings() }

			#include <common>

			void main() {

				gl_FragColor = vec4( 0.0, 0.0, 0.0, 1.0 );

				vec3 outputDirection = normalize( vOutputDirection );
				vec2 uv = equirectUv( outputDirection );

				vec2 f = fract( uv / texelSize - 0.5 );
				uv -= f * texelSize;
				vec3 tl = envMapTexelToLinear( texture2D ( envMap, uv ) ).rgb;
				uv.x += texelSize.x;
				vec3 tr = envMapTexelToLinear( texture2D ( envMap, uv ) ).rgb;
				uv.y += texelSize.y;
				vec3 br = envMapTexelToLinear( texture2D ( envMap, uv ) ).rgb;
				uv.x -= texelSize.x;
				vec3 bl = envMapTexelToLinear( texture2D ( envMap, uv ) ).rgb;

				vec3 tm = mix( tl, tr, f.x );
				vec3 bm = mix( bl, br, f.x );
				gl_FragColor.rgb = mix( tm, bm, f.y );

				gl_FragColor = linearToOutputTexel( gl_FragColor );

			}
		`,

		blending: NoBlending,
		depthTest: false,
		depthWrite: false

	} );

	return shaderMaterial;

}

function _getCubemapShader() {

	const shaderMaterial = new RawShaderMaterial( {

		name: 'CubemapToCubeUV',

		uniforms: {
			'envMap': { value: null },
			'inputEncoding': { value: ENCODINGS[ LinearEncoding ] },
			'outputEncoding': { value: ENCODINGS[ LinearEncoding ] }
		},

		vertexShader: _getCommonVertexShader(),

		fragmentShader: /* glsl */`

			precision mediump float;
			precision mediump int;

			varying vec3 vOutputDirection;

			uniform samplerCube envMap;

			${ _getEncodings() }

			void main() {

				gl_FragColor = vec4( 0.0, 0.0, 0.0, 1.0 );
				gl_FragColor.rgb = envMapTexelToLinear( textureCube( envMap, vec3( - vOutputDirection.x, vOutputDirection.yz ) ) ).rgb;
				gl_FragColor = linearToOutputTexel( gl_FragColor );

			}
		`,

		blending: NoBlending,
		depthTest: false,
		depthWrite: false

	} );

	return shaderMaterial;

}

function _getCommonVertexShader() {

	return /* glsl */`

		precision mediump float;
		precision mediump int;

		attribute vec3 position;
		attribute vec2 uv;
		attribute float faceIndex;

		varying vec3 vOutputDirection;

		// RH coordinate system; PMREM face-indexing convention
		vec3 getDirection( vec2 uv, float face ) {

			uv = 2.0 * uv - 1.0;

			vec3 direction = vec3( uv, 1.0 );

			if ( face == 0.0 ) {

				direction = direction.zyx; // ( 1, v, u ) pos x

			} else if ( face == 1.0 ) {

				direction = direction.xzy;
				direction.xz *= -1.0; // ( -u, 1, -v ) pos y

			} else if ( face == 2.0 ) {

				direction.x *= -1.0; // ( -u, v, 1 ) pos z

			} else if ( face == 3.0 ) {

				direction = direction.zyx;
				direction.xz *= -1.0; // ( -1, v, -u ) neg x

			} else if ( face == 4.0 ) {

				direction = direction.xzy;
				direction.xy *= -1.0; // ( -u, -1, v ) neg y

			} else if ( face == 5.0 ) {

				direction.z *= -1.0; // ( u, v, -1 ) neg z

			}

			return direction;

		}

		void main() {

			vOutputDirection = getDirection( uv, faceIndex );
			gl_Position = vec4( position, 1.0 );

		}
	`;

}

function _getEncodings() {

	return /* glsl */`

		uniform int inputEncoding;
		uniform int outputEncoding;

		#include <encodings_pars_fragment>

		vec4 inputTexelToLinear( vec4 value ) {

			if ( inputEncoding == 0 ) {

				return value;

			} else if ( inputEncoding == 1 ) {

				return sRGBToLinear( value );

			} else if ( inputEncoding == 2 ) {

				return RGBEToLinear( value );

			} else if ( inputEncoding == 3 ) {

				return RGBMToLinear( value, 7.0 );

			} else if ( inputEncoding == 4 ) {

				return RGBMToLinear( value, 16.0 );

			} else if ( inputEncoding == 5 ) {

				return RGBDToLinear( value, 256.0 );

			} else {

				return GammaToLinear( value, 2.2 );

			}

		}

		vec4 linearToOutputTexel( vec4 value ) {

			if ( outputEncoding == 0 ) {

				return value;

			} else if ( outputEncoding == 1 ) {

				return LinearTosRGB( value );

			} else if ( outputEncoding == 2 ) {

				return LinearToRGBE( value );

			} else if ( outputEncoding == 3 ) {

				return LinearToRGBM( value, 7.0 );

			} else if ( outputEncoding == 4 ) {

				return LinearToRGBM( value, 16.0 );

			} else if ( outputEncoding == 5 ) {

				return LinearToRGBD( value, 256.0 );

			} else {

				return LinearToGamma( value, 2.2 );

			}

		}

		vec4 envMapTexelToLinear( vec4 color ) {

			return inputTexelToLinear( color );

		}
	`;

}

export { PMREMGenerator };<|MERGE_RESOLUTION|>--- conflicted
+++ resolved
@@ -8,12 +8,8 @@
 	NoBlending,
 	RGBDEncoding,
 	RGBEEncoding,
-<<<<<<< HEAD
 	RGBFormat,
-=======
 	RGBAFormat,
-	RGBEFormat,
->>>>>>> 56f9f3cc
 	RGBM16Encoding,
 	RGBM7Encoding,
 	UnsignedByteType,
