/**
 * @author mrdoob / http://mrdoob.com/
 */

THREE.GridHelper = function ( size, step, color1, color2 ) {

	color1 = new THREE.Color( color1 !== undefined ? color1 : 0x444444 );
	color2 = new THREE.Color( color2 !== undefined ? color2 : 0x888888 );

	var vertices = [];
	var colors = [];

	for ( var i = - size, j = 0; i <= size; i += step ) {

		vertices.push( - size, 0, i, size, 0, i );
		vertices.push( i, 0, - size, i, 0, size );

		var color = i === 0 ? color1 : color2;

		color.toArray( colors, j ); j += 3;
		color.toArray( colors, j ); j += 3;
		color.toArray( colors, j ); j += 3;
		color.toArray( colors, j ); j += 3;

	}

	var geometry = new THREE.BufferGeometry();
	geometry.addAttribute( 'position', new THREE.Float32Attribute( vertices, 3 ) );
	geometry.addAttribute( 'color', new THREE.Float32Attribute( colors, 3 ) );

	var material = new THREE.LineBasicMaterial( { vertexColors: THREE.VertexColors } );

	THREE.LineSegments.call( this, geometry, material );

};

THREE.GridHelper.prototype = Object.create( THREE.LineSegments.prototype );
THREE.GridHelper.prototype.constructor = THREE.GridHelper;

<<<<<<< HEAD
THREE.GridHelper.prototype.setColors = function ( colorCenterLine, colorGrid ) {

	this.color1.set( colorCenterLine );
	this.color2.set( colorGrid );
=======
THREE.GridHelper.prototype.setColors = function () {
>>>>>>> 4c39c8bb

	console.error( 'THREE.GridHelper: setColors() has been deprecated, pass them in the constructor instead.' );

};<|MERGE_RESOLUTION|>--- conflicted
+++ resolved
@@ -37,14 +37,7 @@
 THREE.GridHelper.prototype = Object.create( THREE.LineSegments.prototype );
 THREE.GridHelper.prototype.constructor = THREE.GridHelper;
 
-<<<<<<< HEAD
-THREE.GridHelper.prototype.setColors = function ( colorCenterLine, colorGrid ) {
-
-	this.color1.set( colorCenterLine );
-	this.color2.set( colorGrid );
-=======
 THREE.GridHelper.prototype.setColors = function () {
->>>>>>> 4c39c8bb
 
 	console.error( 'THREE.GridHelper: setColors() has been deprecated, pass them in the constructor instead.' );
 
