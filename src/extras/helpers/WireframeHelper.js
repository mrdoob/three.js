--- conflicted
+++ resolved
@@ -6,18 +6,14 @@
 
 	var color = ( hex !== undefined ) ? hex : 0xffffff;
 
-<<<<<<< HEAD
 	var geometry = new THREE.WireframeGeometry( object.geometry );
-	var skinning = !!geometry.attributes.skinIndex;
+	var skinning = !!geometry.skinning;
 	if ( skinning && object.skeleton ) {
 		this.skeleton = object.skeleton;
 		this.bindMatrix = object.bindMatrix;
 		this.bindMatrixInverse = object.bindMatrixInverse;
 	}
-	THREE.Line.call( this, geometry, new THREE.LineBasicMaterial( { color: color, skinning: skinning } ), THREE.LinePieces );
-=======
-	THREE.LineSegments.call( this, new THREE.WireframeGeometry( object.geometry ), new THREE.LineBasicMaterial( { color: color } ) );
->>>>>>> 7ef836f8
+	THREE.LineSegments.call( this, new THREE.WireframeGeometry( object.geometry ), new THREE.LineBasicMaterial( { color: color, skinning: skinning } ) );
 
 	this.matrix = object.matrixWorld;
 	this.matrixAutoUpdate = false;
