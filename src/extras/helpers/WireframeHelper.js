--- conflicted
+++ resolved
@@ -6,179 +6,14 @@
 
 	var color = ( hex !== undefined ) ? hex : 0xffffff;
 
-<<<<<<< HEAD
-	var edge = [ 0, 0 ], hash = {};
-	var sortFunction = function ( a, b ) { return a - b };
-
-	var keys = [ 'a', 'b', 'c' ];
-	var geometry = new THREE.BufferGeometry();
-	var skinning = false;
-
-	if ( object.geometry instanceof THREE.Geometry ) {
-
-		var vertices = object.geometry.vertices;
-		var faces = object.geometry.faces;
-		var skinWeights = object.geometry.skinWeights;
-		var skinIndices = object.geometry.skinIndices;
-		var numEdges = 0;
-
-		// allocate maximal size
-		var edges = new Uint32Array( 6 * faces.length );
-
-		for ( var i = 0, l = faces.length; i < l; i ++ ) {
-
-			var face = faces[ i ];
-
-			for ( var j = 0; j < 3; j ++ ) {
-
-				edge[ 0 ] = face[ keys[ j ] ];
-				edge[ 1 ] = face[ keys[ ( j + 1 ) % 3 ] ];
-				edge.sort( sortFunction );
-
-				var key = edge.toString();
-
-				if ( hash[ key ] === undefined ) {
-
-					edges[ 2 * numEdges ] = edge[ 0 ];
-					edges[ 2 * numEdges + 1 ] = edge[ 1 ];
-					hash[ key ] = true;
-					numEdges ++;
-
-				}
-
-			}
-
-		}
-
-		var coords = new Float32Array( numEdges * 2 * 3 );
-		var newSkinWeights;
-		var newSkinIndices;
-		if ( skinIndices && skinWeights && skinIndices.length && skinWeights.length ) {
-			newSkinWeights = new Float32Array( numEdges * 2 * 4 );
-			newSkinIndices = new Float32Array( numEdges * 2 * 4 );
-			skinning = true;
-		}
-
-		for ( var i = 0, l = numEdges; i < l; i ++ ) {
-
-			for ( var j = 0; j < 2; j ++ ) {
-
-				var vertex = vertices[ edges [ 2 * i + j] ];
-
-				var index = 6 * i + 3 * j;
-				coords[ index + 0 ] = vertex.x;
-				coords[ index + 1 ] = vertex.y;
-				coords[ index + 2 ] = vertex.z;
-				if ( skinning ) {
-					var skinIndex = skinIndices[ edges [ 2 * i + j] ];
-					var skinWeight = skinWeights[ edges [ 2 * i + j] ];
-					index = 8 * i + 4 * j;
-					newSkinIndices[ index + 0 ] = skinIndex.x;
-					newSkinIndices[ index + 1 ] = skinIndex.y;
-					newSkinIndices[ index + 2 ] = skinIndex.z;
-					newSkinIndices[ index + 3 ] = skinIndex.w;
-					newSkinWeights[ index + 0 ] = skinWeight.x;
-					newSkinWeights[ index + 1 ] = skinWeight.y;
-					newSkinWeights[ index + 2 ] = skinWeight.z;
-					newSkinWeights[ index + 3 ] = skinWeight.w;
-				}
-			}
-
-		}
-
-		geometry.addAttribute( 'position', new THREE.BufferAttribute( coords, 3 ) );
-		if ( skinning ) {
-			geometry.addAttribute( 'skinWeight', new THREE.BufferAttribute( newSkinWeights, 4 ) );
-			geometry.addAttribute( 'skinIndex', new THREE.BufferAttribute( newSkinIndices, 4 ) );
-		}
-
-	} else if ( object.geometry instanceof THREE.BufferGeometry ) {
-
-		if ( object.geometry.attributes.index !== undefined ) { // Indexed BufferGeometry
-			var vertices = object.geometry.attributes.position.array;
-			var indices = object.geometry.attributes.index.array;
-			var drawcalls = object.geometry.drawcalls;
-			var numEdges = 0;
-
-			if ( drawcalls.length === 0 ) {
-				drawcalls = [ { count : indices.length, index : 0, start : 0 } ];
-			}
-
-			// allocate maximal size
-			var wireframeIndices = new Uint16Array( 2 * indices.length );
-
-			for ( var o = 0, ol = drawcalls.length; o < ol; ++ o ) {
-
-				var start = drawcalls[ o ].start;
-				var count = drawcalls[ o ].count;
-				var index = drawcalls[ o ].index;
-
-				geometry.drawcalls.push({ count : count * 2, index : index, start : start * 2 });
-
-				for ( var i = start, il = start + count; i < il; i += 3 ) {
-
-					for ( var j = 0; j < 3; j ++ ) {
-
-						wireframeIndices[ 2 * (i + j) ] = indices[ i + j ];
-						wireframeIndices[ 2 * (i + j) + 1 ] = indices[ i + ( j + 1 ) % 3 ];
-					}
-				}
-			}
-
-			geometry.addAttribute( 'position', new THREE.BufferAttribute( vertices, 3 ) );
-			geometry.addAttribute( 'index', new THREE.BufferAttribute( wireframeIndices, 1 ) );
-
-			if ( object.geometry.attributes.skinIndex && object.geometry.attributes.skinWeight ) {
-				var skinIndices = object.geometry.attributes.skinIndex.array;
-				var skinWeights = object.geometry.attributes.skinWeight.array;
-				geometry.addAttribute( 'skinWeight', new THREE.BufferAttribute( skinWeights, 4 ) );
-				geometry.addAttribute( 'skinIndex', new THREE.BufferAttribute( skinIndices, 4 ) );
-				skinning = true;
-			}
-		} else { // non-indexed BufferGeometry
-
-			var vertices = object.geometry.attributes.position.array;
-			var numEdges = vertices.length / 3;
-			var numTris = numEdges / 3;
-
-			var coords = new Float32Array( numEdges * 2 * 3 );
-
-			for ( var i = 0, l = numTris; i < l; i ++ ) {
-
-				for ( var j = 0; j < 3; j ++ ) {
-
-					var index = 18 * i + 6 * j;
-
-					var index1 = 9 * i + 3 * j;
-					coords[ index + 0 ] = vertices[ index1 ];
-					coords[ index + 1 ] = vertices[ index1 + 1 ];
-					coords[ index + 2 ] = vertices[ index1 + 2 ];
-
-					var index2 = 9 * i + 3 * ( ( j + 1 ) % 3 );
-					coords[ index + 3 ] = vertices[ index2 ];
-					coords[ index + 4 ] = vertices[ index2 + 1 ];
-					coords[ index + 5 ] = vertices[ index2 + 2 ];
-
-				}
-
-			}
-
-			geometry.addAttribute( 'position', new THREE.BufferAttribute( coords, 3 ) );
-
-		}
-
-	}
-
+	var geometry = new THREE.WireframeGeometry( object.geometry );
+	var skinning = !!geometry.attributes.skinIndex;
 	if ( skinning && object.skeleton ) {
 		this.skeleton = object.skeleton;
 		this.bindMatrix = object.bindMatrix;
 		this.bindMatrixInverse = object.bindMatrixInverse;
 	}
-
 	THREE.Line.call( this, geometry, new THREE.LineBasicMaterial( { color: color, skinning: skinning } ), THREE.LinePieces );
-=======
-	THREE.Line.call( this, new THREE.WireframeGeometry( object.geometry ), new THREE.LineBasicMaterial( { color: color } ), THREE.LinePieces );
->>>>>>> 292c93e2
 
 	this.matrix = object.matrixWorld;
 	this.matrixAutoUpdate = false;
