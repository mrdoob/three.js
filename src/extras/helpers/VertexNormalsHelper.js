--- conflicted
+++ resolved
@@ -60,13 +60,7 @@
 
 		var keys = [ 'a', 'b', 'c' ];
 
-<<<<<<< HEAD
-		this.normalMatrix.getNormalMatrix( this.object.matrixWorld );
-=======
-		this.object.updateMatrixWorld( true );
-
 		normalMatrix.getNormalMatrix( this.object.matrixWorld );
->>>>>>> c9b5e79f
 
 		var matrixWorld = this.object.matrixWorld;
 
