/**
 * @author alteredq / http://alteredqualia.com/
 */

THREE.ShadowMapPlugin = function () {

	var _gl,
	_renderer,
	_depthMaterial, _depthMaterialMorph, _depthMaterialSkin, _depthMaterialMorphSkin,

	_frustum = new THREE.Frustum(),
	_projScreenMatrix = new THREE.Matrix4(),

	_min = new THREE.Vector3(),
	_max = new THREE.Vector3(),

	_matrixPosition = new THREE.Vector3(),
	
	_renderList = [];

	this.init = function ( renderer ) {

		_gl = renderer.context;
		_renderer = renderer;

		var depthShader = THREE.ShaderLib[ "depthRGBA" ];
		var depthUniforms = THREE.UniformsUtils.clone( depthShader.uniforms );

		_depthMaterial = new THREE.ShaderMaterial( { fragmentShader: depthShader.fragmentShader, vertexShader: depthShader.vertexShader, uniforms: depthUniforms } );
		_depthMaterialMorph = new THREE.ShaderMaterial( { fragmentShader: depthShader.fragmentShader, vertexShader: depthShader.vertexShader, uniforms: depthUniforms, morphTargets: true } );
		_depthMaterialSkin = new THREE.ShaderMaterial( { fragmentShader: depthShader.fragmentShader, vertexShader: depthShader.vertexShader, uniforms: depthUniforms, skinning: true } );
		_depthMaterialMorphSkin = new THREE.ShaderMaterial( { fragmentShader: depthShader.fragmentShader, vertexShader: depthShader.vertexShader, uniforms: depthUniforms, morphTargets: true, skinning: true } );

		_depthMaterial._shadowPass = true;
		_depthMaterialMorph._shadowPass = true;
		_depthMaterialSkin._shadowPass = true;
		_depthMaterialMorphSkin._shadowPass = true;

	};

	this.render = function ( scene, camera ) {

		if ( ! ( _renderer.shadowMapEnabled && _renderer.shadowMapAutoUpdate ) ) return;

		this.update( scene, camera );

	};

	this.update = function ( scene, camera ) {

		var i, il, j, jl, n,

		shadowMap, shadowMatrix, shadowCamera,
		program, buffer, material,
		webglObject, object, light,

		lights = [],
		k = 0,

		fog = null;

		// set GL state for depth map

		_gl.clearColor( 1, 1, 1, 1 );
		_gl.disable( _gl.BLEND );

		_gl.enable( _gl.CULL_FACE );
		_gl.frontFace( _gl.CCW );

		if ( _renderer.shadowMapCullFace === THREE.CullFaceFront ) {

			_gl.cullFace( _gl.FRONT );

		} else {

			_gl.cullFace( _gl.BACK );

		}

		_renderer.setDepthTest( true );

		// preprocess lights
		// 	- skip lights that are not casting shadows
		//	- create virtual lights for cascaded shadow maps

		for ( i = 0, il = scene.__lights.length; i < il; i ++ ) {

			light = scene.__lights[ i ];

			if ( ! light.castShadow ) continue;

			if ( ( light instanceof THREE.DirectionalLight ) && light.shadowCascade ) {

				for ( n = 0; n < light.shadowCascadeCount; n ++ ) {

					var virtualLight;

					if ( ! light.shadowCascadeArray[ n ] ) {

						virtualLight = createVirtualLight( light, n );
						virtualLight.originalCamera = camera;

						var gyro = new THREE.Gyroscope();
						gyro.position.copy( light.shadowCascadeOffset );

						gyro.add( virtualLight );
						gyro.add( virtualLight.target );

						camera.add( gyro );

						light.shadowCascadeArray[ n ] = virtualLight;

						console.log( "Created virtualLight", virtualLight );

					} else {

						virtualLight = light.shadowCascadeArray[ n ];

					}

					updateVirtualLight( light, n );

					lights[ k ] = virtualLight;
					k ++;

				}

			} else {

				lights[ k ] = light;
				k ++;

			}

		}

		// render depth map

		for ( i = 0, il = lights.length; i < il; i ++ ) {

			light = lights[ i ];

			if ( ! light.shadowMap ) {

				var shadowFilter = THREE.LinearFilter;

				if ( _renderer.shadowMapType === THREE.PCFSoftShadowMap ) {

					shadowFilter = THREE.NearestFilter;

				}

				var pars = { minFilter: shadowFilter, magFilter: shadowFilter, format: THREE.RGBAFormat };

				light.shadowMap = new THREE.WebGLRenderTarget( light.shadowMapWidth, light.shadowMapHeight, pars );
				light.shadowMapSize = new THREE.Vector2( light.shadowMapWidth, light.shadowMapHeight );

				light.shadowMatrix = new THREE.Matrix4();

			}

			if ( ! light.shadowCamera ) {

				if ( light instanceof THREE.SpotLight ) {

					light.shadowCamera = new THREE.PerspectiveCamera( light.shadowCameraFov, light.shadowMapWidth / light.shadowMapHeight, light.shadowCameraNear, light.shadowCameraFar );

				} else if ( light instanceof THREE.DirectionalLight ) {

					light.shadowCamera = new THREE.OrthographicCamera( light.shadowCameraLeft, light.shadowCameraRight, light.shadowCameraTop, light.shadowCameraBottom, light.shadowCameraNear, light.shadowCameraFar );

				} else {

					console.error( "Unsupported light type for shadow" );
					continue;

				}

				scene.add( light.shadowCamera );

				if ( scene.autoUpdate === true ) scene.updateMatrixWorld();

			}

			if ( light.shadowCameraVisible && ! light.cameraHelper ) {

				light.cameraHelper = new THREE.CameraHelper( light.shadowCamera );
				light.shadowCamera.add( light.cameraHelper );

			}

			if ( light.isVirtual && light.originalCamera == camera ) {

				updateShadowCamera( camera, light );

			}

			shadowMap = light.shadowMap;
			shadowMatrix = light.shadowMatrix;
			shadowCamera = light.shadowCamera;

			shadowCamera.position.setFromMatrixPosition( light.matrixWorld );
			_matrixPosition.setFromMatrixPosition( light.target.matrixWorld );
			shadowCamera.lookAt( _matrixPosition );
			shadowCamera.updateMatrixWorld();

			shadowCamera.matrixWorldInverse.getInverse( shadowCamera.matrixWorld );

			if ( light.cameraHelper ) light.cameraHelper.visible = light.shadowCameraVisible;
			if ( light.shadowCameraVisible ) light.cameraHelper.update();

			// compute shadow matrix

			shadowMatrix.set( 0.5, 0.0, 0.0, 0.5,
							  0.0, 0.5, 0.0, 0.5,
							  0.0, 0.0, 0.5, 0.5,
							  0.0, 0.0, 0.0, 1.0 );

			shadowMatrix.multiply( shadowCamera.projectionMatrix );
			shadowMatrix.multiply( shadowCamera.matrixWorldInverse );

			// update camera matrices and frustum

			_projScreenMatrix.multiplyMatrices( shadowCamera.projectionMatrix, shadowCamera.matrixWorldInverse );
			_frustum.setFromMatrix( _projScreenMatrix );

			// render shadow map

			_renderer.setRenderTarget( shadowMap );
			_renderer.clear();

			// set object matrices & frustum culling

			_renderList.length = 0;
			projectObject(scene,scene,shadowCamera);


			// render regular objects

			var objectMaterial, useMorphing, useSkinning;

			for ( j = 0, jl = _renderList.length; j < jl; j ++ ) {

				webglObject = _renderList[ j ];

				object = webglObject.object;
				buffer = webglObject.buffer;

				// culling is overriden globally for all objects
				// while rendering depth map

				// need to deal with MeshFaceMaterial somehow
				// in that case just use the first of material.materials for now
				// (proper solution would require to break objects by materials
				//  similarly to regular rendering and then set corresponding
				//  depth materials per each chunk instead of just once per object)

				objectMaterial = getObjectMaterial( object );

				useMorphing = object.geometry.morphTargets !== undefined && object.geometry.morphTargets.length > 0 && objectMaterial.morphTargets;
				useSkinning = object instanceof THREE.SkinnedMesh && objectMaterial.skinning;

				if ( object.customDepthMaterial ) {

					material = object.customDepthMaterial;

				} else if ( useSkinning ) {

					material = useMorphing ? _depthMaterialMorphSkin : _depthMaterialSkin;

				} else if ( useMorphing ) {

					material = _depthMaterialMorph;

				} else {

					material = _depthMaterial;

				}

				_renderer.setMaterialFaces( objectMaterial );

<<<<<<< HEAD
						// START_VEROLD_MOD - materialIndex in offsets
						_renderer.renderBufferDirect( shadowCamera, scene.__lights, fog, material, buffer, object, webglObject.offsetIndices );
						// END_VEROLD_MOD - materialIndex in offsets
=======
				if ( buffer instanceof THREE.BufferGeometry ) {
>>>>>>> f36cfe6b

					_renderer.renderBufferDirect( shadowCamera, scene.__lights, fog, material, buffer, object );

				} else {

					_renderer.renderBuffer( shadowCamera, scene.__lights, fog, material, buffer, object );

				}

			}

			// set matrices and render immediate objects

			var renderList = scene.__webglObjectsImmediate;

			for ( j = 0, jl = renderList.length; j < jl; j ++ ) {

				webglObject = renderList[ j ];
				object = webglObject.object;

				if ( object.visible && object.castShadow ) {

					object._modelViewMatrix.multiplyMatrices( shadowCamera.matrixWorldInverse, object.matrixWorld );

					_renderer.renderImmediateObject( shadowCamera, scene.__lights, fog, _depthMaterial, object );

				}

			}

		}

		// restore GL state

		var clearColor = _renderer.getClearColor(),
		clearAlpha = _renderer.getClearAlpha();

		_gl.clearColor( clearColor.r, clearColor.g, clearColor.b, clearAlpha );
		_gl.enable( _gl.BLEND );

		if ( _renderer.shadowMapCullFace === THREE.CullFaceFront ) {

			_gl.cullFace( _gl.BACK );

		}

	};
	
	function projectObject(scene, object,shadowCamera){
		
		if ( object.visible ) {
	
			var webglObjects = scene.__webglObjects[object.id];
	
			if (webglObjects && object.castShadow && (object.frustumCulled === false || _frustum.intersectsObject( object ) === true) ) {
		
		
				for (var i = 0, l = webglObjects.length; i < l; i++){
			
					var webglObject = webglObjects[i];
					
					object._modelViewMatrix.multiplyMatrices( shadowCamera.matrixWorldInverse, object.matrixWorld );
					_renderList.push(webglObject);
					
				}
			}
	
			for(var i = 0, l = object.children.length; i < l; i++) {
				
				projectObject(scene, object.children[i],shadowCamera);
			}
		
		}
	}

	function createVirtualLight( light, cascade ) {

		var virtualLight = new THREE.DirectionalLight();

		virtualLight.isVirtual = true;

		virtualLight.onlyShadow = true;
		virtualLight.castShadow = true;

		virtualLight.shadowCameraNear = light.shadowCameraNear;
		virtualLight.shadowCameraFar = light.shadowCameraFar;

		virtualLight.shadowCameraLeft = light.shadowCameraLeft;
		virtualLight.shadowCameraRight = light.shadowCameraRight;
		virtualLight.shadowCameraBottom = light.shadowCameraBottom;
		virtualLight.shadowCameraTop = light.shadowCameraTop;

		virtualLight.shadowCameraVisible = light.shadowCameraVisible;

		virtualLight.shadowDarkness = light.shadowDarkness;

		virtualLight.shadowBias = light.shadowCascadeBias[ cascade ];
		virtualLight.shadowMapWidth = light.shadowCascadeWidth[ cascade ];
		virtualLight.shadowMapHeight = light.shadowCascadeHeight[ cascade ];

		virtualLight.pointsWorld = [];
		virtualLight.pointsFrustum = [];

		var pointsWorld = virtualLight.pointsWorld,
			pointsFrustum = virtualLight.pointsFrustum;

		for ( var i = 0; i < 8; i ++ ) {

			pointsWorld[ i ] = new THREE.Vector3();
			pointsFrustum[ i ] = new THREE.Vector3();

		}

		var nearZ = light.shadowCascadeNearZ[ cascade ];
		var farZ = light.shadowCascadeFarZ[ cascade ];

		pointsFrustum[ 0 ].set( - 1, - 1, nearZ );
		pointsFrustum[ 1 ].set(  1, - 1, nearZ );
		pointsFrustum[ 2 ].set( - 1,  1, nearZ );
		pointsFrustum[ 3 ].set(  1,  1, nearZ );

		pointsFrustum[ 4 ].set( - 1, - 1, farZ );
		pointsFrustum[ 5 ].set(  1, - 1, farZ );
		pointsFrustum[ 6 ].set( - 1,  1, farZ );
		pointsFrustum[ 7 ].set(  1,  1, farZ );

		return virtualLight;

	}

	// Synchronize virtual light with the original light

	function updateVirtualLight( light, cascade ) {

		var virtualLight = light.shadowCascadeArray[ cascade ];

		virtualLight.position.copy( light.position );
		virtualLight.target.position.copy( light.target.position );
		virtualLight.lookAt( virtualLight.target.position );

		virtualLight.shadowCameraVisible = light.shadowCameraVisible;
		virtualLight.shadowDarkness = light.shadowDarkness;

		virtualLight.shadowBias = light.shadowCascadeBias[ cascade ];

		var nearZ = light.shadowCascadeNearZ[ cascade ];
		var farZ = light.shadowCascadeFarZ[ cascade ];

		var pointsFrustum = virtualLight.pointsFrustum;

		pointsFrustum[ 0 ].z = nearZ;
		pointsFrustum[ 1 ].z = nearZ;
		pointsFrustum[ 2 ].z = nearZ;
		pointsFrustum[ 3 ].z = nearZ;

		pointsFrustum[ 4 ].z = farZ;
		pointsFrustum[ 5 ].z = farZ;
		pointsFrustum[ 6 ].z = farZ;
		pointsFrustum[ 7 ].z = farZ;

	}

	// Fit shadow camera's ortho frustum to camera frustum

	function updateShadowCamera( camera, light ) {

		var shadowCamera = light.shadowCamera,
			pointsFrustum = light.pointsFrustum,
			pointsWorld = light.pointsWorld;

		_min.set( Infinity, Infinity, Infinity );
		_max.set( - Infinity, - Infinity, - Infinity );

		for ( var i = 0; i < 8; i ++ ) {

			var p = pointsWorld[ i ];

			p.copy( pointsFrustum[ i ] );
			THREE.ShadowMapPlugin.__projector.unprojectVector( p, camera );

			p.applyMatrix4( shadowCamera.matrixWorldInverse );

			if ( p.x < _min.x ) _min.x = p.x;
			if ( p.x > _max.x ) _max.x = p.x;

			if ( p.y < _min.y ) _min.y = p.y;
			if ( p.y > _max.y ) _max.y = p.y;

			if ( p.z < _min.z ) _min.z = p.z;
			if ( p.z > _max.z ) _max.z = p.z;

		}

		shadowCamera.left = _min.x;
		shadowCamera.right = _max.x;
		shadowCamera.top = _max.y;
		shadowCamera.bottom = _min.y;

		// can't really fit near/far
		//shadowCamera.near = _min.z;
		//shadowCamera.far = _max.z;

		shadowCamera.updateProjectionMatrix();

	}

	// For the moment just ignore objects that have multiple materials with different animation methods
	// Only the first material will be taken into account for deciding which depth material to use for shadow maps

	function getObjectMaterial( object ) {

		return object.material instanceof THREE.MeshFaceMaterial
			? object.material.materials[ 0 ]
			: object.material;

	};

};

THREE.ShadowMapPlugin.__projector = new THREE.Projector();<|MERGE_RESOLUTION|>--- conflicted
+++ resolved
@@ -280,15 +280,10 @@
 
 				_renderer.setMaterialFaces( objectMaterial );
 
-<<<<<<< HEAD
-						// START_VEROLD_MOD - materialIndex in offsets
-						_renderer.renderBufferDirect( shadowCamera, scene.__lights, fog, material, buffer, object, webglObject.offsetIndices );
-						// END_VEROLD_MOD - materialIndex in offsets
-=======
 				if ( buffer instanceof THREE.BufferGeometry ) {
->>>>>>> f36cfe6b
-
-					_renderer.renderBufferDirect( shadowCamera, scene.__lights, fog, material, buffer, object );
+					// START_VEROLD_MOD - materialIndex in offsets
+					_renderer.renderBufferDirect( shadowCamera, scene.__lights, fog, material, buffer, object, webglObject.offsetIndices );
+					// END_VEROLD_MOD - materialIndex in offsets
 
 				} else {
 
