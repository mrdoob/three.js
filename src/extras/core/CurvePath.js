--- conflicted
+++ resolved
@@ -131,12 +131,6 @@
 		return lengths;
 
 	}
-<<<<<<< HEAD
-=======
-
-	getSpacedPoints( divisions ) {
->>>>>>> 001863ff
-
 	getSpacedPoints( divisions = 40 ) {
 
 		const points = [];
