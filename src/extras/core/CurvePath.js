/**
 * @author zz85 / http://www.lab4games.net/zz85/blog
 *
 **/

/**************************************************************
 *	Curved Path - a curve path is simply a array of connected
 *  curves, but retains the api of a curve
 **************************************************************/

THREE.CurvePath = function () {

	this.curves = [];

	this.autoClose = false; // Automatically closes the path

};

THREE.CurvePath.prototype = Object.assign( Object.create( THREE.Curve.prototype ), {

	constructor: THREE.CurvePath,

	add: function ( curve ) {

		this.curves.push( curve );

<<<<<<< HEAD
THREE.CurvePath.prototype.closePath = function () {
=======
	},
>>>>>>> 267b8a59

	closePath: function () {

		// TODO Test
		// and verify for vector3 (needs to implement equals)
		// Add a line curve if start and end of lines are not connected
		var startPoint = this.curves[ 0 ].getPoint( 0 );
		var endPoint = this.curves[ this.curves.length - 1 ].getPoint( 1 );

		if ( ! startPoint.equals( endPoint ) ) {

			this.curves.push( new THREE.LineCurve( endPoint, startPoint ) );

		}

	},

	// To get accurate point with reference to
	// entire path distance at time t,
	// following has to be done:

<<<<<<< HEAD
THREE.CurvePath.prototype.getPoint = function ( t ) {
=======
	// 1. Length of each sub path have to be known
	// 2. Locate and identify type of curve
	// 3. Get t for the curve
	// 4. Return curve.getPointAt(t')
>>>>>>> 267b8a59

	getPoint: function ( t ) {

		var d = t * this.getLength();
		var curveLengths = this.getCurveLengths();
		var i = 0;

		// To think about boundaries points.

		while ( i < curveLengths.length ) {

			if ( curveLengths[ i ] >= d ) {

				var diff = curveLengths[ i ] - d;
				var curve = this.curves[ i ];

				var u = 1 - diff / curve.getLength();

				return curve.getPointAt( u );

<<<<<<< HEAD
		i++;
=======
			}
>>>>>>> 267b8a59

			i ++;

		}

		return null;

		// loop where sum != 0, sum > d , sum+1 <d

	},

	// We cannot use the default THREE.Curve getPoint() with getLength() because in
	// THREE.Curve, getLength() depends on getPoint() but in THREE.CurvePath
	// getPoint() depends on getLength

<<<<<<< HEAD
THREE.CurvePath.prototype.getLength = function () {
=======
	getLength: function () {
>>>>>>> 267b8a59

		var lens = this.getCurveLengths();
		return lens[ lens.length - 1 ];

	},

	// Compute lengths and cache them
	// We cannot overwrite getLengths() because UtoT mapping uses it.

<<<<<<< HEAD
THREE.CurvePath.prototype.getCurveLengths = function () {
=======
	getCurveLengths: function () {
>>>>>>> 267b8a59

		// We use cache values if curves and cache array are same length

		if ( this.cacheLengths && this.cacheLengths.length === this.curves.length ) {

			return this.cacheLengths;

		}

		// Get length of sub-curve
		// Push sums into cached array

<<<<<<< HEAD
	var lengths = [],
		sums = 0;

	for ( var i = 0, l = this.curves.length; i < l; i++ ) {
=======
		var lengths = [], sums = 0;

		for ( var i = 0, l = this.curves.length; i < l; i ++ ) {
>>>>>>> 267b8a59

			sums += this.curves[ i ].getLength();
			lengths.push( sums );

		}

		this.cacheLengths = lengths;

		return lengths;

	},

<<<<<<< HEAD
/**************************************************************
 *	Create Geometries Helpers
 **************************************************************/

// / Generate geometry from path points (for Line or Points objects)

THREE.CurvePath.prototype.createPointsGeometry = function ( divisions ) {
=======
	/**************************************************************
	 *	Create Geometries Helpers
	 **************************************************************/

	/// Generate geometry from path points (for Line or Points objects)

	createPointsGeometry: function ( divisions ) {

		var pts = this.getPoints( divisions );
		return this.createGeometry( pts );

	},
>>>>>>> 267b8a59

	// Generate geometry from equidistant sampling along the path

	createSpacedPointsGeometry: function ( divisions ) {

		var pts = this.getSpacedPoints( divisions );
		return this.createGeometry( pts );

<<<<<<< HEAD
THREE.CurvePath.prototype.createSpacedPointsGeometry = function ( divisions ) {
=======
	},
>>>>>>> 267b8a59

	createGeometry: function ( points ) {

		var geometry = new THREE.Geometry();

<<<<<<< HEAD
THREE.CurvePath.prototype.createGeometry = function ( points ) {
=======
		for ( var i = 0, l = points.length; i < l; i ++ ) {
>>>>>>> 267b8a59

			var point = points[ i ];
			geometry.vertices.push( new THREE.Vector3( point.x, point.y, point.z || 0 ) );

<<<<<<< HEAD
	for ( var i = 0, l = points.length; i < l; i++ ) {
=======
		}
>>>>>>> 267b8a59

		return geometry;

	}

} );<|MERGE_RESOLUTION|>--- conflicted
+++ resolved
@@ -24,11 +24,7 @@
 
 		this.curves.push( curve );
 
-<<<<<<< HEAD
-THREE.CurvePath.prototype.closePath = function () {
-=======
 	},
->>>>>>> 267b8a59
 
 	closePath: function () {
 
@@ -50,14 +46,10 @@
 	// entire path distance at time t,
 	// following has to be done:
 
-<<<<<<< HEAD
-THREE.CurvePath.prototype.getPoint = function ( t ) {
-=======
 	// 1. Length of each sub path have to be known
 	// 2. Locate and identify type of curve
 	// 3. Get t for the curve
 	// 4. Return curve.getPointAt(t')
->>>>>>> 267b8a59
 
 	getPoint: function ( t ) {
 
@@ -78,11 +70,7 @@
 
 				return curve.getPointAt( u );
 
-<<<<<<< HEAD
-		i++;
-=======
 			}
->>>>>>> 267b8a59
 
 			i ++;
 
@@ -98,11 +86,7 @@
 	// THREE.Curve, getLength() depends on getPoint() but in THREE.CurvePath
 	// getPoint() depends on getLength
 
-<<<<<<< HEAD
-THREE.CurvePath.prototype.getLength = function () {
-=======
 	getLength: function () {
->>>>>>> 267b8a59
 
 		var lens = this.getCurveLengths();
 		return lens[ lens.length - 1 ];
@@ -112,11 +96,7 @@
 	// Compute lengths and cache them
 	// We cannot overwrite getLengths() because UtoT mapping uses it.
 
-<<<<<<< HEAD
-THREE.CurvePath.prototype.getCurveLengths = function () {
-=======
 	getCurveLengths: function () {
->>>>>>> 267b8a59
 
 		// We use cache values if curves and cache array are same length
 
@@ -129,16 +109,9 @@
 		// Get length of sub-curve
 		// Push sums into cached array
 
-<<<<<<< HEAD
-	var lengths = [],
-		sums = 0;
-
-	for ( var i = 0, l = this.curves.length; i < l; i++ ) {
-=======
 		var lengths = [], sums = 0;
 
 		for ( var i = 0, l = this.curves.length; i < l; i ++ ) {
->>>>>>> 267b8a59
 
 			sums += this.curves[ i ].getLength();
 			lengths.push( sums );
@@ -151,15 +124,6 @@
 
 	},
 
-<<<<<<< HEAD
-/**************************************************************
- *	Create Geometries Helpers
- **************************************************************/
-
-// / Generate geometry from path points (for Line or Points objects)
-
-THREE.CurvePath.prototype.createPointsGeometry = function ( divisions ) {
-=======
 	/**************************************************************
 	 *	Create Geometries Helpers
 	 **************************************************************/
@@ -172,7 +136,6 @@
 		return this.createGeometry( pts );
 
 	},
->>>>>>> 267b8a59
 
 	// Generate geometry from equidistant sampling along the path
 
@@ -181,30 +144,18 @@
 		var pts = this.getSpacedPoints( divisions );
 		return this.createGeometry( pts );
 
-<<<<<<< HEAD
-THREE.CurvePath.prototype.createSpacedPointsGeometry = function ( divisions ) {
-=======
 	},
->>>>>>> 267b8a59
 
 	createGeometry: function ( points ) {
 
 		var geometry = new THREE.Geometry();
 
-<<<<<<< HEAD
-THREE.CurvePath.prototype.createGeometry = function ( points ) {
-=======
 		for ( var i = 0, l = points.length; i < l; i ++ ) {
->>>>>>> 267b8a59
 
 			var point = points[ i ];
 			geometry.vertices.push( new THREE.Vector3( point.x, point.y, point.z || 0 ) );
 
-<<<<<<< HEAD
-	for ( var i = 0, l = points.length; i < l; i++ ) {
-=======
 		}
->>>>>>> 267b8a59
 
 		return geometry;
 
