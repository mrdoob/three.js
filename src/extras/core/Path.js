--- conflicted
+++ resolved
@@ -476,16 +476,7 @@
 
 	if ( subPaths.length == 0 ) return [];
 
-<<<<<<< HEAD
-	var tmpPath, tmpShape, shapes = [];
-    var solid;
-
-	var holesFirst = !THREE.Shape.Utils.isClockWise( subPaths[ 0 ].getPoints() );
-    holesFirst = isCCW ? !holesFirst : holesFirst;
-	// console.log("Holes first", holesFirst);
-=======
 	var solid, tmpPath, tmpShape, shapes = [];
->>>>>>> f4c54b20
 
 	if ( subPaths.length == 1) {
 
@@ -510,18 +501,11 @@
 		for ( i = 0, il = subPaths.length; i < il; i ++ ) {
 
 			tmpPath = subPaths[ i ];
-<<<<<<< HEAD
-            solid = THREE.Shape.Utils.isClockWise( tmpPath.getPoints() );
-            solid = isCCW ? !solid : solid;
-
-            if ( solid ) {
-=======
 			solid = THREE.Shape.Utils.isClockWise( tmpPath.getPoints() );
 			solid = isCCW ? !solid : solid;
 
 			if ( solid ) {
 
->>>>>>> f4c54b20
 				tmpShape.actions = tmpPath.actions;
 				tmpShape.curves = tmpPath.curves;
 
@@ -543,22 +527,13 @@
 	} else {
 
 		// Shapes first
-<<<<<<< HEAD
-        tmpShape = undefined;
-=======
 		tmpShape = undefined;
->>>>>>> f4c54b20
 
 		for ( i = 0, il = subPaths.length; i < il; i ++ ) {
 
 			tmpPath = subPaths[ i ];
-<<<<<<< HEAD
-            solid = THREE.Shape.Utils.isClockWise( tmpPath.getPoints() );
-            solid = isCCW ? !solid : solid;
-=======
 			solid = THREE.Shape.Utils.isClockWise( tmpPath.getPoints() );
 			solid = isCCW ? !solid : solid;
->>>>>>> f4c54b20
 
 			if ( solid ) {
 
