--- conflicted
+++ resolved
@@ -29,11 +29,7 @@
 
 	fromPoints: function ( vectors ) {
 
-<<<<<<< HEAD
-	for ( var i = 1, l = vectors.length; i < l; i++ ) {
-=======
 		this.moveTo( vectors[ 0 ].x, vectors[ 0 ].y );
->>>>>>> 267b8a59
 
 		for ( var i = 1, l = vectors.length; i < l; i ++ ) {
 
@@ -63,11 +59,7 @@
 
 	},
 
-<<<<<<< HEAD
-THREE.Path.prototype.quadraticCurveTo = function ( aCPx, aCPy, aX, aY ) {
-=======
 	quadraticCurveTo: function ( aCPx, aCPy, aX, aY ) {
->>>>>>> 267b8a59
 
 		var lastargs = this.actions[ this.actions.length - 1 ].args;
 
@@ -86,11 +78,7 @@
 
 	},
 
-<<<<<<< HEAD
-THREE.Path.prototype.bezierCurveTo = function ( aCP1x, aCP1y, aCP2x, aCP2y, aX, aY ) {
-=======
 	bezierCurveTo: function ( aCP1x, aCP1y, aCP2x, aCP2y, aX, aY ) {
->>>>>>> 267b8a59
 
 		var lastargs = this.actions[ this.actions.length - 1 ].args;
 
@@ -110,11 +98,7 @@
 
 	},
 
-<<<<<<< HEAD
-THREE.Path.prototype.splineThru = function ( pts /*Array of Vector*/ ) {
-=======
 	splineThru: function ( pts /*Array of Vector*/ ) {
->>>>>>> 267b8a59
 
 		var args = Array.prototype.slice.call( arguments );
 
@@ -144,23 +128,13 @@
 
 	},
 
-<<<<<<< HEAD
-};
-
-THREE.Path.prototype.absarc = function ( aX, aY, aRadius, aStartAngle, aEndAngle, aClockwise ) {
-=======
 	absarc: function ( aX, aY, aRadius, aStartAngle, aEndAngle, aClockwise ) {
 
 		this.absellipse( aX, aY, aRadius, aRadius, aStartAngle, aEndAngle, aClockwise );
->>>>>>> 267b8a59
-
-	},
-
-<<<<<<< HEAD
-};
-=======
+
+	},
+
 	ellipse: function ( aX, aY, xRadius, yRadius, aStartAngle, aEndAngle, aClockwise, aRotation ) {
->>>>>>> 267b8a59
 
 		var lastargs = this.actions[ this.actions.length - 1 ].args;
 		var x0 = lastargs[ lastargs.length - 2 ];
@@ -170,9 +144,6 @@
 
 	},
 
-<<<<<<< HEAD
-};
-=======
 	absellipse: function ( aX, aY, xRadius, yRadius, aStartAngle, aEndAngle, aClockwise, aRotation ) {
 
 		var args = [
@@ -182,7 +153,6 @@
 			aClockwise,
 			aRotation || 0 // aRotation is optional.
 		];
->>>>>>> 267b8a59
 
 		var curve = new THREE.EllipseCurve( aX, aY, xRadius, yRadius, aStartAngle, aEndAngle, aClockwise, aRotation );
 		this.curves.push( curve );
@@ -197,36 +167,19 @@
 
 	getSpacedPoints: function ( divisions ) {
 
-<<<<<<< HEAD
-};
-=======
 		if ( ! divisions ) divisions = 40;
->>>>>>> 267b8a59
 
 		var points = [];
 
-<<<<<<< HEAD
-	if ( ! divisions )
-		divisions = 40;
-=======
 		for ( var i = 0; i < divisions; i ++ ) {
->>>>>>> 267b8a59
 
 			points.push( this.getPoint( i / divisions ) );
 
-<<<<<<< HEAD
-	for ( var i = 0; i < divisions; i++ ) {
-=======
 			//if ( !this.getPoint( i / divisions ) ) throw "DIE";
->>>>>>> 267b8a59
-
-		}
-
-<<<<<<< HEAD
-		// if ( !this.getPoint( i / divisions ) ) throw "DIE";
-=======
+
+		}
+
 		if ( this.autoClose ) {
->>>>>>> 267b8a59
 
 			points.push( points[ 0 ] );
 
@@ -243,11 +196,7 @@
 		var b2 = THREE.ShapeUtils.b2;
 		var b3 = THREE.ShapeUtils.b3;
 
-<<<<<<< HEAD
-THREE.Path.prototype.getPoints = function ( divisions ) {
-=======
 		var points = [];
->>>>>>> 267b8a59
 
 		var cpx, cpy, cpx2, cpy2, cpx1, cpy1, cpx0, cpy0,
 			laste, tx, ty;
@@ -256,26 +205,10 @@
 
 			var item = this.actions[ i ];
 
-<<<<<<< HEAD
-	var cpx,
-		cpy,
-		cpx2,
-		cpy2,
-		cpx1,
-		cpy1,
-		cpx0,
-		cpy0,
-		laste,
-		tx,
-		ty;
-
-	for ( var i = 0, l = this.actions.length; i < l; i++ ) {
-=======
 			var action = item.action;
 			var args = item.args;
 
 			switch ( action ) {
->>>>>>> 267b8a59
 
 			case 'moveTo':
 
@@ -283,207 +216,12 @@
 
 				break;
 
-<<<<<<< HEAD
-			case 'moveTo':
-=======
 			case 'lineTo':
->>>>>>> 267b8a59
 
 				points.push( new THREE.Vector2( args[ 0 ], args[ 1 ] ) );
 
 				break;
 
-<<<<<<< HEAD
-			case 'lineTo':
-
-				points.push( new THREE.Vector2( args[ 0 ], args[ 1 ] ) );
-
-				break;
-
-			case 'quadraticCurveTo':
-
-				cpx = args[ 2 ];
-				cpy = args[ 3 ];
-
-				cpx1 = args[ 0 ];
-				cpy1 = args[ 1 ];
-
-				if ( points.length > 0 ) {
-
-					laste = points[ points.length - 1 ];
-
-					cpx0 = laste.x;
-					cpy0 = laste.y;
-
-				} else {
-
-					laste = this.actions[ i - 1 ].args;
-
-					cpx0 = laste[ laste.length - 2 ];
-					cpy0 = laste[ laste.length - 1 ];
-
-				}
-
-				for ( var j = 1; j <= divisions; j++ ) {
-
-					var t = j / divisions;
-
-					tx = b2( t, cpx0, cpx1, cpx );
-					ty = b2( t, cpy0, cpy1, cpy );
-
-					points.push( new THREE.Vector2( tx, ty ) );
-
-				}
-
-				break;
-
-			case 'bezierCurveTo':
-
-				cpx = args[ 4 ];
-				cpy = args[ 5 ];
-
-				cpx1 = args[ 0 ];
-				cpy1 = args[ 1 ];
-
-				cpx2 = args[ 2 ];
-				cpy2 = args[ 3 ];
-
-				if ( points.length > 0 ) {
-
-					laste = points[ points.length - 1 ];
-
-					cpx0 = laste.x;
-					cpy0 = laste.y;
-
-				} else {
-
-					laste = this.actions[ i - 1 ].args;
-
-					cpx0 = laste[ laste.length - 2 ];
-					cpy0 = laste[ laste.length - 1 ];
-
-				}
-
-				for ( var j = 1; j <= divisions; j++ ) {
-
-					var t = j / divisions;
-
-					tx = b3( t, cpx0, cpx1, cpx2, cpx );
-					ty = b3( t, cpy0, cpy1, cpy2, cpy );
-
-					points.push( new THREE.Vector2( tx, ty ) );
-
-				}
-
-				break;
-
-			case 'splineThru':
-
-				laste = this.actions[ i - 1 ].args;
-
-				var last = new THREE.Vector2( laste[ laste.length - 2 ], laste[ laste.length - 1 ] );
-				var spts = [ last ];
-
-				var n = divisions * args[ 0 ].length;
-
-				spts = spts.concat( args[ 0 ] );
-
-				var spline = new THREE.SplineCurve( spts );
-
-				for ( var j = 1; j <= n; j++ ) {
-
-					points.push( spline.getPointAt( j / n ) );
-
-				}
-
-				break;
-
-			case 'arc':
-
-				var aX = args[ 0 ],
-					aY = args[ 1 ],
-					aRadius = args[ 2 ],
-					aStartAngle = args[ 3 ],
-					aEndAngle = args[ 4 ],
-					aClockwise = ! ! args[ 5 ];
-
-				var deltaAngle = aEndAngle - aStartAngle;
-				var angle;
-				var tdivisions = divisions * 2;
-
-				for ( var j = 1; j <= tdivisions; j++ ) {
-
-					var t = j / tdivisions;
-
-					if ( ! aClockwise ) {
-
-						t = 1 - t;
-
-					}
-
-					angle = aStartAngle + t * deltaAngle;
-
-					tx = aX + aRadius * Math.cos( angle );
-					ty = aY + aRadius * Math.sin( angle );
-
-					// console.log('t', t, 'angle', angle, 'tx', tx, 'ty', ty);
-
-					points.push( new THREE.Vector2( tx, ty ) );
-
-				}
-
-				// console.log(points);
-
-				break;
-
-			case 'ellipse':
-
-				var aX = args[ 0 ],
-					aY = args[ 1 ],
-					xRadius = args[ 2 ],
-					yRadius = args[ 3 ],
-					aStartAngle = args[ 4 ],
-					aEndAngle = args[ 5 ],
-					aClockwise = ! ! args[ 6 ],
-					aRotation = args[ 7 ];
-
-				var deltaAngle = aEndAngle - aStartAngle;
-				var angle;
-				var tdivisions = divisions * 2;
-
-				var cos,
-					sin;
-				if ( aRotation !== 0 ) {
-
-					cos = Math.cos( aRotation );
-					sin = Math.sin( aRotation );
-
-				}
-
-				for ( var j = 1; j <= tdivisions; j++ ) {
-
-					var t = j / tdivisions;
-
-					if ( ! aClockwise ) {
-
-						t = 1 - t;
-
-					}
-
-					angle = aStartAngle + t * deltaAngle;
-
-					tx = aX + xRadius * Math.cos( angle );
-					ty = aY + yRadius * Math.sin( angle );
-
-					if ( aRotation !== 0 ) {
-
-						var x = tx,
-							y = ty;
-
-						// Rotate the point about the center of the ellipse.
-						tx = ( x - aX ) * cos - ( y - aY ) * sin + aX;
-						ty = ( x - aX ) * sin + ( y - aY ) * cos + aY;
-=======
 			case 'quadraticCurveTo':
 
 				cpx  = args[ 2 ];
@@ -669,37 +407,17 @@
 					//console.log('t', t, 'angle', angle, 'tx', tx, 'ty', ty);
 
 					points.push( new THREE.Vector2( tx, ty ) );
->>>>>>> 267b8a59
-
-					}
-
-<<<<<<< HEAD
-					// console.log('t', t, 'angle', angle, 'tx', tx, 'ty', ty);
-
-					points.push( new THREE.Vector2( tx, ty ) );
-
-				}
-
-				// console.log(points);
+
+				}
+
+				//console.log(points);
 
 				break;
-=======
-				//console.log(points);
-
-				break;
 
 			} // end switch
->>>>>>> 267b8a59
-
-		}
-
-<<<<<<< HEAD
-	// Normalize to remove the closing point by default.
-	var lastPoint = points[ points.length - 1 ];
-	if ( Math.abs( lastPoint.x - points[ 0 ].x ) < Number.EPSILON &&
-		Math.abs( lastPoint.y - points[ 0 ].y ) < Number.EPSILON )
-		points.splice( points.length - 1, 1 );
-=======
+
+		}
+
 
 
 		// Normalize to remove the closing point by default.
@@ -707,7 +425,6 @@
 		if ( Math.abs( lastPoint.x - points[ 0 ].x ) < Number.EPSILON &&
 				 Math.abs( lastPoint.y - points[ 0 ].y ) < Number.EPSILON )
 			points.splice( points.length - 1, 1 );
->>>>>>> 267b8a59
 
 		if ( this.autoClose ) {
 
@@ -721,24 +438,13 @@
 
 	toShapes: function ( isCCW, noHoles ) {
 
-<<<<<<< HEAD
-THREE.Path.prototype.toShapes = function ( isCCW, noHoles ) {
-=======
 		function extractSubpaths( inActions ) {
->>>>>>> 267b8a59
 
 			var subPaths = [], lastPath = new THREE.Path();
 
-<<<<<<< HEAD
-		var subPaths = [],
-			lastPath = new THREE.Path();
-
-		for ( var i = 0, l = inActions.length; i < l; i++ ) {
-=======
 			for ( var i = 0, l = inActions.length; i < l; i ++ ) {
 
 				var item = inActions[ i ];
->>>>>>> 267b8a59
 
 				var args = item.args;
 				var action = item.action;
@@ -772,11 +478,7 @@
 
 		function toShapesNoHoles( inSubpaths ) {
 
-<<<<<<< HEAD
-		return subPaths;
-=======
 			var shapes = [];
->>>>>>> 267b8a59
 
 			for ( var i = 0, l = inSubpaths.length; i < l; i ++ ) {
 
@@ -786,11 +488,7 @@
 				tmpShape.actions = tmpPath.actions;
 				tmpShape.curves = tmpPath.curves;
 
-<<<<<<< HEAD
-		for ( var i = 0, l = inSubpaths.length; i < l; i++ ) {
-=======
 				shapes.push( tmpShape );
->>>>>>> 267b8a59
 
 			}
 
@@ -800,11 +498,7 @@
 
 		}
 
-<<<<<<< HEAD
-		// console.log("shape", shapes);
-=======
 		function isPointInsidePolygon( inPt, inPolygon ) {
->>>>>>> 267b8a59
 
 			var polyLen = inPolygon.length;
 
@@ -821,22 +515,10 @@
 				var edgeDx = edgeHighPt.x - edgeLowPt.x;
 				var edgeDy = edgeHighPt.y - edgeLowPt.y;
 
-<<<<<<< HEAD
-		// inPt on polygon contour => immediate success    or
-		// toggling of inside/outside at every single! intersection point of an edge
-		//  with the horizontal line through inPt, left of inPt
-		//  not counting lowerY endpoints of edges and whole edges on that line
-		var inside = false;
-		for ( var p = polyLen - 1, q = 0; q < polyLen; p = q++ ) {
-
-			var edgeLowPt = inPolygon[ p ];
-			var edgeHighPt = inPolygon[ q ];
-=======
 				if ( Math.abs( edgeDy ) > Number.EPSILON ) {
 
 					// not parallel
 					if ( edgeDy < 0 ) {
->>>>>>> 267b8a59
 
 						edgeLowPt  = inPolygon[ q ]; edgeDx = - edgeDx;
 						edgeHighPt = inPolygon[ p ]; edgeDy = - edgeDy;
@@ -846,49 +528,16 @@
 
 					if ( inPt.y === edgeLowPt.y ) {
 
-<<<<<<< HEAD
-					edgeLowPt = inPolygon[ q ];
-					edgeDx = - edgeDx;
-					edgeHighPt = inPolygon[ p ];
-					edgeDy = - edgeDy;
-
-				}
-				if ( ( inPt.y < edgeLowPt.y ) || ( inPt.y > edgeHighPt.y ) ) continue;
-=======
 						if ( inPt.x === edgeLowPt.x )		return	true;		// inPt is on contour ?
 						// continue;				// no intersection or edgeLowPt => doesn't count !!!
 
 					} else {
->>>>>>> 267b8a59
 
 						var perpEdge = edgeDy * ( inPt.x - edgeLowPt.x ) - edgeDx * ( inPt.y - edgeLowPt.y );
 						if ( perpEdge === 0 )				return	true;		// inPt is on contour ?
 						if ( perpEdge < 0 ) 				continue;
 						inside = ! inside;		// true intersection left of inPt
 
-<<<<<<< HEAD
-					if ( inPt.x === edgeLowPt.x ) return true; // inPt is on contour ?
-					// continue;				// no intersection or edgeLowPt => doesn't count !!!
-
-				} else {
-
-					var perpEdge = edgeDy * ( inPt.x - edgeLowPt.x ) - edgeDx * ( inPt.y - edgeLowPt.y );
-					if ( perpEdge === 0 ) return true; // inPt is on contour ?
-					if ( perpEdge < 0 ) continue;
-					inside = ! inside; // true intersection left of inPt
-
-				}
-
-			} else {
-
-				// parallel or collinear
-				if ( inPt.y !== edgeLowPt.y ) continue; // parallel
-				// edge lies on the same horizontal line as inPt
-				if ( ( ( edgeHighPt.x <= inPt.x ) && ( inPt.x <= edgeLowPt.x ) ) ||
-					( ( edgeLowPt.x <= inPt.x ) && ( inPt.x <= edgeHighPt.x ) ) ) return true; // inPt: Point on contour !
-					// continue;
-
-=======
 					}
 
 				} else {
@@ -902,16 +551,11 @@
 
 				}
 
->>>>>>> 267b8a59
 			}
 
 			return	inside;
 
-<<<<<<< HEAD
-		return inside;
-=======
-		}
->>>>>>> 267b8a59
+		}
 
 		var isClockWise = THREE.ShapeUtils.isClockWise;
 
@@ -920,19 +564,10 @@
 
 		if ( noHoles === true )	return	toShapesNoHoles( subPaths );
 
-<<<<<<< HEAD
-	if ( noHoles === true ) return toShapesNoHoles( subPaths );
-
-	var solid,
-		tmpPath,
-		tmpShape,
-		shapes = [];
-=======
 
 		var solid, tmpPath, tmpShape, shapes = [];
 
 		if ( subPaths.length === 1 ) {
->>>>>>> 267b8a59
 
 			tmpPath = subPaths[ 0 ];
 			tmpShape = new THREE.Shape();
@@ -959,112 +594,67 @@
 
 		for ( var i = 0, l = subPaths.length; i < l; i ++ ) {
 
-<<<<<<< HEAD
-	for ( var i = 0, l = subPaths.length; i < l; i++ ) {
-=======
 			tmpPath = subPaths[ i ];
 			tmpPoints = tmpPath.getPoints();
 			solid = isClockWise( tmpPoints );
 			solid = isCCW ? ! solid : solid;
->>>>>>> 267b8a59
 
 			if ( solid ) {
 
 				if ( ( ! holesFirst ) && ( newShapes[ mainIdx ] ) )	mainIdx ++;
 
-<<<<<<< HEAD
-			if ( ( ! holesFirst ) && ( newShapes[ mainIdx ] ) ) mainIdx++;
-=======
 				newShapes[ mainIdx ] = { s: new THREE.Shape(), p: tmpPoints };
 				newShapes[ mainIdx ].s.actions = tmpPath.actions;
 				newShapes[ mainIdx ].s.curves = tmpPath.curves;
->>>>>>> 267b8a59
 
 				if ( holesFirst )	mainIdx ++;
 				newShapeHoles[ mainIdx ] = [];
 
-<<<<<<< HEAD
-			if ( holesFirst ) mainIdx++;
-			newShapeHoles[ mainIdx ] = [];
-
-			// console.log('cw', i);
-=======
 				//console.log('cw', i);
 
 			} else {
->>>>>>> 267b8a59
 
 				newShapeHoles[ mainIdx ].push( { h: tmpPath, p: tmpPoints[ 0 ] } );
 
 				//console.log('ccw', i);
 
-<<<<<<< HEAD
-			// console.log('ccw', i);
-=======
-			}
->>>>>>> 267b8a59
+			}
 
 		}
 
 		// only Holes? -> probably all Shapes with wrong orientation
 		if ( ! newShapes[ 0 ] )	return	toShapesNoHoles( subPaths );
 
-<<<<<<< HEAD
-	// only Holes? -> probably all Shapes with wrong orientation
-	if ( ! newShapes[ 0 ] ) return toShapesNoHoles( subPaths );
-=======
 
 		if ( newShapes.length > 1 ) {
->>>>>>> 267b8a59
 
 			var ambiguous = false;
 			var toChange = [];
 
 			for ( var sIdx = 0, sLen = newShapes.length; sIdx < sLen; sIdx ++ ) {
 
-<<<<<<< HEAD
-		for ( var sIdx = 0, sLen = newShapes.length; sIdx < sLen; sIdx++ ) {
-=======
 				betterShapeHoles[ sIdx ] = [];
->>>>>>> 267b8a59
 
 			}
 
 			for ( var sIdx = 0, sLen = newShapes.length; sIdx < sLen; sIdx ++ ) {
 
-<<<<<<< HEAD
-		for ( var sIdx = 0, sLen = newShapes.length; sIdx < sLen; sIdx++ ) {
-=======
 				var sho = newShapeHoles[ sIdx ];
->>>>>>> 267b8a59
 
 				for ( var hIdx = 0; hIdx < sho.length; hIdx ++ ) {
 
-<<<<<<< HEAD
-			for ( var hIdx = 0; hIdx < sho.length; hIdx++ ) {
-=======
 					var ho = sho[ hIdx ];
 					var hole_unassigned = true;
->>>>>>> 267b8a59
 
 					for ( var s2Idx = 0; s2Idx < newShapes.length; s2Idx ++ ) {
 
-<<<<<<< HEAD
-				for ( var s2Idx = 0; s2Idx < newShapes.length; s2Idx++ ) {
-=======
 						if ( isPointInsidePolygon( ho.p, newShapes[ s2Idx ].p ) ) {
->>>>>>> 267b8a59
 
 							if ( sIdx !== s2Idx )	toChange.push( { froms: sIdx, tos: s2Idx, hole: hIdx } );
 							if ( hole_unassigned ) {
 
-<<<<<<< HEAD
-						if ( sIdx !== s2Idx ) toChange.push( { froms: sIdx, tos: s2Idx, hole: hIdx } );
-						if ( hole_unassigned ) {
-=======
 								hole_unassigned = false;
 								betterShapeHoles[ s2Idx ].push( ho );
->>>>>>> 267b8a59
 
 							} else {
 
@@ -1090,13 +680,7 @@
 				// console.log("to change: ", toChange);
 				if ( ! ambiguous )	newShapeHoles = betterShapeHoles;
 
-<<<<<<< HEAD
-			// console.log("to change: ", toChange);
-			if ( ! ambiguous )
-				newShapeHoles = betterShapeHoles;
-=======
-			}
->>>>>>> 267b8a59
+			}
 
 		}
 
@@ -1104,21 +688,13 @@
 
 		for ( var i = 0, il = newShapes.length; i < il; i ++ ) {
 
-<<<<<<< HEAD
-	for ( var i = 0, il = newShapes.length; i < il; i++ ) {
-=======
 			tmpShape = newShapes[ i ].s;
 			shapes.push( tmpShape );
 			tmpHoles = newShapeHoles[ i ];
->>>>>>> 267b8a59
 
 			for ( var j = 0, jl = tmpHoles.length; j < jl; j ++ ) {
 
-<<<<<<< HEAD
-		for ( var j = 0, jl = tmpHoles.length; j < jl; j++ ) {
-=======
 				tmpShape.holes.push( tmpHoles[ j ].h );
->>>>>>> 267b8a59
 
 			}
 
@@ -1126,11 +702,7 @@
 
 		//console.log("shape", shapes);
 
-<<<<<<< HEAD
-	// console.log("shape", shapes);
-=======
 		return shapes;
->>>>>>> 267b8a59
 
 	}
 
