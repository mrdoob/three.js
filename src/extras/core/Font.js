--- conflicted
+++ resolved
@@ -9,12 +9,7 @@
 
 };
 
-<<<<<<< HEAD
-THREE.Font.prototype = {
-	constructor: THREE.Font,
-=======
 Object.assign( THREE.Font.prototype, {
->>>>>>> 267b8a59
 
 	generateShapes: function ( text, size, divisions ) {
 
@@ -26,7 +21,7 @@
 
 			var paths = [];
 
-			for ( var i = 0; i < chars.length; i++ ) {
+			for ( var i = 0; i < chars.length; i ++ ) {
 
 				var ret = createPath( chars[ i ], scale, offset );
 				offset += ret.offset;
@@ -47,20 +42,8 @@
 
 			var path = new THREE.Path();
 
-			var pts = [],
-				b2 = THREE.ShapeUtils.b2,
-				b3 = THREE.ShapeUtils.b3;
-			var x,
-				y,
-				cpx,
-				cpy,
-				cpx0,
-				cpy0,
-				cpx1,
-				cpy1,
-				cpx2,
-				cpy2,
-				laste;
+			var pts = [], b2 = THREE.ShapeUtils.b2, b3 = THREE.ShapeUtils.b3;
+			var x, y, cpx, cpy, cpx0, cpy0, cpx1, cpy1, cpx2, cpy2, laste;
 
 			if ( glyph.o ) {
 
@@ -68,14 +51,14 @@
 
 				for ( var i = 0, l = outline.length; i < l; ) {
 
-					var action = outline[ i++ ];
+					var action = outline[ i ++ ];
 
 					switch ( action ) {
 
 						case 'm': // moveTo
 
-							x = outline[ i++ ] * scale + offset;
-							y = outline[ i++ ] * scale;
+							x = outline[ i ++ ] * scale + offset;
+							y = outline[ i ++ ] * scale;
 
 							path.moveTo( x, y );
 
@@ -83,8 +66,8 @@
 
 						case 'l': // lineTo
 
-							x = outline[ i++ ] * scale + offset;
-							y = outline[ i++ ] * scale;
+							x = outline[ i ++ ] * scale + offset;
+							y = outline[ i ++ ] * scale;
 
 							path.lineTo( x, y );
 
@@ -92,10 +75,10 @@
 
 						case 'q': // quadraticCurveTo
 
-							cpx = outline[ i++ ] * scale + offset;
-							cpy = outline[ i++ ] * scale;
-							cpx1 = outline[ i++ ] * scale + offset;
-							cpy1 = outline[ i++ ] * scale;
+							cpx  = outline[ i ++ ] * scale + offset;
+							cpy  = outline[ i ++ ] * scale;
+							cpx1 = outline[ i ++ ] * scale + offset;
+							cpy1 = outline[ i ++ ] * scale;
 
 							path.quadraticCurveTo( cpx1, cpy1, cpx, cpy );
 
@@ -106,7 +89,7 @@
 								cpx0 = laste.x;
 								cpy0 = laste.y;
 
-								for ( var i2 = 1; i2 <= divisions; i2++ ) {
+								for ( var i2 = 1; i2 <= divisions; i2 ++ ) {
 
 									var t = i2 / divisions;
 									b2( t, cpx0, cpx1, cpx );
@@ -120,12 +103,12 @@
 
 						case 'b': // bezierCurveTo
 
-							cpx = outline[ i++ ] * scale + offset;
-							cpy = outline[ i++ ] * scale;
-							cpx1 = outline[ i++ ] * scale + offset;
-							cpy1 = outline[ i++ ] * scale;
-							cpx2 = outline[ i++ ] * scale + offset;
-							cpy2 = outline[ i++ ] * scale;
+							cpx  = outline[ i ++ ] * scale + offset;
+							cpy  = outline[ i ++ ] * scale;
+							cpx1 = outline[ i ++ ] * scale + offset;
+							cpy1 = outline[ i ++ ] * scale;
+							cpx2 = outline[ i ++ ] * scale + offset;
+							cpy2 = outline[ i ++ ] * scale;
 
 							path.bezierCurveTo( cpx1, cpy1, cpx2, cpy2, cpx, cpy );
 
@@ -136,7 +119,7 @@
 								cpx0 = laste.x;
 								cpy0 = laste.y;
 
-								for ( var i2 = 1; i2 <= divisions; i2++ ) {
+								for ( var i2 = 1; i2 <= divisions; i2 ++ ) {
 
 									var t = i2 / divisions;
 									b3( t, cpx0, cpx1, cpx2, cpx );
@@ -160,17 +143,15 @@
 
 		//
 
-		if ( size === undefined )
-			size = 100;
-		if ( divisions === undefined )
-			divisions = 4;
+		if ( size === undefined ) size = 100;
+		if ( divisions === undefined ) divisions = 4;
 
 		var data = this.data;
 
 		var paths = createPaths( text );
 		var shapes = [];
 
-		for ( var p = 0, pl = paths.length; p < pl; p++ ) {
+		for ( var p = 0, pl = paths.length; p < pl; p ++ ) {
 
 			Array.prototype.push.apply( shapes, paths[ p ].toShapes() );
 
@@ -179,9 +160,5 @@
 		return shapes;
 
 	}
-<<<<<<< HEAD
-};
-=======
 
-} );
->>>>>>> 267b8a59
+} );