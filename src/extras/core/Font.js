--- conflicted
+++ resolved
@@ -5,14 +5,9 @@
 	constructor( data ) {
 
 		Object.defineProperty( this, 'isFont', { value: true } );
-<<<<<<< HEAD
-		this.type = 'Font';
-
-=======
 
 		this.type = 'Font';
 
->>>>>>> 5ad3317b
 		this.data = data;
 
 	}
@@ -32,11 +27,7 @@
 
 	}
 
-<<<<<<< HEAD
 	createPaths( text, size, data ) {
-=======
-}
->>>>>>> 5ad3317b
 
 		const chars = Array.from ? Array.from( text ) : String( text ).split( '' ); // workaround for IE11, see #13988
 		const scale = size / data.resolution;
