--- conflicted
+++ resolved
@@ -41,11 +41,7 @@
 
 		var holesPts = [];
 
-<<<<<<< HEAD
-	for ( var i = 0, l = this.holes.length; i < l; i++ ) {
-=======
 		for ( var i = 0, l = this.holes.length; i < l; i ++ ) {
->>>>>>> 267b8a59
 
 			holesPts[ i ] = this.holes[ i ].getPoints( divisions );
 
@@ -55,29 +51,18 @@
 
 	},
 
-<<<<<<< HEAD
-// Get points of shape and holes (keypoints based on segments parameter)
-=======
 	// Get points of shape and holes (keypoints based on segments parameter)
 
 	extractAllPoints: function ( divisions ) {
->>>>>>> 267b8a59
 
 		return {
 
-<<<<<<< HEAD
-	return {
-		shape: this.getPoints( divisions ),
-		holes: this.getPointsHoles( divisions )
-	};
-=======
 			shape: this.getPoints( divisions ),
 			holes: this.getPointsHoles( divisions )
 
 		};
 
 	},
->>>>>>> 267b8a59
 
 	extractPoints: function ( divisions ) {
 
