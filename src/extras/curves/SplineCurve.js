import { Curve } from '../core/Curve.js';
import { CatmullRom } from '../core/Interpolations.js';
import { Vector2 } from '../../math/Vector2.js';


function SplineCurve( points /* array of Vector2 */ ) {

	Curve.call( this );

<<<<<<< HEAD
	this.points = points || [];
=======
	this.type = 'SplineCurve';

	this.points = ( points === undefined ) ? [] : points;
>>>>>>> 21ab28ec

}

SplineCurve.prototype = Object.create( Curve.prototype );
SplineCurve.prototype.constructor = SplineCurve;

SplineCurve.prototype.isSplineCurve = true;

SplineCurve.prototype.getPoint = function ( t, optionalTarget ) {

	var point = optionalTarget || new Vector2();

	var points = this.points;
	var p = ( points.length - 1 ) * t;

	var intPoint = Math.floor( p );
	var weight = p - intPoint;

	var p0 = points[ intPoint === 0 ? intPoint : intPoint - 1 ];
	var p1 = points[ intPoint ];
	var p2 = points[ intPoint > points.length - 2 ? points.length - 1 : intPoint + 1 ];
	var p3 = points[ intPoint > points.length - 3 ? points.length - 1 : intPoint + 2 ];

	point.set(
		CatmullRom( weight, p0.x, p1.x, p2.x, p3.x ),
		CatmullRom( weight, p0.y, p1.y, p2.y, p3.y )
	);

	return point;

};

SplineCurve.prototype.copy = function ( source ) {

	Curve.prototype.copy.call( this, source );

	for ( var i = 0, l = source.points.length; i < l; i ++ ) {

		var point = source.points[ i ];

		this.points.push( point.clone() );

	}

	return this;

};


export { SplineCurve };<|MERGE_RESOLUTION|>--- conflicted
+++ resolved
@@ -7,13 +7,9 @@
 
 	Curve.call( this );
 
-<<<<<<< HEAD
-	this.points = points || [];
-=======
 	this.type = 'SplineCurve';
 
-	this.points = ( points === undefined ) ? [] : points;
->>>>>>> 21ab28ec
+	this.points = points || [];
 
 }
 
