import { Curve } from '../core/Curve.js';
import { QuadraticBezier } from '../core/Interpolations.js';
import { Vector2 } from '../../math/Vector2.js';


function QuadraticBezierCurve( v0, v1, v2 ) {

	Curve.call( this );

<<<<<<< HEAD
	this.v0 = v0 || new Vector2();
	this.v1 = v1 || new Vector2();
	this.v2 = v2 || new Vector2();
=======
	this.type = 'QuadraticBezierCurve';

	this.v0 = v0;
	this.v1 = v1;
	this.v2 = v2;
>>>>>>> 21ab28ec

}

QuadraticBezierCurve.prototype = Object.create( Curve.prototype );
QuadraticBezierCurve.prototype.constructor = QuadraticBezierCurve;

QuadraticBezierCurve.prototype.isQuadraticBezierCurve = true;

QuadraticBezierCurve.prototype.getPoint = function ( t, optionalTarget ) {

	var point = optionalTarget || new Vector2();

	var v0 = this.v0, v1 = this.v1, v2 = this.v2;

	point.set(
		QuadraticBezier( t, v0.x, v1.x, v2.x ),
		QuadraticBezier( t, v0.y, v1.y, v2.y )
	);

	return point;

};

QuadraticBezierCurve.prototype.copy = function ( source ) {

	Curve.prototype.copy.call( this, source );

	this.v0.copy( source.v0 );
	this.v1.copy( source.v1 );
	this.v2.copy( source.v2 );

	return this;

};


export { QuadraticBezierCurve };<|MERGE_RESOLUTION|>--- conflicted
+++ resolved
@@ -7,17 +7,11 @@
 
 	Curve.call( this );
 
-<<<<<<< HEAD
+	this.type = 'QuadraticBezierCurve';
+
 	this.v0 = v0 || new Vector2();
 	this.v1 = v1 || new Vector2();
 	this.v2 = v2 || new Vector2();
-=======
-	this.type = 'QuadraticBezierCurve';
-
-	this.v0 = v0;
-	this.v1 = v1;
-	this.v2 = v2;
->>>>>>> 21ab28ec
 
 }
 
