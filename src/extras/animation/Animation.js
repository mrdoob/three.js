--- conflicted
+++ resolved
@@ -72,11 +72,7 @@
 
 		var object = this.hierarchy[ h ];
 
-<<<<<<< HEAD
-			if ( !prevKey || !prevKey[ type ] || !nextKey || !nextKey[ type ] ) {
-=======
 		object.matrixAutoUpdate = true;
->>>>>>> 6ae0326a
 
 		if ( object.animationCache === undefined ) {
 
