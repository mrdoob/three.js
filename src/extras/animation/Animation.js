--- conflicted
+++ resolved
@@ -225,19 +225,8 @@
 				var prevKey = animationCache.prevKey[ type ];
 				var nextKey = animationCache.nextKey[ type ];
 
-<<<<<<< HEAD
-				// START_VEROLD_MOD - robust keyframes
-				if ( !prevKey || !prevKey[ type ] || !nextKey || !nextKey[ type ] ) {
-
-					continue;
-
-				}
-				// END_VEROLD_MOD - robust keyframes
-				if ( nextKey.time <= this.currentTime ) {
-=======
 				if ( ( this.timeScale > 0 && nextKey.time <= this.currentTime ) ||
 					( this.timeScale < 0 && prevKey.time >= this.currentTime ) ) {
->>>>>>> e0b39a41
 
 					prevKey = this.data.hierarchy[ h ].keys[ 0 ];
 					nextKey = this.getNextKeyWith( type, h, 1 );
