--- conflicted
+++ resolved
@@ -418,13 +418,9 @@
 
 		var fourCC = header[ off_pfFourCC ];
 
-<<<<<<< HEAD
-    switch ( fourCC ) {
-=======
 		var isRGBAUncompressed = false;
 
 		switch ( fourCC ) {
->>>>>>> 58e46224
 
 			case FOURCC_DXT1:
 
@@ -446,12 +442,6 @@
 
       default:
 
-<<<<<<< HEAD
-        console.error( "ImageUtils.parseDDS(): Unsupported FourCC code: ", int32ToFourCC( fourCC ) );
-        return dds;
-
-    }
-=======
 				if( header[off_RGBBitCount] ==32 
 					&& header[off_RBitMask]&0xff0000
 					&& header[off_GBitMask]&0xff00 
@@ -465,7 +455,6 @@
 					return dds;
 				}
 		}
->>>>>>> 58e46224
 
 		dds.mipmapCount = 1;
 
