--- conflicted
+++ resolved
@@ -233,8 +233,6 @@
 			targetPosition.z = position.z + 100 * Math.sin( this.phi ) * Math.sin( this.theta );
 		}
 
-<<<<<<< HEAD
-=======
 		this.lon += this.mouseX * actualLookSpeed;
 		if( this.lookVertical ) this.lat -= this.mouseY * actualLookSpeed;
 
@@ -255,7 +253,6 @@
 		targetPosition.y = position.y + 100 * Math.cos( this.phi );
 		targetPosition.z = position.z + 100 * Math.sin( this.phi ) * Math.sin( this.theta );
 
->>>>>>> 6992b8e4
 		this.supr.update.call( this );
 
 	};
