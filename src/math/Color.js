import { clamp, euclideanModulo, lerp } from './MathUtils.js';
import { ColorManagement, SRGBToLinear, LinearToSRGB } from './ColorManagement.js';
import { SRGBColorSpace, LinearSRGBColorSpace } from '../constants.js';

const _colorKeywords = { 'aliceblue': 0xF0F8FF, 'antiquewhite': 0xFAEBD7, 'aqua': 0x00FFFF, 'aquamarine': 0x7FFFD4, 'azure': 0xF0FFFF,
	'beige': 0xF5F5DC, 'bisque': 0xFFE4C4, 'black': 0x000000, 'blanchedalmond': 0xFFEBCD, 'blue': 0x0000FF, 'blueviolet': 0x8A2BE2,
	'brown': 0xA52A2A, 'burlywood': 0xDEB887, 'cadetblue': 0x5F9EA0, 'chartreuse': 0x7FFF00, 'chocolate': 0xD2691E, 'coral': 0xFF7F50,
	'cornflowerblue': 0x6495ED, 'cornsilk': 0xFFF8DC, 'crimson': 0xDC143C, 'cyan': 0x00FFFF, 'darkblue': 0x00008B, 'darkcyan': 0x008B8B,
	'darkgoldenrod': 0xB8860B, 'darkgray': 0xA9A9A9, 'darkgreen': 0x006400, 'darkgrey': 0xA9A9A9, 'darkkhaki': 0xBDB76B, 'darkmagenta': 0x8B008B,
	'darkolivegreen': 0x556B2F, 'darkorange': 0xFF8C00, 'darkorchid': 0x9932CC, 'darkred': 0x8B0000, 'darksalmon': 0xE9967A, 'darkseagreen': 0x8FBC8F,
	'darkslateblue': 0x483D8B, 'darkslategray': 0x2F4F4F, 'darkslategrey': 0x2F4F4F, 'darkturquoise': 0x00CED1, 'darkviolet': 0x9400D3,
	'deeppink': 0xFF1493, 'deepskyblue': 0x00BFFF, 'dimgray': 0x696969, 'dimgrey': 0x696969, 'dodgerblue': 0x1E90FF, 'firebrick': 0xB22222,
	'floralwhite': 0xFFFAF0, 'forestgreen': 0x228B22, 'fuchsia': 0xFF00FF, 'gainsboro': 0xDCDCDC, 'ghostwhite': 0xF8F8FF, 'gold': 0xFFD700,
	'goldenrod': 0xDAA520, 'gray': 0x808080, 'green': 0x008000, 'greenyellow': 0xADFF2F, 'grey': 0x808080, 'honeydew': 0xF0FFF0, 'hotpink': 0xFF69B4,
	'indianred': 0xCD5C5C, 'indigo': 0x4B0082, 'ivory': 0xFFFFF0, 'khaki': 0xF0E68C, 'lavender': 0xE6E6FA, 'lavenderblush': 0xFFF0F5, 'lawngreen': 0x7CFC00,
	'lemonchiffon': 0xFFFACD, 'lightblue': 0xADD8E6, 'lightcoral': 0xF08080, 'lightcyan': 0xE0FFFF, 'lightgoldenrodyellow': 0xFAFAD2, 'lightgray': 0xD3D3D3,
	'lightgreen': 0x90EE90, 'lightgrey': 0xD3D3D3, 'lightpink': 0xFFB6C1, 'lightsalmon': 0xFFA07A, 'lightseagreen': 0x20B2AA, 'lightskyblue': 0x87CEFA,
	'lightslategray': 0x778899, 'lightslategrey': 0x778899, 'lightsteelblue': 0xB0C4DE, 'lightyellow': 0xFFFFE0, 'lime': 0x00FF00, 'limegreen': 0x32CD32,
	'linen': 0xFAF0E6, 'magenta': 0xFF00FF, 'maroon': 0x800000, 'mediumaquamarine': 0x66CDAA, 'mediumblue': 0x0000CD, 'mediumorchid': 0xBA55D3,
	'mediumpurple': 0x9370DB, 'mediumseagreen': 0x3CB371, 'mediumslateblue': 0x7B68EE, 'mediumspringgreen': 0x00FA9A, 'mediumturquoise': 0x48D1CC,
	'mediumvioletred': 0xC71585, 'midnightblue': 0x191970, 'mintcream': 0xF5FFFA, 'mistyrose': 0xFFE4E1, 'moccasin': 0xFFE4B5, 'navajowhite': 0xFFDEAD,
	'navy': 0x000080, 'oldlace': 0xFDF5E6, 'olive': 0x808000, 'olivedrab': 0x6B8E23, 'orange': 0xFFA500, 'orangered': 0xFF4500, 'orchid': 0xDA70D6,
	'palegoldenrod': 0xEEE8AA, 'palegreen': 0x98FB98, 'paleturquoise': 0xAFEEEE, 'palevioletred': 0xDB7093, 'papayawhip': 0xFFEFD5, 'peachpuff': 0xFFDAB9,
	'peru': 0xCD853F, 'pink': 0xFFC0CB, 'plum': 0xDDA0DD, 'powderblue': 0xB0E0E6, 'purple': 0x800080, 'rebeccapurple': 0x663399, 'red': 0xFF0000, 'rosybrown': 0xBC8F8F,
	'royalblue': 0x4169E1, 'saddlebrown': 0x8B4513, 'salmon': 0xFA8072, 'sandybrown': 0xF4A460, 'seagreen': 0x2E8B57, 'seashell': 0xFFF5EE,
	'sienna': 0xA0522D, 'silver': 0xC0C0C0, 'skyblue': 0x87CEEB, 'slateblue': 0x6A5ACD, 'slategray': 0x708090, 'slategrey': 0x708090, 'snow': 0xFFFAFA,
	'springgreen': 0x00FF7F, 'steelblue': 0x4682B4, 'tan': 0xD2B48C, 'teal': 0x008080, 'thistle': 0xD8BFD8, 'tomato': 0xFF6347, 'turquoise': 0x40E0D0,
	'violet': 0xEE82EE, 'wheat': 0xF5DEB3, 'white': 0xFFFFFF, 'whitesmoke': 0xF5F5F5, 'yellow': 0xFFFF00, 'yellowgreen': 0x9ACD32 };

const _rgb = { r: 0, g: 0, b: 0 };
const _hslA = { h: 0, s: 0, l: 0 };
const _hslB = { h: 0, s: 0, l: 0 };

function hue2rgb( p, q, t ) {

	if ( t < 0 ) t += 1;
	if ( t > 1 ) t -= 1;
	if ( t < 1 / 6 ) return p + ( q - p ) * 6 * t;
	if ( t < 1 / 2 ) return q;
	if ( t < 2 / 3 ) return p + ( q - p ) * 6 * ( 2 / 3 - t );
	return p;

}

function toComponents( source, target ) {

	target.r = source.r;
	target.g = source.g;
	target.b = source.b;

	return target;

}

class Color {

	constructor( r, g, b ) {

<<<<<<< HEAD
		this.isColor = true;
=======
		this.r = 1;
		this.g = 1;
		this.b = 1;
>>>>>>> 8570c3f0

		if ( g === undefined && b === undefined ) {

			// r is THREE.Color, hex or string
			return this.set( r );

		}

		return this.setRGB( r, g, b );

	}

	set( value ) {

		if ( value && value.isColor ) {

			this.copy( value );

		} else if ( typeof value === 'number' ) {

			this.setHex( value );

		} else if ( typeof value === 'string' ) {

			this.setStyle( value );

		}

		return this;

	}

	setScalar( scalar ) {

		this.r = scalar;
		this.g = scalar;
		this.b = scalar;

		return this;

	}

	setHex( hex, colorSpace = SRGBColorSpace ) {

		hex = Math.floor( hex );

		this.r = ( hex >> 16 & 255 ) / 255;
		this.g = ( hex >> 8 & 255 ) / 255;
		this.b = ( hex & 255 ) / 255;

		ColorManagement.toWorkingColorSpace( this, colorSpace );

		return this;

	}

	setRGB( r, g, b, colorSpace = LinearSRGBColorSpace ) {

		this.r = r;
		this.g = g;
		this.b = b;

		ColorManagement.toWorkingColorSpace( this, colorSpace );

		return this;

	}

	setHSL( h, s, l, colorSpace = LinearSRGBColorSpace ) {

		// h,s,l ranges are in 0.0 - 1.0
		h = euclideanModulo( h, 1 );
		s = clamp( s, 0, 1 );
		l = clamp( l, 0, 1 );

		if ( s === 0 ) {

			this.r = this.g = this.b = l;

		} else {

			const p = l <= 0.5 ? l * ( 1 + s ) : l + s - ( l * s );
			const q = ( 2 * l ) - p;

			this.r = hue2rgb( q, p, h + 1 / 3 );
			this.g = hue2rgb( q, p, h );
			this.b = hue2rgb( q, p, h - 1 / 3 );

		}

		ColorManagement.toWorkingColorSpace( this, colorSpace );

		return this;

	}

	setStyle( style, colorSpace = SRGBColorSpace ) {

		function handleAlpha( string ) {

			if ( string === undefined ) return;

			if ( parseFloat( string ) < 1 ) {

				console.warn( 'THREE.Color: Alpha component of ' + style + ' will be ignored.' );

			}

		}


		let m;

		if ( m = /^((?:rgb|hsl)a?)\(([^\)]*)\)/.exec( style ) ) {

			// rgb / hsl

			let color;
			const name = m[ 1 ];
			const components = m[ 2 ];

			switch ( name ) {

				case 'rgb':
				case 'rgba':

					if ( color = /^\s*(\d+)\s*,\s*(\d+)\s*,\s*(\d+)\s*(?:,\s*(\d*\.?\d+)\s*)?$/.exec( components ) ) {

						// rgb(255,0,0) rgba(255,0,0,0.5)
						this.r = Math.min( 255, parseInt( color[ 1 ], 10 ) ) / 255;
						this.g = Math.min( 255, parseInt( color[ 2 ], 10 ) ) / 255;
						this.b = Math.min( 255, parseInt( color[ 3 ], 10 ) ) / 255;

						ColorManagement.toWorkingColorSpace( this, colorSpace );

						handleAlpha( color[ 4 ] );

						return this;

					}

					if ( color = /^\s*(\d+)\%\s*,\s*(\d+)\%\s*,\s*(\d+)\%\s*(?:,\s*(\d*\.?\d+)\s*)?$/.exec( components ) ) {

						// rgb(100%,0%,0%) rgba(100%,0%,0%,0.5)
						this.r = Math.min( 100, parseInt( color[ 1 ], 10 ) ) / 100;
						this.g = Math.min( 100, parseInt( color[ 2 ], 10 ) ) / 100;
						this.b = Math.min( 100, parseInt( color[ 3 ], 10 ) ) / 100;

						ColorManagement.toWorkingColorSpace( this, colorSpace );

						handleAlpha( color[ 4 ] );

						return this;

					}

					break;

				case 'hsl':
				case 'hsla':

					if ( color = /^\s*(\d*\.?\d+)\s*,\s*(\d+)\%\s*,\s*(\d+)\%\s*(?:,\s*(\d*\.?\d+)\s*)?$/.exec( components ) ) {

						// hsl(120,50%,50%) hsla(120,50%,50%,0.5)
						const h = parseFloat( color[ 1 ] ) / 360;
						const s = parseInt( color[ 2 ], 10 ) / 100;
						const l = parseInt( color[ 3 ], 10 ) / 100;

						handleAlpha( color[ 4 ] );

						return this.setHSL( h, s, l, colorSpace );

					}

					break;

			}

		} else if ( m = /^\#([A-Fa-f\d]+)$/.exec( style ) ) {

			// hex color

			const hex = m[ 1 ];
			const size = hex.length;

			if ( size === 3 ) {

				// #ff0
				this.r = parseInt( hex.charAt( 0 ) + hex.charAt( 0 ), 16 ) / 255;
				this.g = parseInt( hex.charAt( 1 ) + hex.charAt( 1 ), 16 ) / 255;
				this.b = parseInt( hex.charAt( 2 ) + hex.charAt( 2 ), 16 ) / 255;

				ColorManagement.toWorkingColorSpace( this, colorSpace );

				return this;

			} else if ( size === 6 ) {

				// #ff0000
				this.r = parseInt( hex.charAt( 0 ) + hex.charAt( 1 ), 16 ) / 255;
				this.g = parseInt( hex.charAt( 2 ) + hex.charAt( 3 ), 16 ) / 255;
				this.b = parseInt( hex.charAt( 4 ) + hex.charAt( 5 ), 16 ) / 255;

				ColorManagement.toWorkingColorSpace( this, colorSpace );

				return this;

			}

		}

		if ( style && style.length > 0 ) {

			return this.setColorName( style, colorSpace );

		}

		return this;

	}

	setColorName( style, colorSpace = SRGBColorSpace ) {

		// color keywords
		const hex = _colorKeywords[ style.toLowerCase() ];

		if ( hex !== undefined ) {

			// red
			this.setHex( hex, colorSpace );

		} else {

			// unknown color
			console.warn( 'THREE.Color: Unknown color ' + style );

		}

		return this;

	}

	clone() {

		return new this.constructor( this.r, this.g, this.b );

	}

	copy( color ) {

		this.r = color.r;
		this.g = color.g;
		this.b = color.b;

		return this;

	}

	copySRGBToLinear( color ) {

		this.r = SRGBToLinear( color.r );
		this.g = SRGBToLinear( color.g );
		this.b = SRGBToLinear( color.b );

		return this;

	}

	copyLinearToSRGB( color ) {

		this.r = LinearToSRGB( color.r );
		this.g = LinearToSRGB( color.g );
		this.b = LinearToSRGB( color.b );

		return this;

	}

	convertSRGBToLinear() {

		this.copySRGBToLinear( this );

		return this;

	}

	convertLinearToSRGB() {

		this.copyLinearToSRGB( this );

		return this;

	}

	getHex( colorSpace = SRGBColorSpace ) {

		ColorManagement.fromWorkingColorSpace( toComponents( this, _rgb ), colorSpace );

		return clamp( _rgb.r * 255, 0, 255 ) << 16 ^ clamp( _rgb.g * 255, 0, 255 ) << 8 ^ clamp( _rgb.b * 255, 0, 255 ) << 0;

	}

	getHexString( colorSpace = SRGBColorSpace ) {

		return ( '000000' + this.getHex( colorSpace ).toString( 16 ) ).slice( - 6 );

	}

	getHSL( target, colorSpace = LinearSRGBColorSpace ) {

		// h,s,l ranges are in 0.0 - 1.0

		ColorManagement.fromWorkingColorSpace( toComponents( this, _rgb ), colorSpace );

		const r = _rgb.r, g = _rgb.g, b = _rgb.b;

		const max = Math.max( r, g, b );
		const min = Math.min( r, g, b );

		let hue, saturation;
		const lightness = ( min + max ) / 2.0;

		if ( min === max ) {

			hue = 0;
			saturation = 0;

		} else {

			const delta = max - min;

			saturation = lightness <= 0.5 ? delta / ( max + min ) : delta / ( 2 - max - min );

			switch ( max ) {

				case r: hue = ( g - b ) / delta + ( g < b ? 6 : 0 ); break;
				case g: hue = ( b - r ) / delta + 2; break;
				case b: hue = ( r - g ) / delta + 4; break;

			}

			hue /= 6;

		}

		target.h = hue;
		target.s = saturation;
		target.l = lightness;

		return target;

	}

	getRGB( target, colorSpace = LinearSRGBColorSpace ) {

		ColorManagement.fromWorkingColorSpace( toComponents( this, _rgb ), colorSpace );

		target.r = _rgb.r;
		target.g = _rgb.g;
		target.b = _rgb.b;

		return target;

	}

	getStyle( colorSpace = SRGBColorSpace ) {

		ColorManagement.fromWorkingColorSpace( toComponents( this, _rgb ), colorSpace );

		if ( colorSpace !== SRGBColorSpace ) {

			// Requires CSS Color Module Level 4 (https://www.w3.org/TR/css-color-4/).
			return `color(${ colorSpace } ${ _rgb.r } ${ _rgb.g } ${ _rgb.b })`;

		}

		return `rgb(${( _rgb.r * 255 ) | 0},${( _rgb.g * 255 ) | 0},${( _rgb.b * 255 ) | 0})`;

	}

	offsetHSL( h, s, l ) {

		this.getHSL( _hslA );

		_hslA.h += h; _hslA.s += s; _hslA.l += l;

		this.setHSL( _hslA.h, _hslA.s, _hslA.l );

		return this;

	}

	add( color ) {

		this.r += color.r;
		this.g += color.g;
		this.b += color.b;

		return this;

	}

	addColors( color1, color2 ) {

		this.r = color1.r + color2.r;
		this.g = color1.g + color2.g;
		this.b = color1.b + color2.b;

		return this;

	}

	addScalar( s ) {

		this.r += s;
		this.g += s;
		this.b += s;

		return this;

	}

	sub( color ) {

		this.r = Math.max( 0, this.r - color.r );
		this.g = Math.max( 0, this.g - color.g );
		this.b = Math.max( 0, this.b - color.b );

		return this;

	}

	multiply( color ) {

		this.r *= color.r;
		this.g *= color.g;
		this.b *= color.b;

		return this;

	}

	multiplyScalar( s ) {

		this.r *= s;
		this.g *= s;
		this.b *= s;

		return this;

	}

	lerp( color, alpha ) {

		this.r += ( color.r - this.r ) * alpha;
		this.g += ( color.g - this.g ) * alpha;
		this.b += ( color.b - this.b ) * alpha;

		return this;

	}

	lerpColors( color1, color2, alpha ) {

		this.r = color1.r + ( color2.r - color1.r ) * alpha;
		this.g = color1.g + ( color2.g - color1.g ) * alpha;
		this.b = color1.b + ( color2.b - color1.b ) * alpha;

		return this;

	}

	lerpHSL( color, alpha ) {

		this.getHSL( _hslA );
		color.getHSL( _hslB );

		const h = lerp( _hslA.h, _hslB.h, alpha );
		const s = lerp( _hslA.s, _hslB.s, alpha );
		const l = lerp( _hslA.l, _hslB.l, alpha );

		this.setHSL( h, s, l );

		return this;

	}

	equals( c ) {

		return ( c.r === this.r ) && ( c.g === this.g ) && ( c.b === this.b );

	}

	fromArray( array, offset = 0 ) {

		this.r = array[ offset ];
		this.g = array[ offset + 1 ];
		this.b = array[ offset + 2 ];

		return this;

	}

	toArray( array = [], offset = 0 ) {

		array[ offset ] = this.r;
		array[ offset + 1 ] = this.g;
		array[ offset + 2 ] = this.b;

		return array;

	}

	fromBufferAttribute( attribute, index ) {

		this.r = attribute.getX( index );
		this.g = attribute.getY( index );
		this.b = attribute.getZ( index );

		if ( attribute.normalized === true ) {

			// assuming Uint8Array

			this.r /= 255;
			this.g /= 255;
			this.b /= 255;

		}

		return this;

	}

	toJSON() {

		return this.getHex();

	}

	*[ Symbol.iterator ]() {

		yield this.r;
		yield this.g;
		yield this.b;

	}

}

Color.NAMES = _colorKeywords;

<<<<<<< HEAD
Color.prototype.r = 1;
Color.prototype.g = 1;
Color.prototype.b = 1;
=======
Color.prototype.isColor = true;
>>>>>>> 8570c3f0

export { Color, SRGBToLinear };<|MERGE_RESOLUTION|>--- conflicted
+++ resolved
@@ -56,13 +56,12 @@
 
 	constructor( r, g, b ) {
 
-<<<<<<< HEAD
 		this.isColor = true;
-=======
+
 		this.r = 1;
 		this.g = 1;
 		this.b = 1;
->>>>>>> 8570c3f0
+
 
 		if ( g === undefined && b === undefined ) {
 
@@ -614,12 +613,4 @@
 
 Color.NAMES = _colorKeywords;
 
-<<<<<<< HEAD
-Color.prototype.r = 1;
-Color.prototype.g = 1;
-Color.prototype.b = 1;
-=======
-Color.prototype.isColor = true;
->>>>>>> 8570c3f0
-
 export { Color, SRGBToLinear };