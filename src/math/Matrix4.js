/**
 * @author mrdoob / http://mrdoob.com/
 * @author supereggbert / http://www.paulbrunt.co.uk/
 * @author philogb / http://blog.thejit.org/
 * @author jordi_ros / http://plattsoft.com
 * @author D1plo1d / http://github.com/D1plo1d
 * @author alteredq / http://alteredqualia.com/
 * @author mikael emtinger / http://gomo.se/
 * @author timknip / http://www.floorplanner.com/
 * @author bhouston / http://clara.io
 * @author WestLangley / http://github.com/WestLangley
 */

THREE.Matrix4 = function () {

	this.elements = new Float32Array( [

		1, 0, 0, 0,
		0, 1, 0, 0,
		0, 0, 1, 0,
		0, 0, 0, 1

	] );
	this.origin = new THREE.Vector3();

	this.tick = 0;
	if ( arguments.length > 0 ) {

		console.error( 'THREE.Matrix4: the constructor no longer reads arguments. use .set() instead.' );

	}

};

THREE.Matrix4.prototype = {

	constructor: THREE.Matrix4,

	set: function ( n11, n12, n13, n14, n21, n22, n23, n24, n31, n32, n33, n34, n41, n42, n43, n44 ) {

		var te = this.elements;

		te[ 0 ] = n11; te[ 4 ] = n12; te[ 8 ] = n13; this.origin.x = n14;
		te[ 1 ] = n21; te[ 5 ] = n22; te[ 9 ] = n23; this.origin.y = n24;
		te[ 2 ] = n31; te[ 6 ] = n32; te[ 10 ] = n33; this.origin.z = n34;
		te[ 3 ] = n41; te[ 7 ] = n42; te[ 11 ] = n43; te[ 15 ] = n44;

		return this;

	},

	identity: function () {

		this.set(

			1, 0, 0, 0,
			0, 1, 0, 0,
			0, 0, 1, 0,
			0, 0, 0, 1

		);

		return this;

	},

	clone: function () {
		throw "clone unsupported"
		return new THREE.Matrix4().fromArray( this.elements );

	},

	copy: function ( m ) {

		this.elements.set( m.elements );
		this.origin.copy( m.origin );

		return this;

	},

	copyPosition: function ( m ) {

		this.origin.copy( m.origin );

		return this;

	},

	extractBasis: function ( xAxis, yAxis, zAxis ) {

		xAxis.setFromMatrixColumn( this, 0 );
		yAxis.setFromMatrixColumn( this, 1 );
		zAxis.setFromMatrixColumn( this, 2 );

		return this;

	},

	makeBasis: function ( xAxis, yAxis, zAxis ) {

		this.set(
			xAxis.x, yAxis.x, zAxis.x, this.origin.x,
			xAxis.y, yAxis.y, zAxis.y, this.origin.y,
			xAxis.z, yAxis.z, zAxis.z, this.origin.z,
			0,       0,       0,       1
		);

		return this;

	},

	extractRotation: function () {

		var v1;

		return function ( m ) {

			if ( v1 === undefined ) v1 = new THREE.Vector3();

			var te = this.elements;
			var me = m.elements;

			var scaleX = 1 / v1.setFromMatrixColumn( m, 0 ).length();
			var scaleY = 1 / v1.setFromMatrixColumn( m, 1 ).length();
			var scaleZ = 1 / v1.setFromMatrixColumn( m, 2 ).length();

			te[ 0 ] = me[ 0 ] * scaleX;
			te[ 1 ] = me[ 1 ] * scaleX;
			te[ 2 ] = me[ 2 ] * scaleX;

			te[ 4 ] = me[ 4 ] * scaleY;
			te[ 5 ] = me[ 5 ] * scaleY;
			te[ 6 ] = me[ 6 ] * scaleY;

			te[ 8 ] = me[ 8 ] * scaleZ;
			te[ 9 ] = me[ 9 ] * scaleZ;
			te[ 10 ] = me[ 10 ] * scaleZ;

			return this;

		};

	}(),

	makeRotationFromEuler: function ( euler ) {

		if ( euler instanceof THREE.Euler === false ) {

			console.error( 'THREE.Matrix: .makeRotationFromEuler() now expects a Euler rotation rather than a Vector3 and order.' );

		}

		var te = this.elements;

		var x = euler.x, y = euler.y, z = euler.z;
		var a = Math.cos( x ), b = Math.sin( x );
		var c = Math.cos( y ), d = Math.sin( y );
		var e = Math.cos( z ), f = Math.sin( z );

		if ( euler.order === 'XYZ' ) {

			var ae = a * e, af = a * f, be = b * e, bf = b * f;

			te[ 0 ] = c * e;
			te[ 4 ] = - c * f;
			te[ 8 ] = d;

			te[ 1 ] = af + be * d;
			te[ 5 ] = ae - bf * d;
			te[ 9 ] = - b * c;

			te[ 2 ] = bf - ae * d;
			te[ 6 ] = be + af * d;
			te[ 10 ] = a * c;

		} else if ( euler.order === 'YXZ' ) {

			var ce = c * e, cf = c * f, de = d * e, df = d * f;

			te[ 0 ] = ce + df * b;
			te[ 4 ] = de * b - cf;
			te[ 8 ] = a * d;

			te[ 1 ] = a * f;
			te[ 5 ] = a * e;
			te[ 9 ] = - b;

			te[ 2 ] = cf * b - de;
			te[ 6 ] = df + ce * b;
			te[ 10 ] = a * c;

		} else if ( euler.order === 'ZXY' ) {

			var ce = c * e, cf = c * f, de = d * e, df = d * f;

			te[ 0 ] = ce - df * b;
			te[ 4 ] = - a * f;
			te[ 8 ] = de + cf * b;

			te[ 1 ] = cf + de * b;
			te[ 5 ] = a * e;
			te[ 9 ] = df - ce * b;

			te[ 2 ] = - a * d;
			te[ 6 ] = b;
			te[ 10 ] = a * c;

		} else if ( euler.order === 'ZYX' ) {

			var ae = a * e, af = a * f, be = b * e, bf = b * f;

			te[ 0 ] = c * e;
			te[ 4 ] = be * d - af;
			te[ 8 ] = ae * d + bf;

			te[ 1 ] = c * f;
			te[ 5 ] = bf * d + ae;
			te[ 9 ] = af * d - be;

			te[ 2 ] = - d;
			te[ 6 ] = b * c;
			te[ 10 ] = a * c;

		} else if ( euler.order === 'YZX' ) {

			var ac = a * c, ad = a * d, bc = b * c, bd = b * d;

			te[ 0 ] = c * e;
			te[ 4 ] = bd - ac * f;
			te[ 8 ] = bc * f + ad;

			te[ 1 ] = f;
			te[ 5 ] = a * e;
			te[ 9 ] = - b * e;

			te[ 2 ] = - d * e;
			te[ 6 ] = ad * f + bc;
			te[ 10 ] = ac - bd * f;

		} else if ( euler.order === 'XZY' ) {

			var ac = a * c, ad = a * d, bc = b * c, bd = b * d;

			te[ 0 ] = c * e;
			te[ 4 ] = - f;
			te[ 8 ] = d * e;

			te[ 1 ] = ac * f + bd;
			te[ 5 ] = a * e;
			te[ 9 ] = ad * f - bc;

			te[ 2 ] = bc * f - ad;
			te[ 6 ] = b * e;
			te[ 10 ] = bd * f + ac;

		}

		// last column
		te[ 3 ] = 0;
		te[ 7 ] = 0;
		te[ 11 ] = 0;

		// bottom row

		this.origin.x = 0;
		this.origin.y = 0;
		this.origin.z = 0;
		te[ 15 ] = 1;

		return this;

	},

	makeRotationFromQuaternion: function ( q ) {

		var te = this.elements;

		var x = q.x, y = q.y, z = q.z, w = q.w;
		var x2 = x + x, y2 = y + y, z2 = z + z;
		var xx = x * x2, xy = x * y2, xz = x * z2;
		var yy = y * y2, yz = y * z2, zz = z * z2;
		var wx = w * x2, wy = w * y2, wz = w * z2;

		te[ 0 ] = 1 - ( yy + zz );
		te[ 4 ] = xy - wz;
		te[ 8 ] = xz + wy;

		te[ 1 ] = xy + wz;
		te[ 5 ] = 1 - ( xx + zz );
		te[ 9 ] = yz - wx;

		te[ 2 ] = xz - wy;
		te[ 6 ] = yz + wx;
		te[ 10 ] = 1 - ( xx + yy );

		// last column
		//te[ 3 ] = 0;
		//te[ 7 ] = 0;
		//te[ 11 ] = 0;

		// bottom row
		//this.origin.x = 0;
		//this.origin.y = 0;
		//this.origin.z = 0;
		//te[ 15 ] = 1;

		return this;

	},

	lookAt: function () {

		var x, y, z;

		return function ( eye, target, up ) {

			if ( x === undefined ) {

				x = new THREE.Vector3();
				y = new THREE.Vector3();
				z = new THREE.Vector3();

			}

			var te = this.elements;

			z.subVectors( eye, target ).normalize();

			if ( z.lengthSq() === 0 ) {

				z.z = 1;

			}

			x.crossVectors( up, z ).normalize();

			if ( x.lengthSq() === 0 ) {

				z.z += 0.0001;
				x.crossVectors( up, z ).normalize();

			}

			y.crossVectors( z, x );


			te[ 0 ] = x.x; te[ 4 ] = y.x; te[ 8 ] = z.x;
			te[ 1 ] = x.y; te[ 5 ] = y.y; te[ 9 ] = z.y;
			te[ 2 ] = x.z; te[ 6 ] = y.z; te[ 10 ] = z.z;

			return this;

		};

	}(),

	multiply: function ( m, n ) {

		if ( n !== undefined ) {

			console.warn( 'THREE.Matrix4: .multiply() now only accepts one argument. Use .multiplyMatrices( a, b ) instead.' );
			return this.multiplyMatrices( m, n );

		}

		return this.multiplyMatrices( this, m );

	},

	premultiply: function ( m ) {

		return this.multiplyMatrices( m, this );

	},

	multiplyMatrices: function ( a, b ) {

		var ae = a.elements;
		var be = b.elements;
		var te = this.elements;

		var a11 = ae[ 0 ], a12 = ae[ 4 ], a13 = ae[ 8 ], a14 = a.origin.x;
		var a21 = ae[ 1 ], a22 = ae[ 5 ], a23 = ae[ 9 ], a24 = a.origin.y;
		var a31 = ae[ 2 ], a32 = ae[ 6 ], a33 = ae[ 10 ], a34 = a.origin.z;
		var a41 = ae[ 3 ], a42 = ae[ 7 ], a43 = ae[ 11 ], a44 = ae[ 15 ];

		var b11 = be[ 0 ], b12 = be[ 4 ], b13 = be[ 8 ], b14 = b.origin.x;
		var b21 = be[ 1 ], b22 = be[ 5 ], b23 = be[ 9 ], b24 = b.origin.y;
		var b31 = be[ 2 ], b32 = be[ 6 ], b33 = be[ 10 ], b34 = b.origin.z;
		var b41 = be[ 3 ], b42 = be[ 7 ], b43 = be[ 11 ], b44 = be[ 15 ];

		te[ 0 ] = a11 * b11 + a12 * b21 + a13 * b31 + a14 * b41;
		te[ 4 ] = a11 * b12 + a12 * b22 + a13 * b32 + a14 * b42;
		te[ 8 ] = a11 * b13 + a12 * b23 + a13 * b33 + a14 * b43;
		te[ 12 ] = this.origin.x = a11 * b14 + a12 * b24 + a13 * b34 + a14 * b44;

		te[ 1 ] = a21 * b11 + a22 * b21 + a23 * b31 + a24 * b41;
		te[ 5 ] = a21 * b12 + a22 * b22 + a23 * b32 + a24 * b42;
		te[ 9 ] = a21 * b13 + a22 * b23 + a23 * b33 + a24 * b43;
		te[ 13 ] = this.origin.y = a21 * b14 + a22 * b24 + a23 * b34 + a24 * b44;

		te[ 2 ] = a31 * b11 + a32 * b21 + a33 * b31 + a34 * b41;
		te[ 6 ] = a31 * b12 + a32 * b22 + a33 * b32 + a34 * b42;
		te[ 10 ] = a31 * b13 + a32 * b23 + a33 * b33 + a34 * b43;
		te[ 14 ] = this.origin.z = a31 * b14 + a32 * b24 + a33 * b34 + a34 * b44;

		te[ 3 ] = a41 * b11 + a42 * b21 + a43 * b31 + a44 * b41;
		te[ 7 ] = a41 * b12 + a42 * b22 + a43 * b32 + a44 * b42;
		te[ 11 ] = a41 * b13 + a42 * b23 + a43 * b33 + a44 * b43;
		te[ 15 ] = a41 * b14 + a42 * b24 + a43 * b34 + a44 * b44;

		return this;

	},

	multiplyToArray: function ( a, b, r ) {

		var te = this.elements;

		this.multiplyMatrices( a, b );

		r[ 0 ] = te[ 0 ]; r[ 1 ] = te[ 1 ]; r[ 2 ] = te[ 2 ]; r[ 3 ] = te[ 3 ];
		r[ 4 ] = te[ 4 ]; r[ 5 ] = te[ 5 ]; r[ 6 ] = te[ 6 ]; r[ 7 ] = te[ 7 ];
		r[ 8 ]  = te[ 8 ]; r[ 9 ]  = te[ 9 ]; r[ 10 ] = te[ 10 ]; r[ 11 ] = te[ 11 ];
		r[ 12 ] = this.origin.x; r[ 13 ] = this.origin.y; r[ 14 ] = this.origin.z; r[ 15 ] = te[ 15 ];

		return this;

	},

	multiplyScalar: function ( s ) {

		var te = this.elements;

		te[ 0 ] *= s; te[ 4 ] *= s; te[ 8 ] *= s; this.origin.x *= s;
		te[ 1 ] *= s; te[ 5 ] *= s; te[ 9 ] *= s; this.origin.y *= s;
		te[ 2 ] *= s; te[ 6 ] *= s; te[ 10 ] *= s; this.origin.z *= s;
		te[ 3 ] *= s; te[ 7 ] *= s; te[ 11 ] *= s; te[ 15 ] *= s;

		return this;

	},

	applyToVector3Array: function () {

		var v1;

		return function ( array, offset, length ) {

			if ( v1 === undefined ) v1 = new THREE.Vector3();
			if ( offset === undefined ) offset = 0;
			if ( length === undefined ) length = array.length;

			for ( var i = 0, j = offset; i < length; i += 3, j += 3 ) {

				v1.fromArray( array, j );
				v1.applyMatrix4( this );
				v1.toArray( array, j );

			}

			return array;

		};

	}(),

	applyToBuffer: function () {

		var v1;

		return function applyToBuffer( buffer, offset, length ) {

			if ( v1 === undefined ) v1 = new THREE.Vector3();
			if ( offset === undefined ) offset = 0;
			if ( length === undefined ) length = buffer.length / buffer.itemSize;

			for ( var i = 0, j = offset; i < length; i ++, j ++ ) {

				v1.x = buffer.getX( j );
				v1.y = buffer.getY( j );
				v1.z = buffer.getZ( j );

				v1.applyMatrix4( this );

				buffer.setXYZ( v1.x, v1.y, v1.z );

			}

			return buffer;

		};

	}(),

	determinant: function () {

		var te = this.elements;

		var n11 = te[ 0 ], n12 = te[ 4 ], n13 = te[ 8 ], n14 = this.origin.x;
		var n21 = te[ 1 ], n22 = te[ 5 ], n23 = te[ 9 ], n24 = this.origin.y;
		var n31 = te[ 2 ], n32 = te[ 6 ], n33 = te[ 10 ], n34 = this.origin.z;
		var n41 = te[ 3 ], n42 = te[ 7 ], n43 = te[ 11 ], n44 = te[ 15 ];

		//TODO: make this more efficient
		//( based on http://www.euclideanspace.com/maths/algebra/matrix/functions/inverse/fourD/index.htm )

		return (
			n41 * (
				+ n14 * n23 * n32
				 - n13 * n24 * n32
				 - n14 * n22 * n33
				 + n12 * n24 * n33
				 + n13 * n22 * n34
				 - n12 * n23 * n34
			) +
			n42 * (
				+ n11 * n23 * n34
				 - n11 * n24 * n33
				 + n14 * n21 * n33
				 - n13 * n21 * n34
				 + n13 * n24 * n31
				 - n14 * n23 * n31
			) +
			n43 * (
				+ n11 * n24 * n32
				 - n11 * n22 * n34
				 - n14 * n21 * n32
				 + n12 * n21 * n34
				 + n14 * n22 * n31
				 - n12 * n24 * n31
			) +
			n44 * (
				- n13 * n22 * n31
				 - n11 * n23 * n32
				 + n11 * n22 * n33
				 + n13 * n21 * n32
				 - n12 * n21 * n33
				 + n12 * n23 * n31
			)

		);

	},

	transpose: function () {

		var te = this.elements;
		var tmp;

		tmp = te[ 1 ]; te[ 1 ] = te[ 4 ]; te[ 4 ] = tmp;
		tmp = te[ 2 ]; te[ 2 ] = te[ 8 ]; te[ 8 ] = tmp;
		tmp = te[ 6 ]; te[ 6 ] = te[ 9 ]; te[ 9 ] = tmp;

		tmp = te[ 3 ]; te[ 3 ] = this.origin.x; this.origin.x = tmp;
		tmp = te[ 7 ]; te[ 7 ] = this.origin.y; this.origin.y = tmp;
		tmp = te[ 11 ]; te[ 11 ] = this.origin.z; this.origin.z = tmp;

		return this;

	},

	flattenToArrayOffset: function ( array, offset ) {

		console.warn( "THREE.Matrix3: .flattenToArrayOffset is deprecated " +
				"- just use .toArray instead." );

		return this.toArray( array, offset );

	},

	getPosition: function () {

		var v1;

		return function () {

			if ( v1 === undefined ) v1 = new THREE.Vector3();
			console.warn( 'THREE.Matrix4: .getPosition() has been removed. Use Vector3.setFromMatrixPosition( matrix ) instead.' );

			return v1.setFromMatrixColumn( this, 3 );

		};

	}(),

	setPosition: function ( v ) {
		if( this.origin === v ) throw "setting to self"
		var te = this.elements;

		this.origin.x = v.x;
		this.origin.y = v.y;
		this.origin.z = v.z;

		return this;

	},

	getInverse: function ( m, throwOnDegenerate ) {

		// based on http://www.euclideanspace.com/maths/algebra/matrix/functions/inverse/fourD/index.htm
		var te = this.elements,
			me = m.elements,

			n11 = me[ 0 ], n21 = me[ 1 ], n31 = me[ 2 ], n41 = me[ 3 ],
			n12 = me[ 4 ], n22 = me[ 5 ], n32 = me[ 6 ], n42 = me[ 7 ],
			n13 = me[ 8 ], n23 = me[ 9 ], n33 = me[ 10 ], n43 = me[ 11 ],
			n14 = m.origin.x, n24 = m.origin.y, n34 = m.origin.z, n44 = me[ 15 ],

			t11 = n23 * n34 * n42 - n24 * n33 * n42 + n24 * n32 * n43 - n22 * n34 * n43 - n23 * n32 * n44 + n22 * n33 * n44,
			t12 = n14 * n33 * n42 - n13 * n34 * n42 - n14 * n32 * n43 + n12 * n34 * n43 + n13 * n32 * n44 - n12 * n33 * n44,
			t13 = n13 * n24 * n42 - n14 * n23 * n42 + n14 * n22 * n43 - n12 * n24 * n43 - n13 * n22 * n44 + n12 * n23 * n44,
			t14 = n14 * n23 * n32 - n13 * n24 * n32 - n14 * n22 * n33 + n12 * n24 * n33 + n13 * n22 * n34 - n12 * n23 * n34;

		var det = n11 * t11 + n21 * t12 + n31 * t13 + n41 * t14;

		if ( det === 0 ) {

			var msg = "THREE.Matrix4.getInverse(): can't invert matrix, determinant is 0";

			if ( throwOnDegenerate || false ) {

				throw new Error( msg );

			} else {

				console.warn( msg );

			}

			return this.identity();

		}
		
		var detInv = 1 / det;

		te[ 0 ] = t11 * detInv;
		te[ 1 ] = ( n24 * n33 * n41 - n23 * n34 * n41 - n24 * n31 * n43 + n21 * n34 * n43 + n23 * n31 * n44 - n21 * n33 * n44 ) * detInv;
		te[ 2 ] = ( n22 * n34 * n41 - n24 * n32 * n41 + n24 * n31 * n42 - n21 * n34 * n42 - n22 * n31 * n44 + n21 * n32 * n44 ) * detInv;
		te[ 3 ] = ( n23 * n32 * n41 - n22 * n33 * n41 - n23 * n31 * n42 + n21 * n33 * n42 + n22 * n31 * n43 - n21 * n32 * n43 ) * detInv;

		te[ 4 ] = t12 * detInv;
		te[ 5 ] = ( n13 * n34 * n41 - n14 * n33 * n41 + n14 * n31 * n43 - n11 * n34 * n43 - n13 * n31 * n44 + n11 * n33 * n44 ) * detInv;
		te[ 6 ] = ( n14 * n32 * n41 - n12 * n34 * n41 - n14 * n31 * n42 + n11 * n34 * n42 + n12 * n31 * n44 - n11 * n32 * n44 ) * detInv;
		te[ 7 ] = ( n12 * n33 * n41 - n13 * n32 * n41 + n13 * n31 * n42 - n11 * n33 * n42 - n12 * n31 * n43 + n11 * n32 * n43 ) * detInv;

		te[ 8 ] = t13 * detInv;
		te[ 9 ] = ( n14 * n23 * n41 - n13 * n24 * n41 - n14 * n21 * n43 + n11 * n24 * n43 + n13 * n21 * n44 - n11 * n23 * n44 ) * detInv;
		te[ 10 ] = ( n12 * n24 * n41 - n14 * n22 * n41 + n14 * n21 * n42 - n11 * n24 * n42 - n12 * n21 * n44 + n11 * n22 * n44 ) * detInv;
		te[ 11 ] = ( n13 * n22 * n41 - n12 * n23 * n41 - n13 * n21 * n42 + n11 * n23 * n42 + n12 * n21 * n43 - n11 * n22 * n43 ) * detInv;

<<<<<<< HEAD
		te[ 12 ] = t14 * detInv;
		te[ 13 ] = ( n13 * n24 * n31 - n14 * n23 * n31 + n14 * n21 * n33 - n11 * n24 * n33 - n13 * n21 * n34 + n11 * n23 * n34 ) * detInv;
		te[ 14 ] = ( n14 * n22 * n31 - n12 * n24 * n31 - n14 * n21 * n32 + n11 * n24 * n32 + n12 * n21 * n34 - n11 * n22 * n34 ) * detInv;
		te[ 15 ] = ( n12 * n23 * n31 - n13 * n22 * n31 + n13 * n21 * n32 - n11 * n23 * n32 - n12 * n21 * n33 + n11 * n22 * n33 ) * detInv;

		return this;
=======
		te[ 12 ] = this.origin.x = t14;
		te[ 13 ] = this.origin.y = n13 * n24 * n31 - n14 * n23 * n31 + n14 * n21 * n33 - n11 * n24 * n33 - n13 * n21 * n34 + n11 * n23 * n34;
		te[ 14 ] = this.origin.z = n14 * n22 * n31 - n12 * n24 * n31 - n14 * n21 * n32 + n11 * n24 * n32 + n12 * n21 * n34 - n11 * n22 * n34;
		te[ 15 ] = n12 * n23 * n31 - n13 * n22 * n31 + n13 * n21 * n32 - n11 * n23 * n32 - n12 * n21 * n33 + n11 * n22 * n33;

		if( det != 1 ) return this.multiplyScalar( 1 / det ); else return this;
>>>>>>> 338b2e8f

	},

	scale: function ( v ) {

		var te = this.elements;
		var x = v.x, y = v.y, z = v.z;

		te[ 0 ] *= x; te[ 4 ] *= y; te[ 8 ] *= z;
		te[ 1 ] *= x; te[ 5 ] *= y; te[ 9 ] *= z;
		te[ 2 ] *= x; te[ 6 ] *= y; te[ 10 ] *= z;
		te[ 3 ] *= x; te[ 7 ] *= y; te[ 11 ] *= z;

		return this;

	},

	getMaxScaleOnAxis: function () {

		var te = this.elements;

		var scaleXSq = te[ 0 ] * te[ 0 ] + te[ 1 ] * te[ 1 ] + te[ 2 ] * te[ 2 ];
		var scaleYSq = te[ 4 ] * te[ 4 ] + te[ 5 ] * te[ 5 ] + te[ 6 ] * te[ 6 ];
		var scaleZSq = te[ 8 ] * te[ 8 ] + te[ 9 ] * te[ 9 ] + te[ 10 ] * te[ 10 ];

		return Math.sqrt( Math.max( scaleXSq, scaleYSq, scaleZSq ) );

	},

	makeTranslation: function ( x, y, z ) {

		this.set(

			1, 0, 0, x,
			0, 1, 0, y,
			0, 0, 1, z,
			0, 0, 0, 1

		);

		return this;

	},

	makeRotationX: function ( theta ) {

		var c = Math.cos( theta ), s = Math.sin( theta );

		this.set(

			1, 0,  0, 0,
			0, c, - s, 0,
			0, s,  c, 0,
			0, 0,  0, 1

		);

		return this;

	},

	makeRotationY: function ( theta ) {

		var c = Math.cos( theta ), s = Math.sin( theta );

		this.set(

			 c, 0, s, 0,
			 0, 1, 0, 0,
			- s, 0, c, 0,
			 0, 0, 0, 1

		);

		return this;

	},

	makeRotationZ: function ( theta ) {

		var c = Math.cos( theta ), s = Math.sin( theta );

		this.set(

			c, - s, 0, 0,
			s,  c, 0, 0,
			0,  0, 1, 0,
			0,  0, 0, 1

		);

		return this;

	},

	makeRotationAxis: function ( axis, angle ) {

		// Based on http://www.gamedev.net/reference/articles/article1199.asp

		var c = Math.cos( angle );
		var s = Math.sin( angle );
		var t = 1 - c;
		var x = axis.x, y = axis.y, z = axis.z;
		var tx = t * x, ty = t * y;

		this.set(

			tx * x + c, tx * y - s * z, tx * z + s * y, 0,
			tx * y + s * z, ty * y + c, ty * z - s * x, 0,
			tx * z - s * y, ty * z + s * x, t * z * z + c, 0,
			0, 0, 0, 1

		);

		 return this;

	},

	makeScale: function ( x, y, z ) {

		this.set(

			x, 0, 0, 0,
			0, y, 0, 0,
			0, 0, z, 0,
			0, 0, 0, 1

		);

		return this;

	},

	compose: function ( position, quaternion, scale ) {

		this.makeRotationFromQuaternion( quaternion );
		if( scale !== 1 ) this.scale( scale );
		if( position !== this.origin ) this.setPosition( position );

		return this;

	},

	decompose: function () {

		var vector, matrix;

		return function ( position, quaternion, scale ) {

			if ( vector === undefined ) {

				vector = new THREE.Vector3();
				matrix = new THREE.Matrix4();

			}

			var te = this.elements;

			var sx = vector.set( te[ 0 ], te[ 1 ], te[ 2 ] ).length();
			var sy = vector.set( te[ 4 ], te[ 5 ], te[ 6 ] ).length();
			var sz = vector.set( te[ 8 ], te[ 9 ], te[ 10 ] ).length();

			// if determine is negative, we need to invert one scale
			var det = this.determinant();
			if ( det < 0 ) {

				sx = - sx;

			}

			position.x = this.origin.x;
			position.y = this.origin.y;
			position.z = this.origin.z;

			// scale the rotation part

			matrix.elements.set( this.elements ); // at this point matrix is incomplete so we can't use .copy()

			var invSX = 1 / sx;
			var invSY = 1 / sy;
			var invSZ = 1 / sz;

			matrix.elements[ 0 ] *= invSX;
			matrix.elements[ 1 ] *= invSX;
			matrix.elements[ 2 ] *= invSX;

			matrix.elements[ 4 ] *= invSY;
			matrix.elements[ 5 ] *= invSY;
			matrix.elements[ 6 ] *= invSY;

			matrix.elements[ 8 ] *= invSZ;
			matrix.elements[ 9 ] *= invSZ;
			matrix.elements[ 10 ] *= invSZ;

			quaternion.setFromRotationMatrix( matrix );

			scale.x = sx;
			scale.y = sy;
			scale.z = sz;

			return this;

		};

	}(),

	makeFrustum: function ( left, right, bottom, top, near, far ) {

		var te = this.elements;
		var x = 2 * near / ( right - left );
		var y = 2 * near / ( top - bottom );

		var a = ( right + left ) / ( right - left );
		var b = ( top + bottom ) / ( top - bottom );
		var c = - ( far + near ) / ( far - near );
		var d = - 2 * far * near / ( far - near );

		te[ 0 ] = x;	te[ 4 ] = 0;	te[ 8 ] = a;	this.origin.x = 0;
		te[ 1 ] = 0;	te[ 5 ] = y;	te[ 9 ] = b;	this.origin.y = 0;
		te[ 2 ] = 0;	te[ 6 ] = 0;	te[ 10 ] = c;	this.origin.z = d;
		te[ 3 ] = 0;	te[ 7 ] = 0;	te[ 11 ] = - 1;	te[ 15 ] = 0;

		return this;

	},

	makePerspective: function ( fov, aspect, near, far ) {

		var ymax = near * Math.tan( THREE.Math.DEG2RAD * fov * 0.5 );
		var ymin = - ymax;
		var xmin = ymin * aspect;
		var xmax = ymax * aspect;

		return this.makeFrustum( xmin, xmax, ymin, ymax, near, far );

	},

	makeOrthographic: function ( left, right, top, bottom, near, far ) {

		var te = this.elements;
		var w = 1.0 / ( right - left );
		var h = 1.0 / ( top - bottom );
		var p = 1.0 / ( far - near );

		var x = ( right + left ) * w;
		var y = ( top + bottom ) * h;
		var z = ( far + near ) * p;

		te[ 0 ] = 2 * w;	te[ 4 ] = 0;	te[ 8 ] = 0;	this.origin.x = - x;
		te[ 1 ] = 0;	te[ 5 ] = 2 * h;	te[ 9 ] = 0;	this.origin.y = - y;
		te[ 2 ] = 0;	te[ 6 ] = 0;	te[ 10 ] = - 2 * p;	this.origin.z = - z;
		te[ 3 ] = 0;	te[ 7 ] = 0;	te[ 11 ] = 0;	te[ 15 ] = 1;

		return this;

	},

	equals: function ( matrix ) {

		var te = this.elements;
		var me = matrix.elements;

		for ( var i = 0; i < 16; i ++ ) {

			if ( te[ i ] !== me[ i ] ) return false;

		}

		return true;

	},

	fromArray: function ( array ) {

		this.elements.set( array );

		return this;

	},

	toArray: function ( array, offset ) {

		if ( array === undefined ) array = [];
		if ( offset === undefined ) offset = 0;

		var te = this.elements;

		array[ offset ] = te[ 0 ];
		array[ offset + 1 ] = te[ 1 ];
		array[ offset + 2 ] = te[ 2 ];
		array[ offset + 3 ] = te[ 3 ];

		array[ offset + 4 ] = te[ 4 ];
		array[ offset + 5 ] = te[ 5 ];
		array[ offset + 6 ] = te[ 6 ];
		array[ offset + 7 ] = te[ 7 ];

		array[ offset + 8 ]  = te[ 8 ];
		array[ offset + 9 ]  = te[ 9 ];
		array[ offset + 10 ] = te[ 10 ];
		array[ offset + 11 ] = te[ 11 ];

		array[ offset + 12 ] = this.origin.x;
		array[ offset + 13 ] = this.origin.y;
		array[ offset + 14 ] = this.origin.z;
		array[ offset + 15 ] = te[ 15 ];
console.trace( "someone wanted an array", this )
		return array;

	},

/*
	INLINEFUNC( void, Rotate, ( RCOORD dAngle, P_POINT vaxis1, P_POINT vaxis2 ) )
	{
	   _POINT v1, v2;
	   _POINT vsave;
	   RCOORD dsin = (RCOORD)SIN( dAngle )
	   	  , dcos = (RCOORD)COS( dAngle );
	   MemCpy( vsave, vaxis1, sizeof( _POINT ) );
	   DOFUNC(scale)( v1, vaxis1, dcos );
	   DOFUNC(scale)( v2, vaxis2, dsin );
	   DOFUNC(sub)( vaxis1, v1, v2 );
	   DOFUNC(scale)( v2, vsave, dsin );
	   DOFUNC(scale)( v1, vaxis2, dcos );
	   DOFUNC(add)( vaxis2, v2, v1 );
	}
*/


	rotateOrtho: function( angle, axis1, axis2 ) {
		if( !angle ) return;
		// 0 = x;  0
		// 1 = y;  4
		// 2 = z;  8
		var te = this.elements;
		var sa = Math.sin( angle );
		var ca = Math.cos( angle );
        switch( axis1 )	{
			case 0: switch( axis2 ){
				case 0:
					throw new Error( "Invalid axis combination, cannot rotate axis toward itself")
				break;
				case 1:
					var save1x = te[0], save1y = te[1], save1z = te[2];
					var tmp1x = te[0] * ca, tmp1y = te[1] * ca, tmp1z = te[2] * ca;
					var tmp2x = te[4] * sa, tmp2y = te[5] * sa, tmp2z = te[6] * sa;
					te[0] = tmp1x - tmp2x; te[1] = tmp1y - tmp2y; te[2] = tmp1z - tmp2z;
					tmp2x = save1x * sa; tmp2y = save1y * sa; tmp2z = save1z * sa;
					tmp1x = te[4] * ca; tmp1y = te[5] * ca; tmp1z = te[6] * ca;
					te[4] = tmp1x + tmp2x; te[5] = tmp1y + tmp2y; te[6] = tmp1z + tmp2z;
					break;
				case 2:
					var save1x = te[0], save1y = te[1], save1z = te[2];
					var tmp1x = te[0] * ca, tmp1y = te[1] * ca, tmp1z = te[2] * ca;
					var tmp2x = te[8] * sa, tmp2y = te[9] * sa, tmp2z = te[10] * sa;
					te[0] = tmp1x - tmp2x; te[1] = tmp1y - tmp2y; te[2] = tmp1z - tmp2z;
					tmp2x = save1x * sa; tmp2y = save1y * sa; tmp2z = save1z * sa;
					tmp1x = te[8] * ca; tmp1y = te[9] * ca; tmp1z = te[10] * ca;
					te[8] = tmp1x + tmp2x; te[9] = tmp1y + tmp2y; te[10] = tmp1z + tmp2z;
					break;
			}
			break;
			case 1: switch( axis2 ){
				case 0:
					var save1x = te[4], save1y = te[5], save1z = te[6];
					var tmp1x = te[4] * ca, tmp1y = te[5] * ca, tmp1z = te[6] * ca;
					var tmp2x = te[0] * sa, tmp2y = te[1] * sa, tmp2z = te[2] * sa;
					te[4] = tmp1x - tmp2x; te[5] = tmp1y - tmp2y; te[6] = tmp1z - tmp2z;
					tmp2x = save1x * sa; tmp2y = save1y * sa; tmp2z = save1z * sa;
					tmp1x = te[0] * ca; tmp1y = te[1] * ca; tmp1z = te[2] * ca;
					te[0] = tmp1x + tmp2x; te[1] = tmp1y + tmp2y; te[2] = tmp1z + tmp2z;
					break;
				case 1:
					throw new Error( "Invalid axis combination, cannot rotate axis toward itself")
				break;
				case 2:
					var save1x = te[4], save1y = te[5], save1z = te[6];
					var tmp1x = te[4] * ca, tmp1y = te[5] * ca, tmp1z = te[6] * ca;
					var tmp2x = te[8] * sa, tmp2y = te[9] * sa, tmp2z = te[10] * sa;
					te[4] = tmp1x - tmp2x; te[5] = tmp1y - tmp2y; te[6] = tmp1z - tmp2z;
					tmp2x = save1x * sa; tmp2y = save1y * sa; tmp2z = save1z * sa;
					tmp1x = te[8] * ca; tmp1y = te[9] * ca; tmp1z = te[10] * ca;
					te[8] = tmp1x + tmp2x; te[9] = tmp1y + tmp2y; te[10] = tmp1z + tmp2z;
				break;
			}
			break;
			case 2: switch( axis2 ){
				case 0:
					var save1x = te[8], save1y = te[9], save1z = te[10];
					var tmp1x = te[8] * ca, tmp1y = te[9] * ca, tmp1z = te[10] * ca;
					var tmp2x = te[0] * sa, tmp2y = te[1] * sa, tmp2z = te[2] * sa;
					te[8] = tmp1x - tmp2x; te[9] = tmp1y - tmp2y; te[10] = tmp1z - tmp2z;
					tmp2x = save1x * sa; tmp2y = save1y * sa; tmp2z = save1z * sa;
					tmp1x = te[0] * ca; tmp1y = te[1] * ca; tmp1z = te[2] * ca;
					te[0] = tmp1x + tmp2x; te[1] = tmp1y + tmp2y; te[2] = tmp1z + tmp2z;
				break;
				case 1:
					var save1x = te[8], save1y = te[9], save1z = te[10];
					var tmp1x = te[8] * ca, tmp1y = te[9] * ca, tmp1z = te[10] * ca;
					var tmp2x = te[4] * sa, tmp2y = te[5] * sa, tmp2z = te[6] * sa;
					te[8] = tmp1x - tmp2x; te[9] = tmp1y - tmp2y; te[10] = tmp1z - tmp2z;
					tmp2x = save1x * sa; tmp2y = save1y * sa; tmp2z = save1z * sa;
					tmp1x = te[4] * ca; tmp1y = te[5] * ca; tmp1z = te[6] * ca;
					te[4] = tmp1x + tmp2x; te[5] = tmp1y + tmp2y; te[6] = tmp1z + tmp2z;
				break;
				case 2:
					throw new Error( "Invalid axis combination, cannot rotate axis toward itself")
				break;
			}
			break;
		}
    },
	Translate: function(x,y,z) {
			this.origin.x = x;
			this.origin.y = y;
			this.origin.z = z;
	},
	rotateRelative: function( x, y, z ){
		//console.trace( "rotate starts as ", this )
		switch( this.tick++ ) {
			case 0:
				this.rotateOrtho( x, 1, 2 );
				this.rotateOrtho( y, 0, 2 );
				this.rotateOrtho( z, 0, 1 );
				break;
			case 1:
				this.rotateOrtho( y, 0, 2 );
				this.rotateOrtho( x, 1, 2 );
				this.rotateOrtho( z, 0, 1 );
				break;
			case 2:
				this.rotateOrtho( z, 0, 1 );
				this.rotateOrtho( x, 1, 2 );
				this.rotateOrtho( y, 0, 2 );
				break;
			case 3:
				this.rotateOrtho( x, 1, 2 );
				this.rotateOrtho( z, 0, 1 );
				this.rotateOrtho( y, 0, 2 );
				break;
			case 4:
				this.rotateOrtho( y, 0, 2 );
				this.rotateOrtho( z, 0, 1 );
				this.rotateOrtho( x, 1, 2 );
				break;
			case 5:
				this.rotateOrtho( z, 0, 1 );
				this.rotateOrtho( y, 0, 2 );
				this.rotateOrtho( x, 1, 2 );
				this.tick = 0;
				break;
		}
	},
	get left() {
        	return new THREE.Vector3( this.elements[0], this.elements[1], this.elements[2] );
        },
	get right() {
			return new THREE.Vector3( -this.elements[0], -this.elements[1], -this.elements[2] );
	    },
	get up() {
        	return new THREE.Vector3( this.elements[4], this.elements[5], this.elements[6] );
        },
	get down() {
			return new THREE.Vector3( -this.elements[4], -this.elements[5], -this.elements[6] );
        },
	get forward() {
        	return new THREE.Vector3( this.elements[8], this.elements[9], this.elements[10] );
        },
	get backward() {
			return new THREE.Vector3( -this.elements[8], -this.elements[9], -this.elements[10] );
        },

	get inv_left() {
        	return new THREE.Vector3( this.elements[0], this.elements[4], this.elements[8] );
        },
	get inv_up() {
        	return new THREE.Vector3( this.elements[1], this.elements[5], this.elements[9] );
        },
	get inv_forward() {
        	return new THREE.Vector3( this.elements[2], this.elements[6], this.elements[10] );
        },

	getRoll : function( relativeUp ) {
		//if( !relativeUp ) relativeUp = THREE.Vector3Up;
		return Math.asin( this.right.dot( relativeUp ) );
	},
	getPitch : function( relativeForward ) {
		//if( !relativeForward ) relativeForward = THREE.Vector3Forward;
		return Math.asin( this.up.dot( relativeForward ) );
	},
	getYaw : function( relativeRight ) {
		//if( !relativeRight ) relativeRight = THREE.Vector3Right;
		return Math.asin( this.forward.dot( relativeRight ) );
	},
	get roll( ) {
		return this.getRoll( THREE.Vector3Up );
	},
	get pitch( ) {
		return this.getPitch( THREE.Vector3Forward );
	},
	get yaw() {
		return this.getYaw( THREE.Vector3Right );
	},

};<|MERGE_RESOLUTION|>--- conflicted
+++ resolved
@@ -650,21 +650,12 @@
 		te[ 10 ] = ( n12 * n24 * n41 - n14 * n22 * n41 + n14 * n21 * n42 - n11 * n24 * n42 - n12 * n21 * n44 + n11 * n22 * n44 ) * detInv;
 		te[ 11 ] = ( n13 * n22 * n41 - n12 * n23 * n41 - n13 * n21 * n42 + n11 * n23 * n42 + n12 * n21 * n43 - n11 * n22 * n43 ) * detInv;
 
-<<<<<<< HEAD
-		te[ 12 ] = t14 * detInv;
-		te[ 13 ] = ( n13 * n24 * n31 - n14 * n23 * n31 + n14 * n21 * n33 - n11 * n24 * n33 - n13 * n21 * n34 + n11 * n23 * n34 ) * detInv;
-		te[ 14 ] = ( n14 * n22 * n31 - n12 * n24 * n31 - n14 * n21 * n32 + n11 * n24 * n32 + n12 * n21 * n34 - n11 * n22 * n34 ) * detInv;
+		te[ 12 ] = this.origin.x = t14 * detInv;
+		te[ 13 ] = this.origin.y = ( n13 * n24 * n31 - n14 * n23 * n31 + n14 * n21 * n33 - n11 * n24 * n33 - n13 * n21 * n34 + n11 * n23 * n34 ) * detInv;
+		te[ 14 ] = this.origin.z = ( n14 * n22 * n31 - n12 * n24 * n31 - n14 * n21 * n32 + n11 * n24 * n32 + n12 * n21 * n34 - n11 * n22 * n34 ) * detInv;
 		te[ 15 ] = ( n12 * n23 * n31 - n13 * n22 * n31 + n13 * n21 * n32 - n11 * n23 * n32 - n12 * n21 * n33 + n11 * n22 * n33 ) * detInv;
 
 		return this;
-=======
-		te[ 12 ] = this.origin.x = t14;
-		te[ 13 ] = this.origin.y = n13 * n24 * n31 - n14 * n23 * n31 + n14 * n21 * n33 - n11 * n24 * n33 - n13 * n21 * n34 + n11 * n23 * n34;
-		te[ 14 ] = this.origin.z = n14 * n22 * n31 - n12 * n24 * n31 - n14 * n21 * n32 + n11 * n24 * n32 + n12 * n21 * n34 - n11 * n22 * n34;
-		te[ 15 ] = n12 * n23 * n31 - n13 * n22 * n31 + n13 * n21 * n32 - n11 * n23 * n32 - n12 * n21 * n33 + n11 * n22 * n33;
-
-		if( det != 1 ) return this.multiplyScalar( 1 / det ); else return this;
->>>>>>> 338b2e8f
 
 	},
 
