import { _Math } from './Math';

/**
 * @author bhouston / http://clara.io
 * @author WestLangley / http://github.com/WestLangley
 *
 * Ref: https://en.wikipedia.org/wiki/Spherical_coordinate_system
 *
 * The poles (phi) are at the positive and negative y axis.
 * The equator starts at positive z.
 */

function Spherical( radius, phi, theta ) {

	this.radius = ( radius !== undefined ) ? radius : 1.0;
	this.phi = ( phi !== undefined ) ? phi : 0; // up / down towards top and bottom pole
	this.theta = ( theta !== undefined ) ? theta : 0; // around the equator of the sphere

	return this;

}

Spherical.prototype = {

	constructor: Spherical,

	set: function ( radius, phi, theta ) {

		this.radius = radius;
		this.phi = phi;
		this.theta = theta;

		return this;

	},

	clone: function () {

		return new this.constructor().copy( this );

	},

	copy: function ( other ) {

		this.radius = other.radius;
		this.phi = other.phi;
		this.theta = other.theta;

		return this;

	},

	// restrict phi to be betwee EPS and PI-EPS
	makeSafe: function() {

		var EPS = 0.000001;
		this.phi = Math.max( EPS, Math.min( Math.PI - EPS, this.phi ) );

		return this;

	},

	setFromVector3: function( vec3 ) {

		this.radius = vec3.length();

		if ( this.radius === 0 ) {

			this.theta = 0;
			this.phi = 0;

		} else {

			this.theta = Math.atan2( vec3.x, vec3.z ); // equator angle around y-up axis
			this.phi = Math.acos( _Math.clamp( vec3.y / this.radius, - 1, 1 ) ); // polar angle

		}

		return this;

	},

<<<<<<< HEAD
};


export { Spherical };
=======
	getCartesian: function() {
		if ( this.radius === 0 ) {

			return new THREE.Vector3();

		} else {

			var sinPhi = Math.sin( this.phi );
			var cosPhi = Math.cos( this.phi );
			var sinTheta = Math.sin( this.theta );
			var cosTheta = Math.cos( this.theta );

			return new THREE.Vector3(
				this.radius * sinPhi * cosTheta,
				this.radius * sinPhi * sinTheta,
				this.radius * cosPhi );

		}
	}
};
>>>>>>> a349d2f1
<|MERGE_RESOLUTION|>--- conflicted
+++ resolved
@@ -80,12 +80,6 @@
 
 	},
 
-<<<<<<< HEAD
-};
-
-
-export { Spherical };
-=======
 	getCartesian: function() {
 		if ( this.radius === 0 ) {
 
@@ -106,4 +100,6 @@
 		}
 	}
 };
->>>>>>> a349d2f1
+
+
+export { Spherical };