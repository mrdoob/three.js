--- conflicted
+++ resolved
@@ -25,19 +25,9 @@
 
 	setFromArray: function ( array ) {
 
-<<<<<<< HEAD
 		this.makeEmpty();
 
 		var p = new THREE.Vector3( array, 0 );
-=======
-		var minX = + Infinity;
-		var minY = + Infinity;
-		var minZ = + Infinity;
-
-		var maxX = - Infinity;
-		var maxY = - Infinity;
-		var maxZ = - Infinity;
->>>>>>> ae4d9bfe
 
 		for ( var i = 0, l = array.length; i < l; i += 3 ) {
 
