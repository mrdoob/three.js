/**
 * @author mrdoob / http://mrdoob.com/
 */

import { BackSide, DoubleSide, CubeUVRefractionMapping, CubeUVReflectionMapping, GammaEncoding, LinearEncoding, ObjectSpaceNormalMap } from '../../constants.js';
import { WebGLProgram } from './WebGLProgram.js';

<<<<<<< HEAD
function WebGLPrograms( renderer, extensions, capabilities, bindingStates ) {
=======
function WebGLPrograms( renderer, extensions, capabilities, textures ) {
>>>>>>> 84de4540

	var programs = [];

	var shaderIDs = {
		MeshDepthMaterial: 'depth',
		MeshDistanceMaterial: 'distanceRGBA',
		MeshNormalMaterial: 'normal',
		MeshBasicMaterial: 'basic',
		MeshLambertMaterial: 'lambert',
		MeshPhongMaterial: 'phong',
		MeshToonMaterial: 'phong',
		MeshStandardMaterial: 'physical',
		MeshPhysicalMaterial: 'physical',
		MeshMatcapMaterial: 'matcap',
		LineBasicMaterial: 'basic',
		LineDashedMaterial: 'dashed',
		PointsMaterial: 'points',
		ShadowMaterial: 'shadow',
		SpriteMaterial: 'sprite'
	};

	var parameterNames = [
		"precision", "supportsVertexTextures", "map", "mapEncoding", "matcap", "matcapEncoding", "envMap", "envMapMode", "envMapEncoding",
		"lightMap", "aoMap", "emissiveMap", "emissiveMapEncoding", "bumpMap", "normalMap", "objectSpaceNormalMap", "displacementMap", "specularMap",
		"roughnessMap", "metalnessMap", "gradientMap",
		"alphaMap", "combine", "vertexColors", "vertexTangents", "fog", "useFog", "fogExp",
		"flatShading", "sizeAttenuation", "logarithmicDepthBuffer", "skinning",
		"maxBones", "useVertexTexture", "morphTargets", "morphNormals",
		"maxMorphTargets", "maxMorphNormals", "premultipliedAlpha",
		"numDirLights", "numPointLights", "numSpotLights", "numHemiLights", "numRectAreaLights",
		"shadowMapEnabled", "shadowMapType", "toneMapping", 'physicallyCorrectLights',
		"alphaTest", "doubleSided", "flipSided", "numClippingPlanes", "numClipIntersection", "depthPacking", "dithering"
	];


	function allocateBones( object ) {

		var skeleton = object.skeleton;
		var bones = skeleton.bones;

		if ( capabilities.floatVertexTextures ) {

			return 1024;

		} else {

			// default for when object is not specified
			// ( for example when prebuilding shader to be used with multiple objects )
			//
			//  - leave some extra space for other uniforms
			//  - limit here is ANGLE's 254 max uniform vectors
			//    (up to 54 should be safe)

			var nVertexUniforms = capabilities.maxVertexUniforms;
			var nVertexMatrices = Math.floor( ( nVertexUniforms - 20 ) / 4 );

			var maxBones = Math.min( nVertexMatrices, bones.length );

			if ( maxBones < bones.length ) {

				console.warn( 'THREE.WebGLRenderer: Skeleton has ' + bones.length + ' bones. This GPU supports ' + maxBones + '.' );
				return 0;

			}

			return maxBones;

		}

	}

	function getTextureEncodingFromMap( map, gammaOverrideLinear ) {

		var encoding;

		if ( ! map ) {

			encoding = LinearEncoding;

		} else if ( map.isTexture ) {

			encoding = map.encoding;

		} else if ( map.isWebGLRenderTarget ) {

			console.warn( "THREE.WebGLPrograms.getTextureEncodingFromMap: don't use render targets as textures. Use their .texture property instead." );
			encoding = map.texture.encoding;

		}

		// add backwards compatibility for WebGLRenderer.gammaInput/gammaOutput parameter, should probably be removed at some point.
		if ( encoding === LinearEncoding && gammaOverrideLinear ) {

			encoding = GammaEncoding;

		}

		return encoding;

	}

	this.getParameters = function ( material, lights, shadows, fog, nClipPlanes, nClipIntersection, object ) {

		var shaderID = shaderIDs[ material.type ];

		// heuristics to create shader parameters according to lights in the scene
		// (not to blow over maxLights budget)

		var maxBones = object.isSkinnedMesh ? allocateBones( object ) : 0;
		var precision = capabilities.precision;

		if ( material.precision !== null ) {

			precision = capabilities.getMaxPrecision( material.precision );

			if ( precision !== material.precision ) {

				console.warn( 'THREE.WebGLProgram.getParameters:', material.precision, 'not supported, using', precision, 'instead.' );

			}

		}

		var currentRenderTarget = renderer.getRenderTarget();

		var parameters = {

			shaderID: shaderID,

			precision: precision,
			supportsVertexTextures: capabilities.vertexTextures,
			outputEncoding: getTextureEncodingFromMap( ( ! currentRenderTarget ) ? null : currentRenderTarget.texture, renderer.gammaOutput ),
			map: !! material.map,
			mapEncoding: getTextureEncodingFromMap( material.map, renderer.gammaInput ),
			matcap: !! material.matcap,
			matcapEncoding: getTextureEncodingFromMap( material.matcap, renderer.gammaInput ),
			envMap: !! material.envMap,
			envMapMode: material.envMap && material.envMap.mapping,
			envMapEncoding: getTextureEncodingFromMap( material.envMap, renderer.gammaInput ),
			envMapCubeUV: ( !! material.envMap ) && ( ( material.envMap.mapping === CubeUVReflectionMapping ) || ( material.envMap.mapping === CubeUVRefractionMapping ) ),
			lightMap: !! material.lightMap,
			aoMap: !! material.aoMap,
			emissiveMap: !! material.emissiveMap,
			emissiveMapEncoding: getTextureEncodingFromMap( material.emissiveMap, renderer.gammaInput ),
			bumpMap: !! material.bumpMap,
			normalMap: !! material.normalMap,
			objectSpaceNormalMap: material.normalMapType === ObjectSpaceNormalMap,
			displacementMap: !! material.displacementMap,
			roughnessMap: !! material.roughnessMap,
			metalnessMap: !! material.metalnessMap,
			specularMap: !! material.specularMap,
			alphaMap: !! material.alphaMap,

			gradientMap: !! material.gradientMap,

			combine: material.combine,

			vertexTangents: ( material.normalMap && material.vertexTangents ),
			vertexColors: material.vertexColors,

			fog: !! fog,
			useFog: material.fog,
			fogExp: ( fog && fog.isFogExp2 ),

			flatShading: material.flatShading,

			sizeAttenuation: material.sizeAttenuation,
			logarithmicDepthBuffer: capabilities.logarithmicDepthBuffer,

			skinning: material.skinning && maxBones > 0,
			maxBones: maxBones,
			useVertexTexture: capabilities.floatVertexTextures,

			morphTargets: material.morphTargets,
			morphNormals: material.morphNormals,
			maxMorphTargets: renderer.maxMorphTargets,
			maxMorphNormals: renderer.maxMorphNormals,

			numDirLights: lights.directional.length,
			numPointLights: lights.point.length,
			numSpotLights: lights.spot.length,
			numRectAreaLights: lights.rectArea.length,
			numHemiLights: lights.hemi.length,

			numClippingPlanes: nClipPlanes,
			numClipIntersection: nClipIntersection,

			dithering: material.dithering,

			shadowMapEnabled: renderer.shadowMap.enabled && object.receiveShadow && shadows.length > 0,
			shadowMapType: renderer.shadowMap.type,

			toneMapping: renderer.toneMapping,
			physicallyCorrectLights: renderer.physicallyCorrectLights,

			premultipliedAlpha: material.premultipliedAlpha,

			alphaTest: material.alphaTest,
			doubleSided: material.side === DoubleSide,
			flipSided: material.side === BackSide,

			depthPacking: ( material.depthPacking !== undefined ) ? material.depthPacking : false

		};

		return parameters;

	};

	this.getProgramCode = function ( material, parameters ) {

		var array = [];

		if ( parameters.shaderID ) {

			array.push( parameters.shaderID );

		} else {

			array.push( material.fragmentShader );
			array.push( material.vertexShader );

		}

		if ( material.defines !== undefined ) {

			for ( var name in material.defines ) {

				array.push( name );
				array.push( material.defines[ name ] );

			}

		}

		for ( var i = 0; i < parameterNames.length; i ++ ) {

			array.push( parameters[ parameterNames[ i ] ] );

		}

		array.push( material.onBeforeCompile.toString() );

		array.push( renderer.gammaOutput );

		array.push( renderer.gammaFactor );

		return array.join();

	};

	this.acquireProgram = function ( material, shader, parameters, code ) {

		var program;

		// Check if code has been already compiled
		for ( var p = 0, pl = programs.length; p < pl; p ++ ) {

			var programInfo = programs[ p ];

			if ( programInfo.code === code ) {

				program = programInfo;
				++ program.usedTimes;

				break;

			}

		}

		if ( program === undefined ) {

<<<<<<< HEAD
			program = new WebGLProgram( renderer, extensions, code, material, shader, parameters, capabilities, bindingStates );
=======
			program = new WebGLProgram( renderer, extensions, code, material, shader, parameters, capabilities, textures );
>>>>>>> 84de4540
			programs.push( program );

		}

		return program;

	};

	this.releaseProgram = function ( program ) {

		if ( -- program.usedTimes === 0 ) {

			// Remove from unordered set
			var i = programs.indexOf( program );
			programs[ i ] = programs[ programs.length - 1 ];
			programs.pop();

			// Free WebGL resources
			program.destroy();

		}

	};

	// Exposed for resource monitoring & error feedback via renderer.info:
	this.programs = programs;

}


export { WebGLPrograms };<|MERGE_RESOLUTION|>--- conflicted
+++ resolved
@@ -5,11 +5,7 @@
 import { BackSide, DoubleSide, CubeUVRefractionMapping, CubeUVReflectionMapping, GammaEncoding, LinearEncoding, ObjectSpaceNormalMap } from '../../constants.js';
 import { WebGLProgram } from './WebGLProgram.js';
 
-<<<<<<< HEAD
-function WebGLPrograms( renderer, extensions, capabilities, bindingStates ) {
-=======
-function WebGLPrograms( renderer, extensions, capabilities, textures ) {
->>>>>>> 84de4540
+function WebGLPrograms( renderer, extensions, capabilities, textures, bindingStates ) {
 
 	var programs = [];
 
@@ -283,11 +279,7 @@
 
 		if ( program === undefined ) {
 
-<<<<<<< HEAD
-			program = new WebGLProgram( renderer, extensions, code, material, shader, parameters, capabilities, bindingStates );
-=======
-			program = new WebGLProgram( renderer, extensions, code, material, shader, parameters, capabilities, textures );
->>>>>>> 84de4540
+			program = new WebGLProgram( renderer, extensions, code, material, shader, parameters, capabilities, textures, bindingStates );
 			programs.push( program );
 
 		}
