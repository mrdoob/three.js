import { BackSide, DoubleSide, CubeUVReflectionMapping, ObjectSpaceNormalMap, TangentSpaceNormalMap, NoToneMapping, NormalBlending, LinearSRGBColorSpace, SRGBTransfer } from '../../constants.js';
import { Layers } from '../../core/Layers.js';
import { WebGLProgram } from './WebGLProgram.js';
import { WebGLShaderCache } from './WebGLShaderCache.js';
import { ShaderLib } from '../shaders/ShaderLib.js';
import { UniformsUtils } from '../shaders/UniformsUtils.js';
import { ColorManagement } from '../../math/ColorManagement.js';

function WebGLPrograms( renderer, cubemaps, cubeuvmaps, extensions, capabilities, bindingStates, clipping ) {

	const _programLayers = new Layers();
	const _customShaders = new WebGLShaderCache();
	const programs = [];

	const IS_WEBGL2 = capabilities.isWebGL2;
	const logarithmicDepthBuffer = capabilities.logarithmicDepthBuffer;
	const SUPPORTS_VERTEX_TEXTURES = capabilities.vertexTextures;

	let precision = capabilities.precision;

	const shaderIDs = {
		MeshDepthMaterial: 'depth',
		MeshDistanceMaterial: 'distanceRGBA',
		MeshNormalMaterial: 'normal',
		MeshBasicMaterial: 'basic',
		MeshLambertMaterial: 'lambert',
		MeshPhongMaterial: 'phong',
		MeshToonMaterial: 'toon',
		MeshStandardMaterial: 'physical',
		MeshPhysicalMaterial: 'physical',
		MeshMatcapMaterial: 'matcap',
		LineBasicMaterial: 'basic',
		LineDashedMaterial: 'dashed',
		PointsMaterial: 'points',
		ShadowMaterial: 'shadow',
		SpriteMaterial: 'sprite'
	};

	function getChannel( value ) {

		if ( value === 0 ) return 'uv';

		return `uv${ value }`;

	}

	function getParameters( material, lights, shadows, scene, object ) {

		const fog = scene.fog;
		const geometry = object.geometry;
		const environment = material.isMeshStandardMaterial ? scene.environment : null;

		const envMap = ( material.isMeshStandardMaterial ? cubeuvmaps : cubemaps ).get( material.envMap || environment );
		const envMapCubeUVHeight = ( !! envMap ) && ( envMap.mapping === CubeUVReflectionMapping ) ? envMap.image.height : null;

		const shaderID = shaderIDs[ material.type ];

		// heuristics to create shader parameters according to lights in the scene
		// (not to blow over maxLights budget)

		if ( material.precision !== null ) {

			precision = capabilities.getMaxPrecision( material.precision );

			if ( precision !== material.precision ) {

				console.warn( 'THREE.WebGLProgram.getParameters:', material.precision, 'not supported, using', precision, 'instead.' );

			}

		}

		//

		const morphAttribute = geometry.morphAttributes.position || geometry.morphAttributes.normal || geometry.morphAttributes.color;
		const morphTargetsCount = ( morphAttribute !== undefined ) ? morphAttribute.length : 0;

		let morphTextureStride = 0;

		if ( geometry.morphAttributes.position !== undefined ) morphTextureStride = 1;
		if ( geometry.morphAttributes.normal !== undefined ) morphTextureStride = 2;
		if ( geometry.morphAttributes.color !== undefined ) morphTextureStride = 3;

		//

		let vertexShader, fragmentShader;
		let customVertexShaderID, customFragmentShaderID;

		if ( shaderID ) {

			const shader = ShaderLib[ shaderID ];

			vertexShader = shader.vertexShader;
			fragmentShader = shader.fragmentShader;

		} else {

			vertexShader = material.vertexShader;
			fragmentShader = material.fragmentShader;

			_customShaders.update( material );

			customVertexShaderID = _customShaders.getVertexShaderID( material );
			customFragmentShaderID = _customShaders.getFragmentShaderID( material );

		}

		const currentRenderTarget = renderer.getRenderTarget();

		const IS_INSTANCEDMESH = object.isInstancedMesh === true;
		const IS_BATCHEDMESH = object.isBatchedMesh === true;

		const HAS_MAP = !! material.map;
		const HAS_MATCAP = !! material.matcap;
		const HAS_ENVMAP = !! envMap;
		const HAS_AOMAP = !! material.aoMap;
		const HAS_LIGHTMAP = !! material.lightMap;
		const HAS_BUMPMAP = !! material.bumpMap;
		const HAS_NORMALMAP = !! material.normalMap;
		const HAS_DISPLACEMENTMAP = !! material.displacementMap;
		const HAS_EMISSIVEMAP = !! material.emissiveMap;

		const HAS_METALNESSMAP = !! material.metalnessMap;
		const HAS_ROUGHNESSMAP = !! material.roughnessMap;

		const HAS_ANISOTROPY = material.anisotropy > 0;
		const HAS_CLEARCOAT = material.clearcoat > 0;
		const HAS_IRIDESCENCE = material.iridescence > 0;
		const HAS_SHEEN = material.sheen > 0;
		const HAS_TRANSMISSION = material.transmission > 0;

		const HAS_ANISOTROPYMAP = HAS_ANISOTROPY && !! material.anisotropyMap;

		const HAS_CLEARCOATMAP = HAS_CLEARCOAT && !! material.clearcoatMap;
		const HAS_CLEARCOAT_NORMALMAP = HAS_CLEARCOAT && !! material.clearcoatNormalMap;
		const HAS_CLEARCOAT_ROUGHNESSMAP = HAS_CLEARCOAT && !! material.clearcoatRoughnessMap;

		const HAS_IRIDESCENCEMAP = HAS_IRIDESCENCE && !! material.iridescenceMap;
		const HAS_IRIDESCENCE_THICKNESSMAP = HAS_IRIDESCENCE && !! material.iridescenceThicknessMap;

		const HAS_SHEEN_COLORMAP = HAS_SHEEN && !! material.sheenColorMap;
		const HAS_SHEEN_ROUGHNESSMAP = HAS_SHEEN && !! material.sheenRoughnessMap;

		const HAS_SPECULARMAP = !! material.specularMap;
		const HAS_SPECULAR_COLORMAP = !! material.specularColorMap;
		const HAS_SPECULAR_INTENSITYMAP = !! material.specularIntensityMap;

		const HAS_TRANSMISSIONMAP = HAS_TRANSMISSION && !! material.transmissionMap;
		const HAS_THICKNESSMAP = HAS_TRANSMISSION && !! material.thicknessMap;

		const HAS_GRADIENTMAP = !! material.gradientMap;

		const HAS_ALPHAMAP = !! material.alphaMap;

		const HAS_ALPHATEST = material.alphaTest > 0;

		const HAS_ALPHAHASH = !! material.alphaHash;

		const HAS_EXTENSIONS = !! material.extensions;

		const HAS_ATTRIBUTE_UV1 = !! geometry.attributes.uv1;
		const HAS_ATTRIBUTE_UV2 = !! geometry.attributes.uv2;
		const HAS_ATTRIBUTE_UV3 = !! geometry.attributes.uv3;

		let toneMapping = NoToneMapping;

		if ( material.toneMapped ) {

			if ( currentRenderTarget === null || currentRenderTarget.isXRRenderTarget === true ) {

				toneMapping = renderer.toneMapping;

			}

		}

		const parameters = {

			isWebGL2: IS_WEBGL2,

			shaderID: shaderID,
			shaderType: material.type,
			shaderName: material.name,

			vertexShader: vertexShader,
			fragmentShader: fragmentShader,
			defines: material.defines,

			customVertexShaderID: customVertexShaderID,
			customFragmentShaderID: customFragmentShaderID,

			isRawShaderMaterial: material.isRawShaderMaterial === true,
			glslVersion: material.glslVersion,

			precision: precision,

			batching: IS_BATCHEDMESH,
			instancing: IS_INSTANCEDMESH,
			instancingColor: IS_INSTANCEDMESH && object.instanceColor !== null,

			supportsVertexTextures: SUPPORTS_VERTEX_TEXTURES,
			outputColorSpace: ( currentRenderTarget === null ) ? renderer.outputColorSpace : ( currentRenderTarget.isXRRenderTarget === true ? currentRenderTarget.texture.colorSpace : LinearSRGBColorSpace ),
			alphaToCoverage: !! material.alphaToCoverage,

			map: HAS_MAP,
			matcap: HAS_MATCAP,
			envMap: HAS_ENVMAP,
			envMapMode: HAS_ENVMAP && envMap.mapping,
			envMapCubeUVHeight: envMapCubeUVHeight,
			aoMap: HAS_AOMAP,
			lightMap: HAS_LIGHTMAP,
			bumpMap: HAS_BUMPMAP,
			normalMap: HAS_NORMALMAP,
			displacementMap: SUPPORTS_VERTEX_TEXTURES && HAS_DISPLACEMENTMAP,
			emissiveMap: HAS_EMISSIVEMAP,

			normalMapObjectSpace: HAS_NORMALMAP && material.normalMapType === ObjectSpaceNormalMap,
			normalMapTangentSpace: HAS_NORMALMAP && material.normalMapType === TangentSpaceNormalMap,

			metalnessMap: HAS_METALNESSMAP,
			roughnessMap: HAS_ROUGHNESSMAP,

			anisotropy: HAS_ANISOTROPY,
			anisotropyMap: HAS_ANISOTROPYMAP,

			clearcoat: HAS_CLEARCOAT,
			clearcoatMap: HAS_CLEARCOATMAP,
			clearcoatNormalMap: HAS_CLEARCOAT_NORMALMAP,
			clearcoatRoughnessMap: HAS_CLEARCOAT_ROUGHNESSMAP,

			iridescence: HAS_IRIDESCENCE,
			iridescenceMap: HAS_IRIDESCENCEMAP,
			iridescenceThicknessMap: HAS_IRIDESCENCE_THICKNESSMAP,

			sheen: HAS_SHEEN,
			sheenColorMap: HAS_SHEEN_COLORMAP,
			sheenRoughnessMap: HAS_SHEEN_ROUGHNESSMAP,

			specularMap: HAS_SPECULARMAP,
			specularColorMap: HAS_SPECULAR_COLORMAP,
			specularIntensityMap: HAS_SPECULAR_INTENSITYMAP,

			transmission: HAS_TRANSMISSION,
			transmissionMap: HAS_TRANSMISSIONMAP,
			thicknessMap: HAS_THICKNESSMAP,

			gradientMap: HAS_GRADIENTMAP,

			opaque: material.transparent === false && material.blending === NormalBlending && material.alphaToCoverage === false,

			alphaMap: HAS_ALPHAMAP,
			alphaTest: HAS_ALPHATEST,
			alphaHash: HAS_ALPHAHASH,

			combine: material.combine,

			//

			mapUv: HAS_MAP && getChannel( material.map.channel ),
			aoMapUv: HAS_AOMAP && getChannel( material.aoMap.channel ),
			lightMapUv: HAS_LIGHTMAP && getChannel( material.lightMap.channel ),
			bumpMapUv: HAS_BUMPMAP && getChannel( material.bumpMap.channel ),
			normalMapUv: HAS_NORMALMAP && getChannel( material.normalMap.channel ),
			displacementMapUv: HAS_DISPLACEMENTMAP && getChannel( material.displacementMap.channel ),
			emissiveMapUv: HAS_EMISSIVEMAP && getChannel( material.emissiveMap.channel ),

			metalnessMapUv: HAS_METALNESSMAP && getChannel( material.metalnessMap.channel ),
			roughnessMapUv: HAS_ROUGHNESSMAP && getChannel( material.roughnessMap.channel ),

			anisotropyMapUv: HAS_ANISOTROPYMAP && getChannel( material.anisotropyMap.channel ),

			clearcoatMapUv: HAS_CLEARCOATMAP && getChannel( material.clearcoatMap.channel ),
			clearcoatNormalMapUv: HAS_CLEARCOAT_NORMALMAP && getChannel( material.clearcoatNormalMap.channel ),
			clearcoatRoughnessMapUv: HAS_CLEARCOAT_ROUGHNESSMAP && getChannel( material.clearcoatRoughnessMap.channel ),

			iridescenceMapUv: HAS_IRIDESCENCEMAP && getChannel( material.iridescenceMap.channel ),
			iridescenceThicknessMapUv: HAS_IRIDESCENCE_THICKNESSMAP && getChannel( material.iridescenceThicknessMap.channel ),

			sheenColorMapUv: HAS_SHEEN_COLORMAP && getChannel( material.sheenColorMap.channel ),
			sheenRoughnessMapUv: HAS_SHEEN_ROUGHNESSMAP && getChannel( material.sheenRoughnessMap.channel ),

			specularMapUv: HAS_SPECULARMAP && getChannel( material.specularMap.channel ),
			specularColorMapUv: HAS_SPECULAR_COLORMAP && getChannel( material.specularColorMap.channel ),
			specularIntensityMapUv: HAS_SPECULAR_INTENSITYMAP && getChannel( material.specularIntensityMap.channel ),

			transmissionMapUv: HAS_TRANSMISSIONMAP && getChannel( material.transmissionMap.channel ),
			thicknessMapUv: HAS_THICKNESSMAP && getChannel( material.thicknessMap.channel ),

			alphaMapUv: HAS_ALPHAMAP && getChannel( material.alphaMap.channel ),

			//

			vertexTangents: !! geometry.attributes.tangent && ( HAS_NORMALMAP || HAS_ANISOTROPY ),
			vertexColors: material.vertexColors,
			vertexAlphas: material.vertexColors === true && !! geometry.attributes.color && geometry.attributes.color.itemSize === 4,
			vertexUv1s: HAS_ATTRIBUTE_UV1,
			vertexUv2s: HAS_ATTRIBUTE_UV2,
			vertexUv3s: HAS_ATTRIBUTE_UV3,

			pointsUvs: object.isPoints === true && !! geometry.attributes.uv && ( HAS_MAP || HAS_ALPHAMAP ),

			fog: !! fog,
			useFog: material.fog === true,
			fogExp2: ( fog && fog.isFogExp2 ),

			flatShading: material.flatShading === true,

			sizeAttenuation: material.sizeAttenuation === true,
			logarithmicDepthBuffer: logarithmicDepthBuffer,

			skinning: object.isSkinnedMesh === true,

			morphTargets: geometry.morphAttributes.position !== undefined,
			morphNormals: geometry.morphAttributes.normal !== undefined,
			morphColors: geometry.morphAttributes.color !== undefined,
			morphTargetsCount: morphTargetsCount,
			morphTextureStride: morphTextureStride,

			numDirLights: lights.directional.length,
			numPointLights: lights.point.length,
			numSpotLights: lights.spot.length,
			numSpotLightMaps: lights.spotLightMap.length,
			numRectAreaLights: lights.rectArea.length,
			numHemiLights: lights.hemi.length,

			numDirLightShadows: lights.directionalShadowMap.length,
			numPointLightShadows: lights.pointShadowMap.length,
			numSpotLightShadows: lights.spotShadowMap.length,
			numSpotLightShadowsWithMaps: lights.numSpotLightShadowsWithMaps,

			numLightProbes: lights.numLightProbes,

			numClippingPlanes: clipping.numPlanes,
			numClipIntersection: clipping.numIntersection,

			dithering: material.dithering,

			shadowMapEnabled: renderer.shadowMap.enabled && shadows.length > 0,
			shadowMapType: renderer.shadowMap.type,

			toneMapping: toneMapping,
			useLegacyLights: renderer._useLegacyLights,

			decodeVideoTexture: HAS_MAP && ( material.map.isVideoTexture === true ) && ( ColorManagement.getTransfer( material.map.colorSpace ) === SRGBTransfer ),

			premultipliedAlpha: material.premultipliedAlpha,

			doubleSided: material.side === DoubleSide,
			flipSided: material.side === BackSide,

			useDepthPacking: material.depthPacking >= 0,
			depthPacking: material.depthPacking || 0,

			index0AttributeName: material.index0AttributeName,

			extensionDerivatives: HAS_EXTENSIONS && material.extensions.derivatives === true,
			extensionFragDepth: HAS_EXTENSIONS && material.extensions.fragDepth === true,
			extensionDrawBuffers: HAS_EXTENSIONS && material.extensions.drawBuffers === true,
			extensionShaderTextureLOD: HAS_EXTENSIONS && material.extensions.shaderTextureLOD === true,

			rendererExtensionFragDepth: IS_WEBGL2 || extensions.has( 'EXT_frag_depth' ),
			rendererExtensionDrawBuffers: IS_WEBGL2 || extensions.has( 'WEBGL_draw_buffers' ),
			rendererExtensionShaderTextureLod: IS_WEBGL2 || extensions.has( 'EXT_shader_texture_lod' ),
			rendererExtensionParallelShaderCompile: extensions.has( 'KHR_parallel_shader_compile' ),

			customProgramCacheKey: material.customProgramCacheKey()

		};

		return parameters;

	}

	function getProgramCacheKey( parameters ) {

		const array = [];

		if ( parameters.shaderID ) {

			array.push( parameters.shaderID );

		} else {

			array.push( parameters.customVertexShaderID );
			array.push( parameters.customFragmentShaderID );

		}

		if ( parameters.defines !== undefined ) {

			for ( const name in parameters.defines ) {

				array.push( name );
				array.push( parameters.defines[ name ] );

			}

		}

		if ( parameters.isRawShaderMaterial === false ) {

			getProgramCacheKeyParameters( array, parameters );
			getProgramCacheKeyBooleans( array, parameters );
			array.push( renderer.outputColorSpace );

		}

		array.push( parameters.customProgramCacheKey );

		return array.join();

	}

	function getProgramCacheKeyParameters( array, parameters ) {

		array.push( parameters.precision );
		array.push( parameters.outputColorSpace );
		array.push( parameters.envMapMode );
		array.push( parameters.envMapCubeUVHeight );
		array.push( parameters.mapUv );
		array.push( parameters.alphaMapUv );
		array.push( parameters.lightMapUv );
		array.push( parameters.aoMapUv );
		array.push( parameters.bumpMapUv );
		array.push( parameters.normalMapUv );
		array.push( parameters.displacementMapUv );
		array.push( parameters.emissiveMapUv );
		array.push( parameters.metalnessMapUv );
		array.push( parameters.roughnessMapUv );
		array.push( parameters.anisotropyMapUv );
		array.push( parameters.clearcoatMapUv );
		array.push( parameters.clearcoatNormalMapUv );
		array.push( parameters.clearcoatRoughnessMapUv );
		array.push( parameters.iridescenceMapUv );
		array.push( parameters.iridescenceThicknessMapUv );
		array.push( parameters.sheenColorMapUv );
		array.push( parameters.sheenRoughnessMapUv );
		array.push( parameters.specularMapUv );
		array.push( parameters.specularColorMapUv );
		array.push( parameters.specularIntensityMapUv );
		array.push( parameters.transmissionMapUv );
		array.push( parameters.thicknessMapUv );
		array.push( parameters.combine );
		array.push( parameters.fogExp2 );
		array.push( parameters.sizeAttenuation );
		array.push( parameters.morphTargetsCount );
		array.push( parameters.morphAttributeCount );
		array.push( parameters.numDirLights );
		array.push( parameters.numPointLights );
		array.push( parameters.numSpotLights );
		array.push( parameters.numSpotLightMaps );
		array.push( parameters.numHemiLights );
		array.push( parameters.numRectAreaLights );
		array.push( parameters.numDirLightShadows );
		array.push( parameters.numPointLightShadows );
		array.push( parameters.numSpotLightShadows );
		array.push( parameters.numSpotLightShadowsWithMaps );
		array.push( parameters.numLightProbes );
		array.push( parameters.shadowMapType );
		array.push( parameters.toneMapping );
		array.push( parameters.numClippingPlanes );
		array.push( parameters.numClipIntersection );
		array.push( parameters.depthPacking );

	}

	function getProgramCacheKeyBooleans( array, parameters ) {

		_programLayers.disableAll();

		if ( parameters.isWebGL2 )
			_programLayers.enable( 0 );
		if ( parameters.supportsVertexTextures )
			_programLayers.enable( 1 );
		if ( parameters.instancing )
			_programLayers.enable( 2 );
		if ( parameters.instancingColor )
			_programLayers.enable( 3 );
		if ( parameters.matcap )
			_programLayers.enable( 4 );
		if ( parameters.envMap )
			_programLayers.enable( 5 );
		if ( parameters.normalMapObjectSpace )
			_programLayers.enable( 6 );
		if ( parameters.normalMapTangentSpace )
			_programLayers.enable( 7 );
		if ( parameters.clearcoat )
			_programLayers.enable( 8 );
		if ( parameters.iridescence )
			_programLayers.enable( 9 );
		if ( parameters.alphaTest )
			_programLayers.enable( 10 );
		if ( parameters.vertexColors )
			_programLayers.enable( 11 );
		if ( parameters.vertexAlphas )
			_programLayers.enable( 12 );
		if ( parameters.vertexUv1s )
			_programLayers.enable( 13 );
		if ( parameters.vertexUv2s )
			_programLayers.enable( 14 );
		if ( parameters.vertexUv3s )
			_programLayers.enable( 15 );
		if ( parameters.vertexTangents )
			_programLayers.enable( 16 );
		if ( parameters.anisotropy )
			_programLayers.enable( 17 );
		if ( parameters.alphaHash )
			_programLayers.enable( 18 );
		if ( parameters.batching )
			_programLayers.enable( 19 );

		array.push( _programLayers.mask );
		_programLayers.disableAll();

		if ( parameters.fog )
			_programLayers.enable( 0 );
		if ( parameters.useFog )
			_programLayers.enable( 1 );
		if ( parameters.flatShading )
			_programLayers.enable( 2 );
		if ( parameters.logarithmicDepthBuffer )
			_programLayers.enable( 3 );
		if ( parameters.skinning )
			_programLayers.enable( 4 );
		if ( parameters.morphTargets )
			_programLayers.enable( 5 );
		if ( parameters.morphNormals )
			_programLayers.enable( 6 );
		if ( parameters.morphColors )
			_programLayers.enable( 7 );
		if ( parameters.premultipliedAlpha )
			_programLayers.enable( 8 );
		if ( parameters.shadowMapEnabled )
			_programLayers.enable( 9 );
		if ( parameters.useLegacyLights )
			_programLayers.enable( 10 );
		if ( parameters.doubleSided )
			_programLayers.enable( 11 );
		if ( parameters.flipSided )
			_programLayers.enable( 12 );
		if ( parameters.useDepthPacking )
			_programLayers.enable( 13 );
		if ( parameters.dithering )
			_programLayers.enable( 14 );
		if ( parameters.transmission )
			_programLayers.enable( 15 );
		if ( parameters.sheen )
			_programLayers.enable( 16 );
		if ( parameters.opaque )
			_programLayers.enable( 17 );
		if ( parameters.pointsUvs )
			_programLayers.enable( 18 );
<<<<<<< HEAD
		if ( parameters.alphaToCoverage )
=======
		if ( parameters.decodeVideoTexture )
>>>>>>> 64467c01
			_programLayers.enable( 19 );

		array.push( _programLayers.mask );

	}

	function getUniforms( material ) {

		const shaderID = shaderIDs[ material.type ];
		let uniforms;

		if ( shaderID ) {

			const shader = ShaderLib[ shaderID ];
			uniforms = UniformsUtils.clone( shader.uniforms );

		} else {

			uniforms = material.uniforms;

		}

		return uniforms;

	}

	function acquireProgram( parameters, cacheKey ) {

		let program;

		// Check if code has been already compiled
		for ( let p = 0, pl = programs.length; p < pl; p ++ ) {

			const preexistingProgram = programs[ p ];

			if ( preexistingProgram.cacheKey === cacheKey ) {

				program = preexistingProgram;
				++ program.usedTimes;

				break;

			}

		}

		if ( program === undefined ) {

			program = new WebGLProgram( renderer, cacheKey, parameters, bindingStates );
			programs.push( program );

		}

		return program;

	}

	function releaseProgram( program ) {

		if ( -- program.usedTimes === 0 ) {

			// Remove from unordered set
			const i = programs.indexOf( program );
			programs[ i ] = programs[ programs.length - 1 ];
			programs.pop();

			// Free WebGL resources
			program.destroy();

		}

	}

	function releaseShaderCache( material ) {

		_customShaders.remove( material );

	}

	function dispose() {

		_customShaders.dispose();

	}

	return {
		getParameters: getParameters,
		getProgramCacheKey: getProgramCacheKey,
		getUniforms: getUniforms,
		acquireProgram: acquireProgram,
		releaseProgram: releaseProgram,
		releaseShaderCache: releaseShaderCache,
		// Exposed for resource monitoring & error feedback via renderer.info:
		programs: programs,
		dispose: dispose
	};

}

export { WebGLPrograms };<|MERGE_RESOLUTION|>--- conflicted
+++ resolved
@@ -550,12 +550,10 @@
 			_programLayers.enable( 17 );
 		if ( parameters.pointsUvs )
 			_programLayers.enable( 18 );
-<<<<<<< HEAD
+		if ( parameters.decodeVideoTexture )
+			_programLayers.enable( 19 );
 		if ( parameters.alphaToCoverage )
-=======
-		if ( parameters.decodeVideoTexture )
->>>>>>> 64467c01
-			_programLayers.enable( 19 );
+			_programLayers.enable( 20 );
 
 		array.push( _programLayers.mask );
 
