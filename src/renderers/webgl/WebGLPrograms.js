import { BackSide, DoubleSide, CubeUVRefractionMapping, CubeUVReflectionMapping, LinearEncoding, ObjectSpaceNormalMap, TangentSpaceNormalMap, NoToneMapping } from '../../constants.js';
import { WebGLProgram } from './WebGLProgram.js';
import { ShaderLib } from '../shaders/ShaderLib.js';
import { UniformsUtils } from '../shaders/UniformsUtils.js';

function WebGLPrograms( renderer, cubemaps, cubeuvmaps, extensions, capabilities, bindingStates, clipping ) {

	const programs = [];

	const isWebGL2 = capabilities.isWebGL2;
	const logarithmicDepthBuffer = capabilities.logarithmicDepthBuffer;
	const floatVertexTextures = capabilities.floatVertexTextures;
	const maxVertexUniforms = capabilities.maxVertexUniforms;
	const vertexTextures = capabilities.vertexTextures;

	let precision = capabilities.precision;

	const shaderIDs = {
		MeshDepthMaterial: 'depth',
		MeshDistanceMaterial: 'distanceRGBA',
		MeshNormalMaterial: 'normal',
		MeshBasicMaterial: 'basic',
		MeshLambertMaterial: 'lambert',
		MeshPhongMaterial: 'phong',
		MeshToonMaterial: 'toon',
		MeshStandardMaterial: 'physical',
		MeshPhysicalMaterial: 'physical',
		MeshMatcapMaterial: 'matcap',
		LineBasicMaterial: 'basic',
		LineDashedMaterial: 'dashed',
		PointsMaterial: 'points',
		ShadowMaterial: 'shadow',
		SpriteMaterial: 'sprite'
	};

	const parameterNames = [
		'precision', 'isWebGL2', 'supportsVertexTextures', 'outputEncoding', 'instancing', 'instancingColor',
		'map', 'mapEncoding', 'matcap', 'matcapEncoding', 'envMap', 'envMapMode', 'envMapEncoding', 'envMapCubeUV',
<<<<<<< HEAD
		'lightMap', 'lightMapEncoding', 'aoMap', 'emissiveMap', 'emissiveMapEncoding', 'bumpMap', 'normalMap',
		'objectSpaceNormalMap', 'tangentSpaceNormalMap', 'clearcoatMap', 'clearcoatRoughnessMap', 'clearcoatNormalMap', 'displacementMap',
		'specularMap', 'specularMapEncoding', 'specularStrengthMap', 'roughnessMap', 'metalnessMap', 'gradientMap',
		'alphaMap', 'combine', 'vertexColors', 'vertexAlphas', 'vertexTangents', 'vertexUvs', 'uvsVertexOnly', 'flipNormalScaleY', 'fog', 'useFog', 'fogExp2',
=======
		'lightMap', 'lightMapEncoding', 'aoMap', 'emissiveMap', 'emissiveMapEncoding', 'bumpMap', 'normalMap', 'objectSpaceNormalMap', 'tangentSpaceNormalMap', 'clearcoatMap', 'clearcoatRoughnessMap', 'clearcoatNormalMap', 'displacementMap', 'specularMap',
		'roughnessMap', 'metalnessMap', 'gradientMap',
		'alphaMap', 'combine', 'vertexColors', 'vertexAlphas', 'vertexTangents', 'vertexUvs', 'uvsVertexOnly', 'fog', 'useFog', 'fogExp2',
>>>>>>> 9cf50593
		'flatShading', 'sizeAttenuation', 'logarithmicDepthBuffer', 'skinning',
		'maxBones', 'useVertexTexture', 'morphTargets', 'morphNormals', 'premultipliedAlpha',
		'numDirLights', 'numPointLights', 'numSpotLights', 'numHemiLights', 'numRectAreaLights',
		'numDirLightShadows', 'numPointLightShadows', 'numSpotLightShadows',
		'shadowMapEnabled', 'shadowMapType', 'toneMapping', 'physicallyCorrectLights',
		'alphaTest', 'doubleSided', 'flipSided', 'numClippingPlanes', 'numClipIntersection', 'depthPacking', 'dithering',
		'sheen', 'transmission', 'transmissionMap', 'thicknessMap'
	];

	function getMaxBones( object ) {

		const skeleton = object.skeleton;
		const bones = skeleton.bones;

		if ( floatVertexTextures ) {

			return 1024;

		} else {

			// default for when object is not specified
			// ( for example when prebuilding shader to be used with multiple objects )
			//
			//  - leave some extra space for other uniforms
			//  - limit here is ANGLE's 254 max uniform vectors
			//    (up to 54 should be safe)

			const nVertexUniforms = maxVertexUniforms;
			const nVertexMatrices = Math.floor( ( nVertexUniforms - 20 ) / 4 );

			const maxBones = Math.min( nVertexMatrices, bones.length );

			if ( maxBones < bones.length ) {

				console.warn( 'THREE.WebGLRenderer: Skeleton has ' + bones.length + ' bones. This GPU supports ' + maxBones + '.' );
				return 0;

			}

			return maxBones;

		}

	}

	function getTextureEncodingFromMap( map ) {

		let encoding;

		if ( map && map.isTexture ) {

			encoding = map.encoding;

		} else if ( map && map.isWebGLRenderTarget ) {

			console.warn( 'THREE.WebGLPrograms.getTextureEncodingFromMap: don\'t use render targets as textures. Use their .texture property instead.' );
			encoding = map.texture.encoding;

		} else {

			encoding = LinearEncoding;

		}

		return encoding;

	}

	function getParameters( material, lights, shadows, scene, object ) {

		const fog = scene.fog;
		const environment = material.isMeshStandardMaterial ? scene.environment : null;

		const envMap = ( material.isMeshStandardMaterial ? cubeuvmaps : cubemaps ).get( material.envMap || environment );

		const shaderID = shaderIDs[ material.type ];

		// heuristics to create shader parameters according to lights in the scene
		// (not to blow over maxLights budget)

		const maxBones = object.isSkinnedMesh ? getMaxBones( object ) : 0;

		if ( material.precision !== null ) {

			precision = capabilities.getMaxPrecision( material.precision );

			if ( precision !== material.precision ) {

				console.warn( 'THREE.WebGLProgram.getParameters:', material.precision, 'not supported, using', precision, 'instead.' );

			}

		}

		let vertexShader, fragmentShader;

		if ( shaderID ) {

			const shader = ShaderLib[ shaderID ];

			vertexShader = shader.vertexShader;
			fragmentShader = shader.fragmentShader;

		} else {

			vertexShader = material.vertexShader;
			fragmentShader = material.fragmentShader;

		}

		const currentRenderTarget = renderer.getRenderTarget();

		const parameters = {

			isWebGL2: isWebGL2,

			shaderID: shaderID,
			shaderName: material.type,

			vertexShader: vertexShader,
			fragmentShader: fragmentShader,
			defines: material.defines,

			isRawShaderMaterial: material.isRawShaderMaterial === true,
			glslVersion: material.glslVersion,

			precision: precision,

			instancing: object.isInstancedMesh === true,
			instancingColor: object.isInstancedMesh === true && object.instanceColor !== null,

			supportsVertexTextures: vertexTextures,
			outputEncoding: ( currentRenderTarget !== null ) ? getTextureEncodingFromMap( currentRenderTarget.texture ) : renderer.outputEncoding,
			map: !! material.map,
			mapEncoding: getTextureEncodingFromMap( material.map ),
			matcap: !! material.matcap,
			matcapEncoding: getTextureEncodingFromMap( material.matcap ),
			envMap: !! envMap,
			envMapMode: envMap && envMap.mapping,
			envMapEncoding: getTextureEncodingFromMap( envMap ),
			envMapCubeUV: ( !! envMap ) && ( ( envMap.mapping === CubeUVReflectionMapping ) || ( envMap.mapping === CubeUVRefractionMapping ) ),
			lightMap: !! material.lightMap,
			lightMapEncoding: getTextureEncodingFromMap( material.lightMap ),
			aoMap: !! material.aoMap,
			emissiveMap: !! material.emissiveMap,
			emissiveMapEncoding: getTextureEncodingFromMap( material.emissiveMap ),
			bumpMap: !! material.bumpMap,
			normalMap: !! material.normalMap,
			objectSpaceNormalMap: material.normalMapType === ObjectSpaceNormalMap,
			tangentSpaceNormalMap: material.normalMapType === TangentSpaceNormalMap,
			clearcoatMap: !! material.clearcoatMap,
			clearcoatRoughnessMap: !! material.clearcoatRoughnessMap,
			clearcoatNormalMap: !! material.clearcoatNormalMap,
			displacementMap: !! material.displacementMap,
			roughnessMap: !! material.roughnessMap,
			metalnessMap: !! material.metalnessMap,
			specularMap: !! material.specularMap,
			specularMapEncoding: getTextureEncodingFromMap( material.specularMap ),
			specularStrengthMap: !! material.specularStrengthMap,
			alphaMap: !! material.alphaMap,

			gradientMap: !! material.gradientMap,

			sheen: !! material.sheen,

			transmission: !! material.transmission,
			transmissionMap: !! material.transmissionMap,
			thicknessMap: !! material.thicknessMap,

			combine: material.combine,

			vertexTangents: ( material.normalMap && object.geometry && object.geometry.attributes.tangent ),
			vertexColors: material.vertexColors,
			vertexAlphas: material.vertexColors === true && object.geometry && object.geometry.attributes.color && object.geometry.attributes.color.itemSize === 4,
<<<<<<< HEAD
			vertexUvs: !! material.map || !! material.bumpMap || !! material.normalMap || !! material.specularMap || !! material.alphaMap || !! material.emissiveMap || !! material.roughnessMap || !! material.metalnessMap || !! material.clearcoatMap || !! material.clearcoatRoughnessMap || !! material.clearcoatNormalMap || !! material.displacementMap || !! material.transmissionMap || !! material.thicknessMap || !! material.specularStrengthMap,
			uvsVertexOnly: ! ( !! material.map || !! material.bumpMap || !! material.normalMap || !! material.specularMap || !! material.alphaMap || !! material.emissiveMap || !! material.roughnessMap || !! material.metalnessMap || !! material.clearcoatNormalMap || !! material.transmission || !! material.transmissionMap || !! material.thicknessMap || !! material.specularStrengthMap ) && !! material.displacementMap,
			flipNormalScaleY: ( ( material.normalMap && material.normalMap.flipY === false || material.clearcoatNormalMap && material.clearcoatNormalMap.flipY === false ) && ! ( object.geometry && object.geometry.attributes.tangent ) ),
=======
			vertexUvs: !! material.map || !! material.bumpMap || !! material.normalMap || !! material.specularMap || !! material.alphaMap || !! material.emissiveMap || !! material.roughnessMap || !! material.metalnessMap || !! material.clearcoatMap || !! material.clearcoatRoughnessMap || !! material.clearcoatNormalMap || !! material.displacementMap || !! material.transmissionMap || !! material.thicknessMap,
			uvsVertexOnly: ! ( !! material.map || !! material.bumpMap || !! material.normalMap || !! material.specularMap || !! material.alphaMap || !! material.emissiveMap || !! material.roughnessMap || !! material.metalnessMap || !! material.clearcoatNormalMap || !! material.transmission || !! material.transmissionMap || !! material.thicknessMap ) && !! material.displacementMap,
>>>>>>> 9cf50593

			fog: !! fog,
			useFog: material.fog,
			fogExp2: ( fog && fog.isFogExp2 ),

			flatShading: !! material.flatShading,

			sizeAttenuation: material.sizeAttenuation,
			logarithmicDepthBuffer: logarithmicDepthBuffer,

			skinning: object.isSkinnedMesh === true && maxBones > 0,
			maxBones: maxBones,
			useVertexTexture: floatVertexTextures,

			morphTargets: object.geometry && object.geometry.morphAttributes.position !== undefined,
			morphNormals: object.geometry && object.geometry.morphAttributes.normal !== undefined,

			numDirLights: lights.directional.length,
			numPointLights: lights.point.length,
			numSpotLights: lights.spot.length,
			numRectAreaLights: lights.rectArea.length,
			numHemiLights: lights.hemi.length,

			numDirLightShadows: lights.directionalShadowMap.length,
			numPointLightShadows: lights.pointShadowMap.length,
			numSpotLightShadows: lights.spotShadowMap.length,

			numClippingPlanes: clipping.numPlanes,
			numClipIntersection: clipping.numIntersection,

			dithering: material.dithering,

			shadowMapEnabled: renderer.shadowMap.enabled && shadows.length > 0,
			shadowMapType: renderer.shadowMap.type,

			toneMapping: material.toneMapped ? renderer.toneMapping : NoToneMapping,
			physicallyCorrectLights: renderer.physicallyCorrectLights,

			premultipliedAlpha: material.premultipliedAlpha,

			alphaTest: material.alphaTest,
			doubleSided: material.side === DoubleSide,
			flipSided: material.side === BackSide,

			depthPacking: ( material.depthPacking !== undefined ) ? material.depthPacking : false,

			index0AttributeName: material.index0AttributeName,

			extensionDerivatives: material.extensions && material.extensions.derivatives,
			extensionFragDepth: material.extensions && material.extensions.fragDepth,
			extensionDrawBuffers: material.extensions && material.extensions.drawBuffers,
			extensionShaderTextureLOD: material.extensions && material.extensions.shaderTextureLOD,

			rendererExtensionFragDepth: isWebGL2 || extensions.has( 'EXT_frag_depth' ),
			rendererExtensionDrawBuffers: isWebGL2 || extensions.has( 'WEBGL_draw_buffers' ),
			rendererExtensionShaderTextureLod: isWebGL2 || extensions.has( 'EXT_shader_texture_lod' ),

			customProgramCacheKey: material.customProgramCacheKey()

		};

		return parameters;

	}

	function getProgramCacheKey( parameters ) {

		const array = [];

		if ( parameters.shaderID ) {

			array.push( parameters.shaderID );

		} else {

			array.push( parameters.fragmentShader );
			array.push( parameters.vertexShader );

		}

		if ( parameters.defines !== undefined ) {

			for ( const name in parameters.defines ) {

				array.push( name );
				array.push( parameters.defines[ name ] );

			}

		}

		if ( parameters.isRawShaderMaterial === false ) {

			for ( let i = 0; i < parameterNames.length; i ++ ) {

				array.push( parameters[ parameterNames[ i ] ] );

			}

			array.push( renderer.outputEncoding );
			array.push( renderer.gammaFactor );

		}

		array.push( parameters.customProgramCacheKey );

		return array.join();

	}

	function getUniforms( material ) {

		const shaderID = shaderIDs[ material.type ];
		let uniforms;

		if ( shaderID ) {

			const shader = ShaderLib[ shaderID ];
			uniforms = UniformsUtils.clone( shader.uniforms );

		} else {

			uniforms = material.uniforms;

		}

		return uniforms;

	}

	function acquireProgram( parameters, cacheKey ) {

		let program;

		// Check if code has been already compiled
		for ( let p = 0, pl = programs.length; p < pl; p ++ ) {

			const preexistingProgram = programs[ p ];

			if ( preexistingProgram.cacheKey === cacheKey ) {

				program = preexistingProgram;
				++ program.usedTimes;

				break;

			}

		}

		if ( program === undefined ) {

			program = new WebGLProgram( renderer, cacheKey, parameters, bindingStates );
			programs.push( program );

		}

		return program;

	}

	function releaseProgram( program ) {

		if ( -- program.usedTimes === 0 ) {

			// Remove from unordered set
			const i = programs.indexOf( program );
			programs[ i ] = programs[ programs.length - 1 ];
			programs.pop();

			// Free WebGL resources
			program.destroy();

		}

	}

	return {
		getParameters: getParameters,
		getProgramCacheKey: getProgramCacheKey,
		getUniforms: getUniforms,
		acquireProgram: acquireProgram,
		releaseProgram: releaseProgram,
		// Exposed for resource monitoring & error feedback via renderer.info:
		programs: programs
	};

}


export { WebGLPrograms };<|MERGE_RESOLUTION|>--- conflicted
+++ resolved
@@ -36,16 +36,10 @@
 	const parameterNames = [
 		'precision', 'isWebGL2', 'supportsVertexTextures', 'outputEncoding', 'instancing', 'instancingColor',
 		'map', 'mapEncoding', 'matcap', 'matcapEncoding', 'envMap', 'envMapMode', 'envMapEncoding', 'envMapCubeUV',
-<<<<<<< HEAD
 		'lightMap', 'lightMapEncoding', 'aoMap', 'emissiveMap', 'emissiveMapEncoding', 'bumpMap', 'normalMap',
 		'objectSpaceNormalMap', 'tangentSpaceNormalMap', 'clearcoatMap', 'clearcoatRoughnessMap', 'clearcoatNormalMap', 'displacementMap',
 		'specularMap', 'specularMapEncoding', 'specularStrengthMap', 'roughnessMap', 'metalnessMap', 'gradientMap',
-		'alphaMap', 'combine', 'vertexColors', 'vertexAlphas', 'vertexTangents', 'vertexUvs', 'uvsVertexOnly', 'flipNormalScaleY', 'fog', 'useFog', 'fogExp2',
-=======
-		'lightMap', 'lightMapEncoding', 'aoMap', 'emissiveMap', 'emissiveMapEncoding', 'bumpMap', 'normalMap', 'objectSpaceNormalMap', 'tangentSpaceNormalMap', 'clearcoatMap', 'clearcoatRoughnessMap', 'clearcoatNormalMap', 'displacementMap', 'specularMap',
-		'roughnessMap', 'metalnessMap', 'gradientMap',
 		'alphaMap', 'combine', 'vertexColors', 'vertexAlphas', 'vertexTangents', 'vertexUvs', 'uvsVertexOnly', 'fog', 'useFog', 'fogExp2',
->>>>>>> 9cf50593
 		'flatShading', 'sizeAttenuation', 'logarithmicDepthBuffer', 'skinning',
 		'maxBones', 'useVertexTexture', 'morphTargets', 'morphNormals', 'premultipliedAlpha',
 		'numDirLights', 'numPointLights', 'numSpotLights', 'numHemiLights', 'numRectAreaLights',
@@ -220,14 +214,8 @@
 			vertexTangents: ( material.normalMap && object.geometry && object.geometry.attributes.tangent ),
 			vertexColors: material.vertexColors,
 			vertexAlphas: material.vertexColors === true && object.geometry && object.geometry.attributes.color && object.geometry.attributes.color.itemSize === 4,
-<<<<<<< HEAD
 			vertexUvs: !! material.map || !! material.bumpMap || !! material.normalMap || !! material.specularMap || !! material.alphaMap || !! material.emissiveMap || !! material.roughnessMap || !! material.metalnessMap || !! material.clearcoatMap || !! material.clearcoatRoughnessMap || !! material.clearcoatNormalMap || !! material.displacementMap || !! material.transmissionMap || !! material.thicknessMap || !! material.specularStrengthMap,
 			uvsVertexOnly: ! ( !! material.map || !! material.bumpMap || !! material.normalMap || !! material.specularMap || !! material.alphaMap || !! material.emissiveMap || !! material.roughnessMap || !! material.metalnessMap || !! material.clearcoatNormalMap || !! material.transmission || !! material.transmissionMap || !! material.thicknessMap || !! material.specularStrengthMap ) && !! material.displacementMap,
-			flipNormalScaleY: ( ( material.normalMap && material.normalMap.flipY === false || material.clearcoatNormalMap && material.clearcoatNormalMap.flipY === false ) && ! ( object.geometry && object.geometry.attributes.tangent ) ),
-=======
-			vertexUvs: !! material.map || !! material.bumpMap || !! material.normalMap || !! material.specularMap || !! material.alphaMap || !! material.emissiveMap || !! material.roughnessMap || !! material.metalnessMap || !! material.clearcoatMap || !! material.clearcoatRoughnessMap || !! material.clearcoatNormalMap || !! material.displacementMap || !! material.transmissionMap || !! material.thicknessMap,
-			uvsVertexOnly: ! ( !! material.map || !! material.bumpMap || !! material.normalMap || !! material.specularMap || !! material.alphaMap || !! material.emissiveMap || !! material.roughnessMap || !! material.metalnessMap || !! material.clearcoatNormalMap || !! material.transmission || !! material.transmissionMap || !! material.thicknessMap ) && !! material.displacementMap,
->>>>>>> 9cf50593
 
 			fog: !! fog,
 			useFog: material.fog,
