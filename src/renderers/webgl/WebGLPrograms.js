--- conflicted
+++ resolved
@@ -106,14 +106,6 @@
 
 		const currentRenderTarget = renderer.getRenderTarget();
 
-<<<<<<< HEAD
-		const useAlphaTest = material.alphaTest > 0;
-		const useAnisotropy = material.anisotropy > 0;
-		const useClearcoat = material.clearcoat > 0;
-		const useIridescence = material.iridescence > 0;
-		const useSheen = material.sheen > 0;
-		const useTransmission = material.transmission > 0;
-=======
 		const IS_INSTANCEDMESH = object.isInstancedMesh === true;
 
 		const HAS_MAP = !! material.map;
@@ -129,11 +121,14 @@
 		const HAS_METALNESSMAP = !! material.metalnessMap;
 		const HAS_ROUGHNESSMAP = !! material.roughnessMap;
 
+		const HAS_ANISOTROPY = material.anisotropy > 0;
 		const HAS_CLEARCOAT = material.clearcoat > 0;
 		const HAS_IRIDESCENCE = material.iridescence > 0;
 		const HAS_SHEEN = material.sheen > 0;
 		const HAS_TRANSMISSION = material.transmission > 0;
 
+		const HAS_ANISOTROPYMAP = HAS_ANISOTROPY && !! material.anisotropyMap;
+
 		const HAS_CLEARCOATMAP = HAS_CLEARCOAT && !! material.clearcoatMap;
 		const HAS_CLEARCOAT_NORMALMAP = HAS_CLEARCOAT && !! material.clearcoatNormalMap;
 		const HAS_CLEARCOAT_ROUGHNESSMAP = HAS_CLEARCOAT && !! material.clearcoatRoughnessMap;
@@ -160,7 +155,6 @@
 		const HAS_EXTENSIONS = !! material.extensions;
 
 		const HAS_ATTRIBUTE_UV2 = !! geometry.attributes.uv2;
->>>>>>> 4e361e96
 
 		const parameters = {
 
@@ -192,51 +186,12 @@
 			envMap: HAS_ENVMAP,
 			envMapMode: HAS_ENVMAP && envMap.mapping,
 			envMapCubeUVHeight: envMapCubeUVHeight,
-<<<<<<< HEAD
-			lightMap: !! material.lightMap,
-			aoMap: !! material.aoMap,
-			emissiveMap: !! material.emissiveMap,
-			bumpMap: !! material.bumpMap,
-			normalMap: !! material.normalMap,
-			objectSpaceNormalMap: material.normalMapType === ObjectSpaceNormalMap,
-			tangentSpaceNormalMap: material.normalMapType === TangentSpaceNormalMap,
-
-			decodeVideoTexture: !! material.map && ( material.map.isVideoTexture === true ) && ( material.map.encoding === sRGBEncoding ),
-
-			anisotropy: useAnisotropy,
-			anisotropyMap: useAnisotropy && !! material.anisotropyMap,
-
-			clearcoat: useClearcoat,
-			clearcoatMap: useClearcoat && !! material.clearcoatMap,
-			clearcoatRoughnessMap: useClearcoat && !! material.clearcoatRoughnessMap,
-			clearcoatNormalMap: useClearcoat && !! material.clearcoatNormalMap,
-
-			iridescence: useIridescence,
-			iridescenceMap: useIridescence && !! material.iridescenceMap,
-			iridescenceThicknessMap: useIridescence && !! material.iridescenceThicknessMap,
-
-			sheen: useSheen,
-			sheenColorMap: useSheen && !! material.sheenColorMap,
-			sheenRoughnessMap: useSheen && !! material.sheenRoughnessMap,
-
-			transmission: useTransmission,
-			transmissionMap: useTransmission && !! material.transmissionMap,
-			thicknessMap: useTransmission && !! material.thicknessMap,
-
-			displacementMap: !! material.displacementMap,
-			roughnessMap: !! material.roughnessMap,
-			metalnessMap: !! material.metalnessMap,
-			specularMap: !! material.specularMap,
-			specularIntensityMap: !! material.specularIntensityMap,
-			specularColorMap: !! material.specularColorMap,
-=======
 			aoMap: HAS_AOMAP,
 			lightMap: HAS_LIGHTMAP,
 			bumpMap: HAS_BUMPMAP,
 			normalMap: HAS_NORMALMAP,
 			displacementMap: SUPPORTS_VERTEX_TEXTURES && HAS_DISPLACEMENTMAP,
 			emissiveMap: HAS_EMISSIVEMAP,
->>>>>>> 4e361e96
 
 			normalMapObjectSpace: HAS_NORMALMAP && material.normalMapType === ObjectSpaceNormalMap,
 			normalMapTangentSpace: HAS_NORMALMAP && material.normalMapType === TangentSpaceNormalMap,
@@ -245,6 +200,9 @@
 
 			metalnessMap: HAS_METALNESSMAP,
 			roughnessMap: HAS_ROUGHNESSMAP,
+
+			anisotropy: HAS_ANISOTROPY,
+			anisotropyMap: HAS_ANISOTROPYMAP,
 
 			clearcoat: HAS_CLEARCOAT,
 			clearcoatMap: HAS_CLEARCOATMAP,
@@ -276,13 +234,6 @@
 
 			combine: material.combine,
 
-<<<<<<< HEAD
-			vertexTangents: !! geometry.attributes.tangent && ( !! material.normalMap || material.anisotropy > 0 ),
-			vertexColors: material.vertexColors,
-			vertexAlphas: material.vertexColors === true && !! geometry.attributes.color && geometry.attributes.color.itemSize === 4,
-			vertexUvs: !! material.map || !! material.bumpMap || !! material.normalMap || !! material.specularMap || !! material.alphaMap || !! material.emissiveMap || !! material.roughnessMap || !! material.metalnessMap || !! material.clearcoatMap || !! material.clearcoatRoughnessMap || !! material.clearcoatNormalMap || !! material.iridescenceMap || !! material.iridescenceThicknessMap || !! material.displacementMap || !! material.transmissionMap || !! material.thicknessMap || !! material.specularIntensityMap || !! material.specularColorMap || !! material.sheenColorMap || !! material.sheenRoughnessMap || material.anisotropy > 0,
-			uvsVertexOnly: ! ( !! material.map || !! material.bumpMap || !! material.normalMap || !! material.specularMap || !! material.alphaMap || !! material.emissiveMap || !! material.roughnessMap || !! material.metalnessMap || !! material.clearcoatNormalMap || !! material.iridescenceMap || !! material.iridescenceThicknessMap || material.transmission > 0 || !! material.transmissionMap || !! material.thicknessMap || !! material.specularIntensityMap || !! material.specularColorMap || material.sheen > 0 || !! material.sheenColorMap || !! material.sheenRoughnessMap || material.anisotropy > 0 ) && !! material.displacementMap,
-=======
 			//
 
 			mapUv: HAS_MAP && getChannel( material.map.channel ),
@@ -296,6 +247,8 @@
 			metalnessMapUv: HAS_METALNESSMAP && getChannel( material.metalnessMap.channel ),
 			roughnessMapUv: HAS_ROUGHNESSMAP && getChannel( material.roughnessMap.channel ),
 
+			anisotropyMapUv: HAS_ANISOTROPY && getChannel( material.anisotropyMap.channel ),
+
 			clearcoatMapUv: HAS_CLEARCOATMAP && getChannel( material.clearcoatMap.channel ),
 			clearcoatNormalMapUv: HAS_CLEARCOAT_NORMALMAP && getChannel( material.clearcoatNormalMap.channel ),
 			clearcoatRoughnessMapUv: HAS_CLEARCOAT_ROUGHNESSMAP && getChannel( material.clearcoatRoughnessMap.channel ),
@@ -317,11 +270,10 @@
 
 			//
 
-			vertexTangents: HAS_NORMALMAP && !! geometry.attributes.tangent,
+			vertexTangents: !! geometry.attributes.tangent && ( HAS_NORMALMAP && HAS_ANISOTROPY ),
 			vertexColors: material.vertexColors,
 			vertexAlphas: material.vertexColors === true && !! geometry.attributes.color && geometry.attributes.color.itemSize === 4,
 			vertexUvs2: HAS_ATTRIBUTE_UV2,
->>>>>>> 4e361e96
 
 			pointsUvs: object.isPoints === true && !! geometry.attributes.uv && ( HAS_MAP || HAS_ALPHAMAP ),
 
@@ -448,6 +400,7 @@
 		array.push( parameters.emissiveMapUv );
 		array.push( parameters.metalnessMapUv );
 		array.push( parameters.roughnessMapUv );
+		array.push( parameters.anisotropyMapUv );
 		array.push( parameters.clearcoatMapUv );
 		array.push( parameters.clearcoatNormalMapUv );
 		array.push( parameters.clearcoatRoughnessMapUv );
@@ -517,6 +470,8 @@
 			_programLayers.enable( 13 );
 		if ( parameters.vertexTangents )
 			_programLayers.enable( 14 );
+		if ( parameters.anisotropy )
+			_programLayers.enable( 15 );
 
 		array.push( _programLayers.mask );
 		_programLayers.disableAll();
@@ -560,15 +515,7 @@
 		if ( parameters.opaque )
 			_programLayers.enable( 18 );
 		if ( parameters.pointsUvs )
-<<<<<<< HEAD
-			_programLayers.enable( 25 );
-		if ( parameters.anisotropy )
-			_programLayers.enable( 26 );
-		if ( parameters.anisotropyMap )
-			_programLayers.enable( 27 );
-=======
 			_programLayers.enable( 19 );
->>>>>>> 4e361e96
 
 		array.push( _programLayers.mask );
 
@@ -667,5 +614,4 @@
 
 }
 
-
 export { WebGLPrograms };