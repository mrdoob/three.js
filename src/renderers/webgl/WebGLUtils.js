/**
 * @author thespite / http://www.twitter.com/thespite
 */

import { MaxEquation, MinEquation, RGBA_ASTC_4x4_Format, RGBA_ASTC_5x4_Format, RGBA_ASTC_5x5_Format, RGBA_ASTC_6x5_Format, RGBA_ASTC_6x6_Format, RGBA_ASTC_8x5_Format, RGBA_ASTC_8x6_Format, RGBA_ASTC_8x8_Format, RGBA_ASTC_10x5_Format, RGBA_ASTC_10x6_Format, RGBA_ASTC_10x8_Format, RGBA_ASTC_10x10_Format, RGBA_ASTC_12x10_Format, RGBA_ASTC_12x12_Format, RGB_ETC1_Format, RGBA_PVRTC_2BPPV1_Format, RGBA_PVRTC_4BPPV1_Format, RGB_PVRTC_2BPPV1_Format, RGB_PVRTC_4BPPV1_Format, RGBA_S3TC_DXT5_Format, RGBA_S3TC_DXT3_Format, RGBA_S3TC_DXT1_Format, RGB_S3TC_DXT1_Format, SrcAlphaSaturateFactor, OneMinusDstColorFactor, DstColorFactor, OneMinusDstAlphaFactor, DstAlphaFactor, OneMinusSrcAlphaFactor, SrcAlphaFactor, OneMinusSrcColorFactor, SrcColorFactor, OneFactor, ZeroFactor, ReverseSubtractEquation, SubtractEquation, AddEquation, DepthFormat, DepthStencilFormat, LuminanceAlphaFormat, LuminanceFormat, RGBAFormat, RGBFormat, AlphaFormat, HalfFloatType, FloatType, UnsignedIntType, IntType, UnsignedShortType, ShortType, ByteType, UnsignedInt248Type, UnsignedShort565Type, UnsignedShort5551Type, UnsignedShort4444Type, UnsignedByteType, LinearMipMapLinearFilter, LinearMipMapNearestFilter, LinearFilter, NearestMipMapLinearFilter, NearestMipMapNearestFilter, NearestFilter, MirroredRepeatWrapping, ClampToEdgeWrapping, RepeatWrapping } from '../../constants.js';

function WebGLUtils( gl, extensions ) {

	var isWebGL2 = ( typeof WebGL2RenderingContext !== 'undefined' && gl instanceof WebGL2RenderingContext );

	function convert( p ) {

		var extension;

		if ( p === RepeatWrapping ) return gl.REPEAT;
		if ( p === ClampToEdgeWrapping ) return gl.CLAMP_TO_EDGE;
		if ( p === MirroredRepeatWrapping ) return gl.MIRRORED_REPEAT;

		if ( p === NearestFilter ) return gl.NEAREST;
		if ( p === NearestMipMapNearestFilter ) return gl.NEAREST_MIPMAP_NEAREST;
		if ( p === NearestMipMapLinearFilter ) return gl.NEAREST_MIPMAP_LINEAR;

		if ( p === LinearFilter ) return gl.LINEAR;
		if ( p === LinearMipMapNearestFilter ) return gl.LINEAR_MIPMAP_NEAREST;
		if ( p === LinearMipMapLinearFilter ) return gl.LINEAR_MIPMAP_LINEAR;

		if ( p === UnsignedByteType ) return gl.UNSIGNED_BYTE;
		if ( p === UnsignedShort4444Type ) return gl.UNSIGNED_SHORT_4_4_4_4;
		if ( p === UnsignedShort5551Type ) return gl.UNSIGNED_SHORT_5_5_5_1;
		if ( p === UnsignedShort565Type ) return gl.UNSIGNED_SHORT_5_6_5;

		if ( p === ByteType ) return gl.BYTE;
		if ( p === ShortType ) return gl.SHORT;
		if ( p === UnsignedShortType ) return gl.UNSIGNED_SHORT;
		if ( p === IntType ) return gl.INT;
		if ( p === UnsignedIntType ) return gl.UNSIGNED_INT;
		if ( p === FloatType ) return gl.FLOAT;

		if ( p === HalfFloatType ) {

			extension = extensions.get( 'OES_texture_half_float' );

<<<<<<< HEAD
			if ( extension !== null ) {
				var isWebGL2 = ( typeof WebGL2RenderingContext !== 'undefined' && gl instanceof WebGL2RenderingContext );
				return isWebGL2 ? gl.HALF_FLOAT : extension.HALF_FLOAT_OES;
			}
=======
			return isWebGL2 ? gl.HALF_FLOAT : extension.HALF_FLOAT_OES;
>>>>>>> 949623b5

		}

		if ( p === AlphaFormat ) return gl.ALPHA;
		if ( p === RGBFormat ) return gl.RGB;
		if ( p === RGBAFormat ) return gl.RGBA;
		if ( p === LuminanceFormat ) return gl.LUMINANCE;
		if ( p === LuminanceAlphaFormat ) return gl.LUMINANCE_ALPHA;
		if ( p === DepthFormat ) return gl.DEPTH_COMPONENT;
		if ( p === DepthStencilFormat ) return gl.DEPTH_STENCIL;

		if ( p === AddEquation ) return gl.FUNC_ADD;
		if ( p === SubtractEquation ) return gl.FUNC_SUBTRACT;
		if ( p === ReverseSubtractEquation ) return gl.FUNC_REVERSE_SUBTRACT;

		if ( p === ZeroFactor ) return gl.ZERO;
		if ( p === OneFactor ) return gl.ONE;
		if ( p === SrcColorFactor ) return gl.SRC_COLOR;
		if ( p === OneMinusSrcColorFactor ) return gl.ONE_MINUS_SRC_COLOR;
		if ( p === SrcAlphaFactor ) return gl.SRC_ALPHA;
		if ( p === OneMinusSrcAlphaFactor ) return gl.ONE_MINUS_SRC_ALPHA;
		if ( p === DstAlphaFactor ) return gl.DST_ALPHA;
		if ( p === OneMinusDstAlphaFactor ) return gl.ONE_MINUS_DST_ALPHA;

		if ( p === DstColorFactor ) return gl.DST_COLOR;
		if ( p === OneMinusDstColorFactor ) return gl.ONE_MINUS_DST_COLOR;
		if ( p === SrcAlphaSaturateFactor ) return gl.SRC_ALPHA_SATURATE;

		if ( p === RGB_S3TC_DXT1_Format || p === RGBA_S3TC_DXT1_Format ||
			p === RGBA_S3TC_DXT3_Format || p === RGBA_S3TC_DXT5_Format ) {

			extension = extensions.get( 'WEBGL_compressed_texture_s3tc' );

			if ( extension !== null ) {

				if ( p === RGB_S3TC_DXT1_Format ) return extension.COMPRESSED_RGB_S3TC_DXT1_EXT;
				if ( p === RGBA_S3TC_DXT1_Format ) return extension.COMPRESSED_RGBA_S3TC_DXT1_EXT;
				if ( p === RGBA_S3TC_DXT3_Format ) return extension.COMPRESSED_RGBA_S3TC_DXT3_EXT;
				if ( p === RGBA_S3TC_DXT5_Format ) return extension.COMPRESSED_RGBA_S3TC_DXT5_EXT;

			}

		}

		if ( p === RGB_PVRTC_4BPPV1_Format || p === RGB_PVRTC_2BPPV1_Format ||
			p === RGBA_PVRTC_4BPPV1_Format || p === RGBA_PVRTC_2BPPV1_Format ) {

			extension = extensions.get( 'WEBGL_compressed_texture_pvrtc' );

			if ( extension !== null ) {

				if ( p === RGB_PVRTC_4BPPV1_Format ) return extension.COMPRESSED_RGB_PVRTC_4BPPV1_IMG;
				if ( p === RGB_PVRTC_2BPPV1_Format ) return extension.COMPRESSED_RGB_PVRTC_2BPPV1_IMG;
				if ( p === RGBA_PVRTC_4BPPV1_Format ) return extension.COMPRESSED_RGBA_PVRTC_4BPPV1_IMG;
				if ( p === RGBA_PVRTC_2BPPV1_Format ) return extension.COMPRESSED_RGBA_PVRTC_2BPPV1_IMG;

			}

		}

		if ( p === RGB_ETC1_Format ) {

			extension = extensions.get( 'WEBGL_compressed_texture_etc1' );

			if ( extension !== null ) return extension.COMPRESSED_RGB_ETC1_WEBGL;

		}

		if ( p === RGBA_ASTC_4x4_Format || p === RGBA_ASTC_5x4_Format || p === RGBA_ASTC_5x5_Format ||
			p === RGBA_ASTC_6x5_Format || p === RGBA_ASTC_6x6_Format || p === RGBA_ASTC_8x5_Format ||
			p === RGBA_ASTC_8x6_Format || p === RGBA_ASTC_8x8_Format || p === RGBA_ASTC_10x5_Format ||
			p === RGBA_ASTC_10x6_Format || p === RGBA_ASTC_10x8_Format || p === RGBA_ASTC_10x10_Format ||
			p === RGBA_ASTC_12x10_Format || p === RGBA_ASTC_12x12_Format ) {

			extension = extensions.get( 'WEBGL_compressed_texture_astc' );

			if ( extension !== null ) {

				return p;

			}

		}

		if ( p === MinEquation || p === MaxEquation ) {

			extension = extensions.get( 'EXT_blend_minmax' );

			if ( extension !== null ) {

				if ( p === MinEquation ) return isWebGL2 ? extension.MIN : extension.MIN_EXT;
				if ( p === MaxEquation ) return isWebGL2 ? extension.MAX : extension.MAX_EXT;

			}

		}

		if ( p === UnsignedInt248Type ) {

			extension = extensions.get( 'WEBGL_depth_texture' );

			if ( extension !== null ) return isWebGL2 ? extension.UNSIGNED_INT_24_8 : extension.UNSIGNED_INT_24_8_WEBGL;

		}

		return 0;

	}

	return { convert: convert };

}


export { WebGLUtils };<|MERGE_RESOLUTION|>--- conflicted
+++ resolved
@@ -40,14 +40,7 @@
 
 			extension = extensions.get( 'OES_texture_half_float' );
 
-<<<<<<< HEAD
-			if ( extension !== null ) {
-				var isWebGL2 = ( typeof WebGL2RenderingContext !== 'undefined' && gl instanceof WebGL2RenderingContext );
-				return isWebGL2 ? gl.HALF_FLOAT : extension.HALF_FLOAT_OES;
-			}
-=======
 			return isWebGL2 ? gl.HALF_FLOAT : extension.HALF_FLOAT_OES;
->>>>>>> 949623b5
 
 		}
 
