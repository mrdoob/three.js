--- conflicted
+++ resolved
@@ -193,23 +193,19 @@
 
 		const renderItem = getNextRenderItem( object, geometry, material, groupOrder, z, group );
 
-<<<<<<< HEAD
-		( material.transparent === true ? currTransparent : currOpaque ).push( renderItem );
-=======
 		if ( material.transmission > 0.0 ) {
 
 			transmissive.push( renderItem );
 
 		} else if ( material.transparent === true ) {
 
-			transparent.push( renderItem );
-
-		} else {
-
-			opaque.push( renderItem );
-
-		}
->>>>>>> 2383c1c0
+			currTransparent.push( renderItem );
+
+		} else {
+
+			currOpaque.push( renderItem );
+
+		}
 
 	}
 
@@ -223,11 +219,11 @@
 
 		} else if ( material.transparent === true ) {
 
-			transparent.unshift( renderItem );
-
-		} else {
-
-			opaque.unshift( renderItem );
+			currTransparent.unshift( renderItem );
+
+		} else {
+
+			currOpaque.unshift( renderItem );
 
 		}
 
