/**
 * @author mrdoob / http://mrdoob.com/
 */

function painterSortStable( a, b ) {

	if ( a.groupOrder !== b.groupOrder ) {

		return a.groupOrder - b.groupOrder;

	} else if ( a.renderOrder !== b.renderOrder ) {

		return a.renderOrder - b.renderOrder;

	} else if ( a.program !== b.program ) {

		return a.program.id - b.program.id;

	} else if ( a.material.id !== b.material.id ) {

		return a.material.id - b.material.id;

	} else if ( a.z !== b.z ) {

		return a.z - b.z;

	} else {

		return a.id - b.id;

	}

}

function reversePainterSortStable( a, b ) {

	if ( a.groupOrder !== b.groupOrder ) {

		return a.groupOrder - b.groupOrder;

	} else if ( a.renderOrder !== b.renderOrder ) {

		return a.renderOrder - b.renderOrder;

	} else if ( a.z !== b.z ) {

		return b.z - a.z;

	} else {

		return a.id - b.id;

	}

}


function WebGLRenderList() {

	var renderItems = [];
	var renderItemsIndex = 0;

	var opaque = [];
	var transparent = [];

	var defaultProgram = { id: - 1 };

	function init() {

		renderItemsIndex = 0;

		opaque.length = 0;
		transparent.length = 0;

	}

	function getNextRenderItem( object, geometry, material, groupOrder, z, group ) {

		var renderItem = renderItems[ renderItemsIndex ];

		if ( renderItem === undefined ) {

			renderItem = {
				id: object.id,
				object: object,
				geometry: geometry,
				material: material,
				program: material.program || defaultProgram,
				groupOrder: groupOrder,
				renderOrder: object.renderOrder,
				z: z,
				group: group
			};

			renderItems[ renderItemsIndex ] = renderItem;

		} else {

			renderItem.id = object.id;
			renderItem.object = object;
			renderItem.geometry = geometry;
			renderItem.material = material;
			renderItem.program = material.program || defaultProgram;
			renderItem.groupOrder = groupOrder;
			renderItem.renderOrder = object.renderOrder;
			renderItem.z = z;
			renderItem.group = group;

		}

		renderItemsIndex ++;

		return renderItem;

	}

	function push( object, geometry, material, groupOrder, z, group ) {

		var renderItem = getNextRenderItem( object, geometry, material, groupOrder, z, group );

		( material.transparent === true ? transparent : opaque ).push( renderItem );

	}

	function unshift( object, geometry, material, groupOrder, z, group ) {

		var renderItem = getNextRenderItem( object, geometry, material, groupOrder, z, group );

		( material.transparent === true ? transparent : opaque ).unshift( renderItem );

	}

	function finish() {

		// clear references from renderItems not to keep the references to already disposed objects

		for ( var i = renderItemsIndex, il = renderItems.length; i < il; i ++ ) {

			var renderItem = renderItems[ i ];

			if ( renderItem.id === null ) break;

			renderItem.id = null;
			renderItem.object = null;
			renderItem.geometry = null
			renderItem.material = null;
			renderItem.program = null;
			renderItem.group = null;

		}

	}

	function sort() {

		if ( opaque.length > 1 ) opaque.sort( painterSortStable );
		if ( transparent.length > 1 ) transparent.sort( reversePainterSortStable );

	}

	return {
		opaque: opaque,
		transparent: transparent,

		init: init,
		push: push,
<<<<<<< HEAD
		finish: finish,
=======
		unshift: unshift,
>>>>>>> cba14ad6

		sort: sort
	};

}

function WebGLRenderLists() {

	var lists = {};

	function onSceneDispose( event ) {

		var scene = event.target;

		scene.removeEventListener( 'dispose', onSceneDispose );

		delete lists[ scene.id ];

	}

	function get( scene, camera ) {

		var cameras = lists[ scene.id ];
		var list;
		if ( cameras === undefined ) {

			list = new WebGLRenderList();
			lists[ scene.id ] = {};
			lists[ scene.id ][ camera.id ] = list;

			scene.addEventListener( 'dispose', onSceneDispose );

		} else {

			list = cameras[ camera.id ];
			if ( list === undefined ) {

				list = new WebGLRenderList();
				cameras[ camera.id ] = list;

			}

		}

		return list;

	}

	function dispose() {

		lists = {};

	}

	return {
		get: get,
		dispose: dispose
	};

}


export { WebGLRenderLists };<|MERGE_RESOLUTION|>--- conflicted
+++ resolved
@@ -164,11 +164,8 @@
 
 		init: init,
 		push: push,
-<<<<<<< HEAD
+		unshift: unshift,
 		finish: finish,
-=======
-		unshift: unshift,
->>>>>>> cba14ad6
 
 		sort: sort
 	};
