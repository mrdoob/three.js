/**
* @author mrdoob / http://mrdoob.com/
*/

THREE.WebGLGeometries = function ( gl,properties, info ) {

	var geometries = {};

	this.get = function ( object ) {

		var geometry = object.geometry;

		if ( geometries[ geometry.id ] !== undefined ) {

			return geometries[ geometry.id ];

		}

		geometry.addEventListener( 'dispose', onGeometryDispose );

		if ( geometry instanceof THREE.BufferGeometry ) {

			geometries[ geometry.id ] = geometry;

		} else if ( geometry instanceof THREE.Geometry ) {

			if ( object._bufferGeometry === undefined ) {

				object._bufferGeometry = new THREE.BufferGeometry().setFromObject( object );

			}

			geometries[ geometry.id ] = object._bufferGeometry;

		}

		info.memory.geometries ++;

		return geometries[ geometry.id ];

	};

	function onGeometryDispose( event ) {

		var geometry = event.target;
<<<<<<< HEAD
=======
		var buffergeometry = geometries[ geometry.id ];

		for ( var name in buffergeometry.attributes ) {

			var attribute = buffergeometry.attributes[ name ];
			var buffer = getAttributeBuffer(attribute);

			if ( buffer !== undefined ) {

				gl.deleteBuffer( buffer );
				removeAttributeBuffer(attribute);

			}

		}
>>>>>>> 1c568ed1

		geometry.removeEventListener( 'dispose', onGeometryDispose );

		delete geometries[ geometry.id ];

		info.memory.geometries --;

	}
	
	 function getAttributeBuffer( attribute ) {

		if ( attribute instanceof THREE.InterleavedBufferAttribute ) {

			return properties.get( attribute.data ).__webglBuffer;

		}

		return properties.get( attribute ).__webglBuffer;

	};
	
	 function removeAttributeBuffer( attribute ) {

		if ( attribute instanceof THREE.InterleavedBufferAttribute ) {

			properties.delete( attribute.data );

		} else {

			properties.delete( attribute );
			
		};

	};
};<|MERGE_RESOLUTION|>--- conflicted
+++ resolved
@@ -2,7 +2,7 @@
 * @author mrdoob / http://mrdoob.com/
 */
 
-THREE.WebGLGeometries = function ( gl,properties, info ) {
+THREE.WebGLGeometries = function ( gl, properties, info ) {
 
 	var geometries = {};
 
@@ -43,24 +43,21 @@
 	function onGeometryDispose( event ) {
 
 		var geometry = event.target;
-<<<<<<< HEAD
-=======
 		var buffergeometry = geometries[ geometry.id ];
 
 		for ( var name in buffergeometry.attributes ) {
 
 			var attribute = buffergeometry.attributes[ name ];
-			var buffer = getAttributeBuffer(attribute);
+			var buffer = getAttributeBuffer( attribute );
 
 			if ( buffer !== undefined ) {
 
 				gl.deleteBuffer( buffer );
-				removeAttributeBuffer(attribute);
+				removeAttributeBuffer( attribute );
 
 			}
 
 		}
->>>>>>> 1c568ed1
 
 		geometry.removeEventListener( 'dispose', onGeometryDispose );
 
@@ -69,8 +66,8 @@
 		info.memory.geometries --;
 
 	}
-	
-	 function getAttributeBuffer( attribute ) {
+
+	function getAttributeBuffer( attribute ) {
 
 		if ( attribute instanceof THREE.InterleavedBufferAttribute ) {
 
@@ -80,9 +77,9 @@
 
 		return properties.get( attribute ).__webglBuffer;
 
-	};
-	
-	 function removeAttributeBuffer( attribute ) {
+	}
+
+	function removeAttributeBuffer( attribute ) {
 
 		if ( attribute instanceof THREE.InterleavedBufferAttribute ) {
 
@@ -91,8 +88,9 @@
 		} else {
 
 			properties.delete( attribute );
-			
-		};
 
-	};
+		}
+
+	}
+
 };