/**
 * @author mrdoob / http://mrdoob.com/
 */

import { BufferAttribute } from '../../core/BufferAttribute';
import { WebGLGeometries } from './WebGLGeometries';

function WebGLObjects( gl, properties, info ) {

	var geometries = new WebGLGeometries( gl, properties, info );

	//

	function update( object ) {

		// TODO: Avoid updating twice (when using shadowMap). Maybe add frame counter.

		var geometry = geometries.get( object );

		if ( object.geometry.isGeometry ) {

			geometry.updateFromObject( object );

		}

		var index = geometry.index;
		var attributes = geometry.attributes;

		if ( index !== null ) {

			updateAttribute( index, gl.ELEMENT_ARRAY_BUFFER );

		}

		for ( var name in attributes ) {

			updateAttribute( attributes[ name ], gl.ARRAY_BUFFER );

		}

		// morph targets

		var morphAttributes = geometry.morphAttributes;

		for ( var name in morphAttributes ) {

			var array = morphAttributes[ name ];

			for ( var i = 0, l = array.length; i < l; i ++ ) {

				updateAttribute( array[ i ], gl.ARRAY_BUFFER );

			}

		}

		return geometry;

	}

	function updateAttribute( attribute, bufferType ) {

		var data = ( attribute.isInterleavedBufferAttribute ) ? attribute.data : attribute;

		var attributeProperties = properties.get( data );

		if ( attributeProperties.__webglBuffer === undefined ) {

			createBuffer( attributeProperties, data, bufferType );

		} else if ( attributeProperties.version !== data.version ) {

			updateBuffer( attributeProperties, data, bufferType );

		}

	}

	function createBuffer( attributeProperties, data, bufferType ) {

		attributeProperties.__webglBuffer = gl.createBuffer();
		gl.bindBuffer( bufferType, attributeProperties.__webglBuffer );

		var usage = data.dynamic ? gl.DYNAMIC_DRAW : gl.STATIC_DRAW;

		gl.bufferData( bufferType, data.array, usage );

		var type = gl.FLOAT;
		var array = data.array;

		if ( array instanceof Float32Array ) {

			type = gl.FLOAT;

		} else if ( array instanceof Float64Array ) {

			console.warn( "Unsupported data buffer format: Float64Array" );

		} else if ( array instanceof Uint16Array ) {

			type = gl.UNSIGNED_SHORT;

		} else if ( array instanceof Int16Array ) {

			type = gl.SHORT;

		} else if ( array instanceof Uint32Array ) {

			type = gl.UNSIGNED_INT;

		} else if ( array instanceof Int32Array ) {

			type = gl.INT;

		} else if ( array instanceof Int8Array ) {

			type = gl.BYTE;

		} else if ( array instanceof Uint8Array ) {

			type = gl.UNSIGNED_BYTE;

		}

		attributeProperties.bytesPerElement = array.BYTES_PER_ELEMENT;
		attributeProperties.type = type;
		attributeProperties.version = data.version;

<<<<<<< HEAD

		data.addEventListener( 'dispose', onAttributeDispose );

		if ( data.onUpload !== null ) {

			data.onUpload();

		}
=======
		data.onUploadCallback();
>>>>>>> ce58da16

	}

	function updateBuffer( attributeProperties, data, bufferType ) {

		gl.bindBuffer( bufferType, attributeProperties.__webglBuffer );

		if ( data.dynamic === false ) {

			gl.bufferData( bufferType, data.array, gl.STATIC_DRAW );

		} else if ( data.updateRange.count === - 1 ) {

			// Not using update ranges

			gl.bufferSubData( bufferType, 0, data.array );

		} else if ( data.updateRange.count === 0 ) {

			console.error( 'THREE.WebGLObjects.updateBuffer: dynamic THREE.BufferAttribute marked as needsUpdate but updateRange.count is 0, ensure you are using set methods or updating manually.' );

		} else {

			gl.bufferSubData( bufferType, data.updateRange.offset * data.array.BYTES_PER_ELEMENT,
							  data.array.subarray( data.updateRange.offset, data.updateRange.offset + data.updateRange.count ) );

			data.updateRange.count = 0; // reset range

		}

		attributeProperties.version = data.version;

	}

	function getAttributeBuffer( attribute ) {

		if ( attribute.isInterleavedBufferAttribute ) {

			return properties.get( attribute.data ).__webglBuffer;

		}

		return properties.get( attribute ).__webglBuffer;

	}

	function getAttributeProperties( attribute ) {

		if ( attribute.isInterleavedBufferAttribute ) {

			return properties.get( attribute.data );

		}

		return properties.get( attribute );

	}

	function getWireframeAttribute( geometry ) {

		var property = properties.get( geometry );

		if ( property.wireframe !== undefined ) {

			return property.wireframe;

		}

		var indices = [];

		var index = geometry.index;
		var attributes = geometry.attributes;
		var position = attributes.position;

		// console.time( 'wireframe' );

		if ( index !== null ) {

			var edges = {};
			var array = index.array;

			for ( var i = 0, l = array.length; i < l; i += 3 ) {

				var a = array[ i + 0 ];
				var b = array[ i + 1 ];
				var c = array[ i + 2 ];

				indices.push( a, b, b, c, c, a );

			}

		} else {

			var array = attributes.position.array;

			for ( var i = 0, l = ( array.length / 3 ) - 1; i < l; i += 3 ) {

				var a = i + 0;
				var b = i + 1;
				var c = i + 2;

				indices.push( a, b, b, c, c, a );

			}

		}

		// console.timeEnd( 'wireframe' );

		var TypeArray = position.count > 65535 ? Uint32Array : Uint16Array;
		var attribute = new BufferAttribute( new TypeArray( indices ), 1 );

		updateAttribute( attribute, gl.ELEMENT_ARRAY_BUFFER );

		property.wireframe = attribute;

		return attribute;

	}

	function onAttributeDispose() {

		var buffer = properties.get( this ).__webglBuffer;

		gl.deleteBuffer( buffer );

		properties.delete( this );

		this.removeEventListener( 'dispose', onAttributeDispose );

	}

	return {

		getAttributeBuffer: getAttributeBuffer,
		getAttributeProperties: getAttributeProperties,
		getWireframeAttribute: getWireframeAttribute,

		update: update

	};

}


export { WebGLObjects };<|MERGE_RESOLUTION|>--- conflicted
+++ resolved
@@ -126,18 +126,9 @@
 		attributeProperties.type = type;
 		attributeProperties.version = data.version;
 
-<<<<<<< HEAD
-
 		data.addEventListener( 'dispose', onAttributeDispose );
 
-		if ( data.onUpload !== null ) {
-
-			data.onUpload();
-
-		}
-=======
 		data.onUploadCallback();
->>>>>>> ce58da16
 
 	}
 
