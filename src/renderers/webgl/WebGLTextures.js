/**
 * @author mrdoob / http://mrdoob.com/
 */

import { LinearFilter, LinearMipmapLinearFilter, LinearMipmapNearestFilter, NearestFilter, NearestMipmapLinearFilter, NearestMipmapNearestFilter, RGBFormat, RGBAFormat, DepthFormat, DepthStencilFormat, UnsignedShortType, UnsignedIntType, UnsignedInt248Type, FloatType, HalfFloatType, MirroredRepeatWrapping, ClampToEdgeWrapping, RepeatWrapping } from '../../constants.js';
import { _Math } from '../../math/Math.js';

function WebGLTextures( _gl, extensions, state, properties, capabilities, utils, info ) {

	var isWebGL2 = capabilities.isWebGL2;
	var maxTextures = capabilities.maxTextures;
	var maxCubemapSize = capabilities.maxCubemapSize;
	var maxTextureSize = capabilities.maxTextureSize;
	var maxSamples = capabilities.maxSamples;

	var _videoTextures = new WeakMap();
	var _canvas;

	var _textureImages = new WeakMap(); // maps WebglTexture objects to instances of TextureImage

	// cordova iOS (as of 5.0) still uses UIWebView, which provides OffscreenCanvas,
	// also OffscreenCanvas.getContext("webgl"), but not OffscreenCanvas.getContext("2d")!
	// Some implementations may only implement OffscreenCanvas partially (e.g. lacking 2d).

	var useOffscreenCanvas = false;

	try {

		useOffscreenCanvas = typeof OffscreenCanvas !== 'undefined'
			&& ( new OffscreenCanvas( 1, 1 ).getContext( "2d" ) ) !== null;

	} catch ( err ) {

		// Ignore any errors

	}

	function createCanvas( width, height ) {

		// Use OffscreenCanvas when available. Specially needed in web workers

		return useOffscreenCanvas ?
			new OffscreenCanvas( width, height ) :
			document.createElementNS( 'http://www.w3.org/1999/xhtml', 'canvas' );

	}

	function resizeImage( image, needsPowerOfTwo, needsNewCanvas, maxSize ) {

		var scale = 1;

		// handle case if texture exceeds max size

		if ( image.width > maxSize || image.height > maxSize ) {

			scale = maxSize / Math.max( image.width, image.height );

		}

		// only perform resize if necessary

		if ( scale < 1 || needsPowerOfTwo === true ) {

			// only perform resize for certain image types

			if ( ( typeof HTMLImageElement !== 'undefined' && image instanceof HTMLImageElement ) ||
				( typeof HTMLCanvasElement !== 'undefined' && image instanceof HTMLCanvasElement ) ||
				( typeof ImageBitmap !== 'undefined' && image instanceof ImageBitmap ) ) {

				var floor = needsPowerOfTwo ? _Math.floorPowerOfTwo : Math.floor;

				var width = floor( scale * image.width );
				var height = floor( scale * image.height );

				if ( _canvas === undefined ) _canvas = createCanvas( width, height );

				// cube textures can't reuse the same canvas

				var canvas = needsNewCanvas ? createCanvas( width, height ) : _canvas;

				canvas.width = width;
				canvas.height = height;

				var context = canvas.getContext( '2d' );
				context.drawImage( image, 0, 0, width, height );

				console.warn( 'THREE.WebGLRenderer: Texture has been resized from (' + image.width + 'x' + image.height + ') to (' + width + 'x' + height + ').' );

				return canvas;

			} else {

				if ( 'data' in image ) {

					console.warn( 'THREE.WebGLRenderer: Image in DataTexture is too big (' + image.width + 'x' + image.height + ').' );

				}

				return image;

			}

		}

		return image;

	}

	function isPowerOfTwo( image ) {

		return _Math.isPowerOfTwo( image.width ) && _Math.isPowerOfTwo( image.height );

	}

	function textureNeedsPowerOfTwo( texture ) {

		if ( isWebGL2 ) return false;

		return ( texture.wrapS !== ClampToEdgeWrapping || texture.wrapT !== ClampToEdgeWrapping ) ||
			( texture.minFilter !== NearestFilter && texture.minFilter !== LinearFilter );

	}

	function textureNeedsGenerateMipmaps( texture, supportsMips ) {

		return texture.generateMipmaps && supportsMips &&
			texture.minFilter !== NearestFilter && texture.minFilter !== LinearFilter;

	}

	function generateMipmap( target, texture, width, height ) {

		_gl.generateMipmap( target );

		var textureProperties = properties.get( texture );

		// Note: Math.log( x ) * Math.LOG2E used instead of Math.log2( x ) which is not supported by IE11
		textureProperties.__maxMipLevel = Math.log( Math.max( width, height ) ) * Math.LOG2E;

	}

	function getInternalFormat( glFormat, glType ) {

		if ( isWebGL2 === false ) return glFormat;

		var internalFormat = glFormat;

		if ( glFormat === _gl.RED ) {

			if ( glType === _gl.FLOAT ) internalFormat = _gl.R32F;
			if ( glType === _gl.HALF_FLOAT ) internalFormat = _gl.R16F;
			if ( glType === _gl.UNSIGNED_BYTE ) internalFormat = _gl.R8;

		}

		if ( glFormat === _gl.RGB ) {

			if ( glType === _gl.FLOAT ) internalFormat = _gl.RGB32F;
			if ( glType === _gl.HALF_FLOAT ) internalFormat = _gl.RGB16F;
			if ( glType === _gl.UNSIGNED_BYTE ) internalFormat = _gl.RGB8;

		}

		if ( glFormat === _gl.RGBA ) {

			if ( glType === _gl.FLOAT ) internalFormat = _gl.RGBA32F;
			if ( glType === _gl.HALF_FLOAT ) internalFormat = _gl.RGBA16F;
			if ( glType === _gl.UNSIGNED_BYTE ) internalFormat = _gl.RGBA8;

		}

		if ( internalFormat === _gl.R16F || internalFormat === _gl.R32F ||
			internalFormat === _gl.RGBA16F || internalFormat === _gl.RGBA32F ) {

			extensions.get( 'EXT_color_buffer_float' );

		} else if ( internalFormat === _gl.RGB16F || internalFormat === _gl.RGB32F ) {

			console.warn( 'THREE.WebGLRenderer: Floating point textures with RGB format not supported. Please use RGBA instead.' );

		}

		return internalFormat;

	}

	// Fallback filters for non-power-of-2 textures

	function filterFallback( f ) {

		if ( f === NearestFilter || f === NearestMipmapNearestFilter || f === NearestMipmapLinearFilter ) {

			return _gl.NEAREST;

		}

		return _gl.LINEAR;

	}

	//

	function onTextureDispose( event ) {

		var texture = event.target;

		texture.removeEventListener( 'dispose', onTextureDispose );

		deallocateTexture( texture );

		if ( texture.isVideoTexture ) {

			_videoTextures.delete( texture );

		}

	}

	function onRenderTargetDispose( event ) {

		var renderTarget = event.target;

		renderTarget.removeEventListener( 'dispose', onRenderTargetDispose );

		deallocateRenderTarget( renderTarget );

		info.memory.textures --;

	}

	//

	function deallocateTexture( texture ) {

		var textureProperties = properties.get( texture );

		if ( textureProperties.__webglInit === undefined ) return;

		// check if it's necessary to remove the WebGLTexture object

		var textureImage = texture.textureImage;
		var webglTextures = _textureImages.get( textureImage );

		if ( webglTextures ) {

			var webglTexture = webglTextures[ textureProperties.__cacheKey ];
			webglTexture.usedTimes --;

			// the WebGLTexture object is not used anymore, remove it

			if ( webglTexture.usedTimes === 0 ) {

				deleteTexture( texture );

			}

			// remove the weak map entry if no WebGLTexture uses the image as a data source anymore

			if ( Object.keys( webglTextures ).length === 0 ) {

				_textureImages.delete( textureImage );

			}

		}

		properties.remove( texture );

	}

	function deleteTexture( texture ) {

		var textureProperties = properties.get( texture );

		var textureImage = texture.textureImage;
		var webglTextures = _textureImages.get( textureImage );

		_gl.deleteTexture( textureProperties.__webglTexture );

		delete webglTextures[ textureProperties.__cacheKey ];

		info.memory.textures --;

	}

	function deallocateRenderTarget( renderTarget ) {

		var renderTargetProperties = properties.get( renderTarget );
		var textureProperties = properties.get( renderTarget.texture );

		if ( ! renderTarget ) return;

		if ( textureProperties.__webglTexture !== undefined ) {

			_gl.deleteTexture( textureProperties.__webglTexture );

		}

		if ( renderTarget.depthTexture ) {

			renderTarget.depthTexture.dispose();

		}

		if ( renderTarget.isWebGLRenderTargetCube ) {

			for ( var i = 0; i < 6; i ++ ) {

				_gl.deleteFramebuffer( renderTargetProperties.__webglFramebuffer[ i ] );
				if ( renderTargetProperties.__webglDepthbuffer ) _gl.deleteRenderbuffer( renderTargetProperties.__webglDepthbuffer[ i ] );

			}

		} else {

			_gl.deleteFramebuffer( renderTargetProperties.__webglFramebuffer );
			if ( renderTargetProperties.__webglDepthbuffer ) _gl.deleteRenderbuffer( renderTargetProperties.__webglDepthbuffer );

		}

		if ( renderTarget.isWebGLMultiviewRenderTarget ) {

			_gl.deleteTexture( renderTargetProperties.__webglColorTexture );
			_gl.deleteTexture( renderTargetProperties.__webglDepthStencilTexture );

			info.memory.textures -= 2;

			for ( var i = 0, il = renderTargetProperties.__webglViewFramebuffers.length; i < il; i ++ ) {

				_gl.deleteFramebuffer( renderTargetProperties.__webglViewFramebuffers[ i ] );

			}

		}

		properties.remove( renderTarget.texture );
		properties.remove( renderTarget );

	}

	//

	var textureUnits = 0;

	function resetTextureUnits() {

		textureUnits = 0;

	}

	function allocateTextureUnit() {

		var textureUnit = textureUnits;

		if ( textureUnit >= maxTextures ) {

			console.warn( 'THREE.WebGLTextures: Trying to use ' + textureUnit + ' texture units while this GPU supports only ' + maxTextures );

		}

		textureUnits += 1;

		return textureUnit;

	}

	//

	function setTexture2D( texture, slot ) {

		var textureProperties = properties.get( texture );

		if ( texture.isVideoTexture ) updateVideoTexture( texture );

		if ( texture.version > 0 && textureProperties.__version !== texture.version ) {

			var image = texture.image;

			if ( image === undefined ) {

				console.warn( 'THREE.WebGLRenderer: Texture marked for update but image is undefined' );

			} else if ( image.complete === false ) {

				console.warn( 'THREE.WebGLRenderer: Texture marked for update but image is incomplete' );

			} else {

				uploadTexture( textureProperties, texture, slot );
				return;

			}

		}

		state.activeTexture( _gl.TEXTURE0 + slot );
		state.bindTexture( _gl.TEXTURE_2D, textureProperties.__webglTexture );

	}

	function setTexture2DArray( texture, slot ) {

		var textureProperties = properties.get( texture );

		if ( texture.version > 0 && textureProperties.__version !== texture.version ) {

			uploadTexture( textureProperties, texture, slot );
			return;

		}

		state.activeTexture( _gl.TEXTURE0 + slot );
		state.bindTexture( _gl.TEXTURE_2D_ARRAY, textureProperties.__webglTexture );

	}

	function setTexture3D( texture, slot ) {

		var textureProperties = properties.get( texture );

		if ( texture.version > 0 && textureProperties.__version !== texture.version ) {

			uploadTexture( textureProperties, texture, slot );
			return;

		}

		state.activeTexture( _gl.TEXTURE0 + slot );
		state.bindTexture( _gl.TEXTURE_3D, textureProperties.__webglTexture );

	}

	function setTextureCube( texture, slot ) {

		if ( texture.image.length !== 6 ) return;

		var textureProperties = properties.get( texture );

		if ( texture.version > 0 && textureProperties.__version !== texture.version ) {

			state.activeTexture( _gl.TEXTURE0 + slot );
			state.bindTexture( _gl.TEXTURE_CUBE_MAP, textureProperties.__webglTexture );

			var forceUpload = initTexture( textureProperties, texture );

			if ( texture.textureImage.version !== texture.textureImage.__currentVersion || forceUpload === true ) {

				_gl.pixelStorei( _gl.UNPACK_FLIP_Y_WEBGL, texture.flipY );

				var isCompressed = ( texture && texture.isCompressedTexture );
				var isDataTexture = ( texture.image[ 0 ] && texture.image[ 0 ].isDataTexture );

				var cubeImage = [];

				for ( var i = 0; i < 6; i ++ ) {

					if ( ! isCompressed && ! isDataTexture ) {

						cubeImage[ i ] = resizeImage( texture.image[ i ], false, true, maxCubemapSize );

					} else {

						cubeImage[ i ] = isDataTexture ? texture.image[ i ].image : texture.image[ i ];

					}

				}

				var image = cubeImage[ 0 ],
					supportsMips = isPowerOfTwo( image ) || isWebGL2,
					glFormat = utils.convert( texture.format ),
					glType = utils.convert( texture.type ),
					glInternalFormat = getInternalFormat( glFormat, glType );

				setTextureParameters( _gl.TEXTURE_CUBE_MAP, texture, supportsMips );

				var mipmaps;

				if ( isCompressed ) {

					for ( var i = 0; i < 6; i ++ ) {

						mipmaps = cubeImage[ i ].mipmaps;

						for ( var j = 0; j < mipmaps.length; j ++ ) {

							var mipmap = mipmaps[ j ];

							if ( texture.format !== RGBAFormat && texture.format !== RGBFormat ) {

								if ( glFormat !== null ) {

									state.compressedTexImage2D( _gl.TEXTURE_CUBE_MAP_POSITIVE_X + i, j, glInternalFormat, mipmap.width, mipmap.height, 0, mipmap.data );

								} else {

									console.warn( 'THREE.WebGLRenderer: Attempt to load unsupported compressed texture format in .setTextureCube()' );

								}

							} else {

								state.texImage2D( _gl.TEXTURE_CUBE_MAP_POSITIVE_X + i, j, glInternalFormat, mipmap.width, mipmap.height, 0, glFormat, glType, mipmap.data );

							}

						}

					}

					textureProperties.__maxMipLevel = mipmaps.length - 1;

				} else {

					mipmaps = texture.mipmaps;

					for ( var i = 0; i < 6; i ++ ) {

						if ( isDataTexture ) {

							state.texImage2D( _gl.TEXTURE_CUBE_MAP_POSITIVE_X + i, 0, glInternalFormat, cubeImage[ i ].width, cubeImage[ i ].height, 0, glFormat, glType, cubeImage[ i ].data );

							for ( var j = 0; j < mipmaps.length; j ++ ) {

								var mipmap = mipmaps[ j ];
								var mipmapImage = mipmap.image[ i ].image;

								state.texImage2D( _gl.TEXTURE_CUBE_MAP_POSITIVE_X + i, j + 1, glInternalFormat, mipmapImage.width, mipmapImage.height, 0, glFormat, glType, mipmapImage.data );

							}

						} else {

							state.texImage2D( _gl.TEXTURE_CUBE_MAP_POSITIVE_X + i, 0, glInternalFormat, glFormat, glType, cubeImage[ i ] );

							for ( var j = 0; j < mipmaps.length; j ++ ) {

								var mipmap = mipmaps[ j ];

								state.texImage2D( _gl.TEXTURE_CUBE_MAP_POSITIVE_X + i, j + 1, glInternalFormat, glFormat, glType, mipmap.image[ i ] );

							}

						}

					}

					textureProperties.__maxMipLevel = mipmaps.length;

				}

				if ( textureNeedsGenerateMipmaps( texture, supportsMips ) ) {

					// We assume images for cube map have the same size.
					generateMipmap( _gl.TEXTURE_CUBE_MAP, texture, image.width, image.height );

				}

				texture.textureImage.__currentVersion = texture.textureImage.version;

				if ( texture.onUpdate ) texture.onUpdate( texture );

			}

			textureProperties.__version = texture.version;

		} else {

			state.activeTexture( _gl.TEXTURE0 + slot );
			state.bindTexture( _gl.TEXTURE_CUBE_MAP, textureProperties.__webglTexture );

		}

	}

	function setTextureCubeDynamic( texture, slot ) {

		state.activeTexture( _gl.TEXTURE0 + slot );
		state.bindTexture( _gl.TEXTURE_CUBE_MAP, properties.get( texture ).__webglTexture );

	}

	var wrappingToGL = {
		[ RepeatWrapping ]: _gl.REPEAT,
		[ ClampToEdgeWrapping ]: _gl.CLAMP_TO_EDGE,
		[ MirroredRepeatWrapping ]: _gl.MIRRORED_REPEAT
	};

	var filterToGL = {
		[ NearestFilter ]: _gl.NEAREST,
		[ NearestMipmapNearestFilter ]: _gl.NEAREST_MIPMAP_NEAREST,
		[ NearestMipmapLinearFilter ]: _gl.NEAREST_MIPMAP_LINEAR,

		[ LinearFilter ]: _gl.LINEAR,
		[ LinearMipmapNearestFilter ]: _gl.LINEAR_MIPMAP_NEAREST,
		[ LinearMipmapLinearFilter ]: _gl.LINEAR_MIPMAP_LINEAR
	};

	function setTextureParameters( textureType, texture, supportsMips ) {

		if ( supportsMips ) {

			_gl.texParameteri( textureType, _gl.TEXTURE_WRAP_S, wrappingToGL[ texture.wrapS ] );
			_gl.texParameteri( textureType, _gl.TEXTURE_WRAP_T, wrappingToGL[ texture.wrapT ] );

			if ( textureType === _gl.TEXTURE_3D || textureType === _gl.TEXTURE_2D_ARRAY ) {

				_gl.texParameteri( textureType, _gl.TEXTURE_WRAP_R, wrappingToGL[ texture.wrapR ] );

			}

			_gl.texParameteri( textureType, _gl.TEXTURE_MAG_FILTER, filterToGL[ texture.magFilter ] );
			_gl.texParameteri( textureType, _gl.TEXTURE_MIN_FILTER, filterToGL[ texture.minFilter ] );

		} else {

			_gl.texParameteri( textureType, _gl.TEXTURE_WRAP_S, _gl.CLAMP_TO_EDGE );
			_gl.texParameteri( textureType, _gl.TEXTURE_WRAP_T, _gl.CLAMP_TO_EDGE );

			if ( textureType === _gl.TEXTURE_3D || textureType === _gl.TEXTURE_2D_ARRAY ) {

				_gl.texParameteri( textureType, _gl.TEXTURE_WRAP_R, _gl.CLAMP_TO_EDGE );

			}

			if ( texture.wrapS !== ClampToEdgeWrapping || texture.wrapT !== ClampToEdgeWrapping ) {

				console.warn( 'THREE.WebGLRenderer: Texture is not power of two. Texture.wrapS and Texture.wrapT should be set to THREE.ClampToEdgeWrapping.' );

			}

			_gl.texParameteri( textureType, _gl.TEXTURE_MAG_FILTER, filterFallback( texture.magFilter ) );
			_gl.texParameteri( textureType, _gl.TEXTURE_MIN_FILTER, filterFallback( texture.minFilter ) );

			if ( texture.minFilter !== NearestFilter && texture.minFilter !== LinearFilter ) {

				console.warn( 'THREE.WebGLRenderer: Texture is not power of two. Texture.minFilter should be set to THREE.NearestFilter or THREE.LinearFilter.' );

			}

		}

		var extension = extensions.get( 'EXT_texture_filter_anisotropic' );

		if ( extension ) {

			if ( texture.type === FloatType && extensions.get( 'OES_texture_float_linear' ) === null ) return;
			if ( texture.type === HalfFloatType && ( isWebGL2 || extensions.get( 'OES_texture_half_float_linear' ) ) === null ) return;

			if ( texture.anisotropy > 1 || properties.get( texture ).__currentAnisotropy ) {

				_gl.texParameterf( textureType, extension.TEXTURE_MAX_ANISOTROPY_EXT, Math.min( texture.anisotropy, capabilities.getMaxAnisotropy() ) );
				properties.get( texture ).__currentAnisotropy = texture.anisotropy;

			}

		}

	}

	function initTexture( textureProperties, texture ) {

		var forceUpload = false;

		if ( textureProperties.__webglInit === undefined ) {

			textureProperties.__webglInit = true;

			texture.addEventListener( 'dispose', onTextureDispose );


		}

		// create TextureImage <-> WebGLTextures mapping if necessary

		var textureImage = texture.textureImage;
		var webglTextures = _textureImages.get( textureImage );

		if ( webglTextures === undefined ) {

			webglTextures = {};
			_textureImages.set( textureImage, webglTextures );

		}

		// check if there is already a WebGLTexture object for the given texture parameters

		var textureCacheKey = getTextureCacheKey( texture );

		if ( textureCacheKey !== textureProperties.__cacheKey ) {

			if ( webglTextures[ textureCacheKey ] === undefined ) {

				// create new entry

				webglTextures[ textureCacheKey ] = {
					texture: _gl.createTexture(),
					usedTimes: 0
				};

				info.memory.textures ++;

				// when a new instance of WebGLTexture was created, a texture upload is required
				// even if the image contents are identical

				forceUpload = true;

			} else {

				// handle previous entry if necessary

				var webglTexture = webglTextures[ textureProperties.__cacheKey ];

				if ( webglTexture !== undefined ) {

					webglTextures[ textureCacheKey ].usedTimes --;

					if ( webglTexture.usedTimes === 0 ) {

						deleteTexture( texture );

					}

				}

			}

			webglTextures[ textureCacheKey ].usedTimes ++;

			// store references to cache key and WebGLTexture object

			textureProperties.__cacheKey = textureCacheKey;
			textureProperties.__webglTexture = webglTextures[ textureCacheKey ].texture;

		}

		return forceUpload;

	}

	function getTextureCacheKey( texture ) {

		var array = [];

		array.push( texture.wrapS );
		array.push( texture.wrapT );
		array.push( texture.magFilter );
		array.push( texture.minFilter );
		array.push( texture.anisotropy );
		array.push( texture.format );
		array.push( texture.type );
		array.push( texture.generateMipmaps );
		array.push( texture.premultiplyAlpha );
		array.push( texture.flipY );
		array.push( texture.unpackAlignment );
		array.push( texture.encoding );

		return array.join();

	}

	function uploadTexture( textureProperties, texture, slot ) {

		var textureType = _gl.TEXTURE_2D;

		if ( texture.isDataTexture2DArray ) textureType = _gl.TEXTURE_2D_ARRAY;
		if ( texture.isDataTexture3D ) textureType = _gl.TEXTURE_3D;

		var forceUpload = initTexture( textureProperties, texture );

		state.activeTexture( _gl.TEXTURE0 + slot );
		state.bindTexture( textureType, textureProperties.__webglTexture );

		if ( texture.textureImage.version !== texture.textureImage.__currentVersion || forceUpload === true ) {

			_gl.pixelStorei( _gl.UNPACK_FLIP_Y_WEBGL, texture.flipY );
			_gl.pixelStorei( _gl.UNPACK_PREMULTIPLY_ALPHA_WEBGL, texture.premultiplyAlpha );
			_gl.pixelStorei( _gl.UNPACK_ALIGNMENT, texture.unpackAlignment );

			var needsPowerOfTwo = textureNeedsPowerOfTwo( texture ) && isPowerOfTwo( texture.image ) === false;
			var image = resizeImage( texture.image, needsPowerOfTwo, false, maxTextureSize );

			var supportsMips = isPowerOfTwo( image ) || isWebGL2,
				glFormat = utils.convert( texture.format ),
				glType = utils.convert( texture.type ),
				glInternalFormat = getInternalFormat( glFormat, glType );

			setTextureParameters( textureType, texture, supportsMips );

			var mipmap, mipmaps = texture.mipmaps;

			if ( texture.isDepthTexture ) {

				// populate depth texture with dummy data

				glInternalFormat = _gl.DEPTH_COMPONENT;

				if ( texture.type === FloatType ) {

					if ( isWebGL2 === false ) throw new Error( 'Float Depth Texture only supported in WebGL2.0' );
					glInternalFormat = _gl.DEPTH_COMPONENT32F;

				} else if ( isWebGL2 ) {

					// WebGL 2.0 requires signed internalformat for glTexImage2D
					glInternalFormat = _gl.DEPTH_COMPONENT16;

				}

				if ( texture.format === DepthFormat && glInternalFormat === _gl.DEPTH_COMPONENT ) {

					// The error INVALID_OPERATION is generated by texImage2D if format and internalformat are
					// DEPTH_COMPONENT and type is not UNSIGNED_SHORT or UNSIGNED_INT
					// (https://www.khronos.org/registry/webgl/extensions/WEBGL_depth_texture/)
					if ( texture.type !== UnsignedShortType && texture.type !== UnsignedIntType ) {

						console.warn( 'THREE.WebGLRenderer: Use UnsignedShortType or UnsignedIntType for DepthFormat DepthTexture.' );

						texture.type = UnsignedShortType;
						glType = utils.convert( texture.type );

					}

				}

				// Depth stencil textures need the DEPTH_STENCIL internal format
				// (https://www.khronos.org/registry/webgl/extensions/WEBGL_depth_texture/)
				if ( texture.format === DepthStencilFormat ) {

					glInternalFormat = _gl.DEPTH_STENCIL;

					// The error INVALID_OPERATION is generated by texImage2D if format and internalformat are
					// DEPTH_STENCIL and type is not UNSIGNED_INT_24_8_WEBGL.
					// (https://www.khronos.org/registry/webgl/extensions/WEBGL_depth_texture/)
					if ( texture.type !== UnsignedInt248Type ) {

						console.warn( 'THREE.WebGLRenderer: Use UnsignedInt248Type for DepthStencilFormat DepthTexture.' );

						texture.type = UnsignedInt248Type;
						glType = utils.convert( texture.type );

					}

				}

				state.texImage2D( _gl.TEXTURE_2D, 0, glInternalFormat, image.width, image.height, 0, glFormat, glType, null );

			} else if ( texture.isDataTexture ) {

				// use manually created mipmaps if available
				// if there are no manual mipmaps
				// set 0 level mipmap and then use GL to generate other mipmap levels

				if ( mipmaps.length > 0 && supportsMips ) {

					for ( var i = 0, il = mipmaps.length; i < il; i ++ ) {

						mipmap = mipmaps[ i ];
						state.texImage2D( _gl.TEXTURE_2D, i, glInternalFormat, mipmap.width, mipmap.height, 0, glFormat, glType, mipmap.data );

					}

					texture.generateMipmaps = false;
					textureProperties.__maxMipLevel = mipmaps.length - 1;

				} else {

					state.texImage2D( _gl.TEXTURE_2D, 0, glInternalFormat, image.width, image.height, 0, glFormat, glType, image.data );
					textureProperties.__maxMipLevel = 0;

				}

			} else if ( texture.isCompressedTexture ) {

				for ( var i = 0, il = mipmaps.length; i < il; i ++ ) {

					mipmap = mipmaps[ i ];

					if ( texture.format !== RGBAFormat && texture.format !== RGBFormat ) {

						if ( glFormat !== null ) {

							state.compressedTexImage2D( _gl.TEXTURE_2D, i, glInternalFormat, mipmap.width, mipmap.height, 0, mipmap.data );

						} else {

							console.warn( 'THREE.WebGLRenderer: Attempt to load unsupported compressed texture format in .uploadTexture()' );

						}

					} else {

						state.texImage2D( _gl.TEXTURE_2D, i, glInternalFormat, mipmap.width, mipmap.height, 0, glFormat, glType, mipmap.data );

					}

				}

				textureProperties.__maxMipLevel = mipmaps.length - 1;

			} else if ( texture.isDataTexture2DArray ) {

				state.texImage3D( _gl.TEXTURE_2D_ARRAY, 0, glInternalFormat, image.width, image.height, image.depth, 0, glFormat, glType, image.data );
				textureProperties.__maxMipLevel = 0;

			} else if ( texture.isDataTexture3D ) {

				state.texImage3D( _gl.TEXTURE_3D, 0, glInternalFormat, image.width, image.height, image.depth, 0, glFormat, glType, image.data );
				textureProperties.__maxMipLevel = 0;

			} else {

				// regular Texture (image, video, canvas)

				// use manually created mipmaps if available
				// if there are no manual mipmaps
				// set 0 level mipmap and then use GL to generate other mipmap levels

				if ( mipmaps.length > 0 && supportsMips ) {

					for ( var i = 0, il = mipmaps.length; i < il; i ++ ) {

						mipmap = mipmaps[ i ];
						state.texImage2D( _gl.TEXTURE_2D, i, glInternalFormat, glFormat, glType, mipmap );

					}

					texture.generateMipmaps = false;
					textureProperties.__maxMipLevel = mipmaps.length - 1;

				} else {

					state.texImage2D( _gl.TEXTURE_2D, 0, glInternalFormat, glFormat, glType, image );
					textureProperties.__maxMipLevel = 0;

				}

			}

			if ( textureNeedsGenerateMipmaps( texture, supportsMips ) ) {

				generateMipmap( _gl.TEXTURE_2D, texture, image.width, image.height );

			}

			texture.textureImage.__currentVersion = texture.textureImage.version;

<<<<<<< HEAD
			if ( texture.onUpdate ) texture.onUpdate( texture );
=======
			generateMipmap( textureType, texture, image.width, image.height );
>>>>>>> de526e60

		}

		textureProperties.__version = texture.version;

	}

	// Render targets

	// Setup storage for target texture and bind it to correct framebuffer
	function setupFrameBufferTexture( framebuffer, renderTarget, attachment, textureTarget ) {

		var glFormat = utils.convert( renderTarget.texture.format );
		var glType = utils.convert( renderTarget.texture.type );
		var glInternalFormat = getInternalFormat( glFormat, glType );
		state.texImage2D( textureTarget, 0, glInternalFormat, renderTarget.width, renderTarget.height, 0, glFormat, glType, null );
		_gl.bindFramebuffer( _gl.FRAMEBUFFER, framebuffer );
		_gl.framebufferTexture2D( _gl.FRAMEBUFFER, attachment, textureTarget, properties.get( renderTarget.texture ).__webglTexture, 0 );
		_gl.bindFramebuffer( _gl.FRAMEBUFFER, null );

	}

	// Setup storage for internal depth/stencil buffers and bind to correct framebuffer
	function setupRenderBufferStorage( renderbuffer, renderTarget, isMultisample ) {

		_gl.bindRenderbuffer( _gl.RENDERBUFFER, renderbuffer );

		if ( renderTarget.depthBuffer && ! renderTarget.stencilBuffer ) {

			if ( isMultisample ) {

				var samples = getRenderTargetSamples( renderTarget );

				_gl.renderbufferStorageMultisample( _gl.RENDERBUFFER, samples, _gl.DEPTH_COMPONENT16, renderTarget.width, renderTarget.height );

			} else {

				_gl.renderbufferStorage( _gl.RENDERBUFFER, _gl.DEPTH_COMPONENT16, renderTarget.width, renderTarget.height );

			}

			_gl.framebufferRenderbuffer( _gl.FRAMEBUFFER, _gl.DEPTH_ATTACHMENT, _gl.RENDERBUFFER, renderbuffer );

		} else if ( renderTarget.depthBuffer && renderTarget.stencilBuffer ) {

			if ( isMultisample ) {

				var samples = getRenderTargetSamples( renderTarget );

				_gl.renderbufferStorageMultisample( _gl.RENDERBUFFER, samples, _gl.DEPTH24_STENCIL8, renderTarget.width, renderTarget.height );

			} else {

				_gl.renderbufferStorage( _gl.RENDERBUFFER, _gl.DEPTH_STENCIL, renderTarget.width, renderTarget.height );

			}


			_gl.framebufferRenderbuffer( _gl.FRAMEBUFFER, _gl.DEPTH_STENCIL_ATTACHMENT, _gl.RENDERBUFFER, renderbuffer );

		} else {

			var glFormat = utils.convert( renderTarget.texture.format );
			var glType = utils.convert( renderTarget.texture.type );
			var glInternalFormat = getInternalFormat( glFormat, glType );

			if ( isMultisample ) {

				var samples = getRenderTargetSamples( renderTarget );

				_gl.renderbufferStorageMultisample( _gl.RENDERBUFFER, samples, glInternalFormat, renderTarget.width, renderTarget.height );

			} else {

				_gl.renderbufferStorage( _gl.RENDERBUFFER, glInternalFormat, renderTarget.width, renderTarget.height );

			}

		}

		_gl.bindRenderbuffer( _gl.RENDERBUFFER, null );

	}

	// Setup resources for a Depth Texture for a FBO (needs an extension)
	function setupDepthTexture( framebuffer, renderTarget ) {

		var isCube = ( renderTarget && renderTarget.isWebGLRenderTargetCube );
		if ( isCube ) throw new Error( 'Depth Texture with cube render targets is not supported' );

		_gl.bindFramebuffer( _gl.FRAMEBUFFER, framebuffer );

		if ( ! ( renderTarget.depthTexture && renderTarget.depthTexture.isDepthTexture ) ) {

			throw new Error( 'renderTarget.depthTexture must be an instance of THREE.DepthTexture' );

		}

		// upload an empty depth texture with framebuffer size
		if ( ! properties.get( renderTarget.depthTexture ).__webglTexture ||
				renderTarget.depthTexture.image.width !== renderTarget.width ||
				renderTarget.depthTexture.image.height !== renderTarget.height ) {

			renderTarget.depthTexture.image.width = renderTarget.width;
			renderTarget.depthTexture.image.height = renderTarget.height;
			renderTarget.depthTexture.needsUpdate = true;

		}

		setTexture2D( renderTarget.depthTexture, 0 );

		var webglDepthTexture = properties.get( renderTarget.depthTexture ).__webglTexture;

		if ( renderTarget.depthTexture.format === DepthFormat ) {

			_gl.framebufferTexture2D( _gl.FRAMEBUFFER, _gl.DEPTH_ATTACHMENT, _gl.TEXTURE_2D, webglDepthTexture, 0 );

		} else if ( renderTarget.depthTexture.format === DepthStencilFormat ) {

			_gl.framebufferTexture2D( _gl.FRAMEBUFFER, _gl.DEPTH_STENCIL_ATTACHMENT, _gl.TEXTURE_2D, webglDepthTexture, 0 );

		} else {

			throw new Error( 'Unknown depthTexture format' );

		}

	}

	// Setup GL resources for a non-texture depth buffer
	function setupDepthRenderbuffer( renderTarget ) {

		var renderTargetProperties = properties.get( renderTarget );

		var isCube = ( renderTarget.isWebGLRenderTargetCube === true );

		if ( renderTarget.depthTexture ) {

			if ( isCube ) throw new Error( 'target.depthTexture not supported in Cube render targets' );

			setupDepthTexture( renderTargetProperties.__webglFramebuffer, renderTarget );

		} else {

			if ( isCube ) {

				renderTargetProperties.__webglDepthbuffer = [];

				for ( var i = 0; i < 6; i ++ ) {

					_gl.bindFramebuffer( _gl.FRAMEBUFFER, renderTargetProperties.__webglFramebuffer[ i ] );
					renderTargetProperties.__webglDepthbuffer[ i ] = _gl.createRenderbuffer();
					setupRenderBufferStorage( renderTargetProperties.__webglDepthbuffer[ i ], renderTarget );

				}

			} else {

				_gl.bindFramebuffer( _gl.FRAMEBUFFER, renderTargetProperties.__webglFramebuffer );
				renderTargetProperties.__webglDepthbuffer = _gl.createRenderbuffer();
				setupRenderBufferStorage( renderTargetProperties.__webglDepthbuffer, renderTarget );

			}

		}

		_gl.bindFramebuffer( _gl.FRAMEBUFFER, null );

	}

	// Set up GL resources for the render target
	function setupRenderTarget( renderTarget ) {

		var renderTargetProperties = properties.get( renderTarget );
		var textureProperties = properties.get( renderTarget.texture );

		renderTarget.addEventListener( 'dispose', onRenderTargetDispose );

		textureProperties.__webglTexture = _gl.createTexture();

		info.memory.textures ++;

		var isCube = ( renderTarget.isWebGLRenderTargetCube === true );
		var isMultisample = ( renderTarget.isWebGLMultisampleRenderTarget === true );
		var isMultiview = ( renderTarget.isWebGLMultiviewRenderTarget === true );
		var supportsMips = isPowerOfTwo( renderTarget ) || isWebGL2;

		// Setup framebuffer

		if ( isCube ) {

			renderTargetProperties.__webglFramebuffer = [];

			for ( var i = 0; i < 6; i ++ ) {

				renderTargetProperties.__webglFramebuffer[ i ] = _gl.createFramebuffer();

			}

		} else {

			renderTargetProperties.__webglFramebuffer = _gl.createFramebuffer();

			if ( isMultisample ) {

				if ( isWebGL2 ) {

					renderTargetProperties.__webglMultisampledFramebuffer = _gl.createFramebuffer();
					renderTargetProperties.__webglColorRenderbuffer = _gl.createRenderbuffer();

					_gl.bindRenderbuffer( _gl.RENDERBUFFER, renderTargetProperties.__webglColorRenderbuffer );
					var glFormat = utils.convert( renderTarget.texture.format );
					var glType = utils.convert( renderTarget.texture.type );
					var glInternalFormat = getInternalFormat( glFormat, glType );
					var samples = getRenderTargetSamples( renderTarget );
					_gl.renderbufferStorageMultisample( _gl.RENDERBUFFER, samples, glInternalFormat, renderTarget.width, renderTarget.height );

					_gl.bindFramebuffer( _gl.FRAMEBUFFER, renderTargetProperties.__webglMultisampledFramebuffer );
					_gl.framebufferRenderbuffer( _gl.FRAMEBUFFER, _gl.COLOR_ATTACHMENT0, _gl.RENDERBUFFER, renderTargetProperties.__webglColorRenderbuffer );
					_gl.bindRenderbuffer( _gl.RENDERBUFFER, null );

					if ( renderTarget.depthBuffer ) {

						renderTargetProperties.__webglDepthRenderbuffer = _gl.createRenderbuffer();
						setupRenderBufferStorage( renderTargetProperties.__webglDepthRenderbuffer, renderTarget, true );

					}

					_gl.bindFramebuffer( _gl.FRAMEBUFFER, null );


				} else {

					console.warn( 'THREE.WebGLRenderer: WebGLMultisampleRenderTarget can only be used with WebGL2.' );

				}

			} else if ( isMultiview ) {

				var width = renderTarget.width;
				var height = renderTarget.height;
				var numViews = renderTarget.numViews;

				_gl.bindFramebuffer( _gl.FRAMEBUFFER, renderTargetProperties.__webglFramebuffer );

				var ext = extensions.get( 'OVR_multiview2' );

				info.memory.textures += 2;

				var colorTexture = _gl.createTexture();
				_gl.bindTexture( _gl.TEXTURE_2D_ARRAY, colorTexture );
				_gl.texParameteri( _gl.TEXTURE_2D_ARRAY, _gl.TEXTURE_MAG_FILTER, _gl.NEAREST );
				_gl.texParameteri( _gl.TEXTURE_2D_ARRAY, _gl.TEXTURE_MIN_FILTER, _gl.NEAREST );
				_gl.texImage3D( _gl.TEXTURE_2D_ARRAY, 0, _gl.RGBA8, width, height, numViews, 0, _gl.RGBA, _gl.UNSIGNED_BYTE, null );
				ext.framebufferTextureMultiviewOVR( _gl.FRAMEBUFFER, _gl.COLOR_ATTACHMENT0, colorTexture, 0, 0, numViews );

				var depthStencilTexture = _gl.createTexture();
				_gl.bindTexture( _gl.TEXTURE_2D_ARRAY, depthStencilTexture );
				_gl.texParameteri( _gl.TEXTURE_2D_ARRAY, _gl.TEXTURE_MAG_FILTER, _gl.NEAREST );
				_gl.texParameteri( _gl.TEXTURE_2D_ARRAY, _gl.TEXTURE_MIN_FILTER, _gl.NEAREST );
				_gl.texImage3D( _gl.TEXTURE_2D_ARRAY, 0, _gl.DEPTH24_STENCIL8, width, height, numViews, 0, _gl.DEPTH_STENCIL, _gl.UNSIGNED_INT_24_8, null );
				ext.framebufferTextureMultiviewOVR( _gl.FRAMEBUFFER, _gl.DEPTH_STENCIL_ATTACHMENT, depthStencilTexture, 0, 0, numViews );

				var viewFramebuffers = new Array( numViews );
				for ( var i = 0; i < numViews; ++ i ) {

					viewFramebuffers[ i ] = _gl.createFramebuffer();
					_gl.bindFramebuffer( _gl.FRAMEBUFFER, viewFramebuffers[ i ] );
					_gl.framebufferTextureLayer( _gl.FRAMEBUFFER, _gl.COLOR_ATTACHMENT0, colorTexture, 0, i );

				}

				renderTargetProperties.__webglColorTexture = colorTexture;
				renderTargetProperties.__webglDepthStencilTexture = depthStencilTexture;
				renderTargetProperties.__webglViewFramebuffers = viewFramebuffers;

				_gl.bindFramebuffer( _gl.FRAMEBUFFER, null );
				_gl.bindTexture( _gl.TEXTURE_2D_ARRAY, null );

			}

		}

		// Setup color buffer

		if ( isCube ) {

			state.bindTexture( _gl.TEXTURE_CUBE_MAP, textureProperties.__webglTexture );
			setTextureParameters( _gl.TEXTURE_CUBE_MAP, renderTarget.texture, supportsMips );

			for ( var i = 0; i < 6; i ++ ) {

				setupFrameBufferTexture( renderTargetProperties.__webglFramebuffer[ i ], renderTarget, _gl.COLOR_ATTACHMENT0, _gl.TEXTURE_CUBE_MAP_POSITIVE_X + i );

			}

			if ( textureNeedsGenerateMipmaps( renderTarget.texture, supportsMips ) ) {

				generateMipmap( _gl.TEXTURE_CUBE_MAP, renderTarget.texture, renderTarget.width, renderTarget.height );

			}

			state.bindTexture( _gl.TEXTURE_CUBE_MAP, null );

		} else if ( ! isMultiview ) {

			state.bindTexture( _gl.TEXTURE_2D, textureProperties.__webglTexture );
			setTextureParameters( _gl.TEXTURE_2D, renderTarget.texture, supportsMips );
			setupFrameBufferTexture( renderTargetProperties.__webglFramebuffer, renderTarget, _gl.COLOR_ATTACHMENT0, _gl.TEXTURE_2D );

			if ( textureNeedsGenerateMipmaps( renderTarget.texture, supportsMips ) ) {

				generateMipmap( _gl.TEXTURE_2D, renderTarget.texture, renderTarget.width, renderTarget.height );

			}

			state.bindTexture( _gl.TEXTURE_2D, null );

		}

		// Setup depth and stencil buffers

		if ( renderTarget.depthBuffer ) {

			setupDepthRenderbuffer( renderTarget );

		}

	}

	function updateRenderTargetMipmap( renderTarget ) {

		var texture = renderTarget.texture;
		var supportsMips = isPowerOfTwo( renderTarget ) || isWebGL2;

		if ( textureNeedsGenerateMipmaps( texture, supportsMips ) ) {

			var target = renderTarget.isWebGLRenderTargetCube ? _gl.TEXTURE_CUBE_MAP : _gl.TEXTURE_2D;
			var webglTexture = properties.get( texture ).__webglTexture;

			state.bindTexture( target, webglTexture );
			generateMipmap( target, texture, renderTarget.width, renderTarget.height );
			state.bindTexture( target, null );

		}

	}

	function updateMultisampleRenderTarget( renderTarget ) {

		if ( renderTarget.isWebGLMultisampleRenderTarget ) {

			if ( isWebGL2 ) {

				var renderTargetProperties = properties.get( renderTarget );

				_gl.bindFramebuffer( _gl.READ_FRAMEBUFFER, renderTargetProperties.__webglMultisampledFramebuffer );
				_gl.bindFramebuffer( _gl.DRAW_FRAMEBUFFER, renderTargetProperties.__webglFramebuffer );

				var width = renderTarget.width;
				var height = renderTarget.height;
				var mask = _gl.COLOR_BUFFER_BIT;

				if ( renderTarget.depthBuffer ) mask |= _gl.DEPTH_BUFFER_BIT;
				if ( renderTarget.stencilBuffer ) mask |= _gl.STENCIL_BUFFER_BIT;

				_gl.blitFramebuffer( 0, 0, width, height, 0, 0, width, height, mask, _gl.NEAREST );

			} else {

				console.warn( 'THREE.WebGLRenderer: WebGLMultisampleRenderTarget can only be used with WebGL2.' );

			}

		}

	}

	function getRenderTargetSamples( renderTarget ) {

		return ( isWebGL2 && renderTarget.isWebGLMultisampleRenderTarget ) ?
			Math.min( maxSamples, renderTarget.samples ) : 0;

	}

	function updateVideoTexture( texture ) {

		var frame = info.render.frame;

		// Check the last frame we updated the VideoTexture

		if ( _videoTextures.get( texture ) !== frame ) {

			_videoTextures.set( texture, frame );
			texture.update();

		}

	}

	// backwards compatibility

	var warnedTexture2D = false;
	var warnedTextureCube = false;

	function safeSetTexture2D( texture, slot ) {

		if ( texture && texture.isWebGLRenderTarget ) {

			if ( warnedTexture2D === false ) {

				console.warn( "THREE.WebGLTextures.safeSetTexture2D: don't use render targets as textures. Use their .texture property instead." );
				warnedTexture2D = true;

			}

			texture = texture.texture;

		}

		setTexture2D( texture, slot );

	}

	function safeSetTextureCube( texture, slot ) {

		if ( texture && texture.isWebGLRenderTargetCube ) {

			if ( warnedTextureCube === false ) {

				console.warn( "THREE.WebGLTextures.safeSetTextureCube: don't use cube render targets as textures. Use their .texture property instead." );
				warnedTextureCube = true;

			}

			texture = texture.texture;

		}

		// currently relying on the fact that WebGLRenderTargetCube.texture is a Texture and NOT a CubeTexture
		// TODO: unify these code paths
		if ( ( texture && texture.isCubeTexture ) ||
			( Array.isArray( texture.image ) && texture.image.length === 6 ) ) {

			// CompressedTexture can have Array in image :/

			// this function alone should take care of cube textures
			setTextureCube( texture, slot );

		} else {

			// assumed: texture property of THREE.WebGLRenderTargetCube
			setTextureCubeDynamic( texture, slot );

		}

	}

	//

	this.allocateTextureUnit = allocateTextureUnit;
	this.resetTextureUnits = resetTextureUnits;

	this.setTexture2D = setTexture2D;
	this.setTexture2DArray = setTexture2DArray;
	this.setTexture3D = setTexture3D;
	this.setTextureCube = setTextureCube;
	this.setTextureCubeDynamic = setTextureCubeDynamic;
	this.setupRenderTarget = setupRenderTarget;
	this.updateRenderTargetMipmap = updateRenderTargetMipmap;
	this.updateMultisampleRenderTarget = updateMultisampleRenderTarget;

	this.safeSetTexture2D = safeSetTexture2D;
	this.safeSetTextureCube = safeSetTextureCube;

}

export { WebGLTextures };<|MERGE_RESOLUTION|>--- conflicted
+++ resolved
@@ -939,17 +939,13 @@
 
 			if ( textureNeedsGenerateMipmaps( texture, supportsMips ) ) {
 
-				generateMipmap( _gl.TEXTURE_2D, texture, image.width, image.height );
+				generateMipmap( textureType, texture, image.width, image.height );
 
 			}
 
 			texture.textureImage.__currentVersion = texture.textureImage.version;
 
-<<<<<<< HEAD
 			if ( texture.onUpdate ) texture.onUpdate( texture );
-=======
-			generateMipmap( textureType, texture, image.width, image.height );
->>>>>>> de526e60
 
 		}
 
