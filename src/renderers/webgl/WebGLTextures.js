--- conflicted
+++ resolved
@@ -275,14 +275,12 @@
 
 			_gl.deleteFramebuffer( renderTargetProperties.__webglFramebuffer );
 			if ( renderTargetProperties.__webglDepthbuffer ) _gl.deleteRenderbuffer( renderTargetProperties.__webglDepthbuffer );
-
 			if ( renderTargetProperties.__webglMultisampledFramebuffer ) _gl.deleteFramebuffer( renderTargetProperties.__webglMultisampledFramebuffer );
 			if ( renderTargetProperties.__webglColorRenderbuffer ) _gl.deleteRenderbuffer( renderTargetProperties.__webglColorRenderbuffer );
 			if ( renderTargetProperties.__webglDepthRenderbuffer ) _gl.deleteRenderbuffer( renderTargetProperties.__webglDepthRenderbuffer );
 
 		}
 
-<<<<<<< HEAD
 		if ( renderTarget.isWebGLMultiRenderTarget ) {
 
 			const textures = renderTarget.textures;
@@ -305,10 +303,7 @@
 
 		}
 
-		properties.remove( renderTarget.texture );
-=======
 		properties.remove( texture );
->>>>>>> 68561e96
 		properties.remove( renderTarget );
 
 	}
@@ -862,20 +857,9 @@
 	// Setup storage for target texture and bind it to correct framebuffer
 	function setupFrameBufferTexture( framebuffer, renderTarget, texture, attachment, textureTarget ) {
 
-<<<<<<< HEAD
 		const glFormat = utils.convert( texture.format );
 		const glType = utils.convert( texture.type );
 		const glInternalFormat = getInternalFormat( texture.internalFormat, glFormat, glType );
-		state.texImage2D( textureTarget, 0, glInternalFormat, renderTarget.width, renderTarget.height, 0, glFormat, glType, null );
-		_gl.bindFramebuffer( _gl.FRAMEBUFFER, framebuffer );
-		_gl.framebufferTexture2D( _gl.FRAMEBUFFER, attachment, textureTarget, properties.get( texture ).__webglTexture, 0 );
-		_gl.bindFramebuffer( _gl.FRAMEBUFFER, null );
-=======
-		const texture = renderTarget.texture;
-
-		const glFormat = utils.convert( texture.format );
-		const glType = utils.convert( texture.type );
-		const glInternalFormat = getInternalFormat( texture.internalFormat, glFormat, glType );
 
 		if ( textureTarget === _gl.TEXTURE_3D || textureTarget === _gl.TEXTURE_2D_ARRAY ) {
 
@@ -890,7 +874,6 @@
 		state.bindFramebuffer( _gl.FRAMEBUFFER, framebuffer );
 		_gl.framebufferTexture2D( _gl.FRAMEBUFFER, attachment, textureTarget, properties.get( texture ).__webglTexture, 0 );
 		state.bindFramebuffer( _gl.FRAMEBUFFER, null );
->>>>>>> 68561e96
 
 	}
 
@@ -1181,7 +1164,7 @@
 
 			for ( let i = 0; i < 6; i ++ ) {
 
-				setupFrameBufferTexture( renderTargetProperties.__webglFramebuffer[ i ], renderTarget, renderTarget.texture, _gl.COLOR_ATTACHMENT0, _gl.TEXTURE_CUBE_MAP_POSITIVE_X + i );
+				setupFrameBufferTexture( renderTargetProperties.__webglFramebuffer[ i ], renderTarget, texture, _gl.COLOR_ATTACHMENT0, _gl.TEXTURE_CUBE_MAP_POSITIVE_X + i );
 
 			}
 
@@ -1218,17 +1201,11 @@
 
 		} else {
 
-<<<<<<< HEAD
-			state.bindTexture( _gl.TEXTURE_2D, textureProperties.__webglTexture );
-			setTextureParameters( _gl.TEXTURE_2D, renderTarget.texture, supportsMips );
-			setupFrameBufferTexture( renderTargetProperties.__webglFramebuffer, renderTarget, renderTarget.texture, _gl.COLOR_ATTACHMENT0, _gl.TEXTURE_2D );
-=======
 			let glTextureType = _gl.TEXTURE_2D;
 
 			if ( isRenderTarget3D ) {
 
 				// Render targets containing layers, i.e: Texture 3D and 2d arrays
->>>>>>> 68561e96
 
 				if ( isWebGL2 ) {
 
@@ -1245,7 +1222,7 @@
 
 			state.bindTexture( glTextureType, textureProperties.__webglTexture );
 			setTextureParameters( glTextureType, texture, supportsMips );
-			setupFrameBufferTexture( renderTargetProperties.__webglFramebuffer, renderTarget, _gl.COLOR_ATTACHMENT0, glTextureType );
+			setupFrameBufferTexture( renderTargetProperties.__webglFramebuffer, renderTarget, texture, _gl.COLOR_ATTACHMENT0, glTextureType );
 
 			if ( textureNeedsGenerateMipmaps( texture, supportsMips ) ) {
 
