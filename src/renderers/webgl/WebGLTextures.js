--- conflicted
+++ resolved
@@ -161,7 +161,6 @@
 
 		}
 
-<<<<<<< HEAD
 		if ( renderTarget && renderTarget.isWebGLMultiRenderTarget && renderTargetProperties.__webglAttachments ) {
 
 			for ( var i = 0; i < renderTarget.attachments.length; i ++ ) {
@@ -173,10 +172,7 @@
 
 		}
 
-		if ( (renderTarget && renderTarget.isWebGLRenderTargetCube) ) {
-=======
 		if ( renderTarget.isWebGLRenderTargetCube ) {
->>>>>>> e416bc7b
 
 			for ( var i = 0; i < 6; i ++ ) {
 
