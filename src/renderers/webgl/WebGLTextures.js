--- conflicted
+++ resolved
@@ -161,8 +161,7 @@
 
 		}
 
-<<<<<<< HEAD
-		if ( renderTarget instanceof THREE.WebGLMultiRenderTarget && renderTargetProperties.__webglAttachments ) {
+		if ( renderTarget && renderTarget.isWebGLMultiRenderTarget && renderTargetProperties.__webglAttachments ) {
 
 			for ( var i = 0; i < renderTarget.attachments.length; i ++ ) {
 
@@ -173,10 +172,7 @@
 
 		}
 
-		if ( renderTarget instanceof THREE.WebGLRenderTargetCube ) {
-=======
 		if ( (renderTarget && renderTarget.isWebGLRenderTargetCube) ) {
->>>>>>> 2ee2d339
 
 			for ( var i = 0; i < 6; i ++ ) {
 
@@ -558,11 +554,7 @@
 	// Render targets
 
 	// Setup storage for target texture and bind it to correct framebuffer
-<<<<<<< HEAD
 	function setupFrameBufferTexture ( framebuffer, width, height, texture, attachment, textureTarget ) {
-=======
-	function setupFrameBufferTexture( framebuffer, renderTarget, attachment, textureTarget ) {
->>>>>>> 2ee2d339
 
 		var glFormat = paramThreeToGL( texture.format );
 		var glType = paramThreeToGL( texture.type );
@@ -691,7 +683,7 @@
 
 		renderTarget.addEventListener( 'dispose', onRenderTargetDispose );
 
-		if ( renderTarget instanceof THREE.WebGLMultiRenderTarget ) {
+		if ( renderTarget.isWebGLMultiRenderTarget ) {
 
 			renderTargetProperties.__webglAttachmentTextures = [ ];
 			renderTargetProperties.__webglAttachments = [ ];
@@ -753,7 +745,7 @@
 
 		} else {
 
-			if ( renderTarget instanceof THREE.WebGLMultiRenderTarget ) {
+			if ( renderTarget.isWebGLMultiRenderTarget ) {
 
 				for ( var i = 0; i < renderTarget.attachments.length; i ++ ) {
 
@@ -798,24 +790,15 @@
 
 	function updateRenderTargetMipmap( renderTarget ) {
 
-		var target = renderTarget instanceof THREE.WebGLRenderTargetCube ? _gl.TEXTURE_CUBE_MAP : _gl.TEXTURE_2D;
+		var target = (renderTarget && renderTarget.isWebGLRenderTargetCube) ? _gl.TEXTURE_CUBE_MAP : _gl.TEXTURE_2D;
 
 		var texture = renderTarget.texture;
 
-<<<<<<< HEAD
-		if ( renderTarget instanceof THREE.WebGLMultiRenderTarget ) {
+		if ( renderTarget.isWebGLMultiRenderTarget ) {
 
 			for ( var i = 0; i < renderTarget.attachments.length; i ++ ) {
 
 				texture = properties.get( renderTarget.attachments[ i ] ).__webglTexture;
-=======
-		if ( texture.generateMipmaps && isPowerOfTwo( renderTarget ) &&
-				texture.minFilter !== NearestFilter &&
-				texture.minFilter !== LinearFilter ) {
-
-			var target = (renderTarget && renderTarget.isWebGLRenderTargetCube) ? _gl.TEXTURE_CUBE_MAP : _gl.TEXTURE_2D;
-			var webglTexture = properties.get( texture ).__webglTexture;
->>>>>>> 2ee2d339
 
 				state.bindTexture( target, texture );
 				_gl.generateMipmap( target );
@@ -825,8 +808,8 @@
 		} else {
 
 			if ( texture.generateMipmaps && isPowerOfTwo( renderTarget ) &&
-					texture.minFilter !== THREE.NearestFilter &&
-					texture.minFilter !== THREE.LinearFilter ) {
+					texture.minFilter !== NearestFilter &&
+					texture.minFilter !== LinearFilter ) {
 
 				var webglTexture = properties.get( texture ).__webglTexture;
 
