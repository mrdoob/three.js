--- conflicted
+++ resolved
@@ -966,12 +966,8 @@
 
 			const glFormat = utils.convert( texture.format );
 			const glType = utils.convert( texture.type );
-<<<<<<< HEAD
-			const glInternalFormat = getInternalFormat( texture.internalFormat, glFormat, glType );
+			const glInternalFormat = getInternalFormat( texture.internalFormat, glFormat, glType, texture.encoding );
 			const samples = getRenderTargetSamples( renderTarget );
-=======
-			const glInternalFormat = getInternalFormat( texture.internalFormat, glFormat, glType, texture.encoding );
->>>>>>> b53dacf1
 
 			if ( isMultisample && renderTarget.useMultisampleRenderbuffer ) {
 
