/**
 * @author mrdoob / http://mrdoob.com/
 */

import { LinearFilter, NearestFilter, RGBFormat, RGBAFormat, DepthFormat, DepthStencilFormat, UnsignedShortType, UnsignedIntType, UnsignedInt248Type, FloatType, HalfFloatType, ClampToEdgeWrapping, NearestMipMapLinearFilter, NearestMipMapNearestFilter } from '../../constants.js';
import { _Math } from '../../math/Math.js';

function WebGLTextures( _gl, extensions, state, properties, capabilities, utils, info ) {

	var _isWebGL2 = ( typeof WebGL2RenderingContext !== 'undefined' && _gl instanceof WebGL2RenderingContext ); /* global WebGL2RenderingContext */
	var _videoTextures = {};
	var _canvas;

	//

	function clampToMaxSize( image, maxSize ) {

		if ( image.width > maxSize || image.height > maxSize ) {

			if ( 'data' in image ) {

				console.warn( 'THREE.WebGLRenderer: image in DataTexture is too big (' + image.width + 'x' + image.height + ').' );
				return;

			}

			// Warning: Scaling through the canvas will only work with images that use
			// premultiplied alpha.

			var scale = maxSize / Math.max( image.width, image.height );

			var canvas = document.createElementNS( 'http://www.w3.org/1999/xhtml', 'canvas' );
			canvas.width = Math.floor( image.width * scale );
			canvas.height = Math.floor( image.height * scale );

			var context = canvas.getContext( '2d' );
			context.drawImage( image, 0, 0, image.width, image.height, 0, 0, canvas.width, canvas.height );

			console.warn( 'THREE.WebGLRenderer: image is too big (' + image.width + 'x' + image.height + '). Resized to ' + canvas.width + 'x' + canvas.height, image );

			return canvas;

		}

		return image;

	}

	function isPowerOfTwo( image ) {

		return _Math.isPowerOfTwo( image.width ) && _Math.isPowerOfTwo( image.height );

	}

	function makePowerOfTwo( image ) {

		if ( image instanceof HTMLImageElement || image instanceof HTMLCanvasElement || image instanceof ImageBitmap ) {

			if ( _canvas === undefined ) _canvas = document.createElementNS( 'http://www.w3.org/1999/xhtml', 'canvas' );

			_canvas.width = _Math.floorPowerOfTwo( image.width );
			_canvas.height = _Math.floorPowerOfTwo( image.height );

			var context = _canvas.getContext( '2d' );
			context.drawImage( image, 0, 0, _canvas.width, _canvas.height );

			console.warn( 'THREE.WebGLRenderer: image is not power of two (' + image.width + 'x' + image.height + '). Resized to ' + _canvas.width + 'x' + _canvas.height, image );

			return _canvas;

		}

		return image;

	}

	function textureNeedsPowerOfTwo( texture ) {

		return ( texture.wrapS !== ClampToEdgeWrapping || texture.wrapT !== ClampToEdgeWrapping ) ||
			( texture.minFilter !== NearestFilter && texture.minFilter !== LinearFilter );

	}

	function textureNeedsGenerateMipmaps( texture, isPowerOfTwo ) {

		return texture.generateMipmaps && isPowerOfTwo &&
			texture.minFilter !== NearestFilter && texture.minFilter !== LinearFilter;

	}

	function generateMipmap( target, texture, width, height ) {

		_gl.generateMipmap( target );

		var textureProperties = properties.get( texture );
		textureProperties.__maxMipLevel = Math.log2( Math.max( width, height ) );

	}

	function getInternalFormat( glFormat, glType ) {

		if ( ! _isWebGL2 ) return glFormat;

		if ( glFormat === _gl.RGBA && glType === _gl.FLOAT ) return _gl.RGBA32F;
		if ( glFormat === _gl.RGBA && glType === _gl.HALF_FLOAT ) return _gl.RGBA16F;

		return glFormat;

	}

	// Fallback filters for non-power-of-2 textures

	function filterFallback( f ) {

		if ( f === NearestFilter || f === NearestMipMapNearestFilter || f === NearestMipMapLinearFilter ) {

			return _gl.NEAREST;

		}

		return _gl.LINEAR;

	}

	//

	function onTextureDispose( event ) {

		var texture = event.target;

		texture.removeEventListener( 'dispose', onTextureDispose );

		deallocateTexture( texture );

		if ( texture.isVideoTexture ) {

			delete _videoTextures[ texture.id ];

		}

		info.memory.textures --;

	}

	function onRenderTargetDispose( event ) {

		var renderTarget = event.target;

		renderTarget.removeEventListener( 'dispose', onRenderTargetDispose );

		deallocateRenderTarget( renderTarget );

		info.memory.textures --;

	}

	//

	function deallocateTexture( texture ) {

		var textureProperties = properties.get( texture );

		if ( texture.image && textureProperties.__image__webglTextureCube ) {

			// cube texture

			_gl.deleteTexture( textureProperties.__image__webglTextureCube );

		} else {

			// 2D texture

			if ( textureProperties.__webglInit === undefined ) return;

			_gl.deleteTexture( textureProperties.__webglTexture );

		}

		// remove all webgl properties
		properties.remove( texture );

	}

	function deallocateRenderTarget( renderTarget ) {

		var renderTargetProperties = properties.get( renderTarget );
		var textureProperties = properties.get( renderTarget.texture );

		if ( ! renderTarget ) return;

		if ( textureProperties.__webglTexture !== undefined ) {

			_gl.deleteTexture( textureProperties.__webglTexture );

		}

		if ( renderTarget.depthTexture ) {

			renderTarget.depthTexture.dispose();

		}

		if ( renderTarget.isWebGLRenderTargetCube ) {

			for ( var i = 0; i < 6; i ++ ) {

				_gl.deleteFramebuffer( renderTargetProperties.__webglFramebuffer[ i ] );
				if ( renderTargetProperties.__webglDepthbuffer ) _gl.deleteRenderbuffer( renderTargetProperties.__webglDepthbuffer[ i ] );

			}

		} else {

			_gl.deleteFramebuffer( renderTargetProperties.__webglFramebuffer );
			if ( renderTargetProperties.__webglDepthbuffer ) _gl.deleteRenderbuffer( renderTargetProperties.__webglDepthbuffer );

		}

		properties.remove( renderTarget.texture );
		properties.remove( renderTarget );

	}

	//



	function setTexture2D( texture, slot ) {

		var textureProperties = properties.get( texture );

		if ( texture.isVideoTexture ) updateVideoTexture( texture );

		if ( texture.version > 0 && textureProperties.__version !== texture.version ) {

			var image = texture.image;

			if ( image === undefined ) {

				console.warn( 'THREE.WebGLRenderer: Texture marked for update but image is undefined', texture );

			} else if ( image.complete === false ) {

				console.warn( 'THREE.WebGLRenderer: Texture marked for update but image is incomplete', texture );

			} else {

				uploadTexture( textureProperties, texture, slot );
				return;

			}

		}

		state.activeTexture( _gl.TEXTURE0 + slot );
		state.bindTexture( _gl.TEXTURE_2D, textureProperties.__webglTexture );

	}

	function setTextureCube( texture, slot ) {

		var textureProperties = properties.get( texture );

		if ( texture.image.length === 6 ) {

			if ( texture.version > 0 && textureProperties.__version !== texture.version ) {

				if ( ! textureProperties.__image__webglTextureCube ) {

					texture.addEventListener( 'dispose', onTextureDispose );

					textureProperties.__image__webglTextureCube = _gl.createTexture();

					info.memory.textures ++;

				}

				state.activeTexture( _gl.TEXTURE0 + slot );
				state.bindTexture( _gl.TEXTURE_CUBE_MAP, textureProperties.__image__webglTextureCube );

				_gl.pixelStorei( _gl.UNPACK_FLIP_Y_WEBGL, texture.flipY );

				var isCompressed = ( texture && texture.isCompressedTexture );
				var isDataTexture = ( texture.image[ 0 ] && texture.image[ 0 ].isDataTexture );

				var cubeImage = [];

				for ( var i = 0; i < 6; i ++ ) {

					if ( ! isCompressed && ! isDataTexture ) {

						cubeImage[ i ] = clampToMaxSize( texture.image[ i ], capabilities.maxCubemapSize );

					} else {

						cubeImage[ i ] = isDataTexture ? texture.image[ i ].image : texture.image[ i ];

					}

				}

				var image = cubeImage[ 0 ],
					isPowerOfTwoImage = isPowerOfTwo( image ),
					glFormat = utils.convert( texture.format ),
					glType = utils.convert( texture.type ),
					glInternalFormat = getInternalFormat( glFormat, glType );

				setTextureParameters( _gl.TEXTURE_CUBE_MAP, texture, isPowerOfTwoImage );

				for ( var i = 0; i < 6; i ++ ) {

					if ( ! isCompressed ) {

						if ( isDataTexture ) {

							state.texImage2D( _gl.TEXTURE_CUBE_MAP_POSITIVE_X + i, 0, glInternalFormat, cubeImage[ i ].width, cubeImage[ i ].height, 0, glFormat, glType, cubeImage[ i ].data );

						} else {

							state.texImage2D( _gl.TEXTURE_CUBE_MAP_POSITIVE_X + i, 0, glInternalFormat, glFormat, glType, cubeImage[ i ] );

						}

					} else {

						var mipmap, mipmaps = cubeImage[ i ].mipmaps;

						for ( var j = 0, jl = mipmaps.length; j < jl; j ++ ) {

							mipmap = mipmaps[ j ];

							if ( texture.format !== RGBAFormat && texture.format !== RGBFormat ) {

								if ( state.getCompressedTextureFormats().indexOf( glFormat ) > - 1 ) {

									state.compressedTexImage2D( _gl.TEXTURE_CUBE_MAP_POSITIVE_X + i, j, glInternalFormat, mipmap.width, mipmap.height, 0, mipmap.data );

								} else {

									console.warn( 'THREE.WebGLRenderer: Attempt to load unsupported compressed texture format in .setTextureCube()' );

								}

							} else {

								state.texImage2D( _gl.TEXTURE_CUBE_MAP_POSITIVE_X + i, j, glInternalFormat, mipmap.width, mipmap.height, 0, glFormat, glType, mipmap.data );

							}

						}

					}

				}

				if ( ! isCompressed ) {

					textureProperties.__maxMipLevel = 0;

				} else {

					textureProperties.__maxMipLevel = mipmaps.length - 1;

				}

				if ( textureNeedsGenerateMipmaps( texture, isPowerOfTwoImage ) ) {

					// We assume images for cube map have the same size.
					generateMipmap( _gl.TEXTURE_CUBE_MAP, texture, image.width, image.height );

				}

				textureProperties.__version = texture.version;

				if ( texture.onUpdate ) texture.onUpdate( texture );

			} else {

				state.activeTexture( _gl.TEXTURE0 + slot );
				state.bindTexture( _gl.TEXTURE_CUBE_MAP, textureProperties.__image__webglTextureCube );

			}

		}

	}

	function setTextureCubeDynamic( texture, slot ) {

		state.activeTexture( _gl.TEXTURE0 + slot );
		state.bindTexture( _gl.TEXTURE_CUBE_MAP, properties.get( texture ).__webglTexture );

	}

	function setTextureParameters( textureType, texture, isPowerOfTwoImage ) {

		var extension;

		if ( isPowerOfTwoImage ) {

			_gl.texParameteri( textureType, _gl.TEXTURE_WRAP_S, utils.convert( texture.wrapS ) );
			_gl.texParameteri( textureType, _gl.TEXTURE_WRAP_T, utils.convert( texture.wrapT ) );

			_gl.texParameteri( textureType, _gl.TEXTURE_MAG_FILTER, utils.convert( texture.magFilter ) );
			_gl.texParameteri( textureType, _gl.TEXTURE_MIN_FILTER, utils.convert( texture.minFilter ) );

		} else {

			_gl.texParameteri( textureType, _gl.TEXTURE_WRAP_S, _gl.CLAMP_TO_EDGE );
			_gl.texParameteri( textureType, _gl.TEXTURE_WRAP_T, _gl.CLAMP_TO_EDGE );

			if ( texture.wrapS !== ClampToEdgeWrapping || texture.wrapT !== ClampToEdgeWrapping ) {

				console.warn( 'THREE.WebGLRenderer: Texture is not power of two. Texture.wrapS and Texture.wrapT should be set to THREE.ClampToEdgeWrapping.', texture );

			}

			_gl.texParameteri( textureType, _gl.TEXTURE_MAG_FILTER, filterFallback( texture.magFilter ) );
			_gl.texParameteri( textureType, _gl.TEXTURE_MIN_FILTER, filterFallback( texture.minFilter ) );

			if ( texture.minFilter !== NearestFilter && texture.minFilter !== LinearFilter ) {

				console.warn( 'THREE.WebGLRenderer: Texture is not power of two. Texture.minFilter should be set to THREE.NearestFilter or THREE.LinearFilter.', texture );

			}

		}

		extension = extensions.get( 'EXT_texture_filter_anisotropic' );

		if ( extension ) {

			if ( texture.type === FloatType && extensions.get( 'OES_texture_float_linear' ) === null ) return;
			if ( texture.type === HalfFloatType && extensions.get( 'OES_texture_half_float_linear' ) === null ) return;

			if ( texture.anisotropy > 1 || properties.get( texture ).__currentAnisotropy ) {

				_gl.texParameterf( textureType, extension.TEXTURE_MAX_ANISOTROPY_EXT, Math.min( texture.anisotropy, capabilities.getMaxAnisotropy() ) );
				properties.get( texture ).__currentAnisotropy = texture.anisotropy;

			}

		}

	}

	function uploadTexture( textureProperties, texture, slot ) {

		if ( textureProperties.__webglInit === undefined ) {

			textureProperties.__webglInit = true;

			texture.addEventListener( 'dispose', onTextureDispose );

			textureProperties.__webglTexture = _gl.createTexture();

			info.memory.textures ++;

		}

		state.activeTexture( _gl.TEXTURE0 + slot );
		state.bindTexture( _gl.TEXTURE_2D, textureProperties.__webglTexture );

		_gl.pixelStorei( _gl.UNPACK_FLIP_Y_WEBGL, texture.flipY );
		_gl.pixelStorei( _gl.UNPACK_PREMULTIPLY_ALPHA_WEBGL, texture.premultiplyAlpha );
		_gl.pixelStorei( _gl.UNPACK_ALIGNMENT, texture.unpackAlignment );

		var image = clampToMaxSize( texture.image, capabilities.maxTextureSize );

		if ( textureNeedsPowerOfTwo( texture ) && isPowerOfTwo( image ) === false ) {

			image = makePowerOfTwo( image );

		}

		var isPowerOfTwoImage = isPowerOfTwo( image ),
			glFormat = utils.convert( texture.format ),
			glType = utils.convert( texture.type ),
			glInternalFormat = getInternalFormat( glFormat, glType );

		setTextureParameters( _gl.TEXTURE_2D, texture, isPowerOfTwoImage );

		var mipmap, mipmaps = texture.mipmaps;

		if ( texture.isDepthTexture ) {

			// populate depth texture with dummy data

			glInternalFormat = _gl.DEPTH_COMPONENT;

			if ( texture.type === FloatType ) {

				if ( ! _isWebGL2 ) throw new Error( 'Float Depth Texture only supported in WebGL2.0' );
				glInternalFormat = _gl.DEPTH_COMPONENT32F;

			} else if ( _isWebGL2 ) {

				// WebGL 2.0 requires signed internalformat for glTexImage2D
				glInternalFormat = _gl.DEPTH_COMPONENT16;

			}

			if ( texture.format === DepthFormat && glInternalFormat === _gl.DEPTH_COMPONENT ) {

				// The error INVALID_OPERATION is generated by texImage2D if format and internalformat are
				// DEPTH_COMPONENT and type is not UNSIGNED_SHORT or UNSIGNED_INT
				// (https://www.khronos.org/registry/webgl/extensions/WEBGL_depth_texture/)
				if ( texture.type !== UnsignedShortType && texture.type !== UnsignedIntType ) {

					console.warn( 'THREE.WebGLRenderer: Use UnsignedShortType or UnsignedIntType for DepthFormat DepthTexture.' );

					texture.type = UnsignedShortType;
					glType = utils.convert( texture.type );

				}

			}

			// Depth stencil textures need the DEPTH_STENCIL internal format
			// (https://www.khronos.org/registry/webgl/extensions/WEBGL_depth_texture/)
			if ( texture.format === DepthStencilFormat ) {

				glInternalFormat = _gl.DEPTH_STENCIL;

				// The error INVALID_OPERATION is generated by texImage2D if format and internalformat are
				// DEPTH_STENCIL and type is not UNSIGNED_INT_24_8_WEBGL.
				// (https://www.khronos.org/registry/webgl/extensions/WEBGL_depth_texture/)
				if ( texture.type !== UnsignedInt248Type ) {

					console.warn( 'THREE.WebGLRenderer: Use UnsignedInt248Type for DepthStencilFormat DepthTexture.' );

					texture.type = UnsignedInt248Type;
					glType = utils.convert( texture.type );

				}

			}

			state.texImage2D( _gl.TEXTURE_2D, 0, glInternalFormat, image.width, image.height, 0, glFormat, glType, null );

		} else if ( texture.isDataTexture ) {

			// use manually created mipmaps if available
			// if there are no manual mipmaps
			// set 0 level mipmap and then use GL to generate other mipmap levels

			if ( mipmaps.length > 0 && isPowerOfTwoImage ) {

				for ( var i = 0, il = mipmaps.length; i < il; i ++ ) {

					mipmap = mipmaps[ i ];
					state.texImage2D( _gl.TEXTURE_2D, i, glInternalFormat, mipmap.width, mipmap.height, 0, glFormat, glType, mipmap.data );

				}

				texture.generateMipmaps = false;
				textureProperties.__maxMipLevel = mipmaps.length - 1;

			} else {

				state.texImage2D( _gl.TEXTURE_2D, 0, glInternalFormat, image.width, image.height, 0, glFormat, glType, image.data );
				textureProperties.__maxMipLevel = 0;

			}

		} else if ( texture.isCompressedTexture ) {

			for ( var i = 0, il = mipmaps.length; i < il; i ++ ) {

				mipmap = mipmaps[ i ];

				if ( texture.format !== RGBAFormat && texture.format !== RGBFormat ) {

					if ( state.getCompressedTextureFormats().indexOf( glFormat ) > - 1 ) {

						state.compressedTexImage2D( _gl.TEXTURE_2D, i, glInternalFormat, mipmap.width, mipmap.height, 0, mipmap.data );

					} else {

						console.warn( 'THREE.WebGLRenderer: Attempt to load unsupported compressed texture format in .uploadTexture()' );

					}

				} else {

					state.texImage2D( _gl.TEXTURE_2D, i, glInternalFormat, mipmap.width, mipmap.height, 0, glFormat, glType, mipmap.data );

				}

			}

			textureProperties.__maxMipLevel = mipmaps.length - 1;

		} else {

			// regular Texture (image, video, canvas)

			// use manually created mipmaps if available
			// if there are no manual mipmaps
			// set 0 level mipmap and then use GL to generate other mipmap levels

			if ( mipmaps.length > 0 && isPowerOfTwoImage ) {

				for ( var i = 0, il = mipmaps.length; i < il; i ++ ) {

					mipmap = mipmaps[ i ];
					state.texImage2D( _gl.TEXTURE_2D, i, glInternalFormat, glFormat, glType, mipmap );

				}

				texture.generateMipmaps = false;
				textureProperties.__maxMipLevel = mipmaps.length - 1;

			} else {

				state.texImage2D( _gl.TEXTURE_2D, 0, glInternalFormat, glFormat, glType, image );
				textureProperties.__maxMipLevel = 0;

			}

		}

		if ( textureNeedsGenerateMipmaps( texture, isPowerOfTwoImage ) ) {

			generateMipmap( _gl.TEXTURE_2D, texture, image.width, image.height );

		}

		textureProperties.__version = texture.version;

		if ( texture.onUpdate ) texture.onUpdate( texture );

	}

	// Render targets

	// Setup storage for target texture and bind it to correct framebuffer
	function setupFrameBufferTexture( framebuffer, renderTarget, attachment, textureTarget ) {

		var glFormat = utils.convert( renderTarget.texture.format );
		var glType = utils.convert( renderTarget.texture.type );
<<<<<<< HEAD

/*
		state.texImage2D( textureTarget, 0, glFormat, renderTarget.width, renderTarget.height, 0, glFormat, glType, null );
=======
		var glInternalFormat = getInternalFormat( glFormat, glType );
		var array = ( _isWebGL2 ) ? new Uint8Array( renderTarget.width * renderTarget.height * 4 ) : null;
		state.texImage2D( textureTarget, 0, glInternalFormat, renderTarget.width, renderTarget.height, 0, glFormat, glType, array );
>>>>>>> 949623b5
		_gl.bindFramebuffer( _gl.FRAMEBUFFER, framebuffer );
		_gl.framebufferTexture2D( _gl.FRAMEBUFFER, attachment, textureTarget, properties.get( renderTarget.texture ).__webglTexture, 0 );
		_gl.bindFramebuffer( _gl.FRAMEBUFFER, null );
*/

		var glInternalFormat = glFormat;

		if (_isWebGL2 && glFormat == _gl.RGBA && glType == _gl.FLOAT) {
			glInternalFormat = _gl.RGBA32F;
		} else if (_isWebGL2 && glFormat == _gl.RGBA && glType == _gl.HALF_FLOAT) {
			glInternalFormat = _gl.RGBA16F;
		}

		if (_isWebGL2) {
			var ary = new Uint8Array(renderTarget.width * renderTarget.height * 4);
		} else {
			var ary = null;
		}
		state.texImage2D( textureTarget, 0, glInternalFormat, renderTarget.width, renderTarget.height, 0, glFormat, glType, ary );
		_gl.bindFramebuffer( _gl.FRAMEBUFFER, framebuffer );
		var t = properties.get( renderTarget.texture );
		_gl.framebufferTexture2D( _gl.FRAMEBUFFER, attachment, textureTarget, t.__webglTexture, 0 );
		_gl.bindFramebuffer( _gl.FRAMEBUFFER, null );
	}

	// Setup storage for internal depth/stencil buffers and bind to correct framebuffer
	function setupRenderBufferStorage( renderbuffer, renderTarget ) {

		_gl.bindRenderbuffer( _gl.RENDERBUFFER, renderbuffer );

		if ( renderTarget.depthBuffer && ! renderTarget.stencilBuffer ) {

			_gl.renderbufferStorage( _gl.RENDERBUFFER, _gl.DEPTH_COMPONENT16, renderTarget.width, renderTarget.height );
			_gl.framebufferRenderbuffer( _gl.FRAMEBUFFER, _gl.DEPTH_ATTACHMENT, _gl.RENDERBUFFER, renderbuffer );

		} else if ( renderTarget.depthBuffer && renderTarget.stencilBuffer ) {

			_gl.renderbufferStorage( _gl.RENDERBUFFER, _gl.DEPTH_STENCIL, renderTarget.width, renderTarget.height );
			_gl.framebufferRenderbuffer( _gl.FRAMEBUFFER, _gl.DEPTH_STENCIL_ATTACHMENT, _gl.RENDERBUFFER, renderbuffer );

		} else {

			// FIXME: We don't support !depth !stencil
			_gl.renderbufferStorage( _gl.RENDERBUFFER, _gl.RGBA4, renderTarget.width, renderTarget.height );

		}

		_gl.bindRenderbuffer( _gl.RENDERBUFFER, null );

	}

	// Setup resources for a Depth Texture for a FBO (needs an extension)
	function setupDepthTexture( framebuffer, renderTarget ) {

		var isCube = ( renderTarget && renderTarget.isWebGLRenderTargetCube );
		if ( isCube ) throw new Error( 'Depth Texture with cube render targets is not supported' );

		_gl.bindFramebuffer( _gl.FRAMEBUFFER, framebuffer );

		if ( ! ( renderTarget.depthTexture && renderTarget.depthTexture.isDepthTexture ) ) {

			throw new Error( 'renderTarget.depthTexture must be an instance of THREE.DepthTexture' );

		}

		// upload an empty depth texture with framebuffer size
		if ( ! properties.get( renderTarget.depthTexture ).__webglTexture ||
				renderTarget.depthTexture.image.width !== renderTarget.width ||
				renderTarget.depthTexture.image.height !== renderTarget.height ) {

			renderTarget.depthTexture.image.width = renderTarget.width;
			renderTarget.depthTexture.image.height = renderTarget.height;
			renderTarget.depthTexture.needsUpdate = true;

		}

		setTexture2D( renderTarget.depthTexture, 0 );

		var webglDepthTexture = properties.get( renderTarget.depthTexture ).__webglTexture;

		if ( renderTarget.depthTexture.format === DepthFormat ) {

			_gl.framebufferTexture2D( _gl.FRAMEBUFFER, _gl.DEPTH_ATTACHMENT, _gl.TEXTURE_2D, webglDepthTexture, 0 );

		} else if ( renderTarget.depthTexture.format === DepthStencilFormat ) {

			_gl.framebufferTexture2D( _gl.FRAMEBUFFER, _gl.DEPTH_STENCIL_ATTACHMENT, _gl.TEXTURE_2D, webglDepthTexture, 0 );

		} else {

			throw new Error( 'Unknown depthTexture format' );

		}

	}

	// Setup GL resources for a non-texture depth buffer
	function setupDepthRenderbuffer( renderTarget ) {

		var renderTargetProperties = properties.get( renderTarget );

		var isCube = ( renderTarget.isWebGLRenderTargetCube === true );

		if ( renderTarget.depthTexture ) {

			if ( isCube ) throw new Error( 'target.depthTexture not supported in Cube render targets' );

			setupDepthTexture( renderTargetProperties.__webglFramebuffer, renderTarget );

		} else {

			if ( isCube ) {

				renderTargetProperties.__webglDepthbuffer = [];

				for ( var i = 0; i < 6; i ++ ) {

					_gl.bindFramebuffer( _gl.FRAMEBUFFER, renderTargetProperties.__webglFramebuffer[ i ] );
					renderTargetProperties.__webglDepthbuffer[ i ] = _gl.createRenderbuffer();
					setupRenderBufferStorage( renderTargetProperties.__webglDepthbuffer[ i ], renderTarget );

				}

			} else {

				_gl.bindFramebuffer( _gl.FRAMEBUFFER, renderTargetProperties.__webglFramebuffer );
				renderTargetProperties.__webglDepthbuffer = _gl.createRenderbuffer();
				setupRenderBufferStorage( renderTargetProperties.__webglDepthbuffer, renderTarget );

			}

		}

		_gl.bindFramebuffer( _gl.FRAMEBUFFER, null );

	}

	// Set up GL resources for the render target
	function setupRenderTarget( renderTarget ) {

		var renderTargetProperties = properties.get( renderTarget );
		var textureProperties = properties.get( renderTarget.texture );

		renderTarget.addEventListener( 'dispose', onRenderTargetDispose );

		textureProperties.__webglTexture = _gl.createTexture();

		info.memory.textures ++;

		var isCube = ( renderTarget.isWebGLRenderTargetCube === true );
		var isTargetPowerOfTwo = isPowerOfTwo( renderTarget );

		// Setup framebuffer

		if ( isCube ) {

			renderTargetProperties.__webglFramebuffer = [];

			for ( var i = 0; i < 6; i ++ ) {

				renderTargetProperties.__webglFramebuffer[ i ] = _gl.createFramebuffer();

			}

		} else {

			renderTargetProperties.__webglFramebuffer = _gl.createFramebuffer();

		}

		// Setup color buffer

		if ( isCube ) {

			state.bindTexture( _gl.TEXTURE_CUBE_MAP, textureProperties.__webglTexture );
			setTextureParameters( _gl.TEXTURE_CUBE_MAP, renderTarget.texture, isTargetPowerOfTwo );

			for ( var i = 0; i < 6; i ++ ) {

				setupFrameBufferTexture( renderTargetProperties.__webglFramebuffer[ i ], renderTarget, _gl.COLOR_ATTACHMENT0, _gl.TEXTURE_CUBE_MAP_POSITIVE_X + i );

			}

			if ( textureNeedsGenerateMipmaps( renderTarget.texture, isTargetPowerOfTwo ) ) {

				generateMipmap( _gl.TEXTURE_CUBE_MAP, renderTarget.texture, renderTarget.width, renderTarget.height );

			}

			state.bindTexture( _gl.TEXTURE_CUBE_MAP, null );

		} else {

			state.bindTexture( _gl.TEXTURE_2D, textureProperties.__webglTexture );
			setTextureParameters( _gl.TEXTURE_2D, renderTarget.texture, isTargetPowerOfTwo );
			setupFrameBufferTexture( renderTargetProperties.__webglFramebuffer, renderTarget, _gl.COLOR_ATTACHMENT0, _gl.TEXTURE_2D );

			if ( textureNeedsGenerateMipmaps( renderTarget.texture, isTargetPowerOfTwo ) ) {

				generateMipmap( _gl.TEXTURE_2D, renderTarget.texture, renderTarget.width, renderTarget.height );

			}

			state.bindTexture( _gl.TEXTURE_2D, null );

		}

		// Setup depth and stencil buffers

		if ( renderTarget.depthBuffer ) {

			setupDepthRenderbuffer( renderTarget );

		}

	}

	function updateRenderTargetMipmap( renderTarget ) {

		var texture = renderTarget.texture;
		var isTargetPowerOfTwo = isPowerOfTwo( renderTarget );

		if ( textureNeedsGenerateMipmaps( texture, isTargetPowerOfTwo ) ) {

			var target = renderTarget.isWebGLRenderTargetCube ? _gl.TEXTURE_CUBE_MAP : _gl.TEXTURE_2D;
			var webglTexture = properties.get( texture ).__webglTexture;

			state.bindTexture( target, webglTexture );
			generateMipmap( target, texture, renderTarget.width, renderTarget.height );
			state.bindTexture( target, null );

		}

	}

	function updateVideoTexture( texture ) {

		var id = texture.id;
		var frame = info.render.frame;

		// Check the last frame we updated the VideoTexture

		if ( _videoTextures[ id ] !== frame ) {

			_videoTextures[ id ] = frame;
			texture.update();

		}

	}

	this.setTexture2D = setTexture2D;
	this.setTextureCube = setTextureCube;
	this.setTextureCubeDynamic = setTextureCubeDynamic;
	this.setupRenderTarget = setupRenderTarget;
	this.updateRenderTargetMipmap = updateRenderTargetMipmap;

}


export { WebGLTextures };<|MERGE_RESOLUTION|>--- conflicted
+++ resolved
@@ -639,38 +639,13 @@
 
 		var glFormat = utils.convert( renderTarget.texture.format );
 		var glType = utils.convert( renderTarget.texture.type );
-<<<<<<< HEAD
-
-/*
-		state.texImage2D( textureTarget, 0, glFormat, renderTarget.width, renderTarget.height, 0, glFormat, glType, null );
-=======
 		var glInternalFormat = getInternalFormat( glFormat, glType );
 		var array = ( _isWebGL2 ) ? new Uint8Array( renderTarget.width * renderTarget.height * 4 ) : null;
 		state.texImage2D( textureTarget, 0, glInternalFormat, renderTarget.width, renderTarget.height, 0, glFormat, glType, array );
->>>>>>> 949623b5
 		_gl.bindFramebuffer( _gl.FRAMEBUFFER, framebuffer );
 		_gl.framebufferTexture2D( _gl.FRAMEBUFFER, attachment, textureTarget, properties.get( renderTarget.texture ).__webglTexture, 0 );
 		_gl.bindFramebuffer( _gl.FRAMEBUFFER, null );
-*/
-
-		var glInternalFormat = glFormat;
-
-		if (_isWebGL2 && glFormat == _gl.RGBA && glType == _gl.FLOAT) {
-			glInternalFormat = _gl.RGBA32F;
-		} else if (_isWebGL2 && glFormat == _gl.RGBA && glType == _gl.HALF_FLOAT) {
-			glInternalFormat = _gl.RGBA16F;
-		}
-
-		if (_isWebGL2) {
-			var ary = new Uint8Array(renderTarget.width * renderTarget.height * 4);
-		} else {
-			var ary = null;
-		}
-		state.texImage2D( textureTarget, 0, glInternalFormat, renderTarget.width, renderTarget.height, 0, glFormat, glType, ary );
-		_gl.bindFramebuffer( _gl.FRAMEBUFFER, framebuffer );
-		var t = properties.get( renderTarget.texture );
-		_gl.framebufferTexture2D( _gl.FRAMEBUFFER, attachment, textureTarget, t.__webglTexture, 0 );
-		_gl.bindFramebuffer( _gl.FRAMEBUFFER, null );
+
 	}
 
 	// Setup storage for internal depth/stencil buffers and bind to correct framebuffer
