--- conflicted
+++ resolved
@@ -16,7 +16,7 @@
 	const _videoTextures = new WeakMap();
 	let _canvas;
 
-	var _textureImages = new WeakMap(); // maps WebglTexture objects to instances of TextureImage
+	const _textureImages = new WeakMap(); // maps WebglTexture objects to instances of TextureImage
 
 	// cordova iOS (as of 5.0) still uses UIWebView, which provides OffscreenCanvas,
 	// also OffscreenCanvas.getContext("webgl"), but not OffscreenCanvas.getContext("2d")!
@@ -242,12 +242,12 @@
 
 		// check if it's necessary to remove the WebGLTexture object
 
-		var textureImage = texture.textureImage;
-		var webglTextures = _textureImages.get( textureImage );
+		const textureImage = texture.textureImage;
+		const webglTextures = _textureImages.get( textureImage );
 
 		if ( webglTextures ) {
 
-			var webglTexture = webglTextures[ textureProperties.__cacheKey ];
+			const webglTexture = webglTextures[ textureProperties.__cacheKey ];
 			webglTexture.usedTimes --;
 
 			// the WebGLTexture object is not used anymore, remove it
@@ -274,11 +274,11 @@
 
 	function deleteTexture( texture ) {
 
-		var textureProperties = properties.get( texture );
+		const textureProperties = properties.get( texture );
 		_gl.deleteTexture( textureProperties.__webglTexture );
 
-		var textureImage = texture.textureImage;
-		var webglTextures = _textureImages.get( textureImage );
+		const textureImage = texture.textureImage;
+		const webglTextures = _textureImages.get( textureImage );
 		delete webglTextures[ textureProperties.__cacheKey ];
 
 		info.memory.textures --;
@@ -428,30 +428,21 @@
 
 		if ( texture.version > 0 && textureProperties.__version !== texture.version ) {
 
-			var forceUpload = initTexture( textureProperties, texture );
+			const forceUpload = initTexture( textureProperties, texture );
 
 			state.activeTexture( _gl.TEXTURE0 + slot );
 			state.bindTexture( _gl.TEXTURE_CUBE_MAP, textureProperties.__webglTexture );
 
 			if ( texture.textureImage.version !== texture.textureImage.__currentVersion || forceUpload === true ) {
 
-<<<<<<< HEAD
 				_gl.pixelStorei( _gl.UNPACK_FLIP_Y_WEBGL, texture.flipY );
 
-				var isCompressed = ( texture && ( texture.isCompressedTexture || texture.image[ 0 ].isCompressedTexture ) );
-				var isDataTexture = ( texture.image[ 0 ] && texture.image[ 0 ].isDataTexture );
-
-				var cubeImage = [];
-=======
-			const isCompressed = ( texture && ( texture.isCompressedTexture || texture.image[ 0 ].isCompressedTexture ) );
-			const isDataTexture = ( texture.image[ 0 ] && texture.image[ 0 ].isDataTexture );
-
-			const cubeImage = [];
-
-			for ( let i = 0; i < 6; i ++ ) {
->>>>>>> 8f2b0e58
-
-				for ( var i = 0; i < 6; i ++ ) {
+				const isCompressed = ( texture && ( texture.isCompressedTexture || texture.image[ 0 ].isCompressedTexture ) );
+				const isDataTexture = ( texture.image[ 0 ] && texture.image[ 0 ].isDataTexture );
+
+				const cubeImage = [];
+
+				for ( let i = 0; i < 6; i ++ ) {
 
 					if ( ! isCompressed && ! isDataTexture ) {
 
@@ -471,111 +462,72 @@
 					glType = utils.convert( texture.type ),
 					glInternalFormat = getInternalFormat( texture.internalFormat, glFormat, glType );
 
-<<<<<<< HEAD
 				setTextureParameters( _gl.TEXTURE_CUBE_MAP, texture, supportsMips );
-=======
-			const image = cubeImage[ 0 ],
-				supportsMips = isPowerOfTwo( image ) || isWebGL2,
-				glFormat = utils.convert( texture.format ),
-				glType = utils.convert( texture.type ),
-				glInternalFormat = getInternalFormat( texture.internalFormat, glFormat, glType );
->>>>>>> 8f2b0e58
-
-				var mipmaps;
-
-<<<<<<< HEAD
+
+				let mipmaps;
+
 				if ( isCompressed ) {
-=======
-			let mipmaps;
->>>>>>> 8f2b0e58
+
+					for ( let i = 0; i < 6; i ++ ) {
+
+						mipmaps = cubeImage[ i ].mipmaps;
+
+						for ( let j = 0; j < mipmaps.length; j ++ ) {
+
+							const mipmap = mipmaps[ j ];
+
+							if ( texture.format !== RGBAFormat && texture.format !== RGBFormat ) {
+
+								if ( glFormat !== null ) {
+
+									state.compressedTexImage2D( _gl.TEXTURE_CUBE_MAP_POSITIVE_X + i, j, glInternalFormat, mipmap.width, mipmap.height, 0, mipmap.data );
+
+								} else {
+
+									console.warn( 'THREE.WebGLRenderer: Attempt to load unsupported compressed texture format in .setTextureCube()' );
+
+								}
+
+							} else {
+
+								state.texImage2D( _gl.TEXTURE_CUBE_MAP_POSITIVE_X + i, j, glInternalFormat, mipmap.width, mipmap.height, 0, glFormat, glType, mipmap.data );
+
+							}
+
+						}
+
+					}
+
+					textureProperties.__maxMipLevel = mipmaps.length - 1;
+
+				} else {
+
+					mipmaps = texture.mipmaps;
 
 					for ( var i = 0; i < 6; i ++ ) {
 
-<<<<<<< HEAD
-						mipmaps = cubeImage[ i ].mipmaps;
-
-						for ( var j = 0; j < mipmaps.length; j ++ ) {
-=======
-				for ( let i = 0; i < 6; i ++ ) {
->>>>>>> 8f2b0e58
-
-							var mipmap = mipmaps[ j ];
-
-							if ( texture.format !== RGBAFormat && texture.format !== RGBFormat ) {
-
-<<<<<<< HEAD
-								if ( glFormat !== null ) {
-
-									state.compressedTexImage2D( _gl.TEXTURE_CUBE_MAP_POSITIVE_X + i, j, glInternalFormat, mipmap.width, mipmap.height, 0, mipmap.data );
-=======
-					for ( let j = 0; j < mipmaps.length; j ++ ) {
-
-						const mipmap = mipmaps[ j ];
->>>>>>> 8f2b0e58
-
-								} else {
-
-									console.warn( 'THREE.WebGLRenderer: Attempt to load unsupported compressed texture format in .setTextureCube()' );
-
-								}
-
-							} else {
-
-								state.texImage2D( _gl.TEXTURE_CUBE_MAP_POSITIVE_X + i, j, glInternalFormat, mipmap.width, mipmap.height, 0, glFormat, glType, mipmap.data );
+						if ( isDataTexture ) {
+
+							state.texImage2D( _gl.TEXTURE_CUBE_MAP_POSITIVE_X + i, 0, glInternalFormat, cubeImage[ i ].width, cubeImage[ i ].height, 0, glFormat, glType, cubeImage[ i ].data );
+
+							for ( let j = 0; j < mipmaps.length; j ++ ) {
+
+								const mipmap = mipmaps[ j ];
+								const mipmapImage = mipmap.image[ i ].image;
+
+								state.texImage2D( _gl.TEXTURE_CUBE_MAP_POSITIVE_X + i, j + 1, glInternalFormat, mipmapImage.width, mipmapImage.height, 0, glFormat, glType, mipmapImage.data );
 
 							}
 
-						}
-
-					}
-
-					textureProperties.__maxMipLevel = mipmaps.length - 1;
-
-				} else {
-
-					mipmaps = texture.mipmaps;
-
-					for ( var i = 0; i < 6; i ++ ) {
-
-<<<<<<< HEAD
-						if ( isDataTexture ) {
-=======
-				for ( let i = 0; i < 6; i ++ ) {
->>>>>>> 8f2b0e58
-
-							state.texImage2D( _gl.TEXTURE_CUBE_MAP_POSITIVE_X + i, 0, glInternalFormat, cubeImage[ i ].width, cubeImage[ i ].height, 0, glFormat, glType, cubeImage[ i ].data );
-
-							for ( var j = 0; j < mipmaps.length; j ++ ) {
-
-<<<<<<< HEAD
-								var mipmap = mipmaps[ j ];
-								var mipmapImage = mipmap.image[ i ].image;
-
-								state.texImage2D( _gl.TEXTURE_CUBE_MAP_POSITIVE_X + i, j + 1, glInternalFormat, mipmapImage.width, mipmapImage.height, 0, glFormat, glType, mipmapImage.data );
-=======
-						for ( let j = 0; j < mipmaps.length; j ++ ) {
-
-							const mipmap = mipmaps[ j ];
-							const mipmapImage = mipmap.image[ i ].image;
->>>>>>> 8f2b0e58
-
-							}
-
 						} else {
 
 							state.texImage2D( _gl.TEXTURE_CUBE_MAP_POSITIVE_X + i, 0, glInternalFormat, glFormat, glType, cubeImage[ i ] );
 
-							for ( var j = 0; j < mipmaps.length; j ++ ) {
-
-<<<<<<< HEAD
-								var mipmap = mipmaps[ j ];
+							for ( let j = 0; j < mipmaps.length; j ++ ) {
+
+								const mipmap = mipmaps[ j ];
 
 								state.texImage2D( _gl.TEXTURE_CUBE_MAP_POSITIVE_X + i, j + 1, glInternalFormat, glFormat, glType, mipmap.image[ i ] );
-=======
-						for ( let j = 0; j < mipmaps.length; j ++ ) {
-
-							const mipmap = mipmaps[ j ];
->>>>>>> 8f2b0e58
 
 							}
 
@@ -698,7 +650,7 @@
 
 	function initTexture( textureProperties, texture ) {
 
-		var forceUpload = false;
+		let forceUpload = false;
 
 		if ( textureProperties.__webglInit === undefined ) {
 
@@ -711,8 +663,8 @@
 
 		// create TextureImage <-> WebGLTextures mapping if necessary
 
-		var textureImage = texture.textureImage;
-		var webglTextures = _textureImages.get( textureImage );
+		const textureImage = texture.textureImage;
+		let webglTextures = _textureImages.get( textureImage );
 
 		if ( webglTextures === undefined ) {
 
@@ -723,7 +675,7 @@
 
 		// check if there is already a WebGLTexture object for the given texture parameters
 
-		var textureCacheKey = getTextureCacheKey( texture );
+		const textureCacheKey = getTextureCacheKey( texture );
 
 		if ( textureCacheKey !== textureProperties.__cacheKey ) {
 
@@ -752,7 +704,7 @@
 			// every time the texture cache key changes, it's necessary to check if an instance of
 			// WebGLTexture can be deleted in order to avoid a memory leak.
 
-			var webglTexture = webglTextures[ textureProperties.__cacheKey ];
+			const webglTexture = webglTextures[ textureProperties.__cacheKey ];
 
 			if ( webglTexture !== undefined ) {
 
@@ -779,7 +731,7 @@
 
 	function getTextureCacheKey( texture ) {
 
-		var array = [];
+		const array = [];
 
 		array.push( texture.wrapS );
 		array.push( texture.wrapT );
@@ -806,44 +758,28 @@
 		if ( texture.isDataTexture2DArray ) textureType = _gl.TEXTURE_2D_ARRAY;
 		if ( texture.isDataTexture3D ) textureType = _gl.TEXTURE_3D;
 
-		var forceUpload = initTexture( textureProperties, texture );
+		const forceUpload = initTexture( textureProperties, texture );
 
 		state.activeTexture( _gl.TEXTURE0 + slot );
 		state.bindTexture( textureType, textureProperties.__webglTexture );
 
 		if ( texture.textureImage.version !== texture.textureImage.__currentVersion || forceUpload === true ) {
 
-<<<<<<< HEAD
 			_gl.pixelStorei( _gl.UNPACK_FLIP_Y_WEBGL, texture.flipY );
 			_gl.pixelStorei( _gl.UNPACK_PREMULTIPLY_ALPHA_WEBGL, texture.premultiplyAlpha );
 			_gl.pixelStorei( _gl.UNPACK_ALIGNMENT, texture.unpackAlignment );
 
-			var needsPowerOfTwo = textureNeedsPowerOfTwo( texture ) && isPowerOfTwo( texture.image ) === false;
-			var image = resizeImage( texture.image, needsPowerOfTwo, false, maxTextureSize );
-=======
-		const needsPowerOfTwo = textureNeedsPowerOfTwo( texture ) && isPowerOfTwo( texture.image ) === false;
-		const image = resizeImage( texture.image, needsPowerOfTwo, false, maxTextureSize );
-
-		const supportsMips = isPowerOfTwo( image ) || isWebGL2,
-			glFormat = utils.convert( texture.format );
-
-		let glType = utils.convert( texture.type ),
-			glInternalFormat = getInternalFormat( texture.internalFormat, glFormat, glType );
->>>>>>> 8f2b0e58
-
-			var supportsMips = isPowerOfTwo( image ) || isWebGL2,
+			const needsPowerOfTwo = textureNeedsPowerOfTwo( texture ) && isPowerOfTwo( texture.image ) === false;
+			const image = resizeImage( texture.image, needsPowerOfTwo, false, maxTextureSize );
+
+			const supportsMips = isPowerOfTwo( image ) || isWebGL2,
 				glFormat = utils.convert( texture.format ),
 				glType = utils.convert( texture.type ),
 				glInternalFormat = getInternalFormat( texture.internalFormat, glFormat, glType );
 
-<<<<<<< HEAD
 			setTextureParameters( textureType, texture, supportsMips );
-=======
-		let mipmap;
-		const mipmaps = texture.mipmaps;
->>>>>>> 8f2b0e58
-
-			var mipmap, mipmaps = texture.mipmaps;
+
+			let mipmap, mipmaps = texture.mipmaps;
 
 			if ( texture.isDepthTexture ) {
 
@@ -931,14 +867,10 @@
 
 				if ( mipmaps.length > 0 && supportsMips ) {
 
-					for ( var i = 0, il = mipmaps.length; i < il; i ++ ) {
-
-<<<<<<< HEAD
+					for ( let i = 0, il = mipmaps.length; i < il; i ++ ) {
+
 						mipmap = mipmaps[ i ];
 						state.texImage2D( _gl.TEXTURE_2D, i, glInternalFormat, mipmap.width, mipmap.height, 0, glFormat, glType, mipmap.data );
-=======
-				for ( let i = 0, il = mipmaps.length; i < il; i ++ ) {
->>>>>>> 8f2b0e58
 
 					}
 
@@ -954,17 +886,13 @@
 
 			} else if ( texture.isCompressedTexture ) {
 
-				for ( var i = 0, il = mipmaps.length; i < il; i ++ ) {
+				for ( let i = 0, il = mipmaps.length; i < il; i ++ ) {
 
 					mipmap = mipmaps[ i ];
 
 					if ( texture.format !== RGBAFormat && texture.format !== RGBFormat ) {
 
-<<<<<<< HEAD
 						if ( glFormat !== null ) {
-=======
-			for ( let i = 0, il = mipmaps.length; i < il; i ++ ) {
->>>>>>> 8f2b0e58
 
 							state.compressedTexImage2D( _gl.TEXTURE_2D, i, glInternalFormat, mipmap.width, mipmap.height, 0, mipmap.data );
 
@@ -1014,11 +942,7 @@
 					texture.generateMipmaps = false;
 					textureProperties.__maxMipLevel = mipmaps.length - 1;
 
-<<<<<<< HEAD
 				} else {
-=======
-				for ( let i = 0, il = mipmaps.length; i < il; i ++ ) {
->>>>>>> 8f2b0e58
 
 					state.texImage2D( _gl.TEXTURE_2D, 0, glInternalFormat, glFormat, glType, image );
 					textureProperties.__maxMipLevel = 0;
