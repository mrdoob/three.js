/**
 * @author alteredq / http://alteredqualia.com/
 * @author mrdoob / http://mrdoob.com/
 */

import { FrontSide, BackSide, DoubleSide, RGBAFormat, NearestFilter, LinearFilter, PCFShadowMap, VSMShadowMap, RGBADepthPacking, NoBlending } from '../../constants.js';
import { WebGLRenderTarget } from '../WebGLRenderTarget.js';
import { MeshDepthMaterial } from '../../materials/MeshDepthMaterial.js';
import { MeshDistanceMaterial } from '../../materials/MeshDistanceMaterial.js';
import { ShaderMaterial } from '../../materials/ShaderMaterial.js';
import { BufferAttribute } from '../../core/BufferAttribute.js';
import { BufferGeometry } from '../../core/BufferGeometry.js';
import { Mesh } from '../../objects/Mesh.js';
import { Vector4 } from '../../math/Vector4.js';
import { Vector2 } from '../../math/Vector2.js';
import { Frustum } from '../../math/Frustum.js';

import vsm_frag from '../shaders/ShaderLib/vsm_frag.glsl.js';
import vsm_vert from '../shaders/ShaderLib/vsm_vert.glsl.js';

function WebGLShadowMap( _renderer, _objects, maxTextureSize ) {

	var _frustum = new Frustum(),

		_shadowMapSize = new Vector2(),
		_viewportSize = new Vector2(),

		_viewport = new Vector4(),

		_MorphingFlag = 1,
		_SkinningFlag = 2,

		_NumberOfMaterialVariants = ( _MorphingFlag | _SkinningFlag ) + 1,

		_depthMaterials = new Array( _NumberOfMaterialVariants ),
		_distanceMaterials = new Array( _NumberOfMaterialVariants ),

		_materialCache = {};

	var shadowSide = { 0: BackSide, 1: FrontSide, 2: DoubleSide };

	var shadowMaterialVertical = new ShaderMaterial( {

		defines: {
			SAMPLE_RATE: 2.0 / 8.0,
			HALF_SAMPLE_RATE: 1.0 / 8.0
		},

		uniforms: {
			shadow_pass: { value: null },
			resolution: { value: new Vector2() },
			radius: { value: 4.0 }
		},

		vertexShader: vsm_vert,

		fragmentShader: vsm_frag

	} );

	var shadowMaterialHorizonal = shadowMaterialVertical.clone();
	shadowMaterialHorizonal.defines.HORIZONAL_PASS = 1;

	var fullScreenTri = new BufferGeometry();
	fullScreenTri.addAttribute(
		"position",
		new BufferAttribute(
			new Float32Array( [ - 1, - 1, 0.5, 3, - 1, 0.5, - 1, 3, 0.5 ] ),
			3
		)
	);

	var fullScreenMesh = new Mesh( fullScreenTri, shadowMaterialVertical );

	// init

	for ( var i = 0; i !== _NumberOfMaterialVariants; ++ i ) {

		var useMorphing = ( i & _MorphingFlag ) !== 0;
		var useSkinning = ( i & _SkinningFlag ) !== 0;

		var depthMaterial = new MeshDepthMaterial( {

			depthPacking: RGBADepthPacking,

			morphTargets: useMorphing,
			skinning: useSkinning

		} );

		_depthMaterials[ i ] = depthMaterial;

		var distanceMaterial = new MeshDistanceMaterial( {

			morphTargets: useMorphing,
			skinning: useSkinning

		} );

		_distanceMaterials[ i ] = distanceMaterial;

	}

	var scope = this;

	this.enabled = false;

	this.autoUpdate = true;
	this.needsUpdate = false;

	this.type = PCFShadowMap;

	this.render = function ( lights, scene, camera ) {

		if ( scope.enabled === false ) return;
		if ( scope.autoUpdate === false && scope.needsUpdate === false ) return;

		if ( lights.length === 0 ) return;

		var currentRenderTarget = _renderer.getRenderTarget();
		var activeCubeFace = _renderer.getActiveCubeFace();
		var activeMipmapLevel = _renderer.getActiveMipmapLevel();

		var _state = _renderer.state;

		// Set GL state for depth map.
		_state.setBlending( NoBlending );
		_state.buffers.color.setClear( 1, 1, 1, 1 );
		_state.buffers.depth.setTest( true );
		_state.setScissorTest( false );

		// render depth map

		for ( var i = 0, il = lights.length; i < il; i ++ ) {

			var light = lights[ i ];
			var shadow = light.shadow;

			if ( shadow === undefined ) {

				console.warn( 'THREE.WebGLShadowMap:', light, 'has no shadow.' );
				continue;

			}

			_shadowMapSize.copy( shadow.mapSize );

			var shadowFrameExtents = shadow.getFrameExtents();

			_shadowMapSize.multiply( shadowFrameExtents );

			_viewportSize.copy( shadow.mapSize );

			if ( _shadowMapSize.x > maxTextureSize || _shadowMapSize.y > maxTextureSize ) {

				console.warn( 'THREE.WebGLShadowMap:', light, 'has shadow exceeding max texture size, reducing' );

				if ( _shadowMapSize.x > maxTextureSize ) {

					_viewportSize.x = Math.floor( maxTextureSize / shadowFrameExtents.x );
					_shadowMapSize.x = _viewportSize.x * shadowFrameExtents.x;
					shadow.mapSize.x = _viewportSize.x;

				}

				if ( _shadowMapSize.y > maxTextureSize ) {

					_viewportSize.y = Math.floor( maxTextureSize / shadowFrameExtents.y );
					_shadowMapSize.y = _viewportSize.y * shadowFrameExtents.y;
					shadow.mapSize.y = _viewportSize.y;

				}

			}

			if ( shadow.map === null && ! shadow.isPointLightShadow && this.type === VSMShadowMap ) {

				var pars = { minFilter: LinearFilter, magFilter: LinearFilter, format: RGBAFormat };

				shadow.map = new WebGLRenderTarget( _shadowMapSize.x, _shadowMapSize.y, pars );
				shadow.map.texture.name = light.name + ".shadowMap";

				shadow.mapPass = new WebGLRenderTarget( _shadowMapSize.x, _shadowMapSize.y, pars );

				shadow.camera.updateProjectionMatrix();

			}

			if ( shadow.map === null ) {

				var pars = { minFilter: NearestFilter, magFilter: NearestFilter, format: RGBAFormat };

				shadow.map = new WebGLRenderTarget( _shadowMapSize.x, _shadowMapSize.y, pars );
				shadow.map.texture.name = light.name + ".shadowMap";

				shadow.camera.updateProjectionMatrix();

			}

			_renderer.setRenderTarget( shadow.map );
			_renderer.clear();

			var viewportCount = shadow.getViewportCount();

			for ( var vp = 0; vp < viewportCount; vp ++ ) {

				var viewport = shadow.getViewport( vp );

				_viewport.set(
					_viewportSize.x * viewport.x,
					_viewportSize.y * viewport.y,
					_viewportSize.x * viewport.z,
					_viewportSize.y * viewport.w
				);

				_state.viewport( _viewport );

				shadow.updateMatrices( light, camera, vp );

				_frustum = shadow.getFrustum();

<<<<<<< HEAD
				renderObject( scene, camera, shadow.camera, light, light.layers );
=======
				renderObject( scene, camera, shadow.camera, light, this.type );

			}

			// do blur pass for VSM

			if ( ! shadow.isPointLightShadow && this.type === VSMShadowMap ) {

				VSMPass( shadow, camera );
>>>>>>> 24db2213

			}

		}

		scope.needsUpdate = false;

		_renderer.setRenderTarget( currentRenderTarget, activeCubeFace, activeMipmapLevel );

	};

	function VSMPass( shadow, camera ) {

		var geometry = _objects.update( fullScreenMesh );

		// vertical pass

		shadowMaterialVertical.uniforms.shadow_pass.value = shadow.map.texture;
		shadowMaterialVertical.uniforms.resolution.value = shadow.mapSize;
		shadowMaterialVertical.uniforms.radius.value = shadow.radius;
		_renderer.setRenderTarget( shadow.mapPass );
		_renderer.clear();
		_renderer.renderBufferDirect( camera, null, geometry, shadowMaterialVertical, fullScreenMesh, null );

		// horizonal pass

		shadowMaterialHorizonal.uniforms.shadow_pass.value = shadow.mapPass.texture;
		shadowMaterialHorizonal.uniforms.resolution.value = shadow.mapSize;
		shadowMaterialHorizonal.uniforms.radius.value = shadow.radius;
		_renderer.setRenderTarget( shadow.map );
		_renderer.clear();
		_renderer.renderBufferDirect( camera, null, geometry, shadowMaterialHorizonal, fullScreenMesh, null );

	}

	function getDepthMaterial( object, material, light, shadowCameraNear, shadowCameraFar, type ) {

		var geometry = object.geometry;

		var result = null;

		var materialVariants = _depthMaterials;
		var customMaterial = object.customDepthMaterial;

		if ( light.isPointLight ) {

			materialVariants = _distanceMaterials;
			customMaterial = object.customDistanceMaterial;

		}

		if ( ! customMaterial ) {

			var useMorphing = false;

			if ( material.morphTargets ) {

				if ( geometry && geometry.isBufferGeometry ) {

					useMorphing = geometry.morphAttributes && geometry.morphAttributes.position && geometry.morphAttributes.position.length > 0;

				} else if ( geometry && geometry.isGeometry ) {

					useMorphing = geometry.morphTargets && geometry.morphTargets.length > 0;

				}

			}

			if ( object.isSkinnedMesh && material.skinning === false ) {

				console.warn( 'THREE.WebGLShadowMap: THREE.SkinnedMesh with material.skinning set to false:', object );

			}

			var useSkinning = object.isSkinnedMesh && material.skinning;

			var variantIndex = 0;

			if ( useMorphing ) variantIndex |= _MorphingFlag;
			if ( useSkinning ) variantIndex |= _SkinningFlag;

			result = materialVariants[ variantIndex ];

		} else {

			result = customMaterial;

		}

		if ( _renderer.localClippingEnabled &&
				material.clipShadows === true &&
				material.clippingPlanes.length !== 0 ) {

			// in this case we need a unique material instance reflecting the
			// appropriate state

			var keyA = result.uuid, keyB = material.uuid;

			var materialsForVariant = _materialCache[ keyA ];

			if ( materialsForVariant === undefined ) {

				materialsForVariant = {};
				_materialCache[ keyA ] = materialsForVariant;

			}

			var cachedMaterial = materialsForVariant[ keyB ];

			if ( cachedMaterial === undefined ) {

				cachedMaterial = result.clone();
				materialsForVariant[ keyB ] = cachedMaterial;

			}

			result = cachedMaterial;

		}

		result.visible = material.visible;
		result.wireframe = material.wireframe;

		if ( type === VSMShadowMap ) {

			result.side = ( material.shadowSide != null ) ? material.shadowSide : material.side;

		} else {

			result.side = ( material.shadowSide != null ) ? material.shadowSide : shadowSide[ material.side ];

		}

		result.clipShadows = material.clipShadows;
		result.clippingPlanes = material.clippingPlanes;
		result.clipIntersection = material.clipIntersection;

		result.wireframeLinewidth = material.wireframeLinewidth;
		result.linewidth = material.linewidth;

		if ( light.isPointLight && result.isMeshDistanceMaterial ) {

			result.referencePosition.setFromMatrixPosition( light.matrixWorld );
			result.nearDistance = shadowCameraNear;
			result.farDistance = shadowCameraFar;

		}

		return result;

	}

<<<<<<< HEAD
	function renderObject( object, camera, shadowCamera, light, shadowLayers ) {
=======
	function renderObject( object, camera, shadowCamera, light, type ) {
>>>>>>> 24db2213

		if ( object.visible === false ) return;

		var visible = object.layers.test( camera.layers );

		// Objects not affected by current light should not project shadows.
		var projectsShadowOnLayer = ! object.material || object.layers.test( shadowLayers );
		if ( visible && projectsShadowOnLayer && ( object.isMesh || object.isLine || object.isPoints ) ) {

			if ( ( object.castShadow || ( object.receiveShadow && type === VSMShadowMap ) ) && ( ! object.frustumCulled || _frustum.intersectsObject( object ) ) ) {

				object.modelViewMatrix.multiplyMatrices( shadowCamera.matrixWorldInverse, object.matrixWorld );

				var geometry = _objects.update( object );
				var material = object.material;

				if ( Array.isArray( material ) ) {

					var groups = geometry.groups;

					for ( var k = 0, kl = groups.length; k < kl; k ++ ) {

						var group = groups[ k ];
						var groupMaterial = material[ group.materialIndex ];

						if ( groupMaterial && groupMaterial.visible ) {

							var depthMaterial = getDepthMaterial( object, groupMaterial, light, shadowCamera.near, shadowCamera.far, type );

							_renderer.renderBufferDirect( shadowCamera, null, geometry, depthMaterial, object, group );

						}

					}

				} else if ( material.visible ) {

					var depthMaterial = getDepthMaterial( object, material, light, shadowCamera.near, shadowCamera.far, type );

					_renderer.renderBufferDirect( shadowCamera, null, geometry, depthMaterial, object, null );

				}

			}

		}

		var children = object.children;

		for ( var i = 0, l = children.length; i < l; i ++ ) {

<<<<<<< HEAD
			renderObject( children[ i ], camera, shadowCamera, light, shadowLayers );
=======
			renderObject( children[ i ], camera, shadowCamera, light, type );
>>>>>>> 24db2213

		}

	}

}


export { WebGLShadowMap };<|MERGE_RESOLUTION|>--- conflicted
+++ resolved
@@ -219,10 +219,7 @@
 
 				_frustum = shadow.getFrustum();
 
-<<<<<<< HEAD
-				renderObject( scene, camera, shadow.camera, light, light.layers );
-=======
-				renderObject( scene, camera, shadow.camera, light, this.type );
+				renderObject( scene, camera, shadow.camera, light, this.type, light.layers );
 
 			}
 
@@ -231,7 +228,6 @@
 			if ( ! shadow.isPointLightShadow && this.type === VSMShadowMap ) {
 
 				VSMPass( shadow, camera );
->>>>>>> 24db2213
 
 			}
 
@@ -385,11 +381,7 @@
 
 	}
 
-<<<<<<< HEAD
-	function renderObject( object, camera, shadowCamera, light, shadowLayers ) {
-=======
-	function renderObject( object, camera, shadowCamera, light, type ) {
->>>>>>> 24db2213
+	function renderObject( object, camera, shadowCamera, light, type, shadowLayers ) {
 
 		if ( object.visible === false ) return;
 
@@ -441,11 +433,7 @@
 
 		for ( var i = 0, l = children.length; i < l; i ++ ) {
 
-<<<<<<< HEAD
-			renderObject( children[ i ], camera, shadowCamera, light, shadowLayers );
-=======
-			renderObject( children[ i ], camera, shadowCamera, light, type );
->>>>>>> 24db2213
+			renderObject( children[ i ], camera, shadowCamera, light, type, shadowLayers );
 
 		}
 
