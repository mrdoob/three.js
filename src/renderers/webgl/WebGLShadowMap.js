import { FrontSide, BackSide, DoubleSide, RGBAFormat, NearestFilter, LinearFilter, PCFShadowMap, VSMShadowMap, RGBADepthPacking, NoBlending } from '../../constants.js';
import { WebGLRenderTarget } from '../WebGLRenderTarget.js';
import { MeshDepthMaterial } from '../../materials/MeshDepthMaterial.js';
import { MeshDistanceMaterial } from '../../materials/MeshDistanceMaterial.js';
import { ShaderMaterial } from '../../materials/ShaderMaterial.js';
import { BufferAttribute } from '../../core/BufferAttribute.js';
import { BufferGeometry } from '../../core/BufferGeometry.js';
import { Mesh } from '../../objects/Mesh.js';
import { Vector4 } from '../../math/Vector4.js';
import { Vector2 } from '../../math/Vector2.js';
import { Frustum } from '../../math/Frustum.js';

import vsm_frag from '../shaders/ShaderLib/vsm_frag.glsl.js';
import vsm_vert from '../shaders/ShaderLib/vsm_vert.glsl.js';

function WebGLShadowMap( _renderer, _objects, _capabilities ) {

	let _frustum = new Frustum();

	const _shadowMapSize = new Vector2(),
		_viewportSize = new Vector2(),

		_viewport = new Vector4(),

		_depthMaterial = new MeshDepthMaterial( { depthPacking: RGBADepthPacking } ),
		_distanceMaterial = new MeshDistanceMaterial(),

		_materialCache = {},

		_maxTextureSize = _capabilities.maxTextureSize;

	const shadowSide = { 0: BackSide, 1: FrontSide, 2: DoubleSide };

	const shadowMaterialVertical = new ShaderMaterial( {

		uniforms: {
			shadow_pass: { value: null },
			resolution: { value: new Vector2() },
			radius: { value: 4.0 },
			samples: { value: 8.0 }
		},

		vertexShader: vsm_vert,

		fragmentShader: vsm_frag

	} );

	const shadowMaterialHorizontal = shadowMaterialVertical.clone();
	shadowMaterialHorizontal.defines.HORIZONTAL_PASS = 1;

	const fullScreenTri = new BufferGeometry();
	fullScreenTri.setAttribute(
		'position',
		new BufferAttribute(
			new Float32Array( [ - 1, - 1, 0.5, 3, - 1, 0.5, - 1, 3, 0.5 ] ),
			3
		)
	);

	const fullScreenMesh = new Mesh( fullScreenTri, shadowMaterialVertical );

	const scope = this;

	this.enabled = false;

	this.autoUpdate = true;
	this.needsUpdate = false;

	this.type = PCFShadowMap;
	this.dithering = false;

	this.render = function ( lights, scene, camera ) {

		if ( scope.enabled === false ) return;
		if ( scope.autoUpdate === false && scope.needsUpdate === false ) return;

		if ( lights.length === 0 ) return;

		const currentRenderTarget = _renderer.getRenderTarget();
		const activeCubeFace = _renderer.getActiveCubeFace();
		const activeMipmapLevel = _renderer.getActiveMipmapLevel();

		const _state = _renderer.state;

		// Set GL state for depth map.
		_state.setBlending( NoBlending );
		_state.buffers.color.setClear( 1, 1, 1, 1 );
		_state.buffers.depth.setTest( true );
		_state.setScissorTest( false );

		// render depth map

		for ( let i = 0, il = lights.length; i < il; i ++ ) {

			const light = lights[ i ];
			const shadow = light.shadow;

			if ( shadow === undefined ) {

				console.warn( 'THREE.WebGLShadowMap:', light, 'has no shadow.' );
				continue;

			}

			if ( shadow.autoUpdate === false && shadow.needsUpdate === false ) continue;

			_shadowMapSize.copy( shadow.mapSize );

			const shadowFrameExtents = shadow.getFrameExtents();

			_shadowMapSize.multiply( shadowFrameExtents );

			_viewportSize.copy( shadow.mapSize );

			if ( _shadowMapSize.x > _maxTextureSize || _shadowMapSize.y > _maxTextureSize ) {

				if ( _shadowMapSize.x > _maxTextureSize ) {

					_viewportSize.x = Math.floor( _maxTextureSize / shadowFrameExtents.x );
					_shadowMapSize.x = _viewportSize.x * shadowFrameExtents.x;
					shadow.mapSize.x = _viewportSize.x;

				}

				if ( _shadowMapSize.y > _maxTextureSize ) {

					_viewportSize.y = Math.floor( _maxTextureSize / shadowFrameExtents.y );
					_shadowMapSize.y = _viewportSize.y * shadowFrameExtents.y;
					shadow.mapSize.y = _viewportSize.y;

				}

			}

			if ( shadow.map === null && ! shadow.isPointLightShadow && this.type === VSMShadowMap ) {

				const pars = { minFilter: LinearFilter, magFilter: LinearFilter, format: RGBAFormat };

				shadow.map = new WebGLRenderTarget( _shadowMapSize.x, _shadowMapSize.y, pars );
				shadow.map.texture.name = light.name + '.shadowMap';

				shadow.mapPass = new WebGLRenderTarget( _shadowMapSize.x, _shadowMapSize.y, pars );

				shadow.camera.updateProjectionMatrix();

			}

			if ( shadow.map === null ) {

				const pars = { minFilter: NearestFilter, magFilter: NearestFilter, format: RGBAFormat };

				shadow.map = new WebGLRenderTarget( _shadowMapSize.x, _shadowMapSize.y, pars );
				shadow.map.texture.name = light.name + '.shadowMap';

				shadow.camera.updateProjectionMatrix();

			}

			_renderer.setRenderTarget( shadow.map );
			_renderer.clear();

			const viewportCount = shadow.getViewportCount();

			for ( let vp = 0; vp < viewportCount; vp ++ ) {

				const viewport = shadow.getViewport( vp );

				_viewport.set(
					_viewportSize.x * viewport.x,
					_viewportSize.y * viewport.y,
					_viewportSize.x * viewport.z,
					_viewportSize.y * viewport.w
				);

				_state.viewport( _viewport );

				shadow.updateMatrices( light, vp );

				_frustum = shadow.getFrustum();

				renderObject( scene, camera, shadow.camera, light, this.type );

			}

			// do blur pass for VSM

			if ( ! shadow.isPointLightShadow && this.type === VSMShadowMap ) {

				VSMPass( shadow, camera );

			}

			shadow.needsUpdate = false;

		}

		scope.needsUpdate = false;

		_renderer.setRenderTarget( currentRenderTarget, activeCubeFace, activeMipmapLevel );

	};

	function VSMPass( shadow, camera ) {

		const geometry = _objects.update( fullScreenMesh );

		// vertical pass

		shadowMaterialVertical.uniforms.shadow_pass.value = shadow.map.texture;
		shadowMaterialVertical.uniforms.resolution.value = shadow.mapSize;
		shadowMaterialVertical.uniforms.radius.value = shadow.radius;
		shadowMaterialVertical.uniforms.samples.value = shadow.blurSamples;
		_renderer.setRenderTarget( shadow.mapPass );
		_renderer.clear();
		_renderer.renderBufferDirect( camera, null, geometry, shadowMaterialVertical, fullScreenMesh, null );

		// horizontal pass

		shadowMaterialHorizontal.uniforms.shadow_pass.value = shadow.mapPass.texture;
		shadowMaterialHorizontal.uniforms.resolution.value = shadow.mapSize;
		shadowMaterialHorizontal.uniforms.radius.value = shadow.radius;
		shadowMaterialHorizontal.uniforms.samples.value = shadow.blurSamples;
		_renderer.setRenderTarget( shadow.map );
		_renderer.clear();
<<<<<<< HEAD
		_renderer.renderBufferDirect( camera, null, geometry, shadowMaterialHorizonal, fullScreenMesh, null );

	}

	function getDepthMaterialVariant( useMorphing, useSkinning, useInstancing, opacity ) {

		const opacityFlag = 0b111111 & opacity * 63;
		const index = useMorphing << 0 | useSkinning << 1 | useInstancing << 2 | opacityFlag << 3;

		let material = _depthMaterials[ index ];

		if ( material === undefined ) {

			material = new MeshDepthMaterial( {

				depthPacking: RGBADepthPacking,

				morphTargets: useMorphing,
				skinning: useSkinning,
				opacity: opacityFlag / 63,

			} );
			material.ditherTransparency = opacity < 1;

			_depthMaterials[ index ] = material;

		}

		return material;

	}

	function getDistanceMaterialVariant( useMorphing, useSkinning, useInstancing, opacity ) {

		const opacityFlag = 0b111111 & opacity * 63;
		const index = useMorphing << 0 | useSkinning << 1 | useInstancing << 2 | opacityFlag << 3;

		let material = _distanceMaterials[ index ];

		if ( material === undefined ) {

			material = new MeshDistanceMaterial( {

				morphTargets: useMorphing,
				skinning: useSkinning,
				opacity: opacityFlag / 63,

			} );
			material.ditherTransparency = opacity < 1;

			_distanceMaterials[ index ] = material;

		}

		return material;
=======
		_renderer.renderBufferDirect( camera, null, geometry, shadowMaterialHorizontal, fullScreenMesh, null );
>>>>>>> 5fe8ec0d

	}

	function getDepthMaterial( object, geometry, material, light, shadowCameraNear, shadowCameraFar, type ) {

		let result = null;

		const customMaterial = ( light.isPointLight === true ) ? object.customDistanceMaterial : object.customDepthMaterial;

		if ( customMaterial !== undefined ) {

<<<<<<< HEAD
				} else {

					console.warn( 'THREE.WebGLShadowMap: THREE.SkinnedMesh with material.skinning set to false:', object );

				}

			}

			const useInstancing = object.isInstancedMesh === true;
			const opacity = scope.dithering ? material.opacity : 1;

			result = getMaterialVariant( useMorphing, useSkinning, useInstancing, opacity );
=======
			result = customMaterial;
>>>>>>> 5fe8ec0d

		} else {

			result = ( light.isPointLight === true ) ? _distanceMaterial : _depthMaterial;

		}

		if ( _renderer.localClippingEnabled &&
				material.clipShadows === true &&
				material.clippingPlanes.length !== 0 ) {

			// in this case we need a unique material instance reflecting the
			// appropriate state

			const keyA = result.uuid, keyB = material.uuid;

			let materialsForVariant = _materialCache[ keyA ];

			if ( materialsForVariant === undefined ) {

				materialsForVariant = {};
				_materialCache[ keyA ] = materialsForVariant;

			}

			let cachedMaterial = materialsForVariant[ keyB ];

			if ( cachedMaterial === undefined ) {

				cachedMaterial = result.clone();
				materialsForVariant[ keyB ] = cachedMaterial;

			}

			result = cachedMaterial;

		}

		result.visible = material.visible;
		result.wireframe = material.wireframe;

		if ( type === VSMShadowMap ) {

			result.side = ( material.shadowSide !== null ) ? material.shadowSide : material.side;

		} else {

			result.side = ( material.shadowSide !== null ) ? material.shadowSide : shadowSide[ material.side ];

		}

		result.clipShadows = material.clipShadows;
		result.clippingPlanes = material.clippingPlanes;
		result.clipIntersection = material.clipIntersection;

		result.wireframeLinewidth = material.wireframeLinewidth;
		result.linewidth = material.linewidth;

		if ( light.isPointLight === true && result.isMeshDistanceMaterial === true ) {

			result.referencePosition.setFromMatrixPosition( light.matrixWorld );
			result.nearDistance = shadowCameraNear;
			result.farDistance = shadowCameraFar;

		}

		return result;

	}

	function renderObject( object, camera, shadowCamera, light, type ) {

		if ( object.visible === false ) return;

		const visible = object.layers.test( camera.layers );

		if ( visible && ( object.isMesh || object.isLine || object.isPoints ) ) {

			if ( ( object.castShadow || ( object.receiveShadow && type === VSMShadowMap ) ) && ( ! object.frustumCulled || _frustum.intersectsObject( object ) ) ) {

				object.modelViewMatrix.multiplyMatrices( shadowCamera.matrixWorldInverse, object.matrixWorld );

				const geometry = _objects.update( object );
				const material = object.material;

				if ( Array.isArray( material ) ) {

					const groups = geometry.groups;

					for ( let k = 0, kl = groups.length; k < kl; k ++ ) {

						const group = groups[ k ];
						const groupMaterial = material[ group.materialIndex ];

						if ( groupMaterial && groupMaterial.visible ) {

							const depthMaterial = getDepthMaterial( object, geometry, groupMaterial, light, shadowCamera.near, shadowCamera.far, type );

							_renderer.renderBufferDirect( shadowCamera, null, geometry, depthMaterial, object, group );

						}

					}

				} else if ( material.visible ) {

					const depthMaterial = getDepthMaterial( object, geometry, material, light, shadowCamera.near, shadowCamera.far, type );

					_renderer.renderBufferDirect( shadowCamera, null, geometry, depthMaterial, object, null );

				}

			}

		}

		const children = object.children;

		for ( let i = 0, l = children.length; i < l; i ++ ) {

			renderObject( children[ i ], camera, shadowCamera, light, type );

		}

	}

}


export { WebGLShadowMap };<|MERGE_RESOLUTION|>--- conflicted
+++ resolved
@@ -24,6 +24,11 @@
 
 		_depthMaterial = new MeshDepthMaterial( { depthPacking: RGBADepthPacking } ),
 		_distanceMaterial = new MeshDistanceMaterial(),
+		_ditheredDepthMaterial = new MeshDepthMaterial( {
+			depthPacking: RGBADepthPacking,
+			ditherTransparency: true
+		} ),
+		_ditheredDistanceMaterial = new MeshDepthMaterial( { ditherTransparency: true } ),
 
 		_materialCache = {},
 
@@ -223,68 +228,10 @@
 		shadowMaterialHorizontal.uniforms.samples.value = shadow.blurSamples;
 		_renderer.setRenderTarget( shadow.map );
 		_renderer.clear();
-<<<<<<< HEAD
-		_renderer.renderBufferDirect( camera, null, geometry, shadowMaterialHorizonal, fullScreenMesh, null );
+		_renderer.renderBufferDirect( camera, null, geometry, shadowMaterialHorizontal, fullScreenMesh, null );
 
 	}
 
-	function getDepthMaterialVariant( useMorphing, useSkinning, useInstancing, opacity ) {
-
-		const opacityFlag = 0b111111 & opacity * 63;
-		const index = useMorphing << 0 | useSkinning << 1 | useInstancing << 2 | opacityFlag << 3;
-
-		let material = _depthMaterials[ index ];
-
-		if ( material === undefined ) {
-
-			material = new MeshDepthMaterial( {
-
-				depthPacking: RGBADepthPacking,
-
-				morphTargets: useMorphing,
-				skinning: useSkinning,
-				opacity: opacityFlag / 63,
-
-			} );
-			material.ditherTransparency = opacity < 1;
-
-			_depthMaterials[ index ] = material;
-
-		}
-
-		return material;
-
-	}
-
-	function getDistanceMaterialVariant( useMorphing, useSkinning, useInstancing, opacity ) {
-
-		const opacityFlag = 0b111111 & opacity * 63;
-		const index = useMorphing << 0 | useSkinning << 1 | useInstancing << 2 | opacityFlag << 3;
-
-		let material = _distanceMaterials[ index ];
-
-		if ( material === undefined ) {
-
-			material = new MeshDistanceMaterial( {
-
-				morphTargets: useMorphing,
-				skinning: useSkinning,
-				opacity: opacityFlag / 63,
-
-			} );
-			material.ditherTransparency = opacity < 1;
-
-			_distanceMaterials[ index ] = material;
-
-		}
-
-		return material;
-=======
-		_renderer.renderBufferDirect( camera, null, geometry, shadowMaterialHorizontal, fullScreenMesh, null );
->>>>>>> 5fe8ec0d
-
-	}
-
 	function getDepthMaterial( object, geometry, material, light, shadowCameraNear, shadowCameraFar, type ) {
 
 		let result = null;
@@ -293,26 +240,20 @@
 
 		if ( customMaterial !== undefined ) {
 
-<<<<<<< HEAD
-				} else {
-
-					console.warn( 'THREE.WebGLShadowMap: THREE.SkinnedMesh with material.skinning set to false:', object );
-
-				}
-
-			}
-
-			const useInstancing = object.isInstancedMesh === true;
-			const opacity = scope.dithering ? material.opacity : 1;
-
-			result = getMaterialVariant( useMorphing, useSkinning, useInstancing, opacity );
-=======
 			result = customMaterial;
->>>>>>> 5fe8ec0d
 
 		} else {
 
-			result = ( light.isPointLight === true ) ? _distanceMaterial : _depthMaterial;
+			const requiresDithering = scope.dithering && material.opacity < 1.0 && material.transparent;
+			if ( light.isPointLight ) {
+
+				result = requiresDithering ? _ditheredDistanceMaterial : _distanceMaterial;
+
+			} else {
+
+				result = requiresDithering ? _ditheredDepthMaterial : _depthMaterial;
+
+			}
 
 		}
 
@@ -366,6 +307,7 @@
 
 		result.wireframeLinewidth = material.wireframeLinewidth;
 		result.linewidth = material.linewidth;
+		result.opacity = material.opacity;
 
 		if ( light.isPointLight === true && result.isMeshDistanceMaterial === true ) {
 
