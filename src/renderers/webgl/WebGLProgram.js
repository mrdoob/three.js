/**
 * @author mrdoob / http://mrdoob.com/
 */

import { WebGLUniforms } from './WebGLUniforms';
import { WebGLShader } from './WebGLShader';
import { ShaderChunk } from '../shaders/ShaderChunk';
import { NoToneMapping, AddOperation, MixOperation, MultiplyOperation, EquirectangularRefractionMapping, CubeRefractionMapping, SphericalReflectionMapping, EquirectangularReflectionMapping, CubeUVRefractionMapping, CubeUVReflectionMapping, CubeReflectionMapping, PCFSoftShadowMap, PCFShadowMap, CineonToneMapping, Uncharted2ToneMapping, ReinhardToneMapping, LinearToneMapping, GammaEncoding, RGBDEncoding, RGBM16Encoding, RGBM7Encoding, RGBEEncoding, sRGBEncoding, LinearEncoding } from '../../constants';

var programIdCount = 0;

function getEncodingComponents( encoding ) {

	switch ( encoding ) {

		case LinearEncoding:
			return [ 'Linear','( value )' ];
		case sRGBEncoding:
			return [ 'sRGB','( value )' ];
		case RGBEEncoding:
			return [ 'RGBE','( value )' ];
		case RGBM7Encoding:
			return [ 'RGBM','( value, 7.0 )' ];
		case RGBM16Encoding:
			return [ 'RGBM','( value, 16.0 )' ];
		case RGBDEncoding:
			return [ 'RGBD','( value, 256.0 )' ];
		case GammaEncoding:
			return [ 'Gamma','( value, float( GAMMA_FACTOR ) )' ];
		default:
			throw new Error( 'unsupported encoding: ' + encoding );

	}

}

function getTexelDecodingFunction( functionName, encoding ) {

	var components = getEncodingComponents( encoding );
	return "vec4 " + functionName + "( vec4 value ) { return " + components[ 0 ] + "ToLinear" + components[ 1 ] + "; }";

}

function getTexelEncodingFunction( functionName, encoding ) {

	var components = getEncodingComponents( encoding );
	return "vec4 " + functionName + "( vec4 value ) { return LinearTo" + components[ 0 ] + components[ 1 ] + "; }";

}

function getToneMappingFunction( functionName, toneMapping ) {

	var toneMappingName;

	switch ( toneMapping ) {

		case LinearToneMapping:
			toneMappingName = "Linear";
			break;

		case ReinhardToneMapping:
			toneMappingName = "Reinhard";
			break;

		case Uncharted2ToneMapping:
			toneMappingName = "Uncharted2";
			break;

		case CineonToneMapping:
			toneMappingName = "OptimizedCineon";
			break;

		default:
			throw new Error( 'unsupported toneMapping: ' + toneMapping );

	}

	return "vec3 " + functionName + "( vec3 color ) { return " + toneMappingName + "ToneMapping( color ); }";

}

function generateExtensions( extensions, parameters, rendererExtensions ) {

	extensions = extensions || {};

	var chunks = [
		( extensions.derivatives || parameters.envMapCubeUV || parameters.bumpMap || parameters.normalMap || parameters.flatShading ) ? '#extension GL_OES_standard_derivatives : enable' : '',
		( extensions.fragDepth || parameters.logarithmicDepthBuffer ) && rendererExtensions.get( 'EXT_frag_depth' ) ? '#extension GL_EXT_frag_depth : enable' : '',
		( extensions.drawBuffers ) && rendererExtensions.get( 'WEBGL_draw_buffers' ) ? '#extension GL_EXT_draw_buffers : require' : '',
		( extensions.shaderTextureLOD || parameters.envMap ) && rendererExtensions.get( 'EXT_shader_texture_lod' ) ? '#extension GL_EXT_shader_texture_lod : enable' : ''
	];

	return chunks.filter( filterEmptyLine ).join( '\n' );

}

function generateDefines( defines ) {

	var chunks = [];

	for ( var name in defines ) {

		var value = defines[ name ];

		if ( value === false ) continue;

		chunks.push( '#define ' + name + ' ' + value );

	}

	return chunks.join( '\n' );

}

function fetchAttributeLocations( gl, program, identifiers ) {

	var attributes = {};

	var n = gl.getProgramParameter( program, gl.ACTIVE_ATTRIBUTES );

	for ( var i = 0; i < n; i ++ ) {

		var info = gl.getActiveAttrib( program, i );
		var name = info.name;

		// console.log("THREE.WebGLProgram: ACTIVE VERTEX ATTRIBUTE:", name, i );

		attributes[ name ] = gl.getAttribLocation( program, name );

	}

	return attributes;

}

function filterEmptyLine( string ) {

	return string !== '';

}

function replaceLightNums( string, parameters ) {

	return string
		.replace( /NUM_DIR_LIGHTS/g, parameters.numDirLights )
		.replace( /NUM_SPOT_LIGHTS/g, parameters.numSpotLights )
		.replace( /NUM_RECT_AREA_LIGHTS/g, parameters.numRectAreaLights )
		.replace( /NUM_POINT_LIGHTS/g, parameters.numPointLights )
		.replace( /NUM_HEMI_LIGHTS/g, parameters.numHemiLights );

}

function parseIncludes( string , materialIncludes ) {

	var pattern = /^[ \t]*#include +<([\w\d.]+)>/gm;

	function replace( match, include ) {

		var replace = undefined !== materialIncludes[ include ] ? materialIncludes[ include ] : ShaderChunk[ include ];

		if ( replace === undefined ) {

			throw new Error( 'Can not resolve #include <' + include + '>' );

		}

		return parseIncludes( replace );

	}

	return string.replace( pattern, replace );

}

function unrollLoops( string ) {

	var pattern = /for \( int i \= (\d+)\; i < (\d+)\; i \+\+ \) \{([\s\S]+?)(?=\})\}/g;

	function replace( match, start, end, snippet ) {

		var unroll = '';

		for ( var i = parseInt( start ); i < parseInt( end ); i ++ ) {

			unroll += snippet.replace( /\[ i \]/g, '[ ' + i + ' ]' );

		}

		return unroll;

	}

	return string.replace( pattern, replace );

}

function WebGLProgram( renderer, code, material, shader, parameters ) {

	var gl = renderer.context;

	var extensions = material.extensions;
	var defines = material.defines;

<<<<<<< HEAD
	var materialIncludes = material.shaderIncludes;

	var vertexShader = material.__webglShader.vertexShader;
	var fragmentShader = material.__webglShader.fragmentShader;
=======
	var vertexShader = shader.vertexShader;
	var fragmentShader = shader.fragmentShader;
>>>>>>> 032d69e8

	var shadowMapTypeDefine = 'SHADOWMAP_TYPE_BASIC';

	if ( parameters.shadowMapType === PCFShadowMap ) {

		shadowMapTypeDefine = 'SHADOWMAP_TYPE_PCF';

	} else if ( parameters.shadowMapType === PCFSoftShadowMap ) {

		shadowMapTypeDefine = 'SHADOWMAP_TYPE_PCF_SOFT';

	}

	var envMapTypeDefine = 'ENVMAP_TYPE_CUBE';
	var envMapModeDefine = 'ENVMAP_MODE_REFLECTION';
	var envMapBlendingDefine = 'ENVMAP_BLENDING_MULTIPLY';

	if ( parameters.envMap ) {

		switch ( material.envMap.mapping ) {

			case CubeReflectionMapping:
			case CubeRefractionMapping:
				envMapTypeDefine = 'ENVMAP_TYPE_CUBE';
				break;

			case CubeUVReflectionMapping:
			case CubeUVRefractionMapping:
				envMapTypeDefine = 'ENVMAP_TYPE_CUBE_UV';
				break;

			case EquirectangularReflectionMapping:
			case EquirectangularRefractionMapping:
				envMapTypeDefine = 'ENVMAP_TYPE_EQUIREC';
				break;

			case SphericalReflectionMapping:
				envMapTypeDefine = 'ENVMAP_TYPE_SPHERE';
				break;

		}

		switch ( material.envMap.mapping ) {

			case CubeRefractionMapping:
			case EquirectangularRefractionMapping:
				envMapModeDefine = 'ENVMAP_MODE_REFRACTION';
				break;

		}

		switch ( material.combine ) {

			case MultiplyOperation:
				envMapBlendingDefine = 'ENVMAP_BLENDING_MULTIPLY';
				break;

			case MixOperation:
				envMapBlendingDefine = 'ENVMAP_BLENDING_MIX';
				break;

			case AddOperation:
				envMapBlendingDefine = 'ENVMAP_BLENDING_ADD';
				break;

		}

	}

	var gammaFactorDefine = ( renderer.gammaFactor > 0 ) ? renderer.gammaFactor : 1.0;

	// console.log( 'building new program ' );

	//

	var customExtensions = generateExtensions( extensions, parameters, renderer.extensions );

	var customDefines = generateDefines( defines );

	var customIncludes = undefined !== materialIncludes ? materialIncludes : {};

	//

	var program = gl.createProgram();

	var prefixVertex, prefixFragment;

	if ( material.isRawShaderMaterial ) {

		prefixVertex = [

			customDefines,

			'\n'

		].filter( filterEmptyLine ).join( '\n' );

		prefixFragment = [

			customExtensions,
			customDefines,

			'\n'

		].filter( filterEmptyLine ).join( '\n' );

	} else {

		prefixVertex = [

			'precision ' + parameters.precision + ' float;',
			'precision ' + parameters.precision + ' int;',

			'#define SHADER_NAME ' + shader.name,

			customDefines,

			parameters.supportsVertexTextures ? '#define VERTEX_TEXTURES' : '',

			'#define GAMMA_FACTOR ' + gammaFactorDefine,

			'#define MAX_BONES ' + parameters.maxBones,
			( parameters.useFog && parameters.fog ) ? '#define USE_FOG' : '',
			( parameters.useFog && parameters.fogExp ) ? '#define FOG_EXP2' : '',

			parameters.map ? '#define USE_MAP' : '',
			parameters.envMap ? '#define USE_ENVMAP' : '',
			parameters.envMap ? '#define ' + envMapModeDefine : '',
			parameters.lightMap ? '#define USE_LIGHTMAP' : '',
			parameters.aoMap ? '#define USE_AOMAP' : '',
			parameters.emissiveMap ? '#define USE_EMISSIVEMAP' : '',
			parameters.bumpMap ? '#define USE_BUMPMAP' : '',
			parameters.normalMap ? '#define USE_NORMALMAP' : '',
			parameters.displacementMap && parameters.supportsVertexTextures ? '#define USE_DISPLACEMENTMAP' : '',
			parameters.specularMap ? '#define USE_SPECULARMAP' : '',
			parameters.roughnessMap ? '#define USE_ROUGHNESSMAP' : '',
			parameters.metalnessMap ? '#define USE_METALNESSMAP' : '',
			parameters.alphaMap ? '#define USE_ALPHAMAP' : '',
			parameters.vertexColors ? '#define USE_COLOR' : '',

			parameters.flatShading ? '#define FLAT_SHADED' : '',

			parameters.skinning ? '#define USE_SKINNING' : '',
			parameters.useVertexTexture ? '#define BONE_TEXTURE' : '',

			parameters.morphTargets ? '#define USE_MORPHTARGETS' : '',
			parameters.morphNormals && parameters.flatShading === false ? '#define USE_MORPHNORMALS' : '',
			parameters.doubleSided ? '#define DOUBLE_SIDED' : '',
			parameters.flipSided ? '#define FLIP_SIDED' : '',

			'#define NUM_CLIPPING_PLANES ' + parameters.numClippingPlanes,

			parameters.shadowMapEnabled ? '#define USE_SHADOWMAP' : '',
			parameters.shadowMapEnabled ? '#define ' + shadowMapTypeDefine : '',

			parameters.sizeAttenuation ? '#define USE_SIZEATTENUATION' : '',

			parameters.logarithmicDepthBuffer ? '#define USE_LOGDEPTHBUF' : '',
			parameters.logarithmicDepthBuffer && renderer.extensions.get( 'EXT_frag_depth' ) ? '#define USE_LOGDEPTHBUF_EXT' : '',

			'uniform mat4 modelMatrix;',
			'uniform mat4 modelViewMatrix;',
			'uniform mat4 projectionMatrix;',
			'uniform mat4 viewMatrix;',
			'uniform mat3 normalMatrix;',
			'uniform vec3 cameraPosition;',

			'attribute vec3 position;',
			'attribute vec3 normal;',
			'attribute vec2 uv;',

			'#ifdef USE_COLOR',

			'	attribute vec3 color;',

			'#endif',

			'#ifdef USE_MORPHTARGETS',

			'	attribute vec3 morphTarget0;',
			'	attribute vec3 morphTarget1;',
			'	attribute vec3 morphTarget2;',
			'	attribute vec3 morphTarget3;',

			'	#ifdef USE_MORPHNORMALS',

			'		attribute vec3 morphNormal0;',
			'		attribute vec3 morphNormal1;',
			'		attribute vec3 morphNormal2;',
			'		attribute vec3 morphNormal3;',

			'	#else',

			'		attribute vec3 morphTarget4;',
			'		attribute vec3 morphTarget5;',
			'		attribute vec3 morphTarget6;',
			'		attribute vec3 morphTarget7;',

			'	#endif',

			'#endif',

			'#ifdef USE_SKINNING',

			'	attribute vec4 skinIndex;',
			'	attribute vec4 skinWeight;',

			'#endif',

			'\n'

		].filter( filterEmptyLine ).join( '\n' );

		prefixFragment = [

			customExtensions,

			'precision ' + parameters.precision + ' float;',
			'precision ' + parameters.precision + ' int;',

			'#define SHADER_NAME ' + shader.name,

			customDefines,

			parameters.alphaTest ? '#define ALPHATEST ' + parameters.alphaTest : '',

			'#define GAMMA_FACTOR ' + gammaFactorDefine,

			( parameters.useFog && parameters.fog ) ? '#define USE_FOG' : '',
			( parameters.useFog && parameters.fogExp ) ? '#define FOG_EXP2' : '',

			parameters.map ? '#define USE_MAP' : '',
			parameters.envMap ? '#define USE_ENVMAP' : '',
			parameters.envMap ? '#define ' + envMapTypeDefine : '',
			parameters.envMap ? '#define ' + envMapModeDefine : '',
			parameters.envMap ? '#define ' + envMapBlendingDefine : '',
			parameters.lightMap ? '#define USE_LIGHTMAP' : '',
			parameters.aoMap ? '#define USE_AOMAP' : '',
			parameters.emissiveMap ? '#define USE_EMISSIVEMAP' : '',
			parameters.bumpMap ? '#define USE_BUMPMAP' : '',
			parameters.normalMap ? '#define USE_NORMALMAP' : '',
			parameters.specularMap ? '#define USE_SPECULARMAP' : '',
			parameters.roughnessMap ? '#define USE_ROUGHNESSMAP' : '',
			parameters.metalnessMap ? '#define USE_METALNESSMAP' : '',
			parameters.alphaMap ? '#define USE_ALPHAMAP' : '',
			parameters.vertexColors ? '#define USE_COLOR' : '',

			parameters.gradientMap ? '#define USE_GRADIENTMAP' : '',

			parameters.flatShading ? '#define FLAT_SHADED' : '',

			parameters.doubleSided ? '#define DOUBLE_SIDED' : '',
			parameters.flipSided ? '#define FLIP_SIDED' : '',

			'#define NUM_CLIPPING_PLANES ' + parameters.numClippingPlanes,
			'#define UNION_CLIPPING_PLANES ' + (parameters.numClippingPlanes - parameters.numClipIntersection),

			parameters.shadowMapEnabled ? '#define USE_SHADOWMAP' : '',
			parameters.shadowMapEnabled ? '#define ' + shadowMapTypeDefine : '',

			parameters.premultipliedAlpha ? "#define PREMULTIPLIED_ALPHA" : '',

			parameters.physicallyCorrectLights ? "#define PHYSICALLY_CORRECT_LIGHTS" : '',

			parameters.logarithmicDepthBuffer ? '#define USE_LOGDEPTHBUF' : '',
			parameters.logarithmicDepthBuffer && renderer.extensions.get( 'EXT_frag_depth' ) ? '#define USE_LOGDEPTHBUF_EXT' : '',

			parameters.envMap && renderer.extensions.get( 'EXT_shader_texture_lod' ) ? '#define TEXTURE_LOD_EXT' : '',

			'uniform mat4 viewMatrix;',
			'uniform vec3 cameraPosition;',

			( parameters.toneMapping !== NoToneMapping ) ? "#define TONE_MAPPING" : '',
			( parameters.toneMapping !== NoToneMapping ) ? ShaderChunk[ 'tonemapping_pars_fragment' ] : '',  // this code is required here because it is used by the toneMapping() function defined below
			( parameters.toneMapping !== NoToneMapping ) ? getToneMappingFunction( "toneMapping", parameters.toneMapping ) : '',

			parameters.dithering ? '#define DITHERING' : '',

			( parameters.outputEncoding || parameters.mapEncoding || parameters.envMapEncoding || parameters.emissiveMapEncoding ) ? ShaderChunk[ 'encodings_pars_fragment' ] : '', // this code is required here because it is used by the various encoding/decoding function defined below
			parameters.mapEncoding ? getTexelDecodingFunction( 'mapTexelToLinear', parameters.mapEncoding ) : '',
			parameters.envMapEncoding ? getTexelDecodingFunction( 'envMapTexelToLinear', parameters.envMapEncoding ) : '',
			parameters.emissiveMapEncoding ? getTexelDecodingFunction( 'emissiveMapTexelToLinear', parameters.emissiveMapEncoding ) : '',
			parameters.outputEncoding ? getTexelEncodingFunction( "linearToOutputTexel", parameters.outputEncoding ) : '',

			parameters.depthPacking ? "#define DEPTH_PACKING " + material.depthPacking : '',

			'\n'

		].filter( filterEmptyLine ).join( '\n' );

	}

<<<<<<< HEAD
	vertexShader = parseIncludes( vertexShader, customIncludes );
	vertexShader = replaceLightNums( vertexShader, parameters );

	fragmentShader = parseIncludes( fragmentShader, customIncludes );
=======
	vertexShader = parseIncludes( vertexShader );
	vertexShader = replaceLightNums( vertexShader, parameters );

	fragmentShader = parseIncludes( fragmentShader );
>>>>>>> 032d69e8
	fragmentShader = replaceLightNums( fragmentShader, parameters );

	if ( ! material.isShaderMaterial ) {

		vertexShader = unrollLoops( vertexShader );
		fragmentShader = unrollLoops( fragmentShader );

	}

	var vertexGlsl = prefixVertex + vertexShader;
	var fragmentGlsl = prefixFragment + fragmentShader;

	// console.log( '*VERTEX*', vertexGlsl );
	// console.log( '*FRAGMENT*', fragmentGlsl );

	var glVertexShader = WebGLShader( gl, gl.VERTEX_SHADER, vertexGlsl );
	var glFragmentShader = WebGLShader( gl, gl.FRAGMENT_SHADER, fragmentGlsl );

	gl.attachShader( program, glVertexShader );
	gl.attachShader( program, glFragmentShader );

	// Force a particular attribute to index 0.

	if ( material.index0AttributeName !== undefined ) {

		gl.bindAttribLocation( program, 0, material.index0AttributeName );

	} else if ( parameters.morphTargets === true ) {

		// programs with morphTargets displace position out of attribute 0
		gl.bindAttribLocation( program, 0, 'position' );

	}

	gl.linkProgram( program );

	var programLog = gl.getProgramInfoLog( program );
	var vertexLog = gl.getShaderInfoLog( glVertexShader );
	var fragmentLog = gl.getShaderInfoLog( glFragmentShader );

	var runnable = true;
	var haveDiagnostics = true;

	// console.log( '**VERTEX**', gl.getExtension( 'WEBGL_debug_shaders' ).getTranslatedShaderSource( glVertexShader ) );
	// console.log( '**FRAGMENT**', gl.getExtension( 'WEBGL_debug_shaders' ).getTranslatedShaderSource( glFragmentShader ) );

	if ( gl.getProgramParameter( program, gl.LINK_STATUS ) === false ) {

		runnable = false;

		console.error( 'THREE.WebGLProgram: shader error: ', gl.getError(), 'gl.VALIDATE_STATUS', gl.getProgramParameter( program, gl.VALIDATE_STATUS ), 'gl.getProgramInfoLog', programLog, vertexLog, fragmentLog );

	} else if ( programLog !== '' ) {

		console.warn( 'THREE.WebGLProgram: gl.getProgramInfoLog()', programLog );

	} else if ( vertexLog === '' || fragmentLog === '' ) {

		haveDiagnostics = false;

	}

	if ( haveDiagnostics ) {

		this.diagnostics = {

			runnable: runnable,
			material: material,

			programLog: programLog,

			vertexShader: {

				log: vertexLog,
				prefix: prefixVertex

			},

			fragmentShader: {

				log: fragmentLog,
				prefix: prefixFragment

			}

		};

	}

	// clean up

	gl.deleteShader( glVertexShader );
	gl.deleteShader( glFragmentShader );

	// set up caching for uniform locations

	var cachedUniforms;

	this.getUniforms = function() {

		if ( cachedUniforms === undefined ) {

			cachedUniforms =
				new WebGLUniforms( gl, program, renderer );

		}

		return cachedUniforms;

	};

	// set up caching for attribute locations

	var cachedAttributes;

	this.getAttributes = function() {

		if ( cachedAttributes === undefined ) {

			cachedAttributes = fetchAttributeLocations( gl, program );

		}

		return cachedAttributes;

	};

	// free resource

	this.destroy = function() {

		gl.deleteProgram( program );
		this.program = undefined;

	};

	// DEPRECATED

	Object.defineProperties( this, {

		uniforms: {
			get: function() {

				console.warn( 'THREE.WebGLProgram: .uniforms is now .getUniforms().' );
				return this.getUniforms();

			}
		},

		attributes: {
			get: function() {

				console.warn( 'THREE.WebGLProgram: .attributes is now .getAttributes().' );
				return this.getAttributes();

			}
		}

	} );


	//

	this.id = programIdCount ++;
	this.code = code;
	this.usedTimes = 1;
	this.program = program;
	this.vertexShader = glVertexShader;
	this.fragmentShader = glFragmentShader;

	return this;

}

export { WebGLProgram };<|MERGE_RESOLUTION|>--- conflicted
+++ resolved
@@ -201,15 +201,11 @@
 	var extensions = material.extensions;
 	var defines = material.defines;
 
-<<<<<<< HEAD
+
 	var materialIncludes = material.shaderIncludes;
 
-	var vertexShader = material.__webglShader.vertexShader;
-	var fragmentShader = material.__webglShader.fragmentShader;
-=======
 	var vertexShader = shader.vertexShader;
 	var fragmentShader = shader.fragmentShader;
->>>>>>> 032d69e8
 
 	var shadowMapTypeDefine = 'SHADOWMAP_TYPE_BASIC';
 
@@ -502,17 +498,11 @@
 
 	}
 
-<<<<<<< HEAD
 	vertexShader = parseIncludes( vertexShader, customIncludes );
 	vertexShader = replaceLightNums( vertexShader, parameters );
 
 	fragmentShader = parseIncludes( fragmentShader, customIncludes );
-=======
-	vertexShader = parseIncludes( vertexShader );
-	vertexShader = replaceLightNums( vertexShader, parameters );
-
-	fragmentShader = parseIncludes( fragmentShader );
->>>>>>> 032d69e8
+
 	fragmentShader = replaceLightNums( fragmentShader, parameters );
 
 	if ( ! material.isShaderMaterial ) {
