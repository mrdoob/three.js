--- conflicted
+++ resolved
@@ -634,61 +634,12 @@
 
 	}
 
-<<<<<<< HEAD
 	this.program = program;
 	this.vertexShader = glVertexShader;
 	this.fragmentShader = glFragmentShader;
 	this.parallelShaderExt = parallelShaderExt;
 	this.prefixVertex = prefixVertex;
 	this.prefixFragment = prefixFragment;
-=======
-	gl.linkProgram( program );
-
-	// check for link errors
-	if ( renderer.debug.checkShaderErrors ) {
-
-		var programLog = gl.getProgramInfoLog( program ).trim();
-		var vertexLog = gl.getShaderInfoLog( glVertexShader ).trim();
-		var fragmentLog = gl.getShaderInfoLog( glFragmentShader ).trim();
-
-		var runnable = true;
-		var haveDiagnostics = true;
-
-		if ( gl.getProgramParameter( program, gl.LINK_STATUS ) === false ) {
-
-			runnable = false;
-
-			var vertexErrors = getShaderErrors( gl, glVertexShader, 'vertex' );
-			var fragmentErrors = getShaderErrors( gl, glFragmentShader, 'fragment' );
-
-			console.error( 'THREE.WebGLProgram: shader error: ', gl.getError(), 'gl.VALIDATE_STATUS', gl.getProgramParameter( program, gl.VALIDATE_STATUS ), 'gl.getProgramInfoLog', programLog, vertexErrors, fragmentErrors );
-
-		} else if ( programLog !== '' ) {
-
-			console.warn( 'THREE.WebGLProgram: gl.getProgramInfoLog()', programLog );
-
-		} else if ( vertexLog === '' || fragmentLog === '' ) {
-
-			haveDiagnostics = false;
-
-		}
-
-		if ( haveDiagnostics ) {
-
-			this.diagnostics = {
-
-				runnable: runnable,
-				material: material,
-
-				programLog: programLog,
-
-				vertexShader: {
-
-					log: vertexLog,
-					prefix: prefixVertex
-
-				},
->>>>>>> e6d4e120
 
 	gl.linkProgram( program );
 
@@ -816,8 +767,6 @@
 			var programLog = gl.getProgramInfoLog( program ).trim();
 			var vertexLog = gl.getShaderInfoLog( glVertexShader ).trim();
 			var fragmentLog = gl.getShaderInfoLog( glFragmentShader ).trim();
-			var vertexErrors = getShaderErrors( gl, glVertexShader );
-			var fragmentErrors = getShaderErrors( gl, glFragmentShader );
 
 			var runnable = true;
 			var haveDiagnostics = true;
@@ -826,6 +775,9 @@
 
 				runnable = false;
 
+				var vertexErrors = getShaderErrors( gl, glVertexShader, 'vertex' );
+				var fragmentErrors = getShaderErrors( gl, glFragmentShader, 'fragment' );
+
 				console.error( 'THREE.WebGLProgram: shader error: ', gl.getError(), 'gl.VALIDATE_STATUS', gl.getProgramParameter( program, gl.VALIDATE_STATUS ), 'gl.getProgramInfoLog', programLog, vertexErrors, fragmentErrors );
 
 			} else if ( programLog !== '' ) {
