--- conflicted
+++ resolved
@@ -160,11 +160,7 @@
 
 function parseIncludes( string, stack, stackMap, alreadyIncluded ) {
 
-<<<<<<< HEAD
-	var pattern = /^[ \t]*#include(_once|) +<([\w\d.]+)>/gm;
-=======
-	var pattern = /^[ \t]*#include +<([\w\d./]+)>/gm;
->>>>>>> ea8cfa63
+	var pattern = /^[ \t]*#include(_once|) +<([\w\d./]+)>/gm;
 
 	if ( stack === undefined ) {
 
