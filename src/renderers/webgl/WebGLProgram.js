--- conflicted
+++ resolved
@@ -84,7 +84,6 @@
 
 		}
 
-<<<<<<< HEAD
 		var envMapTypeDefine = null;
 		if ( parameters.envMap ) {
 			switch ( material.envMap.mapping ) {
@@ -103,7 +102,6 @@
 			}
 		}
 
-=======
 		var hdrOutputTypeDefine = null;
 		if ( _this.hdrOutputEnabled ) {
 			if ( parameters.hdrOutput !== false ) {
@@ -117,12 +115,9 @@
 				else if ( outputType === THREE.HDRLogLuv ) {
 					hdrOutputTypeDefine = "HDR_OUTPUT_LOGLUV";
 				}
-
 			}
 		}
 
-
->>>>>>> 09d411e3
 		// console.log( "building new program " );
 
 		//
