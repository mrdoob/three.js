import { GLSLNodeParser, NodeBuilder, TextureNode, vectorComponents } from '../../../nodes/Nodes.js';

import NodeUniformBuffer from '../../common/nodes/NodeUniformBuffer.js';
import NodeUniformsGroup from '../../common/nodes/NodeUniformsGroup.js';

import { NodeSampledTexture, NodeSampledCubeTexture, NodeSampledTexture3D } from '../../common/nodes/NodeSampledTexture.js';

import { NoColorSpace, ByteType, ShortType, RGBAIntegerFormat, RGBIntegerFormat, RedIntegerFormat, RGIntegerFormat, UnsignedByteType, UnsignedIntType, UnsignedShortType, RedFormat, RGFormat, IntType, RGBFormat, RGBAFormat, FloatType } from '../../../constants.js';
import { DataTexture } from '../../../textures/DataTexture.js';

const glslMethods = {
	textureDimensions: 'textureSize',
	equals: 'equal'
};

const precisionLib = {
	low: 'lowp',
	medium: 'mediump',
	high: 'highp'
};

const supports = {
	swizzleAssign: true,
	storageBuffer: false
};

const interpolationTypeMap = {
	perspective: 'smooth',
	linear: 'noperspective'
};

const interpolationModeMap = {
	'sample': 'centroid',
	'centroid': 'centroid',
	'flat first': 'flat',
	'flat either': 'flat'
};

const defaultPrecisions = `
precision highp float;
precision highp int;
precision highp sampler2D;
precision highp sampler3D;
precision highp samplerCube;
precision highp sampler2DArray;

precision highp usampler2D;
precision highp usampler3D;
precision highp usamplerCube;
precision highp usampler2DArray;

precision highp isampler2D;
precision highp isampler3D;
precision highp isamplerCube;
precision highp isampler2DArray;

precision lowp sampler2DShadow;
precision lowp sampler2DArrayShadow;
precision lowp samplerCubeShadow;
`;

/**
 * A node builder targeting GLSL.
 *
 * This module generates GLSL shader code from node materials and also
 * generates the respective bindings and vertex buffer definitions. These
 * data are later used by the renderer to create render and compute pipelines
 * for render objects.
 *
 * @augments NodeBuilder
 */
class GLSLNodeBuilder extends NodeBuilder {

	/**
	 * Constructs a new GLSL node builder renderer.
	 *
	 * @param {Object3D} object - The 3D object.
	 * @param {Renderer} renderer - The renderer.
	 */
	constructor( object, renderer ) {

		super( object, renderer, new GLSLNodeParser() );

		/**
		 * A dictionary holds for each shader stage ('vertex', 'fragment', 'compute')
		 * another dictionary which manages UBOs per group ('render','frame','object').
		 *
		 * @type {Object<string,Object<string,NodeUniformsGroup>>}
		 */
		this.uniformGroups = {};

		/**
		 * An array that holds objects defining the varying and attribute data in
		 * context of Transform Feedback.
		 *
		 * @type {Array<Object<string,AttributeNode|string>>}
		 */
		this.transforms = [];

		/**
		 * A dictionary that holds for each shader stage a Map of used extensions.
		 *
		 * @type {Object<string,Map<string,Object>>}
		 */
		this.extensions = {};

		/**
		 * A dictionary that holds for each shader stage an Array of used builtins.
		 *
		 * @type {Object<string,Array<string>>}
		 */
		this.builtins = { vertex: [], fragment: [], compute: [] };

	}

	/**
	 * Checks if the given texture requires a manual conversion to the working color space.
	 *
	 * @param {Texture} texture - The texture to check.
	 * @return {boolean} Whether the given texture requires a conversion to working color space or not.
	 */
	needsToWorkingColorSpace( texture ) {

		return texture.isVideoTexture === true && texture.colorSpace !== NoColorSpace;

	}

	/**
	 * Returns the native shader method name for a given generic name.
	 *
	 * @param {string} method - The method name to resolve.
	 * @return {string} The resolved GLSL method name.
	 */
	getMethod( method ) {

		return glslMethods[ method ] || method;

	}

	/**
	 * Returns the output struct name. Not relevant for GLSL.
	 *
	 * @return {string}
	 */
	getOutputStructName() {

		return '';

	}

	/**
	 * Builds the given shader node.
	 *
	 * @param {ShaderNodeInternal} shaderNode - The shader node.
	 * @return {string} The GLSL function code.
	 */
	buildFunctionCode( shaderNode ) {

		const layout = shaderNode.layout;
		const flowData = this.flowShaderNode( shaderNode );

		const parameters = [];

		for ( const input of layout.inputs ) {

			parameters.push( this.getType( input.type ) + ' ' + input.name );

		}

		//

		const code = `${ this.getType( layout.type ) } ${ layout.name }( ${ parameters.join( ', ' ) } ) {

	${ flowData.vars }

${ flowData.code }
	return ${ flowData.result };

}`;

		//

		return code;

	}

	/**
	 * Setups the Pixel Buffer Object (PBO) for the given storage
	 * buffer node.
	 *
	 * @param {StorageBufferNode} storageBufferNode - The storage buffer node.
	 */
	setupPBO( storageBufferNode ) {

		const attribute = storageBufferNode.value;

		if ( attribute.pbo === undefined ) {

			const originalArray = attribute.array;
			const numElements = attribute.count * attribute.itemSize;

			const { itemSize } = attribute;

			const isInteger = attribute.array.constructor.name.toLowerCase().includes( 'int' );

			let format = isInteger ? RedIntegerFormat : RedFormat;

			if ( itemSize === 2 ) {

				format = isInteger ? RGIntegerFormat : RGFormat;

			} else if ( itemSize === 3 ) {

				format = isInteger ? RGBIntegerFormat : RGBFormat;

			} else if ( itemSize === 4 ) {

				format = isInteger ? RGBAIntegerFormat : RGBAFormat;

			}

			const typeMap = {
				Float32Array: FloatType,
				Uint8Array: UnsignedByteType,
				Uint16Array: UnsignedShortType,
				Uint32Array: UnsignedIntType,
				Int8Array: ByteType,
				Int16Array: ShortType,
				Int32Array: IntType,
				Uint8ClampedArray: UnsignedByteType,
			};

			const width = Math.pow( 2, Math.ceil( Math.log2( Math.sqrt( numElements / itemSize ) ) ) );
			let height = Math.ceil( ( numElements / itemSize ) / width );
			if ( width * height * itemSize < numElements ) height ++; // Ensure enough space

			const newSize = width * height * itemSize;

			const newArray = new originalArray.constructor( newSize );

			newArray.set( originalArray, 0 );

			attribute.array = newArray;

			const pboTexture = new DataTexture( attribute.array, width, height, format, typeMap[ attribute.array.constructor.name ] || FloatType );
			pboTexture.needsUpdate = true;
			pboTexture.isPBOTexture = true;

			const pbo = new TextureNode( pboTexture, null, null );
			pbo.setPrecision( 'high' );

			attribute.pboNode = pbo;
			attribute.pbo = pbo.value;

			this.getUniformFromNode( attribute.pboNode, 'texture', this.shaderStage, this.context.label );

		}

	}

	/**
	 * Returns a GLSL snippet that represents the property name of the given node.
	 *
	 * @param {Node} node - The node.
	 * @param {string} [shaderStage=this.shaderStage] - The shader stage this code snippet is generated for.
	 * @return {string} The property name.
	 */
	getPropertyName( node, shaderStage = this.shaderStage ) {

		if ( node.isNodeUniform && node.node.isTextureNode !== true && node.node.isBufferNode !== true ) {

			return shaderStage.charAt( 0 ) + '_' + node.name;

		}

		return super.getPropertyName( node, shaderStage );

	}

	/**
	 * Setups the Pixel Buffer Object (PBO) for the given storage
	 * buffer node.
	 *
	 * @param {StorageArrayElementNode} storageArrayElementNode - The storage array element node.
	 * @return {string} The property name.
	 */
	generatePBO( storageArrayElementNode ) {

		const { node, indexNode } = storageArrayElementNode;
		const attribute = node.value;

		if ( this.renderer.backend.has( attribute ) ) {

			const attributeData = this.renderer.backend.get( attribute );
			attributeData.pbo = attribute.pbo;

		}

		const nodeUniform = this.getUniformFromNode( attribute.pboNode, 'texture', this.shaderStage, this.context.label );
		const textureName = this.getPropertyName( nodeUniform );

		this.increaseUsage( indexNode ); // force cache generate to be used as index in x,y
		const indexSnippet = indexNode.build( this, 'uint' );

		const elementNodeData = this.getDataFromNode( storageArrayElementNode );

		let propertyName = elementNodeData.propertyName;

		if ( propertyName === undefined ) {

			// property element

			const nodeVar = this.getVarFromNode( storageArrayElementNode );

			propertyName = this.getPropertyName( nodeVar );

			// property size

			const bufferNodeData = this.getDataFromNode( node );

			let propertySizeName = bufferNodeData.propertySizeName;

			if ( propertySizeName === undefined ) {

				propertySizeName = propertyName + 'Size';

				this.getVarFromNode( node, propertySizeName, 'uint' );

				this.addLineFlowCode( `${ propertySizeName } = uint( textureSize( ${ textureName }, 0 ).x )`, storageArrayElementNode );

				bufferNodeData.propertySizeName = propertySizeName;

			}

			//

			const { itemSize } = attribute;

			const channel = '.' + vectorComponents.join( '' ).slice( 0, itemSize );
			const uvSnippet = `ivec2(${indexSnippet} % ${ propertySizeName }, ${indexSnippet} / ${ propertySizeName })`;

			const snippet = this.generateTextureLoad( null, textureName, uvSnippet, null, '0' );

			//


			let prefix = 'vec4';

			if ( attribute.pbo.type === UnsignedIntType ) {

				prefix = 'uvec4';

			} else if ( attribute.pbo.type === IntType ) {

				prefix = 'ivec4';

			}

			this.addLineFlowCode( `${ propertyName } = ${prefix}(${ snippet })${channel}`, storageArrayElementNode );

			elementNodeData.propertyName = propertyName;

		}

		return propertyName;

	}

	/**
	 * Generates the GLSL snippet that reads a single texel from a texture without sampling or filtering.
	 *
	 * @param {Texture} texture - The texture.
	 * @param {string} textureProperty - The name of the texture uniform in the shader.
	 * @param {string} uvIndexSnippet - A GLSL snippet that represents texture coordinates used for sampling.
	 * @param {?string} depthSnippet - A GLSL snippet that represents the 0-based texture array index to sample.
	 * @param {string} [levelSnippet='0u'] - A GLSL snippet that represents the mip level, with level 0 containing a full size version of the texture.
	 * @return {string} The GLSL snippet.
	 */
	generateTextureLoad( texture, textureProperty, uvIndexSnippet, depthSnippet, levelSnippet = '0' ) {

		if ( depthSnippet ) {

			return `texelFetch( ${ textureProperty }, ivec3( ${ uvIndexSnippet }, ${ depthSnippet } ), ${ levelSnippet } )`;

		} else {

			return `texelFetch( ${ textureProperty }, ${ uvIndexSnippet }, ${ levelSnippet } )`;

		}

	}

	/**
	 * Generates the GLSL snippet for sampling/loading the given texture.
	 *
	 * @param {Texture} texture - The texture.
	 * @param {string} textureProperty - The name of the texture uniform in the shader.
	 * @param {string} uvSnippet - A GLSL snippet that represents texture coordinates used for sampling.
	 * @param {?string} depthSnippet -  A GLSL snippet that represents the 0-based texture array index to sample.
	 * @return {string} The GLSL snippet.
	 */
	generateTexture( texture, textureProperty, uvSnippet, depthSnippet ) {

		if ( texture.isDepthTexture ) {

			if ( depthSnippet ) uvSnippet = `vec4( ${ uvSnippet }, ${ depthSnippet } )`;

			return `texture( ${ textureProperty }, ${ uvSnippet } ).x`;

		} else {

			if ( depthSnippet ) uvSnippet = `vec3( ${ uvSnippet }, ${ depthSnippet } )`;

			return `texture( ${ textureProperty }, ${ uvSnippet } )`;

		}

	}

	/**
	 * Generates the GLSL snippet when sampling textures with explicit mip level.
	 *
	 * @param {Texture} texture - The texture.
	 * @param {string} textureProperty - The name of the texture uniform in the shader.
	 * @param {string} uvSnippet - A GLSL snippet that represents texture coordinates used for sampling.
	 * @param {string} levelSnippet - A GLSL snippet that represents the mip level, with level 0 containing a full size version of the texture.
	 * @return {string} The GLSL snippet.
	 */
	generateTextureLevel( texture, textureProperty, uvSnippet, levelSnippet ) {

		return `textureLod( ${ textureProperty }, ${ uvSnippet }, ${ levelSnippet } )`;

	}

	/**
	 * Generates the GLSL snippet when sampling textures with a bias to the mip level.
	 *
	 * @param {Texture} texture - The texture.
	 * @param {string} textureProperty - The name of the texture uniform in the shader.
	 * @param {string} uvSnippet - A GLSL snippet that represents texture coordinates used for sampling.
	 * @param {string} biasSnippet - A GLSL snippet that represents the bias to apply to the mip level before sampling.
	 * @return {string} The GLSL snippet.
	 */
	generateTextureBias( texture, textureProperty, uvSnippet, biasSnippet ) {

		return `texture( ${ textureProperty }, ${ uvSnippet }, ${ biasSnippet } )`;

	}

	/**
	 * Generates the GLSL snippet for sampling/loading the given texture using explicit gradients.
	 *
	 * @param {Texture} texture - The texture.
	 * @param {string} textureProperty - The name of the texture uniform in the shader.
	 * @param {string} uvSnippet - A GLSL snippet that represents texture coordinates used for sampling.
	 * @param {Array<string>} gradSnippet - An array holding both gradient GLSL snippets.
	 * @return {string} The GLSL snippet.
	 */
	generateTextureGrad( texture, textureProperty, uvSnippet, gradSnippet ) {

		return `textureGrad( ${ textureProperty }, ${ uvSnippet }, ${ gradSnippet[ 0 ] }, ${ gradSnippet[ 1 ] } )`;

	}

	/**
	 * Generates the GLSL snippet for sampling a depth texture and comparing the sampled depth values
	 * against a reference value.
	 *
	 * @param {Texture} texture - The texture.
	 * @param {string} textureProperty - The name of the texture uniform in the shader.
	 * @param {string} uvSnippet - A GLSL snippet that represents texture coordinates used for sampling.
	 * @param {string} compareSnippet -  A GLSL snippet that represents the reference value.
	 * @param {?string} depthSnippet - A GLSL snippet that represents 0-based texture array index to sample.
	 * @param {string} [shaderStage=this.shaderStage] - The shader stage this code snippet is generated for.
	 * @return {string} The GLSL snippet.
	 */
	generateTextureCompare( texture, textureProperty, uvSnippet, compareSnippet, depthSnippet, shaderStage = this.shaderStage ) {

		if ( shaderStage === 'fragment' ) {

			if ( depthSnippet ) {

				return `texture( ${ textureProperty }, vec4( ${ uvSnippet }, ${ depthSnippet }, ${ compareSnippet } ) )`;

			}

			return `texture( ${ textureProperty }, vec3( ${ uvSnippet }, ${ compareSnippet } ) )`;

		} else {

			console.error( `WebGPURenderer: THREE.DepthTexture.compareFunction() does not support ${ shaderStage } shader.` );

		}

	}

	/**
	 * Returns the variables of the given shader stage as a GLSL string.
	 *
	 * @param {string} shaderStage - The shader stage.
	 * @return {string} The GLSL snippet that defines the variables.
	 */
	getVars( shaderStage ) {

		const snippets = [];

		const vars = this.vars[ shaderStage ];

		if ( vars !== undefined ) {

			for ( const variable of vars ) {

				snippets.push( `${ this.getVar( variable.type, variable.name, variable.count ) };` );

			}

		}

		return snippets.join( '\n\t' );

	}

	/**
	 * Returns the uniforms of the given shader stage as a GLSL string.
	 *
	 * @param {string} shaderStage - The shader stage.
	 * @return {string} The GLSL snippet that defines the uniforms.
	 */
	getUniforms( shaderStage ) {

		const uniforms = this.uniforms[ shaderStage ];

		const bindingSnippets = [];
		const uniformGroups = {};

		for ( const uniform of uniforms ) {

			let snippet = null;
			let group = false;

			if ( uniform.type === 'texture' || uniform.type === 'texture3D' ) {

				const texture = uniform.node.value;

				let typePrefix = '';

				if ( texture.isDataTexture === true || texture.isData3DTexture === true ) {

					if ( texture.type === UnsignedIntType ) {

						typePrefix = 'u';

					} else if ( texture.type === IntType ) {

						typePrefix = 'i';

					}

				}

				if ( uniform.type === 'texture3D' ) {

					snippet = `${typePrefix}sampler3D ${ uniform.name };`;

				} else if ( texture.compareFunction ) {

					if ( texture.isDepthArrayTexture === true ) {

						snippet = `sampler2DArrayShadow ${ uniform.name };`;

					} else {

						snippet = `sampler2DShadow ${ uniform.name };`;

					}

				} else if ( texture.isDataArrayTexture === true || texture.isCompressedArrayTexture === true ) {

					snippet = `${typePrefix}sampler2DArray ${ uniform.name };`;

				} else {

					snippet = `${typePrefix}sampler2D ${ uniform.name };`;

				}

			} else if ( uniform.type === 'cubeTexture' ) {

				snippet = `samplerCube ${ uniform.name };`;

			} else if ( uniform.type === 'buffer' ) {

				const bufferNode = uniform.node;
				const bufferType = this.getType( bufferNode.bufferType );
				const bufferCount = bufferNode.bufferCount;

				const bufferCountSnippet = bufferCount > 0 ? bufferCount : '';
				snippet = `${bufferNode.name} {\n\t${ bufferType } ${ uniform.name }[${ bufferCountSnippet }];\n};\n`;

			} else {

				const vectorType = this.getVectorType( uniform.type );

				snippet = `${ vectorType } ${ this.getPropertyName( uniform, shaderStage ) };`;

				group = true;

			}

			const precision = uniform.node.precision;

			if ( precision !== null ) {

				snippet = precisionLib[ precision ] + ' ' + snippet;

			}

			if ( group ) {

				snippet = '\t' + snippet;

				const groupName = uniform.groupNode.name;
				const groupSnippets = uniformGroups[ groupName ] || ( uniformGroups[ groupName ] = [] );

				groupSnippets.push( snippet );

			} else {

				snippet = 'uniform ' + snippet;

				bindingSnippets.push( snippet );

			}

		}

		let output = '';

		for ( const name in uniformGroups ) {

			const groupSnippets = uniformGroups[ name ];

			output += this._getGLSLUniformStruct( shaderStage + '_' + name, groupSnippets.join( '\n' ) ) + '\n';

		}

		output += bindingSnippets.join( '\n' );

		return output;

	}

	/**
	 * Returns the type for a given buffer attribute.
	 *
	 * @param {BufferAttribute} attribute - The buffer attribute.
	 * @return {string} The type.
	 */
	getTypeFromAttribute( attribute ) {

		let nodeType = super.getTypeFromAttribute( attribute );

		if ( /^[iu]/.test( nodeType ) && attribute.gpuType !== IntType ) {

			let dataAttribute = attribute;

			if ( attribute.isInterleavedBufferAttribute ) dataAttribute = attribute.data;

			const array = dataAttribute.array;

			if ( ( array instanceof Uint32Array || array instanceof Int32Array ) === false ) {

				nodeType = nodeType.slice( 1 );

			}

		}

		return nodeType;

	}

	/**
	 * Returns the shader attributes of the given shader stage as a GLSL string.
	 *
	 * @param {string} shaderStage - The shader stage.
	 * @return {string} The GLSL snippet that defines the shader attributes.
	 */
	getAttributes( shaderStage ) {

		let snippet = '';

		if ( shaderStage === 'vertex' || shaderStage === 'compute' ) {

			const attributes = this.getAttributesArray();

			let location = 0;

			for ( const attribute of attributes ) {

				snippet += `layout( location = ${ location ++ } ) in ${ attribute.type } ${ attribute.name };\n`;

			}

		}

		return snippet;

	}

	/**
	 * Returns the members of the given struct type node as a GLSL string.
	 *
	 * @param {StructTypeNode} struct - The struct type node.
	 * @return {string} The GLSL snippet that defines the struct members.
	 */
	getStructMembers( struct ) {

		const snippets = [];

		for ( const member of struct.members ) {

			snippets.push( `\t${ member.type } ${ member.name };` );

		}

		return snippets.join( '\n' );

	}

	/**
	 * Returns the structs of the given shader stage as a GLSL string.
	 *
	 * @param {string} shaderStage - The shader stage.
	 * @return {string} The GLSL snippet that defines the structs.
	 */
	getStructs( shaderStage ) {

		const snippets = [];
		const structs = this.structs[ shaderStage ];

		const outputSnippet = [];

		for ( const struct of structs ) {

			if ( struct.output ) {

				for ( const member of struct.members ) {

					outputSnippet.push( `layout( location = ${ member.index } ) out ${ member.type } ${ member.name };` );

				}

			} else {

				let snippet = 'struct ' + struct.name + ' {\n';
				snippet += this.getStructMembers( struct );
				snippet += '\n};\n';

				snippets.push( snippet );

			}

		}

		if ( outputSnippet.length === 0 ) {

			outputSnippet.push( 'layout( location = 0 ) out vec4 fragColor;' );

		}

		return '\n' + outputSnippet.join( '\n' ) + '\n\n' + snippets.join( '\n' );

	}

	/**
	 * Returns the varyings of the given shader stage as a GLSL string.
	 *
	 * @param {string} shaderStage - The shader stage.
	 * @return {string} The GLSL snippet that defines the varyings.
	 */
	getVaryings( shaderStage ) {

		let snippet = '';

		const varyings = this.varyings;

		if ( shaderStage === 'vertex' || shaderStage === 'compute' ) {

			for ( const varying of varyings ) {

				if ( shaderStage === 'compute' ) varying.needsInterpolation = true;

				const type = this.getType( varying.type );

				if ( varying.needsInterpolation ) {

					if ( varying.interpolationType ) {

						const interpolationType = interpolationTypeMap[ varying.interpolationType ] || varying.interpolationType;
						const sampling = interpolationModeMap[ varying.interpolationSampling ] || '';

						snippet += `${ interpolationType } ${ sampling } out ${ type } ${ varying.name };\n`;

					} else {

						const flat = type.includes( 'int' ) || type.includes( 'uv' ) || type.includes( 'iv' ) ? 'flat ' : '';

						snippet += `${ flat } out ${ type } ${ varying.name };\n`;

<<<<<<< HEAD
					}
=======
					snippet += `${flat}out ${type} ${varying.name};\n`;
>>>>>>> 468f47a4

				} else {

					snippet += `${type} ${varying.name};\n`; // generate variable (no varying required)

				}

			}

		} else if ( shaderStage === 'fragment' ) {

			for ( const varying of varyings ) {

				if ( varying.needsInterpolation ) {

					const type = this.getType( varying.type );

					if ( varying.interpolationType ) {

						const interpolationType = interpolationTypeMap[ varying.interpolationType ] || varying.interpolationType;
						const sampling = interpolationModeMap[ varying.interpolationSampling ] || '';

						snippet += `${ interpolationType } ${ sampling } in ${ type } ${ varying.name };\n`;


					} else {

						const flat = type.includes( 'int' ) || type.includes( 'uv' ) || type.includes( 'iv' ) ? 'flat ' : '';

						snippet += `${ flat }in ${ type } ${ varying.name };\n`;

					}

				}

			}

		}

		for ( const builtin of this.builtins[ shaderStage ] ) {

			snippet += `${builtin};\n`;

		}

		return snippet;

	}

	/**
	 * Returns the vertex index builtin.
	 *
	 * @return {string} The vertex index.
	 */
	getVertexIndex() {

		return 'uint( gl_VertexID )';

	}

	/**
	 * Returns the instance index builtin.
	 *
	 * @return {string} The instance index.
	 */
	getInstanceIndex() {

		return 'uint( gl_InstanceID )';

	}

	/**
	 * Returns the invocation local index builtin.
	 *
	 * @return {string} The invocation local index.
	 */
	getInvocationLocalIndex() {

		const workgroupSize = this.object.workgroupSize;

		const size = workgroupSize.reduce( ( acc, curr ) => acc * curr, 1 );

		return `uint( gl_InstanceID ) % ${size}u`;

	}

	/**
	 * Returns the draw index builtin.
	 *
	 * @return {?string} The drawIndex shader string. Returns `null` if `WEBGL_multi_draw` isn't supported by the device.
	 */
	getDrawIndex() {

		const extensions = this.renderer.backend.extensions;

		if ( extensions.has( 'WEBGL_multi_draw' ) ) {

			return 'uint( gl_DrawID )';

		}

		return null;

	}

	/**
	 * Returns the front facing builtin.
	 *
	 * @return {string} The front facing builtin.
	 */
	getFrontFacing() {

		return 'gl_FrontFacing';

	}

	/**
	 * Returns the frag coord builtin.
	 *
	 * @return {string} The frag coord builtin.
	 */
	getFragCoord() {

		return 'gl_FragCoord.xy';

	}

	/**
	 * Returns the frag depth builtin.
	 *
	 * @return {string} The frag depth builtin.
	 */
	getFragDepth() {

		return 'gl_FragDepth';

	}

	/**
	 * Enables the given extension.
	 *
	 * @param {string} name - The extension name.
	 * @param {string} behavior - The extension behavior.
	 * @param {string} [shaderStage=this.shaderStage] - The shader stage.
	 */
	enableExtension( name, behavior, shaderStage = this.shaderStage ) {

		const map = this.extensions[ shaderStage ] || ( this.extensions[ shaderStage ] = new Map() );

		if ( map.has( name ) === false ) {

			map.set( name, {
				name,
				behavior
			} );

		}

	}

	/**
	 * Returns the enabled extensions of the given shader stage as a GLSL string.
	 *
	 * @param {string} shaderStage - The shader stage.
	 * @return {string} The GLSL snippet that defines the enabled extensions.
	 */
	getExtensions( shaderStage ) {

		const snippets = [];

		if ( shaderStage === 'vertex' ) {

			const ext = this.renderer.backend.extensions;
			const isBatchedMesh = this.object.isBatchedMesh;

			if ( isBatchedMesh && ext.has( 'WEBGL_multi_draw' ) ) {

				this.enableExtension( 'GL_ANGLE_multi_draw', 'require', shaderStage );

			}

		}

		const extensions = this.extensions[ shaderStage ];

		if ( extensions !== undefined ) {

			for ( const { name, behavior } of extensions.values() ) {

				snippets.push( `#extension ${name} : ${behavior}` );

			}

		}

		return snippets.join( '\n' );

	}

	/**
	 * Returns the clip distances builtin.
	 *
	 * @return {string} The clip distances builtin.
	 */
	getClipDistance() {

		return 'gl_ClipDistance';

	}

	/**
	 * Whether the requested feature is available or not.
	 *
	 * @param {string} name - The requested feature.
	 * @return {boolean} Whether the requested feature is supported or not.
	 */
	isAvailable( name ) {

		let result = supports[ name ];

		if ( result === undefined ) {

			let extensionName;

			result = false;

			switch ( name ) {

				case 'float32Filterable':
					extensionName = 'OES_texture_float_linear';
					break;

				case 'clipDistance':
					extensionName = 'WEBGL_clip_cull_distance';
					break;

			}

			if ( extensionName !== undefined ) {

				const extensions = this.renderer.backend.extensions;

				if ( extensions.has( extensionName ) ) {

					extensions.get( extensionName );
					result = true;

				}

			}

			supports[ name ] = result;

		}

		return result;

	}

	/**
	 * Whether to flip texture data along its vertical axis or not.
	 *
	 * @return {boolean} Returns always `true` in context of GLSL.
	 */
	isFlipY() {

		return true;

	}

	/**
	 * Enables hardware clipping.
	 *
	 * @param {string} planeCount - The clipping plane count.
	 */
	enableHardwareClipping( planeCount ) {

		this.enableExtension( 'GL_ANGLE_clip_cull_distance', 'require' );

		this.builtins[ 'vertex' ].push( `out float gl_ClipDistance[ ${ planeCount } ]` );

	}

	/**
	 * Registers a transform in context of Transform Feedback.
	 *
	 * @param {string} varyingName - The varying name.
	 * @param {AttributeNode} attributeNode - The attribute node.
	 */
	registerTransform( varyingName, attributeNode ) {

		this.transforms.push( { varyingName, attributeNode } );

	}

	/**
	 * Returns the transforms of the given shader stage as a GLSL string.
	 *
	 * @param {string} shaderStage - The shader stage.
	 * @return {string} The GLSL snippet that defines the transforms.
	 */
	getTransforms( /* shaderStage  */ ) {

		const transforms = this.transforms;

		let snippet = '';

		for ( let i = 0; i < transforms.length; i ++ ) {

			const transform = transforms[ i ];
			const attributeName = this.getPropertyName( transform.attributeNode );

			if ( attributeName ) snippet += `${ transform.varyingName } = ${ attributeName };\n\t`;

		}

		return snippet;

	}

	/**
	 * Returns a GLSL struct based on the given name and variables.
	 *
	 * @private
	 * @param {string} name - The struct name.
	 * @param {string} vars - The struct variables.
	 * @return {string} The GLSL snippet representing a struct.
	 */
	_getGLSLUniformStruct( name, vars ) {

		return `
layout( std140 ) uniform ${name} {
${vars}
};`;

	}

	/**
	 * Returns a GLSL vertex shader based on the given shader data.
	 *
	 * @private
	 * @param {Object} shaderData - The shader data.
	 * @return {string} The vertex shader.
	 */
	_getGLSLVertexCode( shaderData ) {

		return `#version 300 es

${ this.getSignature() }

// extensions
${shaderData.extensions}

// precision
${ defaultPrecisions }

// uniforms
${shaderData.uniforms}

// varyings
${shaderData.varyings}

// attributes
${shaderData.attributes}

// codes
${shaderData.codes}

void main() {

	// vars
	${shaderData.vars}

	// transforms
	${shaderData.transforms}

	// flow
	${shaderData.flow}

	gl_PointSize = 1.0;

}
`;

	}

	/**
	 * Returns a GLSL fragment shader based on the given shader data.
	 *
	 * @private
	 * @param {Object} shaderData - The shader data.
	 * @return {string} The vertex shader.
	 */
	_getGLSLFragmentCode( shaderData ) {

		return `#version 300 es

${ this.getSignature() }

// precision
${ defaultPrecisions }

// uniforms
${shaderData.uniforms}

// varyings
${shaderData.varyings}

// codes
${shaderData.codes}

// structs
${shaderData.structs}

void main() {

	// vars
	${shaderData.vars}

	// flow
	${shaderData.flow}

}
`;

	}

	/**
	 * Controls the code build of the shader stages.
	 */
	buildCode() {

		const shadersData = this.material !== null ? { fragment: {}, vertex: {} } : { compute: {} };

		this.sortBindingGroups();

		for ( const shaderStage in shadersData ) {

			let flow = '// code\n\n';
			flow += this.flowCode[ shaderStage ];

			const flowNodes = this.flowNodes[ shaderStage ];
			const mainNode = flowNodes[ flowNodes.length - 1 ];

			for ( const node of flowNodes ) {

				const flowSlotData = this.getFlowData( node/*, shaderStage*/ );
				const slotName = node.name;

				if ( slotName ) {

					if ( flow.length > 0 ) flow += '\n';

					flow += `\t// flow -> ${ slotName }\n\t`;

				}

				flow += `${ flowSlotData.code }\n\t`;

				if ( node === mainNode && shaderStage !== 'compute' ) {

					flow += '// result\n\t';

					if ( shaderStage === 'vertex' ) {

						flow += 'gl_Position = ';
						flow += `${ flowSlotData.result };`;

					} else if ( shaderStage === 'fragment' ) {

						if ( ! node.outputNode.isOutputStructNode ) {

							flow += 'fragColor = ';
							flow += `${ flowSlotData.result };`;

						}

					}

				}

			}

			const stageData = shadersData[ shaderStage ];

			stageData.extensions = this.getExtensions( shaderStage );
			stageData.uniforms = this.getUniforms( shaderStage );
			stageData.attributes = this.getAttributes( shaderStage );
			stageData.varyings = this.getVaryings( shaderStage );
			stageData.vars = this.getVars( shaderStage );
			stageData.structs = this.getStructs( shaderStage );
			stageData.codes = this.getCodes( shaderStage );
			stageData.transforms = this.getTransforms( shaderStage );
			stageData.flow = flow;

		}

		if ( this.material !== null ) {

			this.vertexShader = this._getGLSLVertexCode( shadersData.vertex );
			this.fragmentShader = this._getGLSLFragmentCode( shadersData.fragment );

		} else {

			this.computeShader = this._getGLSLVertexCode( shadersData.compute );

		}

	}

	/**
	 * This method is one of the more important ones since it's responsible
	 * for generating a matching binding instance for the given uniform node.
	 *
	 * These bindings are later used in the renderer to create bind groups
	 * and layouts.
	 *
	 * @param {UniformNode} node - The uniform node.
	 * @param {string} type - The node data type.
	 * @param {string} shaderStage - The shader stage.
	 * @param {?string} [name=null] - An optional uniform name.
	 * @return {NodeUniform} The node uniform object.
	 */
	getUniformFromNode( node, type, shaderStage, name = null ) {

		const uniformNode = super.getUniformFromNode( node, type, shaderStage, name );
		const nodeData = this.getDataFromNode( node, shaderStage, this.globalCache );

		let uniformGPU = nodeData.uniformGPU;

		if ( uniformGPU === undefined ) {

			const group = node.groupNode;
			const groupName = group.name;

			const bindings = this.getBindGroupArray( groupName, shaderStage );

			if ( type === 'texture' ) {

				uniformGPU = new NodeSampledTexture( uniformNode.name, uniformNode.node, group );
				bindings.push( uniformGPU );

			} else if ( type === 'cubeTexture' ) {

				uniformGPU = new NodeSampledCubeTexture( uniformNode.name, uniformNode.node, group );
				bindings.push( uniformGPU );

			} else if ( type === 'texture3D' ) {

				uniformGPU = new NodeSampledTexture3D( uniformNode.name, uniformNode.node, group );
				bindings.push( uniformGPU );

			} else if ( type === 'buffer' ) {

				node.name = `NodeBuffer_${ node.id }`;
				uniformNode.name = `buffer${ node.id }`;

				const buffer = new NodeUniformBuffer( node, group );
				buffer.name = node.name;

				bindings.push( buffer );

				uniformGPU = buffer;

			} else {

				const uniformsStage = this.uniformGroups[ shaderStage ] || ( this.uniformGroups[ shaderStage ] = {} );

				let uniformsGroup = uniformsStage[ groupName ];

				if ( uniformsGroup === undefined ) {

					uniformsGroup = new NodeUniformsGroup( shaderStage + '_' + groupName, group );
					//uniformsGroup.setVisibility( gpuShaderStageLib[ shaderStage ] );

					uniformsStage[ groupName ] = uniformsGroup;

					bindings.push( uniformsGroup );

				}

				uniformGPU = this.getNodeUniform( uniformNode, type );

				uniformsGroup.addUniform( uniformGPU );

			}

			nodeData.uniformGPU = uniformGPU;

		}

		return uniformNode;

	}

}

export default GLSLNodeBuilder;<|MERGE_RESOLUTION|>--- conflicted
+++ resolved
@@ -806,13 +806,9 @@
 
 						const flat = type.includes( 'int' ) || type.includes( 'uv' ) || type.includes( 'iv' ) ? 'flat ' : '';
 
-						snippet += `${ flat } out ${ type } ${ varying.name };\n`;
-
-<<<<<<< HEAD
+						snippet += `${ flat }out ${ type } ${ varying.name };\n`;
+
 					}
-=======
-					snippet += `${flat}out ${type} ${varying.name};\n`;
->>>>>>> 468f47a4
 
 				} else {
 
