import {
	CullFaceNone, CullFaceBack, CullFaceFront, DoubleSide, BackSide,
	NormalBlending, NoBlending, CustomBlending, AddEquation,
	AdditiveBlending, SubtractiveBlending, MultiplyBlending, SubtractEquation, ReverseSubtractEquation,
	ZeroFactor, OneFactor, SrcColorFactor, SrcAlphaFactor, SrcAlphaSaturateFactor, DstColorFactor, DstAlphaFactor,
	OneMinusSrcColorFactor, OneMinusSrcAlphaFactor, OneMinusDstColorFactor, OneMinusDstAlphaFactor,
	NeverDepth, AlwaysDepth, LessDepth, LessEqualDepth, EqualDepth, GreaterEqualDepth, GreaterDepth, NotEqualDepth
} from '../../../constants.js';
import { Vector4 } from '../../../math/Vector4.js';
import { error } from '../../../utils.js';

let equationToGL, factorToGL;

/**
 * A WebGL 2 backend utility module for managing the WebGL state.
 *
 * The major goal of this module is to reduce the number of state changes
 * by caching the WEbGL state with a series of variables. In this way, the
 * renderer only executes state change commands when necessary which
 * improves the overall performance.
 *
 * @private
 */
class WebGLState {

	/**
	 * Constructs a new utility object.
	 *
	 * @param {WebGLBackend} backend - The WebGL 2 backend.
	 */
	constructor( backend ) {

		/**
		 * A reference to the WebGL 2 backend.
		 *
		 * @type {WebGLBackend}
		 */
		this.backend = backend;

		/**
		 * A reference to the rendering context.
		 *
		 * @type {WebGL2RenderingContext}
		 */
		this.gl = this.backend.gl;

		// Below properties are intended to cache
		// the WebGL state and are not explicitly
		// documented for convenience reasons.

		this.enabled = {};
		this.currentFlipSided = null;
		this.currentCullFace = null;
		this.currentProgram = null;
		this.currentBlendingEnabled = false;
		this.currentBlending = null;
		this.currentBlendSrc = null;
		this.currentBlendDst = null;
		this.currentBlendSrcAlpha = null;
		this.currentBlendDstAlpha = null;
		this.currentPremultipledAlpha = null;
		this.currentPolygonOffsetFactor = null;
		this.currentPolygonOffsetUnits = null;
		this.currentColorMask = null;
		this.currentDepthFunc = null;
		this.currentDepthMask = null;
		this.currentStencilFunc = null;
		this.currentStencilRef = null;
		this.currentStencilFuncMask = null;
		this.currentStencilFail = null;
		this.currentStencilZFail = null;
		this.currentStencilZPass = null;
		this.currentStencilMask = null;
		this.currentLineWidth = null;
		this.currentClippingPlanes = 0;

		this.currentVAO = null;
		this.currentIndex = null;

		this.currentBoundFramebuffers = {};
		this.currentDrawbuffers = new WeakMap();

		this.maxTextures = this.gl.getParameter( this.gl.MAX_TEXTURE_IMAGE_UNITS );
		this.currentTextureSlot = null;
		this.currentBoundTextures = {};
		this.currentBoundBufferBases = {};


		this._init();

	}

	/**
	 * Inits the state of the utility.
	 *
	 * @private
	 */
	_init() {

		const gl = this.gl;

		// Store only WebGL constants here.

		equationToGL = {
			[ AddEquation ]: gl.FUNC_ADD,
			[ SubtractEquation ]: gl.FUNC_SUBTRACT,
			[ ReverseSubtractEquation ]: gl.FUNC_REVERSE_SUBTRACT
		};

		factorToGL = {
			[ ZeroFactor ]: gl.ZERO,
			[ OneFactor ]: gl.ONE,
			[ SrcColorFactor ]: gl.SRC_COLOR,
			[ SrcAlphaFactor ]: gl.SRC_ALPHA,
			[ SrcAlphaSaturateFactor ]: gl.SRC_ALPHA_SATURATE,
			[ DstColorFactor ]: gl.DST_COLOR,
			[ DstAlphaFactor ]: gl.DST_ALPHA,
			[ OneMinusSrcColorFactor ]: gl.ONE_MINUS_SRC_COLOR,
			[ OneMinusSrcAlphaFactor ]: gl.ONE_MINUS_SRC_ALPHA,
			[ OneMinusDstColorFactor ]: gl.ONE_MINUS_DST_COLOR,
			[ OneMinusDstAlphaFactor ]: gl.ONE_MINUS_DST_ALPHA
		};

		const scissorParam = gl.getParameter( gl.SCISSOR_BOX );
		const viewportParam = gl.getParameter( gl.VIEWPORT );

		this.currentScissor = new Vector4().fromArray( scissorParam );
		this.currentViewport = new Vector4().fromArray( viewportParam );

		this._tempVec4 = new Vector4();

	}

	/**
	 * Enables the given WebGL capability.
	 *
	 * This method caches the capability state so
	 * `gl.enable()` is only called when necessary.
	 *
	 * @param {GLenum} id - The capability to enable.
	 */
	enable( id ) {

		const { enabled } = this;

		if ( enabled[ id ] !== true ) {

			this.gl.enable( id );
			enabled[ id ] = true;

		}

	}

	/**
	 * Disables the given WebGL capability.
	 *
	 * This method caches the capability state so
	 * `gl.disable()` is only called when necessary.
	 *
	 * @param {GLenum} id - The capability to enable.
	 */
	disable( id ) {

		const { enabled } = this;

		if ( enabled[ id ] !== false ) {

			this.gl.disable( id );
			enabled[ id ] = false;

		}

	}

	/**
	 * Specifies whether polygons are front- or back-facing
	 * by setting the winding orientation.
	 *
	 * This method caches the state so `gl.frontFace()` is only
	 * called when necessary.
	 *
	 * @param {boolean} flipSided - Whether triangles flipped their sides or not.
	 */
	setFlipSided( flipSided ) {

		if ( this.currentFlipSided !== flipSided ) {

			const { gl } = this;

			if ( flipSided ) {

				gl.frontFace( gl.CW );

			} else {

				gl.frontFace( gl.CCW );

			}

			this.currentFlipSided = flipSided;

		}

	}

	/**
	 * Specifies whether or not front- and/or back-facing
	 * polygons can be culled.
	 *
	 * This method caches the state so `gl.cullFace()` is only
	 * called when necessary.
	 *
	 * @param {number} cullFace - Defines which polygons are candidates for culling.
	 */
	setCullFace( cullFace ) {

		const { gl } = this;

		if ( cullFace !== CullFaceNone ) {

			this.enable( gl.CULL_FACE );

			if ( cullFace !== this.currentCullFace ) {

				if ( cullFace === CullFaceBack ) {

					gl.cullFace( gl.BACK );

				} else if ( cullFace === CullFaceFront ) {

					gl.cullFace( gl.FRONT );

				} else {

					gl.cullFace( gl.FRONT_AND_BACK );

				}

			}

		} else {

			this.disable( gl.CULL_FACE );

		}

		this.currentCullFace = cullFace;

	}

	/**
	 * Specifies the width of line primitives.
	 *
	 * This method caches the state so `gl.lineWidth()` is only
	 * called when necessary.
	 *
	 * @param {number} width - The line width.
	 */
	setLineWidth( width ) {

		const { currentLineWidth, gl } = this;

		if ( width !== currentLineWidth ) {

			gl.lineWidth( width );

			this.currentLineWidth = width;

		}

	}

	/**
	 * Defines the blending.
	 *
	 * This method caches the state so `gl.blendEquation()`, `gl.blendEquationSeparate()`,
	 * `gl.blendFunc()` and  `gl.blendFuncSeparate()` are only called when necessary.
	 *
	 * @param {number} blending - The blending type.
	 * @param {number} blendEquation - The blending equation.
	 * @param {number} blendSrc - Only relevant for custom blending. The RGB source blending factor.
	 * @param {number} blendDst - Only relevant for custom blending. The RGB destination blending factor.
	 * @param {number} blendEquationAlpha - Only relevant for custom blending. The blending equation for alpha.
	 * @param {number} blendSrcAlpha - Only relevant for custom blending. The alpha source blending factor.
	 * @param {number} blendDstAlpha - Only relevant for custom blending. The alpha destination blending factor.
	 * @param {boolean} premultipliedAlpha - Whether premultiplied alpha is enabled or not.
	 */
	setBlending( blending, blendEquation, blendSrc, blendDst, blendEquationAlpha, blendSrcAlpha, blendDstAlpha, premultipliedAlpha ) {

		const { gl } = this;

		if ( blending === NoBlending ) {

			if ( this.currentBlendingEnabled === true ) {

				this.disable( gl.BLEND );
				this.currentBlendingEnabled = false;

			}

			return;

		}

		if ( this.currentBlendingEnabled === false ) {

			this.enable( gl.BLEND );
			this.currentBlendingEnabled = true;

		}

		if ( blending !== CustomBlending ) {

			if ( blending !== this.currentBlending || premultipliedAlpha !== this.currentPremultipledAlpha ) {

				if ( this.currentBlendEquation !== AddEquation || this.currentBlendEquationAlpha !== AddEquation ) {

					gl.blendEquation( gl.FUNC_ADD );

					this.currentBlendEquation = AddEquation;
					this.currentBlendEquationAlpha = AddEquation;

				}

				if ( premultipliedAlpha ) {

					switch ( blending ) {

						case NormalBlending:
							gl.blendFuncSeparate( gl.ONE, gl.ONE_MINUS_SRC_ALPHA, gl.ONE, gl.ONE_MINUS_SRC_ALPHA );
							break;

						case AdditiveBlending:
							gl.blendFunc( gl.ONE, gl.ONE );
							break;

						case SubtractiveBlending:
							gl.blendFuncSeparate( gl.ZERO, gl.ONE_MINUS_SRC_COLOR, gl.ZERO, gl.ONE );
							break;

						case MultiplyBlending:
							gl.blendFuncSeparate( gl.DST_COLOR, gl.ONE_MINUS_SRC_ALPHA, gl.ZERO, gl.ONE );
							break;

						default:
							error( 'WebGLState: Invalid blending: ', blending );
							break;

					}

				} else {

					switch ( blending ) {

						case NormalBlending:
							gl.blendFuncSeparate( gl.SRC_ALPHA, gl.ONE_MINUS_SRC_ALPHA, gl.ONE, gl.ONE_MINUS_SRC_ALPHA );
							break;

						case AdditiveBlending:
							gl.blendFuncSeparate( gl.SRC_ALPHA, gl.ONE, gl.ONE, gl.ONE );
							break;

						case SubtractiveBlending:
							error( 'WebGLState: SubtractiveBlending requires material.premultipliedAlpha = true' );
							break;

						case MultiplyBlending:
							error( 'WebGLState: MultiplyBlending requires material.premultipliedAlpha = true' );
							break;

						default:
							error( 'WebGLState: Invalid blending: ', blending );
							break;

					}

				}

				this.currentBlendSrc = null;
				this.currentBlendDst = null;
				this.currentBlendSrcAlpha = null;
				this.currentBlendDstAlpha = null;

				this.currentBlending = blending;
				this.currentPremultipledAlpha = premultipliedAlpha;

			}

			return;

		}

		// custom blending

		blendEquationAlpha = blendEquationAlpha || blendEquation;
		blendSrcAlpha = blendSrcAlpha || blendSrc;
		blendDstAlpha = blendDstAlpha || blendDst;

		if ( blendEquation !== this.currentBlendEquation || blendEquationAlpha !== this.currentBlendEquationAlpha ) {

			gl.blendEquationSeparate( equationToGL[ blendEquation ], equationToGL[ blendEquationAlpha ] );

			this.currentBlendEquation = blendEquation;
			this.currentBlendEquationAlpha = blendEquationAlpha;

		}

		if ( blendSrc !== this.currentBlendSrc || blendDst !== this.currentBlendDst || blendSrcAlpha !== this.currentBlendSrcAlpha || blendDstAlpha !== this.currentBlendDstAlpha ) {

			gl.blendFuncSeparate( factorToGL[ blendSrc ], factorToGL[ blendDst ], factorToGL[ blendSrcAlpha ], factorToGL[ blendDstAlpha ] );

			this.currentBlendSrc = blendSrc;
			this.currentBlendDst = blendDst;
			this.currentBlendSrcAlpha = blendSrcAlpha;
			this.currentBlendDstAlpha = blendDstAlpha;

		}

		this.currentBlending = blending;
		this.currentPremultipledAlpha = false;

	}

	/**
	 * Specifies whether colors can be written when rendering
	 * into a framebuffer or not.
	 *
	 * This method caches the state so `gl.colorMask()` is only
	 * called when necessary.
	 *
	 * @param {boolean} colorMask - The color mask.
	 */
	setColorMask( colorMask ) {

		if ( this.currentColorMask !== colorMask ) {

			this.gl.colorMask( colorMask, colorMask, colorMask, colorMask );
			this.currentColorMask = colorMask;

		}

	}

	/**
	 * Specifies whether the depth test is enabled or not.
	 *
	 * @param {boolean} depthTest - Whether the depth test is enabled or not.
	 */
	setDepthTest( depthTest ) {

		const { gl } = this;

		if ( depthTest ) {

			this.enable( gl.DEPTH_TEST );

		} else {

			this.disable( gl.DEPTH_TEST );

		}

	}

	/**
	 * Specifies whether depth values can be written when rendering
	 * into a framebuffer or not.
	 *
	 * This method caches the state so `gl.depthMask()` is only
	 * called when necessary.
	 *
	 * @param {boolean} depthMask - The depth mask.
	 */
	setDepthMask( depthMask ) {

		if ( this.currentDepthMask !== depthMask ) {

			this.gl.depthMask( depthMask );
			this.currentDepthMask = depthMask;

		}

	}

	/**
	 * Specifies the depth compare function.
	 *
	 * This method caches the state so `gl.depthFunc()` is only
	 * called when necessary.
	 *
	 * @param {number} depthFunc - The depth compare function.
	 */
	setDepthFunc( depthFunc ) {

		if ( this.currentDepthFunc !== depthFunc ) {

			const { gl } = this;

			switch ( depthFunc ) {

				case NeverDepth:

					gl.depthFunc( gl.NEVER );
					break;

				case AlwaysDepth:

					gl.depthFunc( gl.ALWAYS );
					break;

				case LessDepth:

					gl.depthFunc( gl.LESS );
					break;

				case LessEqualDepth:

					gl.depthFunc( gl.LEQUAL );
					break;

				case EqualDepth:

					gl.depthFunc( gl.EQUAL );
					break;

				case GreaterEqualDepth:

					gl.depthFunc( gl.GEQUAL );
					break;

				case GreaterDepth:

					gl.depthFunc( gl.GREATER );
					break;

				case NotEqualDepth:

					gl.depthFunc( gl.NOTEQUAL );
					break;

				default:

					gl.depthFunc( gl.LEQUAL );

			}

			this.currentDepthFunc = depthFunc;

		}

	}

	/**
	 * Specifies the scissor box.
	 *
	 * @param {number} x - The x-coordinate of the lower left corner of the viewport.
	 * @param {number} y - The y-coordinate of the lower left corner of the viewport.
	 * @param {number} width - The width of the viewport.
	 * @param {number} height - The height of the viewport.
	 *
	 */
	scissor( x, y, width, height ) {

		const scissor = this._tempVec4.set( x, y, width, height );

		if ( this.currentScissor.equals( scissor ) === false ) {

			const { gl } = this;

			gl.scissor( scissor.x, scissor.y, scissor.z, scissor.w );
			this.currentScissor.copy( scissor );

		}

	}

	/**
	 * Specifies the viewport.
	 *
	 * @param {number} x - The x-coordinate of the lower left corner of the viewport.
	 * @param {number} y - The y-coordinate of the lower left corner of the viewport.
	 * @param {number} width - The width of the viewport.
	 * @param {number} height - The height of the viewport.
	 *
	 */
	viewport( x, y, width, height ) {

		const viewport = this._tempVec4.set( x, y, width, height );

		if ( this.currentViewport.equals( viewport ) === false ) {

			const { gl } = this;

			gl.viewport( viewport.x, viewport.y, viewport.z, viewport.w );
			this.currentViewport.copy( viewport );

		}

	}

	/**
	 * Defines the scissor test.
	 *
	 * @param {boolean} boolean - Whether the scissor test should be enabled or not.
	 */
	setScissorTest( boolean ) {

		const gl = this.gl;

		if ( boolean ) {

			gl.enable( gl.SCISSOR_TEST );

		} else {

			gl.disable( gl.SCISSOR_TEST );

		}

	}

	/**
	 * Specifies whether the stencil test is enabled or not.
	 *
	 * @param {boolean} stencilTest - Whether the stencil test is enabled or not.
	 */
	setStencilTest( stencilTest ) {

		const { gl } = this;

		if ( stencilTest ) {

			this.enable( gl.STENCIL_TEST );

		} else {

			this.disable( gl.STENCIL_TEST );

		}

	}

	/**
	 * Specifies whether stencil values can be written when rendering
	 * into a framebuffer or not.
	 *
	 * This method caches the state so `gl.stencilMask()` is only
	 * called when necessary.
	 *
	 * @param {boolean} stencilMask - The stencil mask.
	 */
	setStencilMask( stencilMask ) {

		if ( this.currentStencilMask !== stencilMask ) {

			this.gl.stencilMask( stencilMask );
			this.currentStencilMask = stencilMask;

		}

	}

	/**
	 * Specifies whether the stencil test functions.
	 *
	 * This method caches the state so `gl.stencilFunc()` is only
	 * called when necessary.
	 *
	 * @param {number} stencilFunc - The stencil compare function.
	 * @param {number} stencilRef - The reference value for the stencil test.
	 * @param {number} stencilMask - A bit-wise mask that is used to AND the reference value and the stored stencil value when the test is done.
	 */
	setStencilFunc( stencilFunc, stencilRef, stencilMask ) {

		if ( this.currentStencilFunc !== stencilFunc ||
			 this.currentStencilRef !== stencilRef ||
			 this.currentStencilFuncMask !== stencilMask ) {

			this.gl.stencilFunc( stencilFunc, stencilRef, stencilMask );

			this.currentStencilFunc = stencilFunc;
			this.currentStencilRef = stencilRef;
			this.currentStencilFuncMask = stencilMask;

		}

	}

	/**
	 * Specifies whether the stencil test operation.
	 *
	 * This method caches the state so `gl.stencilOp()` is only
	 * called when necessary.
	 *
	 * @param {number} stencilFail - The function to use when the stencil test fails.
	 * @param {number} stencilZFail - The function to use when the stencil test passes, but the depth test fail.
	 * @param {number} stencilZPass - The function to use when both the stencil test and the depth test pass,
	 * or when the stencil test passes and there is no depth buffer or depth testing is disabled.
	 */
	setStencilOp( stencilFail, stencilZFail, stencilZPass ) {

		if ( this.currentStencilFail !== stencilFail ||
			 this.currentStencilZFail !== stencilZFail ||
			 this.currentStencilZPass !== stencilZPass ) {

			this.gl.stencilOp( stencilFail, stencilZFail, stencilZPass );

			this.currentStencilFail = stencilFail;
			this.currentStencilZFail = stencilZFail;
			this.currentStencilZPass = stencilZPass;

		}

	}

	/**
	 * Configures the WebGL state for the given material.
	 *
	 * @param {Material} material - The material to configure the state for.
	 * @param {number} frontFaceCW - Whether the front faces are counter-clockwise or not.
	 * @param {number} hardwareClippingPlanes - The number of hardware clipping planes.
	 */
	setMaterial( material, frontFaceCW, hardwareClippingPlanes ) {

		const { gl } = this;

		material.side === DoubleSide
			? this.disable( gl.CULL_FACE )
			: this.enable( gl.CULL_FACE );

		let flipSided = ( material.side === BackSide );
		if ( frontFaceCW ) flipSided = ! flipSided;

		this.setFlipSided( flipSided );

		( material.blending === NormalBlending && material.transparent === false )
			? this.setBlending( NoBlending )
			: this.setBlending( material.blending, material.blendEquation, material.blendSrc, material.blendDst, material.blendEquationAlpha, material.blendSrcAlpha, material.blendDstAlpha, material.premultipliedAlpha );

		this.setDepthFunc( material.depthFunc );
		this.setDepthTest( material.depthTest );
		this.setDepthMask( material.depthWrite );
		this.setColorMask( material.colorWrite );

		const stencilWrite = material.stencilWrite;
		this.setStencilTest( stencilWrite );
		if ( stencilWrite ) {

			this.setStencilMask( material.stencilWriteMask );
			this.setStencilFunc( material.stencilFunc, material.stencilRef, material.stencilFuncMask );
			this.setStencilOp( material.stencilFail, material.stencilZFail, material.stencilZPass );

		}

		this.setPolygonOffset( material.polygonOffset, material.polygonOffsetFactor, material.polygonOffsetUnits );

<<<<<<< HEAD
		material.alphaToCoverage === true && this.backend.renderer.currentSamples > 1
=======
		material.alphaToCoverage === true && this.backend.renderer.currentSamples > 0
>>>>>>> b641d6d5
			? this.enable( gl.SAMPLE_ALPHA_TO_COVERAGE )
			: this.disable( gl.SAMPLE_ALPHA_TO_COVERAGE );

		if ( hardwareClippingPlanes > 0 ) {

			if ( this.currentClippingPlanes !== hardwareClippingPlanes ) {

				const CLIP_DISTANCE0_WEBGL = 0x3000;

				for ( let i = 0; i < 8; i ++ ) {

					if ( i < hardwareClippingPlanes ) {

						this.enable( CLIP_DISTANCE0_WEBGL + i );

					} else {

						this.disable( CLIP_DISTANCE0_WEBGL + i );

					}

				}

			}

		}

	}

	/**
	 * Specifies the polygon offset.
	 *
	 * This method caches the state so `gl.polygonOffset()` is only
	 * called when necessary.
	 *
	 * @param {boolean} polygonOffset - Whether polygon offset is enabled or not.
	 * @param {number} factor - The scale factor for the variable depth offset for each polygon.
	 * @param {number} units - The multiplier by which an implementation-specific value is multiplied with to create a constant depth offset.
	 */
	setPolygonOffset( polygonOffset, factor, units ) {

		const { gl } = this;

		if ( polygonOffset ) {

			this.enable( gl.POLYGON_OFFSET_FILL );

			if ( this.currentPolygonOffsetFactor !== factor || this.currentPolygonOffsetUnits !== units ) {

				gl.polygonOffset( factor, units );

				this.currentPolygonOffsetFactor = factor;
				this.currentPolygonOffsetUnits = units;

			}

		} else {

			this.disable( gl.POLYGON_OFFSET_FILL );

		}

	}

	/**
	 * Defines the usage of the given WebGL program.
	 *
	 * This method caches the state so `gl.useProgram()` is only
	 * called when necessary.
	 *
	 * @param {WebGLProgram} program - The WebGL program to use.
	 * @return {boolean} Whether a program change has been executed or not.
	 */
	useProgram( program ) {

		if ( this.currentProgram !== program ) {

			this.gl.useProgram( program );

			this.currentProgram = program;

			return true;

		}

		return false;

	}

	/**
	 * Sets the vertex state by binding the given VAO and element buffer.
	 *
	 * @param {WebGLVertexArrayObject} vao - The VAO.
	 * @param {?WebGLBuffer} indexBuffer - The index buffer.
	 * @return {boolean} Whether a vertex state has been changed or not.
	 */
	setVertexState( vao, indexBuffer = null ) {

		const gl = this.gl;

		if ( this.currentVAO !== vao || this.currentIndex !== indexBuffer ) {

			gl.bindVertexArray( vao );

			if ( indexBuffer !== null ) {

				gl.bindBuffer( gl.ELEMENT_ARRAY_BUFFER, indexBuffer );

			}

			this.currentVAO = vao;
			this.currentIndex = indexBuffer;

			return true;

		}

		return false;

	}

	/**
	 * Resets the vertex array state by resetting the VAO and element buffer.
	 */
	resetVertexState() {

		const gl = this.gl;

		gl.bindVertexArray( null );
		gl.bindBuffer( gl.ELEMENT_ARRAY_BUFFER, null );

		this.currentVAO = null;
		this.currentIndex = null;

	}

	// framebuffer


	/**
	 * Binds the given framebuffer.
	 *
	 * This method caches the state so `gl.bindFramebuffer()` is only
	 * called when necessary.
	 *
	 * @param {number} target - The binding point (target).
	 * @param {WebGLFramebuffer} framebuffer - The WebGL framebuffer to bind.
	 * @return {boolean} Whether a bind has been executed or not.
	 */
	bindFramebuffer( target, framebuffer ) {

		const { gl, currentBoundFramebuffers } = this;

		if ( currentBoundFramebuffers[ target ] !== framebuffer ) {

			gl.bindFramebuffer( target, framebuffer );

			currentBoundFramebuffers[ target ] = framebuffer;

			// gl.DRAW_FRAMEBUFFER is equivalent to gl.FRAMEBUFFER

			if ( target === gl.DRAW_FRAMEBUFFER ) {

				currentBoundFramebuffers[ gl.FRAMEBUFFER ] = framebuffer;

			}

			if ( target === gl.FRAMEBUFFER ) {

				currentBoundFramebuffers[ gl.DRAW_FRAMEBUFFER ] = framebuffer;

			}

			return true;

		}

		return false;

	}

	/**
	 * Defines draw buffers to which fragment colors are written into.
	 * Configures the MRT setup of custom framebuffers.
	 *
	 * This method caches the state so `gl.drawBuffers()` is only
	 * called when necessary.
	 *
	 * @param {RenderContext} renderContext - The render context.
	 * @param {WebGLFramebuffer} framebuffer - The WebGL framebuffer.
	 */
	drawBuffers( renderContext, framebuffer ) {

		const { gl } = this;

		let drawBuffers = [];

		let needsUpdate = false;

		if ( renderContext.textures !== null ) {

			drawBuffers = this.currentDrawbuffers.get( framebuffer );

			if ( drawBuffers === undefined ) {

				drawBuffers = [];
				this.currentDrawbuffers.set( framebuffer, drawBuffers );

			}


			const textures = renderContext.textures;

			if ( drawBuffers.length !== textures.length || drawBuffers[ 0 ] !== gl.COLOR_ATTACHMENT0 ) {

				for ( let i = 0, il = textures.length; i < il; i ++ ) {

					drawBuffers[ i ] = gl.COLOR_ATTACHMENT0 + i;

				}

				drawBuffers.length = textures.length;

				needsUpdate = true;

			}


		} else {

			if ( drawBuffers[ 0 ] !== gl.BACK ) {

				drawBuffers[ 0 ] = gl.BACK;

				needsUpdate = true;

			}

		}

		if ( needsUpdate ) {

			gl.drawBuffers( drawBuffers );

		}

	}


	// texture

	/**
	 * Makes the given texture unit active.
	 *
	 * This method caches the state so `gl.activeTexture()` is only
	 * called when necessary.
	 *
	 * @param {number} webglSlot - The texture unit to make active.
	 */
	activeTexture( webglSlot ) {

		const { gl, currentTextureSlot, maxTextures } = this;

		if ( webglSlot === undefined ) webglSlot = gl.TEXTURE0 + maxTextures - 1;

		if ( currentTextureSlot !== webglSlot ) {

			gl.activeTexture( webglSlot );
			this.currentTextureSlot = webglSlot;

		}

	}

	/**
	 * Binds the given WebGL texture to a target.
	 *
	 * This method caches the state so `gl.bindTexture()` is only
	 * called when necessary.
	 *
	 * @param {number} webglType - The binding point (target).
	 * @param {WebGLTexture} webglTexture - The WebGL texture to bind.
	 * @param {number} webglSlot - The texture.
	 */
	bindTexture( webglType, webglTexture, webglSlot ) {

		const { gl, currentTextureSlot, currentBoundTextures, maxTextures } = this;

		if ( webglSlot === undefined ) {

			if ( currentTextureSlot === null ) {

				webglSlot = gl.TEXTURE0 + maxTextures - 1;

			} else {

				webglSlot = currentTextureSlot;

			}

		}

		let boundTexture = currentBoundTextures[ webglSlot ];

		if ( boundTexture === undefined ) {

			boundTexture = { type: undefined, texture: undefined };
			currentBoundTextures[ webglSlot ] = boundTexture;

		}

		if ( boundTexture.type !== webglType || boundTexture.texture !== webglTexture ) {

			if ( currentTextureSlot !== webglSlot ) {

				gl.activeTexture( webglSlot );
				this.currentTextureSlot = webglSlot;

			}

			gl.bindTexture( webglType, webglTexture );

			boundTexture.type = webglType;
			boundTexture.texture = webglTexture;

		}

	}

	/**
	 * Binds a given WebGL buffer to a given binding point (target) at a given index.
	 *
	 * This method caches the state so `gl.bindBufferBase()` is only
	 * called when necessary.
	 *
	 * @param {number} target - The target for the bind operation.
	 * @param {number} index - The index of the target.
	 * @param {WebGLBuffer} buffer - The WebGL buffer.
	 * @return {boolean} Whether a bind has been executed or not.
	 */
	bindBufferBase( target, index, buffer ) {

		const { gl } = this;

		const key = `${target}-${index}`;

		if ( this.currentBoundBufferBases[ key ] !== buffer ) {

			gl.bindBufferBase( target, index, buffer );
			this.currentBoundBufferBases[ key ] = buffer;

			return true;

		}

		return false;

	}


	/**
	 * Unbinds the current bound texture.
	 *
	 * This method caches the state so `gl.bindTexture()` is only
	 * called when necessary.
	 */
	unbindTexture() {

		const { gl, currentTextureSlot, currentBoundTextures } = this;

		const boundTexture = currentBoundTextures[ currentTextureSlot ];

		if ( boundTexture !== undefined && boundTexture.type !== undefined ) {

			gl.bindTexture( boundTexture.type, null );

			boundTexture.type = undefined;
			boundTexture.texture = undefined;

		}

	}

}

export default WebGLState;<|MERGE_RESOLUTION|>--- conflicted
+++ resolved
@@ -755,11 +755,7 @@
 
 		this.setPolygonOffset( material.polygonOffset, material.polygonOffsetFactor, material.polygonOffsetUnits );
 
-<<<<<<< HEAD
-		material.alphaToCoverage === true && this.backend.renderer.currentSamples > 1
-=======
 		material.alphaToCoverage === true && this.backend.renderer.currentSamples > 0
->>>>>>> b641d6d5
 			? this.enable( gl.SAMPLE_ALPHA_TO_COVERAGE )
 			: this.disable( gl.SAMPLE_ALPHA_TO_COVERAGE );
 
