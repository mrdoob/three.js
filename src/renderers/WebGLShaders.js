/**
 * @author alteredq / http://alteredqualia.com/
 * @author mrdoob / http://mrdoob.com/
 * @author mikael emtinger / http://gomo.se/
 */

THREE.ShaderChunk = {

	// FOG

	fog_pars_fragment: [

		"#ifdef USE_FOG",

			"uniform vec3 fogColor;",

			"#ifdef FOG_EXP2",

				"uniform float fogDensity;",

			"#else",

				"uniform float fogNear;",
				"uniform float fogFar;",

			"#endif",

		"#endif"

	].join("\n"),

	fog_fragment: [

		"#ifdef USE_FOG",

			"float depth = gl_FragCoord.z / gl_FragCoord.w;",

			"#ifdef FOG_EXP2",

				"const float LOG2 = 1.442695;",
				"float fogFactor = exp2( - fogDensity * fogDensity * depth * depth * LOG2 );",
				"fogFactor = 1.0 - clamp( fogFactor, 0.0, 1.0 );",

			"#else",

				"float fogFactor = smoothstep( fogNear, fogFar, depth );",

			"#endif",

			"gl_FragColor = mix( gl_FragColor, vec4( fogColor, gl_FragColor.w ), fogFactor );",

		"#endif"

	].join("\n"),

	// ENVIRONMENT MAP

	envmap_pars_fragment: [

		"#ifdef USE_ENVMAP",

			"uniform float reflectivity;",
			"uniform samplerCube envMap;",
			"uniform float flipEnvMap;",
			"uniform int combine;",

			"#if defined( USE_BUMPMAP ) || defined( USE_NORMALMAP )",

				"uniform bool useRefract;",
				"uniform float refractionRatio;",

			"#else",

				"varying vec3 vReflect;",

			"#endif",

		"#endif"

	].join("\n"),

	envmap_fragment: [

		"#ifdef USE_ENVMAP",

			"vec3 reflectVec;",

			"#if defined( USE_BUMPMAP ) || defined( USE_NORMALMAP )",

				"vec3 cameraToVertex = normalize( vWorldPosition - cameraPosition );",

				"if ( useRefract ) {",

					"reflectVec = refract( cameraToVertex, normal, refractionRatio );",

				"} else { ",

					"reflectVec = reflect( cameraToVertex, normal );",

				"}",

			"#else",

				"reflectVec = vReflect;",

			"#endif",

			"#ifdef DOUBLE_SIDED",

				"float flipNormal = ( -1.0 + 2.0 * float( gl_FrontFacing ) );",
				"vec4 cubeColor = textureCube( envMap, flipNormal * vec3( flipEnvMap * reflectVec.x, reflectVec.yz ) );",

			"#else",

				"vec4 cubeColor = textureCube( envMap, vec3( flipEnvMap * reflectVec.x, reflectVec.yz ) );",

			"#endif",

			"#ifdef GAMMA_INPUT",

				"cubeColor.xyz *= cubeColor.xyz;",

			"#endif",

			"if ( combine == 1 ) {",

				"gl_FragColor.xyz = mix( gl_FragColor.xyz, cubeColor.xyz, specularStrength * reflectivity );",

			"} else if ( combine == 2 ) {",

				"gl_FragColor.xyz += cubeColor.xyz * specularStrength * reflectivity;",

			"} else {",

				"gl_FragColor.xyz = mix( gl_FragColor.xyz, gl_FragColor.xyz * cubeColor.xyz, specularStrength * reflectivity );",

			"}",

		"#endif"

	].join("\n"),

	envmap_pars_vertex: [

		"#if defined( USE_ENVMAP ) && ! defined( USE_BUMPMAP ) && ! defined( USE_NORMALMAP )",

			"varying vec3 vReflect;",

			"uniform float refractionRatio;",
			"uniform bool useRefract;",

		"#endif"

	].join("\n"),

	worldpos_vertex : [

		"#if defined( USE_ENVMAP ) || defined( PHONG ) || defined( LAMBERT ) || defined ( USE_SHADOWMAP )",

			"#ifdef USE_SKINNING",

				"vec4 worldPosition = modelMatrix * skinned;",

			"#endif",

			"#if defined( USE_MORPHTARGETS ) && ! defined( USE_SKINNING )",

				"vec4 worldPosition = modelMatrix * vec4( morphed, 1.0 );",

			"#endif",

			"#if ! defined( USE_MORPHTARGETS ) && ! defined( USE_SKINNING )",

				"vec4 worldPosition = modelMatrix * vec4( position, 1.0 );",

			"#endif",

		"#endif"

	].join("\n"),

	envmap_vertex : [

		"#if defined( USE_ENVMAP ) && ! defined( USE_BUMPMAP ) && ! defined( USE_NORMALMAP )",

			"vec3 worldNormal = mat3( modelMatrix[ 0 ].xyz, modelMatrix[ 1 ].xyz, modelMatrix[ 2 ].xyz ) * objectNormal;",
			"worldNormal = normalize( worldNormal );",

			"vec3 cameraToVertex = normalize( worldPosition.xyz - cameraPosition );",

			"if ( useRefract ) {",

				"vReflect = refract( cameraToVertex, worldNormal, refractionRatio );",

			"} else {",

				"vReflect = reflect( cameraToVertex, worldNormal );",

			"}",

		"#endif"

	].join("\n"),

	// COLOR MAP (particles)

	map_particle_pars_fragment: [

		"#ifdef USE_MAP",

			"uniform sampler2D map;",

		"#endif"

	].join("\n"),


	map_particle_fragment: [

		"#ifdef USE_MAP",

			"gl_FragColor = gl_FragColor * texture2D( map, vec2( gl_PointCoord.x, 1.0 - gl_PointCoord.y ) );",

		"#endif"

	].join("\n"),

	// COLOR MAP (triangles)

	map_pars_vertex: [

		"#if defined( USE_MAP ) || defined( USE_BUMPMAP ) || defined( USE_NORMALMAP ) || defined( USE_SPECULARMAP )",

			"varying vec2 vUv;",
			"uniform vec4 offsetRepeat;",

		"#endif"

	].join("\n"),

	map_pars_fragment: [

		"#if defined( USE_MAP ) || defined( USE_BUMPMAP ) || defined( USE_NORMALMAP ) || defined( USE_SPECULARMAP )",

			"varying vec2 vUv;",

		"#endif",

		"#ifdef USE_MAP",

			"uniform sampler2D map;",

		"#endif"

	].join("\n"),

	map_vertex: [

		"#if defined( USE_MAP ) || defined( USE_BUMPMAP ) || defined( USE_NORMALMAP ) || defined( USE_SPECULARMAP )",

			"vUv = uv * offsetRepeat.zw + offsetRepeat.xy;",

		"#endif"

	].join("\n"),

	map_fragment: [

		"#ifdef USE_MAP",

			"vec4 texelColor = texture2D( map, vUv );",

			"#ifdef GAMMA_INPUT",

				"texelColor.xyz *= texelColor.xyz;",

			"#endif",

			"gl_FragColor = gl_FragColor * texelColor;",

		"#endif"

	].join("\n"),

	// LIGHT MAP

	lightmap_pars_fragment: [

		"#ifdef USE_LIGHTMAP",

			"varying vec2 vUv2;",
			"uniform sampler2D lightMap;",

		"#endif"

	].join("\n"),

	lightmap_pars_vertex: [

		"#ifdef USE_LIGHTMAP",

			"varying vec2 vUv2;",

		"#endif"

	].join("\n"),

	lightmap_fragment: [

		"#ifdef USE_LIGHTMAP",

			"gl_FragColor = gl_FragColor * texture2D( lightMap, vUv2 );",

		"#endif"

	].join("\n"),

	lightmap_vertex: [

		"#ifdef USE_LIGHTMAP",

			"vUv2 = uv2;",

		"#endif"

	].join("\n"),

	// BUMP MAP

	bumpmap_pars_fragment: [

		"#ifdef USE_BUMPMAP",

			"uniform sampler2D bumpMap;",
			"uniform float bumpScale;",

			// Derivative maps - bump mapping unparametrized surfaces by Morten Mikkelsen
			//	http://mmikkelsen3d.blogspot.sk/2011/07/derivative-maps.html

			// Evaluate the derivative of the height w.r.t. screen-space using forward differencing (listing 2)

			"vec2 dHdxy_fwd() {",

				"vec2 dSTdx = dFdx( vUv );",
				"vec2 dSTdy = dFdy( vUv );",

				"float Hll = bumpScale * texture2D( bumpMap, vUv ).x;",
				"float dBx = bumpScale * texture2D( bumpMap, vUv + dSTdx ).x - Hll;",
				"float dBy = bumpScale * texture2D( bumpMap, vUv + dSTdy ).x - Hll;",

				"return vec2( dBx, dBy );",

			"}",

			"vec3 perturbNormalArb( vec3 surf_pos, vec3 surf_norm, vec2 dHdxy ) {",

				"vec3 vSigmaX = dFdx( surf_pos );",
				"vec3 vSigmaY = dFdy( surf_pos );",
				"vec3 vN = surf_norm;",		// normalized

				"vec3 R1 = cross( vSigmaY, vN );",
				"vec3 R2 = cross( vN, vSigmaX );",

				"float fDet = dot( vSigmaX, R1 );",

				"vec3 vGrad = sign( fDet ) * ( dHdxy.x * R1 + dHdxy.y * R2 );",
				"return normalize( abs( fDet ) * surf_norm - vGrad );",

			"}",

		"#endif"

	].join("\n"),

	// NORMAL MAP

	normalmap_pars_fragment: [

		"#ifdef USE_NORMALMAP",

			"uniform sampler2D normalMap;",
			"uniform vec2 normalScale;",

			// Per-Pixel Tangent Space Normal Mapping
			// http://hacksoflife.blogspot.ch/2009/11/per-pixel-tangent-space-normal-mapping.html

			"vec3 perturbNormal2Arb( vec3 eye_pos, vec3 surf_norm ) {",

				"vec3 q0 = dFdx( eye_pos.xyz );",
				"vec3 q1 = dFdy( eye_pos.xyz );",
				"vec2 st0 = dFdx( vUv.st );",
				"vec2 st1 = dFdy( vUv.st );",

				"vec3 S = normalize(  q0 * st1.t - q1 * st0.t );",
				"vec3 T = normalize( -q0 * st1.s + q1 * st0.s );",
				"vec3 N = normalize( surf_norm );",

				"vec3 mapN = texture2D( normalMap, vUv ).xyz * 2.0 - 1.0;",
				"mapN.xy = normalScale * mapN.xy;",
				"mat3 tsn = mat3( S, T, N );",
				"return normalize( tsn * mapN );",

			"}",

		"#endif"

	].join("\n"),

	// SPECULAR MAP

	specularmap_pars_fragment: [

		"#ifdef USE_SPECULARMAP",

			"uniform sampler2D specularMap;",

		"#endif"

	].join("\n"),

	specularmap_fragment: [

		"float specularStrength;",

		"#ifdef USE_SPECULARMAP",

			"vec4 texelSpecular = texture2D( specularMap, vUv );",
			"specularStrength = texelSpecular.r;",

		"#else",

			"specularStrength = 1.0;",

		"#endif"

	].join("\n"),

	// LIGHTS LAMBERT

	lights_lambert_pars_vertex: [

		"uniform vec3 ambient;",
		"uniform vec3 diffuse;",
		"uniform vec3 emissive;",

		"uniform vec3 ambientLightColor;",

		"#if MAX_DIR_LIGHTS > 0",

			"uniform vec3 directionalLightColor[ MAX_DIR_LIGHTS ];",
			"uniform vec3 directionalLightDirection[ MAX_DIR_LIGHTS ];",

		"#endif",

		"#if MAX_HEMI_LIGHTS > 0",

			"uniform vec3 hemisphereLightSkyColor[ MAX_HEMI_LIGHTS ];",
			"uniform vec3 hemisphereLightGroundColor[ MAX_HEMI_LIGHTS ];",
			"uniform vec3 hemisphereLightDirection[ MAX_HEMI_LIGHTS ];",

		"#endif",

		"#if MAX_POINT_LIGHTS > 0",

			"uniform vec3 pointLightColor[ MAX_POINT_LIGHTS ];",
			"uniform vec3 pointLightPosition[ MAX_POINT_LIGHTS ];",
			"uniform float pointLightDistance[ MAX_POINT_LIGHTS ];",

		"#endif",

		"#if MAX_SPOT_LIGHTS > 0",

			"uniform vec3 spotLightColor[ MAX_SPOT_LIGHTS ];",
			"uniform vec3 spotLightPosition[ MAX_SPOT_LIGHTS ];",
			"uniform vec3 spotLightDirection[ MAX_SPOT_LIGHTS ];",
			"uniform float spotLightDistance[ MAX_SPOT_LIGHTS ];",
			"uniform float spotLightAngleCos[ MAX_SPOT_LIGHTS ];",
			"uniform float spotLightExponent[ MAX_SPOT_LIGHTS ];",

		"#endif",

		"#ifdef WRAP_AROUND",

			"uniform vec3 wrapRGB;",

		"#endif"

	].join("\n"),

	lights_lambert_vertex: [

		"vLightFront = vec3( 0.0 );",

		"#ifdef DOUBLE_SIDED",

			"vLightBack = vec3( 0.0 );",

		"#endif",

		"transformedNormal = normalize( transformedNormal );",

		"#if MAX_DIR_LIGHTS > 0",

		"for( int i = 0; i < MAX_DIR_LIGHTS; i ++ ) {",

			"vec4 lDirection = viewMatrix * vec4( directionalLightDirection[ i ], 0.0 );",
			"vec3 dirVector = normalize( lDirection.xyz );",

			"float dotProduct = dot( transformedNormal, dirVector );",
			"vec3 directionalLightWeighting = vec3( max( dotProduct, 0.0 ) );",

			"#ifdef DOUBLE_SIDED",

				"vec3 directionalLightWeightingBack = vec3( max( -dotProduct, 0.0 ) );",

				"#ifdef WRAP_AROUND",

					"vec3 directionalLightWeightingHalfBack = vec3( max( -0.5 * dotProduct + 0.5, 0.0 ) );",

				"#endif",

			"#endif",

			"#ifdef WRAP_AROUND",

				"vec3 directionalLightWeightingHalf = vec3( max( 0.5 * dotProduct + 0.5, 0.0 ) );",
				"directionalLightWeighting = mix( directionalLightWeighting, directionalLightWeightingHalf, wrapRGB );",

				"#ifdef DOUBLE_SIDED",

					"directionalLightWeightingBack = mix( directionalLightWeightingBack, directionalLightWeightingHalfBack, wrapRGB );",

				"#endif",

			"#endif",

			"vLightFront += directionalLightColor[ i ] * directionalLightWeighting;",

			"#ifdef DOUBLE_SIDED",

				"vLightBack += directionalLightColor[ i ] * directionalLightWeightingBack;",

			"#endif",

		"}",

		"#endif",

		"#if MAX_POINT_LIGHTS > 0",

			"for( int i = 0; i < MAX_POINT_LIGHTS; i ++ ) {",

				"vec4 lPosition = viewMatrix * vec4( pointLightPosition[ i ], 1.0 );",
				"vec3 lVector = lPosition.xyz - mvPosition.xyz;",

				"float lDistance = 1.0;",
				"if ( pointLightDistance[ i ] > 0.0 )",
					"lDistance = 1.0 - min( ( length( lVector ) / pointLightDistance[ i ] ), 1.0 );",

				"lVector = normalize( lVector );",
				"float dotProduct = dot( transformedNormal, lVector );",

				"vec3 pointLightWeighting = vec3( max( dotProduct, 0.0 ) );",

				"#ifdef DOUBLE_SIDED",

					"vec3 pointLightWeightingBack = vec3( max( -dotProduct, 0.0 ) );",

					"#ifdef WRAP_AROUND",

						"vec3 pointLightWeightingHalfBack = vec3( max( -0.5 * dotProduct + 0.5, 0.0 ) );",

					"#endif",

				"#endif",

				"#ifdef WRAP_AROUND",

					"vec3 pointLightWeightingHalf = vec3( max( 0.5 * dotProduct + 0.5, 0.0 ) );",
					"pointLightWeighting = mix( pointLightWeighting, pointLightWeightingHalf, wrapRGB );",

					"#ifdef DOUBLE_SIDED",

						"pointLightWeightingBack = mix( pointLightWeightingBack, pointLightWeightingHalfBack, wrapRGB );",

					"#endif",

				"#endif",

				"vLightFront += pointLightColor[ i ] * pointLightWeighting * lDistance;",

				"#ifdef DOUBLE_SIDED",

					"vLightBack += pointLightColor[ i ] * pointLightWeightingBack * lDistance;",

				"#endif",

			"}",

		"#endif",

		"#if MAX_SPOT_LIGHTS > 0",

			"for( int i = 0; i < MAX_SPOT_LIGHTS; i ++ ) {",

				"vec4 lPosition = viewMatrix * vec4( spotLightPosition[ i ], 1.0 );",
				"vec3 lVector = lPosition.xyz - mvPosition.xyz;",

				"float spotEffect = dot( spotLightDirection[ i ], normalize( spotLightPosition[ i ] - worldPosition.xyz ) );",

				"if ( spotEffect > spotLightAngleCos[ i ] ) {",

					"spotEffect = max( pow( spotEffect, spotLightExponent[ i ] ), 0.0 );",

					"float lDistance = 1.0;",
					"if ( spotLightDistance[ i ] > 0.0 )",
						"lDistance = 1.0 - min( ( length( lVector ) / spotLightDistance[ i ] ), 1.0 );",

					"lVector = normalize( lVector );",

					"float dotProduct = dot( transformedNormal, lVector );",
					"vec3 spotLightWeighting = vec3( max( dotProduct, 0.0 ) );",

					"#ifdef DOUBLE_SIDED",

						"vec3 spotLightWeightingBack = vec3( max( -dotProduct, 0.0 ) );",

						"#ifdef WRAP_AROUND",

							"vec3 spotLightWeightingHalfBack = vec3( max( -0.5 * dotProduct + 0.5, 0.0 ) );",

						"#endif",

					"#endif",

					"#ifdef WRAP_AROUND",

						"vec3 spotLightWeightingHalf = vec3( max( 0.5 * dotProduct + 0.5, 0.0 ) );",
						"spotLightWeighting = mix( spotLightWeighting, spotLightWeightingHalf, wrapRGB );",

						"#ifdef DOUBLE_SIDED",

							"spotLightWeightingBack = mix( spotLightWeightingBack, spotLightWeightingHalfBack, wrapRGB );",

						"#endif",

					"#endif",

					"vLightFront += spotLightColor[ i ] * spotLightWeighting * lDistance * spotEffect;",

					"#ifdef DOUBLE_SIDED",

						"vLightBack += spotLightColor[ i ] * spotLightWeightingBack * lDistance * spotEffect;",

					"#endif",

				"}",

			"}",

		"#endif",

		"#if MAX_HEMI_LIGHTS > 0",

			"for( int i = 0; i < MAX_HEMI_LIGHTS; i ++ ) {",

				"vec4 lDirection = viewMatrix * vec4( hemisphereLightDirection[ i ], 0.0 );",
				"vec3 lVector = normalize( lDirection.xyz );",

				"float dotProduct = dot( transformedNormal, lVector );",

				"float hemiDiffuseWeight = 0.5 * dotProduct + 0.5;",
				"float hemiDiffuseWeightBack = -0.5 * dotProduct + 0.5;",

				"vLightFront += mix( hemisphereLightGroundColor[ i ], hemisphereLightSkyColor[ i ], hemiDiffuseWeight );",

				"#ifdef DOUBLE_SIDED",

					"vLightBack += mix( hemisphereLightGroundColor[ i ], hemisphereLightSkyColor[ i ], hemiDiffuseWeightBack );",

				"#endif",

			"}",

		"#endif",

		"vLightFront = vLightFront * diffuse + ambient * ambientLightColor + emissive;",

		"#ifdef DOUBLE_SIDED",

			"vLightBack = vLightBack * diffuse + ambient * ambientLightColor + emissive;",

		"#endif"

	].join("\n"),

	// LIGHTS PHONG

	lights_phong_pars_vertex: [

		"#ifndef PHONG_PER_PIXEL",

		"#if MAX_POINT_LIGHTS > 0",

			"uniform vec3 pointLightPosition[ MAX_POINT_LIGHTS ];",
			"uniform float pointLightDistance[ MAX_POINT_LIGHTS ];",

			"varying vec4 vPointLight[ MAX_POINT_LIGHTS ];",

		"#endif",

		"#if MAX_SPOT_LIGHTS > 0",

			"uniform vec3 spotLightPosition[ MAX_SPOT_LIGHTS ];",
			"uniform float spotLightDistance[ MAX_SPOT_LIGHTS ];",

			"varying vec4 vSpotLight[ MAX_SPOT_LIGHTS ];",

		"#endif",

		"#endif",

		"#if MAX_SPOT_LIGHTS > 0 || defined( USE_BUMPMAP )",

			"varying vec3 vWorldPosition;",

		"#endif"

	].join("\n"),


	lights_phong_vertex: [

		"#ifndef PHONG_PER_PIXEL",

		"#if MAX_POINT_LIGHTS > 0",

			"for( int i = 0; i < MAX_POINT_LIGHTS; i ++ ) {",

				"vec4 lPosition = viewMatrix * vec4( pointLightPosition[ i ], 1.0 );",
				"vec3 lVector = lPosition.xyz - mvPosition.xyz;",

				"float lDistance = 1.0;",
				"if ( pointLightDistance[ i ] > 0.0 )",
					"lDistance = 1.0 - min( ( length( lVector ) / pointLightDistance[ i ] ), 1.0 );",

				"vPointLight[ i ] = vec4( lVector, lDistance );",

			"}",

		"#endif",

		"#if MAX_SPOT_LIGHTS > 0",

			"for( int i = 0; i < MAX_SPOT_LIGHTS; i ++ ) {",

				"vec4 lPosition = viewMatrix * vec4( spotLightPosition[ i ], 1.0 );",
				"vec3 lVector = lPosition.xyz - mvPosition.xyz;",

				"float lDistance = 1.0;",
				"if ( spotLightDistance[ i ] > 0.0 )",
					"lDistance = 1.0 - min( ( length( lVector ) / spotLightDistance[ i ] ), 1.0 );",

				"vSpotLight[ i ] = vec4( lVector, lDistance );",

			"}",

		"#endif",

		"#endif",

		"#if MAX_SPOT_LIGHTS > 0 || defined( USE_BUMPMAP )",

			"vWorldPosition = worldPosition.xyz;",

		"#endif"

	].join("\n"),

	lights_phong_pars_fragment: [

		"uniform vec3 ambientLightColor;",

		"#if MAX_DIR_LIGHTS > 0",

			"uniform vec3 directionalLightColor[ MAX_DIR_LIGHTS ];",
			"uniform vec3 directionalLightDirection[ MAX_DIR_LIGHTS ];",

		"#endif",

		"#if MAX_HEMI_LIGHTS > 0",

			"uniform vec3 hemisphereLightSkyColor[ MAX_HEMI_LIGHTS ];",
			"uniform vec3 hemisphereLightGroundColor[ MAX_HEMI_LIGHTS ];",
			"uniform vec3 hemisphereLightDirection[ MAX_HEMI_LIGHTS ];",

		"#endif",

		"#if MAX_POINT_LIGHTS > 0",

			"uniform vec3 pointLightColor[ MAX_POINT_LIGHTS ];",

			"#ifdef PHONG_PER_PIXEL",

				"uniform vec3 pointLightPosition[ MAX_POINT_LIGHTS ];",
				"uniform float pointLightDistance[ MAX_POINT_LIGHTS ];",

			"#else",

				"varying vec4 vPointLight[ MAX_POINT_LIGHTS ];",

			"#endif",

		"#endif",

		"#if MAX_SPOT_LIGHTS > 0",

			"uniform vec3 spotLightColor[ MAX_SPOT_LIGHTS ];",
			"uniform vec3 spotLightPosition[ MAX_SPOT_LIGHTS ];",
			"uniform vec3 spotLightDirection[ MAX_SPOT_LIGHTS ];",
			"uniform float spotLightAngleCos[ MAX_SPOT_LIGHTS ];",
			"uniform float spotLightExponent[ MAX_SPOT_LIGHTS ];",

			"#ifdef PHONG_PER_PIXEL",

				"uniform float spotLightDistance[ MAX_SPOT_LIGHTS ];",

			"#else",

				"varying vec4 vSpotLight[ MAX_SPOT_LIGHTS ];",

			"#endif",

		"#endif",

		"#if MAX_SPOT_LIGHTS > 0 || defined( USE_BUMPMAP )",

			"varying vec3 vWorldPosition;",

		"#endif",

		"#ifdef WRAP_AROUND",

			"uniform vec3 wrapRGB;",

		"#endif",

		"varying vec3 vViewPosition;",
		"varying vec3 vNormal;"

	].join("\n"),

	lights_phong_fragment: [

		"vec3 normal = normalize( vNormal );",
		"vec3 viewPosition = normalize( vViewPosition );",

		"#ifdef DOUBLE_SIDED",

			"normal = normal * ( -1.0 + 2.0 * float( gl_FrontFacing ) );",

		"#endif",

		"#ifdef USE_NORMALMAP",

			"normal = perturbNormal2Arb( -viewPosition, normal );",

		"#elif defined( USE_BUMPMAP )",

			"normal = perturbNormalArb( -vViewPosition, normal, dHdxy_fwd() );",

		"#endif",

		"#if MAX_POINT_LIGHTS > 0",

			"vec3 pointDiffuse  = vec3( 0.0 );",
			"vec3 pointSpecular = vec3( 0.0 );",

			"for ( int i = 0; i < MAX_POINT_LIGHTS; i ++ ) {",

				"#ifdef PHONG_PER_PIXEL",

					"vec4 lPosition = viewMatrix * vec4( pointLightPosition[ i ], 1.0 );",
					"vec3 lVector = lPosition.xyz + vViewPosition.xyz;",

					"float lDistance = 1.0;",
					"if ( pointLightDistance[ i ] > 0.0 )",
						"lDistance = 1.0 - min( ( length( lVector ) / pointLightDistance[ i ] ), 1.0 );",

					"lVector = normalize( lVector );",

				"#else",

					"vec3 lVector = normalize( vPointLight[ i ].xyz );",
					"float lDistance = vPointLight[ i ].w;",

				"#endif",

				// diffuse

				"float dotProduct = dot( normal, lVector );",

				"#ifdef WRAP_AROUND",

					"float pointDiffuseWeightFull = max( dotProduct, 0.0 );",
					"float pointDiffuseWeightHalf = max( 0.5 * dotProduct + 0.5, 0.0 );",

					"vec3 pointDiffuseWeight = mix( vec3 ( pointDiffuseWeightFull ), vec3( pointDiffuseWeightHalf ), wrapRGB );",

				"#else",

					"float pointDiffuseWeight = max( dotProduct, 0.0 );",

				"#endif",

				"pointDiffuse  += diffuse * pointLightColor[ i ] * pointDiffuseWeight * lDistance;",

				// specular

				"vec3 pointHalfVector = normalize( lVector + viewPosition );",
				"float pointDotNormalHalf = max( dot( normal, pointHalfVector ), 0.0 );",
				"float pointSpecularWeight = specularStrength * max( pow( pointDotNormalHalf, shininess ), 0.0 );",

				"#ifdef PHYSICALLY_BASED_SHADING",

					// 2.0 => 2.0001 is hack to work around ANGLE bug

					"float specularNormalization = ( shininess + 2.0001 ) / 8.0;",

					"vec3 schlick = specular + vec3( 1.0 - specular ) * pow( 1.0 - dot( lVector, pointHalfVector ), 5.0 );",
					"pointSpecular += schlick * pointLightColor[ i ] * pointSpecularWeight * pointDiffuseWeight * lDistance * specularNormalization;",

				"#else",

					"pointSpecular += specular * pointLightColor[ i ] * pointSpecularWeight * pointDiffuseWeight * lDistance;",

				"#endif",

			"}",

		"#endif",

		"#if MAX_SPOT_LIGHTS > 0",

			"vec3 spotDiffuse  = vec3( 0.0 );",
			"vec3 spotSpecular = vec3( 0.0 );",

			"for ( int i = 0; i < MAX_SPOT_LIGHTS; i ++ ) {",

				"#ifdef PHONG_PER_PIXEL",

					"vec4 lPosition = viewMatrix * vec4( spotLightPosition[ i ], 1.0 );",
					"vec3 lVector = lPosition.xyz + vViewPosition.xyz;",

					"float lDistance = 1.0;",
					"if ( spotLightDistance[ i ] > 0.0 )",
						"lDistance = 1.0 - min( ( length( lVector ) / spotLightDistance[ i ] ), 1.0 );",

					"lVector = normalize( lVector );",

				"#else",

					"vec3 lVector = normalize( vSpotLight[ i ].xyz );",
					"float lDistance = vSpotLight[ i ].w;",

				"#endif",

				"float spotEffect = dot( spotLightDirection[ i ], normalize( spotLightPosition[ i ] - vWorldPosition ) );",

				"if ( spotEffect > spotLightAngleCos[ i ] ) {",

					"spotEffect = max( pow( spotEffect, spotLightExponent[ i ] ), 0.0 );",

					// diffuse

					"float dotProduct = dot( normal, lVector );",

					"#ifdef WRAP_AROUND",

						"float spotDiffuseWeightFull = max( dotProduct, 0.0 );",
						"float spotDiffuseWeightHalf = max( 0.5 * dotProduct + 0.5, 0.0 );",

						"vec3 spotDiffuseWeight = mix( vec3 ( spotDiffuseWeightFull ), vec3( spotDiffuseWeightHalf ), wrapRGB );",

					"#else",

						"float spotDiffuseWeight = max( dotProduct, 0.0 );",

					"#endif",

					"spotDiffuse += diffuse * spotLightColor[ i ] * spotDiffuseWeight * lDistance * spotEffect;",

					// specular

					"vec3 spotHalfVector = normalize( lVector + viewPosition );",
					"float spotDotNormalHalf = max( dot( normal, spotHalfVector ), 0.0 );",
					"float spotSpecularWeight = specularStrength * max( pow( spotDotNormalHalf, shininess ), 0.0 );",

					"#ifdef PHYSICALLY_BASED_SHADING",

						// 2.0 => 2.0001 is hack to work around ANGLE bug

						"float specularNormalization = ( shininess + 2.0001 ) / 8.0;",

						"vec3 schlick = specular + vec3( 1.0 - specular ) * pow( 1.0 - dot( lVector, spotHalfVector ), 5.0 );",
						"spotSpecular += schlick * spotLightColor[ i ] * spotSpecularWeight * spotDiffuseWeight * lDistance * specularNormalization * spotEffect;",

					"#else",

						"spotSpecular += specular * spotLightColor[ i ] * spotSpecularWeight * spotDiffuseWeight * lDistance * spotEffect;",

					"#endif",

				"}",

			"}",

		"#endif",

		"#if MAX_DIR_LIGHTS > 0",

			"vec3 dirDiffuse  = vec3( 0.0 );",
			"vec3 dirSpecular = vec3( 0.0 );" ,

			"for( int i = 0; i < MAX_DIR_LIGHTS; i ++ ) {",

				"vec4 lDirection = viewMatrix * vec4( directionalLightDirection[ i ], 0.0 );",
				"vec3 dirVector = normalize( lDirection.xyz );",

				// diffuse

				"float dotProduct = dot( normal, dirVector );",

				"#ifdef WRAP_AROUND",

					"float dirDiffuseWeightFull = max( dotProduct, 0.0 );",
					"float dirDiffuseWeightHalf = max( 0.5 * dotProduct + 0.5, 0.0 );",

					"vec3 dirDiffuseWeight = mix( vec3( dirDiffuseWeightFull ), vec3( dirDiffuseWeightHalf ), wrapRGB );",

				"#else",

					"float dirDiffuseWeight = max( dotProduct, 0.0 );",

				"#endif",

				"dirDiffuse  += diffuse * directionalLightColor[ i ] * dirDiffuseWeight;",

				// specular

				"vec3 dirHalfVector = normalize( dirVector + viewPosition );",
				"float dirDotNormalHalf = max( dot( normal, dirHalfVector ), 0.0 );",
				"float dirSpecularWeight = specularStrength * max( pow( dirDotNormalHalf, shininess ), 0.0 );",

				"#ifdef PHYSICALLY_BASED_SHADING",

					/*
					// fresnel term from skin shader
					"const float F0 = 0.128;",

					"float base = 1.0 - dot( viewPosition, dirHalfVector );",
					"float exponential = pow( base, 5.0 );",

					"float fresnel = exponential + F0 * ( 1.0 - exponential );",
					*/

					/*
					// fresnel term from fresnel shader
					"const float mFresnelBias = 0.08;",
					"const float mFresnelScale = 0.3;",
					"const float mFresnelPower = 5.0;",

					"float fresnel = mFresnelBias + mFresnelScale * pow( 1.0 + dot( normalize( -viewPosition ), normal ), mFresnelPower );",
					*/

					// 2.0 => 2.0001 is hack to work around ANGLE bug

					"float specularNormalization = ( shininess + 2.0001 ) / 8.0;",

					//"dirSpecular += specular * directionalLightColor[ i ] * dirSpecularWeight * dirDiffuseWeight * specularNormalization * fresnel;",

					"vec3 schlick = specular + vec3( 1.0 - specular ) * pow( 1.0 - dot( dirVector, dirHalfVector ), 5.0 );",
					"dirSpecular += schlick * directionalLightColor[ i ] * dirSpecularWeight * dirDiffuseWeight * specularNormalization;",

				"#else",

					"dirSpecular += specular * directionalLightColor[ i ] * dirSpecularWeight * dirDiffuseWeight;",

				"#endif",

			"}",

		"#endif",

		"#if MAX_HEMI_LIGHTS > 0",

			"vec3 hemiDiffuse  = vec3( 0.0 );",
			"vec3 hemiSpecular = vec3( 0.0 );" ,

			"for( int i = 0; i < MAX_HEMI_LIGHTS; i ++ ) {",

				"vec4 lDirection = viewMatrix * vec4( hemisphereLightDirection[ i ], 0.0 );",
				"vec3 lVector = normalize( lDirection.xyz );",

				// diffuse

				"float dotProduct = dot( normal, lVector );",
				"float hemiDiffuseWeight = 0.5 * dotProduct + 0.5;",

				"vec3 hemiColor = mix( hemisphereLightGroundColor[ i ], hemisphereLightSkyColor[ i ], hemiDiffuseWeight );",

				"hemiDiffuse += diffuse * hemiColor;",

				// specular (sky light)

				"vec3 hemiHalfVectorSky = normalize( lVector + viewPosition );",
				"float hemiDotNormalHalfSky = 0.5 * dot( normal, hemiHalfVectorSky ) + 0.5;",
				"float hemiSpecularWeightSky = specularStrength * max( pow( hemiDotNormalHalfSky, shininess ), 0.0 );",

				// specular (ground light)

				"vec3 lVectorGround = -lVector;",

				"vec3 hemiHalfVectorGround = normalize( lVectorGround + viewPosition );",
				"float hemiDotNormalHalfGround = 0.5 * dot( normal, hemiHalfVectorGround ) + 0.5;",
				"float hemiSpecularWeightGround = specularStrength * max( pow( hemiDotNormalHalfGround, shininess ), 0.0 );",

				"#ifdef PHYSICALLY_BASED_SHADING",

					"float dotProductGround = dot( normal, lVectorGround );",

					// 2.0 => 2.0001 is hack to work around ANGLE bug

					"float specularNormalization = ( shininess + 2.0001 ) / 8.0;",

					"vec3 schlickSky = specular + vec3( 1.0 - specular ) * pow( 1.0 - dot( lVector, hemiHalfVectorSky ), 5.0 );",
					"vec3 schlickGround = specular + vec3( 1.0 - specular ) * pow( 1.0 - dot( lVectorGround, hemiHalfVectorGround ), 5.0 );",
					"hemiSpecular += hemiColor * specularNormalization * ( schlickSky * hemiSpecularWeightSky * max( dotProduct, 0.0 ) + schlickGround * hemiSpecularWeightGround * max( dotProductGround, 0.0 ) );",

				"#else",

					"hemiSpecular += specular * hemiColor * ( hemiSpecularWeightSky + hemiSpecularWeightGround ) * hemiDiffuseWeight;",

				"#endif",

			"}",

		"#endif",

		"vec3 totalDiffuse = vec3( 0.0 );",
		"vec3 totalSpecular = vec3( 0.0 );",

		"#if MAX_DIR_LIGHTS > 0",

			"totalDiffuse += dirDiffuse;",
			"totalSpecular += dirSpecular;",

		"#endif",

		"#if MAX_HEMI_LIGHTS > 0",

			"totalDiffuse += hemiDiffuse;",
			"totalSpecular += hemiSpecular;",

		"#endif",

		"#if MAX_POINT_LIGHTS > 0",

			"totalDiffuse += pointDiffuse;",
			"totalSpecular += pointSpecular;",

		"#endif",

		"#if MAX_SPOT_LIGHTS > 0",

			"totalDiffuse += spotDiffuse;",
			"totalSpecular += spotSpecular;",

		"#endif",

		"#ifdef METAL",

			"gl_FragColor.xyz = gl_FragColor.xyz * ( emissive + totalDiffuse + ambientLightColor * ambient + totalSpecular );",

		"#else",

			"gl_FragColor.xyz = gl_FragColor.xyz * ( emissive + totalDiffuse + ambientLightColor * ambient ) + totalSpecular;",

		"#endif"

	].join("\n"),

	// VERTEX COLORS

	color_pars_fragment: [

		"#ifdef USE_COLOR",

			"varying vec3 vColor;",

		"#endif"

	].join("\n"),


	color_fragment: [

		"#ifdef USE_COLOR",

			"gl_FragColor = gl_FragColor * vec4( vColor, opacity );",

		"#endif"

	].join("\n"),

	color_pars_vertex: [

		"#ifdef USE_COLOR",

			"varying vec3 vColor;",

		"#endif"

	].join("\n"),


	color_vertex: [

		"#ifdef USE_COLOR",

			"#ifdef GAMMA_INPUT",

				"vColor = color * color;",

			"#else",

				"vColor = color;",

			"#endif",

		"#endif"

	].join("\n"),

	// SKINNING

	skinning_pars_vertex: [

		"#ifdef USE_SKINNING",

			"#ifdef BONE_TEXTURE",

				"uniform sampler2D boneTexture;",

				"mat4 getBoneMatrix( const in float i ) {",

					"float j = i * 4.0;",
					"float x = mod( j, N_BONE_PIXEL_X );",
					"float y = floor( j / N_BONE_PIXEL_X );",

					"const float dx = 1.0 / N_BONE_PIXEL_X;",
					"const float dy = 1.0 / N_BONE_PIXEL_Y;",

					"y = dy * ( y + 0.5 );",

					"vec4 v1 = texture2D( boneTexture, vec2( dx * ( x + 0.5 ), y ) );",
					"vec4 v2 = texture2D( boneTexture, vec2( dx * ( x + 1.5 ), y ) );",
					"vec4 v3 = texture2D( boneTexture, vec2( dx * ( x + 2.5 ), y ) );",
					"vec4 v4 = texture2D( boneTexture, vec2( dx * ( x + 3.5 ), y ) );",

					"mat4 bone = mat4( v1, v2, v3, v4 );",

					"return bone;",

				"}",

			"#else",

				"uniform mat4 boneGlobalMatrices[ MAX_BONES ];",

				"mat4 getBoneMatrix( const in float i ) {",

					"mat4 bone = boneGlobalMatrices[ int(i) ];",
					"return bone;",

				"}",

			"#endif",

		"#endif"

	].join("\n"),

	skinbase_vertex: [

		"#ifdef USE_SKINNING",

			"mat4 boneMatX = getBoneMatrix( skinIndex.x );",
			"mat4 boneMatY = getBoneMatrix( skinIndex.y );",

		"#endif"

	].join("\n"),

	skinning_vertex: [

		"#ifdef USE_SKINNING",

			"#ifdef USE_MORPHTARGETS",

			"vec4 skinVertex = vec4( morphed, 1.0 );",

			"#else",

			"vec4 skinVertex = vec4( position, 1.0 );",

			"#endif",

			"vec4 skinned  = boneMatX * skinVertex * skinWeight.x;",
			"skinned 	  += boneMatY * skinVertex * skinWeight.y;",

		"#endif"

	].join("\n"),

	// MORPHING

	morphtarget_pars_vertex: [

		"#ifdef USE_MORPHTARGETS",

			"#ifndef USE_MORPHNORMALS",

			"uniform float morphTargetInfluences[ 8 ];",

			"#else",

			"uniform float morphTargetInfluences[ 4 ];",

			"#endif",

		"#endif"

	].join("\n"),

	morphtarget_vertex: [

		"#ifdef USE_MORPHTARGETS",

			"vec3 morphed = vec3( 0.0 );",
			"morphed += ( morphTarget0 - position ) * morphTargetInfluences[ 0 ];",
			"morphed += ( morphTarget1 - position ) * morphTargetInfluences[ 1 ];",
			"morphed += ( morphTarget2 - position ) * morphTargetInfluences[ 2 ];",
			"morphed += ( morphTarget3 - position ) * morphTargetInfluences[ 3 ];",

			"#ifndef USE_MORPHNORMALS",

			"morphed += ( morphTarget4 - position ) * morphTargetInfluences[ 4 ];",
			"morphed += ( morphTarget5 - position ) * morphTargetInfluences[ 5 ];",
			"morphed += ( morphTarget6 - position ) * morphTargetInfluences[ 6 ];",
			"morphed += ( morphTarget7 - position ) * morphTargetInfluences[ 7 ];",

			"#endif",

			"morphed += position;",

		"#endif"

	].join("\n"),

	default_vertex : [

		"vec4 mvPosition;",

		"#ifdef USE_SKINNING",

			"mvPosition = modelViewMatrix * skinned;",

		"#endif",

		"#if !defined( USE_SKINNING ) && defined( USE_MORPHTARGETS )",

			"mvPosition = modelViewMatrix * vec4( morphed, 1.0 );",

		"#endif",

		"#if !defined( USE_SKINNING ) && ! defined( USE_MORPHTARGETS )",

			"mvPosition = modelViewMatrix * vec4( position, 1.0 );",

		"#endif",

		"gl_Position = projectionMatrix * mvPosition;"

	].join("\n"),

	morphnormal_vertex: [

		"#ifdef USE_MORPHNORMALS",

			"vec3 morphedNormal = vec3( 0.0 );",

			"morphedNormal +=  ( morphNormal0 - normal ) * morphTargetInfluences[ 0 ];",
			"morphedNormal +=  ( morphNormal1 - normal ) * morphTargetInfluences[ 1 ];",
			"morphedNormal +=  ( morphNormal2 - normal ) * morphTargetInfluences[ 2 ];",
			"morphedNormal +=  ( morphNormal3 - normal ) * morphTargetInfluences[ 3 ];",

			"morphedNormal += normal;",

		"#endif"

	].join("\n"),

	skinnormal_vertex: [

		"#ifdef USE_SKINNING",

			"mat4 skinMatrix = skinWeight.x * boneMatX;",
			"skinMatrix 	+= skinWeight.y * boneMatY;",

			"#ifdef USE_MORPHNORMALS",

			"vec4 skinnedNormal = skinMatrix * vec4( morphedNormal, 0.0 );",

			"#else",

			"vec4 skinnedNormal = skinMatrix * vec4( normal, 0.0 );",

			"#endif",

		"#endif"

	].join("\n"),

	defaultnormal_vertex: [

		"vec3 objectNormal;",

		"#ifdef USE_SKINNING",

			"objectNormal = skinnedNormal.xyz;",

		"#endif",

		"#if !defined( USE_SKINNING ) && defined( USE_MORPHNORMALS )",

			"objectNormal = morphedNormal;",

		"#endif",

		"#if !defined( USE_SKINNING ) && ! defined( USE_MORPHNORMALS )",

			"objectNormal = normal;",

		"#endif",

		"#ifdef FLIP_SIDED",

			"objectNormal = -objectNormal;",

		"#endif",

		"vec3 transformedNormal = normalMatrix * objectNormal;"

	].join("\n"),

	// SHADOW MAP

	// based on SpiderGL shadow map and Fabien Sanglard's GLSL shadow mapping examples
	//  http://spidergl.org/example.php?id=6
	// 	http://fabiensanglard.net/shadowmapping

	shadowmap_pars_fragment: [

		"#ifdef USE_SHADOWMAP",

			"uniform sampler2D shadowMap[ MAX_SHADOWS ];",
			"uniform vec2 shadowMapSize[ MAX_SHADOWS ];",

			"uniform float shadowDarkness[ MAX_SHADOWS ];",
			"uniform float shadowBias[ MAX_SHADOWS ];",

			"varying vec4 vShadowCoord[ MAX_SHADOWS ];",

			"float unpackDepth( const in vec4 rgba_depth ) {",

				"const vec4 bit_shift = vec4( 1.0 / ( 256.0 * 256.0 * 256.0 ), 1.0 / ( 256.0 * 256.0 ), 1.0 / 256.0, 1.0 );",
				"float depth = dot( rgba_depth, bit_shift );",
				"return depth;",

			"}",

		"#endif"

	].join("\n"),

	shadowmap_fragment: [

		"#ifdef USE_SHADOWMAP",

			"#ifdef SHADOWMAP_DEBUG",

				"vec3 frustumColors[3];",
				"frustumColors[0] = vec3( 1.0, 0.5, 0.0 );",
				"frustumColors[1] = vec3( 0.0, 1.0, 0.8 );",
				"frustumColors[2] = vec3( 0.0, 0.5, 1.0 );",

			"#endif",

			"#ifdef SHADOWMAP_CASCADE",

				"int inFrustumCount = 0;",

			"#endif",

			"float fDepth;",
			"vec3 shadowColor = vec3( 1.0 );",

			"for( int i = 0; i < MAX_SHADOWS; i ++ ) {",

				"vec3 shadowCoord = vShadowCoord[ i ].xyz / vShadowCoord[ i ].w;",

				// "if ( something && something )" 		 breaks ATI OpenGL shader compiler
				// "if ( all( something, something ) )"  using this instead

				"bvec4 inFrustumVec = bvec4 ( shadowCoord.x >= 0.0, shadowCoord.x <= 1.0, shadowCoord.y >= 0.0, shadowCoord.y <= 1.0 );",
				"bool inFrustum = all( inFrustumVec );",

				// don't shadow pixels outside of light frustum
				// use just first frustum (for cascades)
				// don't shadow pixels behind far plane of light frustum

				"#ifdef SHADOWMAP_CASCADE",

					"inFrustumCount += int( inFrustum );",
					"bvec3 frustumTestVec = bvec3( inFrustum, inFrustumCount == 1, shadowCoord.z <= 1.0 );",

				"#else",

					"bvec2 frustumTestVec = bvec2( inFrustum, shadowCoord.z <= 1.0 );",

				"#endif",

				"bool frustumTest = all( frustumTestVec );",

				"if ( frustumTest ) {",

					"shadowCoord.z += shadowBias[ i ];",

					"#if defined( SHADOWMAP_TYPE_PCF )",

						// Percentage-close filtering
						// (9 pixel kernel)
						// http://fabiensanglard.net/shadowmappingPCF/

						"float shadow = 0.0;",

						/*
						// nested loops breaks shader compiler / validator on some ATI cards when using OpenGL
						// must enroll loop manually

						"for ( float y = -1.25; y <= 1.25; y += 1.25 )",
							"for ( float x = -1.25; x <= 1.25; x += 1.25 ) {",

								"vec4 rgbaDepth = texture2D( shadowMap[ i ], vec2( x * xPixelOffset, y * yPixelOffset ) + shadowCoord.xy );",

								// doesn't seem to produce any noticeable visual difference compared to simple "texture2D" lookup
								//"vec4 rgbaDepth = texture2DProj( shadowMap[ i ], vec4( vShadowCoord[ i ].w * ( vec2( x * xPixelOffset, y * yPixelOffset ) + shadowCoord.xy ), 0.05, vShadowCoord[ i ].w ) );",

								"float fDepth = unpackDepth( rgbaDepth );",

								"if ( fDepth < shadowCoord.z )",
									"shadow += 1.0;",

						"}",

						"shadow /= 9.0;",

						*/

						"const float shadowDelta = 1.0 / 9.0;",

						"float xPixelOffset = 1.0 / shadowMapSize[ i ].x;",
						"float yPixelOffset = 1.0 / shadowMapSize[ i ].y;",

						"float dx0 = -1.25 * xPixelOffset;",
						"float dy0 = -1.25 * yPixelOffset;",
						"float dx1 = 1.25 * xPixelOffset;",
						"float dy1 = 1.25 * yPixelOffset;",

						"fDepth = unpackDepth( texture2D( shadowMap[ i ], shadowCoord.xy + vec2( dx0, dy0 ) ) );",
						"if ( fDepth < shadowCoord.z ) shadow += shadowDelta;",

						"fDepth = unpackDepth( texture2D( shadowMap[ i ], shadowCoord.xy + vec2( 0.0, dy0 ) ) );",
						"if ( fDepth < shadowCoord.z ) shadow += shadowDelta;",

						"fDepth = unpackDepth( texture2D( shadowMap[ i ], shadowCoord.xy + vec2( dx1, dy0 ) ) );",
						"if ( fDepth < shadowCoord.z ) shadow += shadowDelta;",

						"fDepth = unpackDepth( texture2D( shadowMap[ i ], shadowCoord.xy + vec2( dx0, 0.0 ) ) );",
						"if ( fDepth < shadowCoord.z ) shadow += shadowDelta;",

						"fDepth = unpackDepth( texture2D( shadowMap[ i ], shadowCoord.xy ) );",
						"if ( fDepth < shadowCoord.z ) shadow += shadowDelta;",

						"fDepth = unpackDepth( texture2D( shadowMap[ i ], shadowCoord.xy + vec2( dx1, 0.0 ) ) );",
						"if ( fDepth < shadowCoord.z ) shadow += shadowDelta;",

						"fDepth = unpackDepth( texture2D( shadowMap[ i ], shadowCoord.xy + vec2( dx0, dy1 ) ) );",
						"if ( fDepth < shadowCoord.z ) shadow += shadowDelta;",

						"fDepth = unpackDepth( texture2D( shadowMap[ i ], shadowCoord.xy + vec2( 0.0, dy1 ) ) );",
						"if ( fDepth < shadowCoord.z ) shadow += shadowDelta;",

						"fDepth = unpackDepth( texture2D( shadowMap[ i ], shadowCoord.xy + vec2( dx1, dy1 ) ) );",
						"if ( fDepth < shadowCoord.z ) shadow += shadowDelta;",

						"shadowColor = shadowColor * vec3( ( 1.0 - shadowDarkness[ i ] * shadow ) );",

					"#elif defined( SHADOWMAP_TYPE_PCF_SOFT )",

						// Percentage-close filtering
						// (9 pixel kernel)
						// http://fabiensanglard.net/shadowmappingPCF/

						"float shadow = 0.0;",

						"float xPixelOffset = 1.0 / shadowMapSize[ i ].x;",
						"float yPixelOffset = 1.0 / shadowMapSize[ i ].y;",

						"float dx0 = -1.0 * xPixelOffset;",
						"float dy0 = -1.0 * yPixelOffset;",
						"float dx1 = 1.0 * xPixelOffset;",
						"float dy1 = 1.0 * yPixelOffset;",

						"mat3 shadowKernel;",
						"mat3 depthKernel;",

						"depthKernel[0][0] = unpackDepth( texture2D( shadowMap[ i ], shadowCoord.xy + vec2( dx0, dy0 ) ) );",
						"if ( depthKernel[0][0] < shadowCoord.z ) shadowKernel[0][0] = 0.25;",
						"else shadowKernel[0][0] = 0.0;",

						"depthKernel[0][1] = unpackDepth( texture2D( shadowMap[ i ], shadowCoord.xy + vec2( dx0, 0.0 ) ) );",
						"if ( depthKernel[0][1] < shadowCoord.z ) shadowKernel[0][1] = 0.25;",
						"else shadowKernel[0][1] = 0.0;",

						"depthKernel[0][2] = unpackDepth( texture2D( shadowMap[ i], shadowCoord.xy + vec2( dx0, dy1 ) ) );",
						"if ( depthKernel[0][2] < shadowCoord.z ) shadowKernel[0][2] = 0.25;",
						"else shadowKernel[0][2] = 0.0;",

						"depthKernel[1][0] = unpackDepth( texture2D( shadowMap[ i ], shadowCoord.xy + vec2( 0.0, dy0 ) ) );",
						"if ( depthKernel[1][0] < shadowCoord.z ) shadowKernel[1][0] = 0.25;",
						"else shadowKernel[1][0] = 0.0;",

						"depthKernel[1][1] = unpackDepth( texture2D( shadowMap[ i ], shadowCoord.xy ) );",
						"if ( depthKernel[1][1] < shadowCoord.z ) shadowKernel[1][1] = 0.25;",
						"else shadowKernel[1][1] = 0.0;",

						"depthKernel[1][2] = unpackDepth( texture2D( shadowMap[ i ], shadowCoord.xy + vec2( 0.0, dy1 ) ) );",
						"if ( depthKernel[1][2] < shadowCoord.z ) shadowKernel[1][2] = 0.25;",
						"else shadowKernel[1][2] = 0.0;",

						"depthKernel[2][0] = unpackDepth( texture2D( shadowMap[ i ], shadowCoord.xy + vec2( dx1, dy0 ) ) );",
						"if ( depthKernel[2][0] < shadowCoord.z ) shadowKernel[2][0] = 0.25;",
						"else shadowKernel[2][0] = 0.0;",

						"depthKernel[2][1] = unpackDepth( texture2D( shadowMap[ i ], shadowCoord.xy + vec2( dx1, 0.0 ) ) );",
						"if ( depthKernel[2][1] < shadowCoord.z ) shadowKernel[2][1] = 0.25;",
						"else shadowKernel[2][1] = 0.0;",

						"depthKernel[2][2] = unpackDepth( texture2D( shadowMap[ i ], shadowCoord.xy + vec2( dx1, dy1 ) ) );",
						"if ( depthKernel[2][2] < shadowCoord.z ) shadowKernel[2][2] = 0.25;",
						"else shadowKernel[2][2] = 0.0;",

						"vec2 fractionalCoord = 1.0 - fract( shadowCoord.xy * shadowMapSize[i].xy );",

						"shadowKernel[0] = mix( shadowKernel[1], shadowKernel[0], fractionalCoord.x );",
						"shadowKernel[1] = mix( shadowKernel[2], shadowKernel[1], fractionalCoord.x );",

						"vec4 shadowValues;",
						"shadowValues.x = mix( shadowKernel[0][1], shadowKernel[0][0], fractionalCoord.y );",
						"shadowValues.y = mix( shadowKernel[0][2], shadowKernel[0][1], fractionalCoord.y );",
						"shadowValues.z = mix( shadowKernel[1][1], shadowKernel[1][0], fractionalCoord.y );",
						"shadowValues.w = mix( shadowKernel[1][2], shadowKernel[1][1], fractionalCoord.y );",

						"shadow = dot( shadowValues, vec4( 1.0 ) );",

						"shadowColor = shadowColor * vec3( ( 1.0 - shadowDarkness[ i ] * shadow ) );",

					"#else",

						"vec4 rgbaDepth = texture2D( shadowMap[ i ], shadowCoord.xy );",
						"float fDepth = unpackDepth( rgbaDepth );",

						"if ( fDepth < shadowCoord.z )",

							// spot with multiple shadows is darker

							"shadowColor = shadowColor * vec3( 1.0 - shadowDarkness[ i ] );",

							// spot with multiple shadows has the same color as single shadow spot

							//"shadowColor = min( shadowColor, vec3( shadowDarkness[ i ] ) );",

					"#endif",

				"}",


				"#ifdef SHADOWMAP_DEBUG",

					"#ifdef SHADOWMAP_CASCADE",

						"if ( inFrustum && inFrustumCount == 1 ) gl_FragColor.xyz *= frustumColors[ i ];",

					"#else",

						"if ( inFrustum ) gl_FragColor.xyz *= frustumColors[ i ];",

					"#endif",

				"#endif",

			"}",

			"#ifdef GAMMA_OUTPUT",

				"shadowColor *= shadowColor;",

			"#endif",

			"gl_FragColor.xyz = gl_FragColor.xyz * shadowColor;",

		"#endif"

	].join("\n"),

	shadowmap_pars_vertex: [

		"#ifdef USE_SHADOWMAP",

			"varying vec4 vShadowCoord[ MAX_SHADOWS ];",
			"uniform mat4 shadowMatrix[ MAX_SHADOWS ];",

		"#endif"

	].join("\n"),

	shadowmap_vertex: [

		"#ifdef USE_SHADOWMAP",

			"for( int i = 0; i < MAX_SHADOWS; i ++ ) {",

				"vShadowCoord[ i ] = shadowMatrix[ i ] * worldPosition;",

			"}",

		"#endif"

	].join("\n"),

	// ALPHATEST

	alphatest_fragment: [

		"#ifdef ALPHATEST",

			"if ( gl_FragColor.a < ALPHATEST ) discard;",

		"#endif"

	].join("\n"),

	// LINEAR SPACE

	linear_to_gamma_fragment: [

		"#ifdef GAMMA_OUTPUT",

			"gl_FragColor.xyz = sqrt( gl_FragColor.xyz );",

		"#endif"

	].join("\n")


};

THREE.UniformsUtils = {

	merge: function ( uniforms ) {

		var u, p, tmp, merged = {};

		for ( u = 0; u < uniforms.length; u ++ ) {

			tmp = this.clone( uniforms[ u ] );

			for ( p in tmp ) {

				merged[ p ] = tmp[ p ];

			}

		}

		return merged;

	},

	clone: function ( uniforms_src ) {

		var u, p, parameter, parameter_src, uniforms_dst = {};

		for ( u in uniforms_src ) {

			uniforms_dst[ u ] = {};

			for ( p in uniforms_src[ u ] ) {

				parameter_src = uniforms_src[ u ][ p ];

				if ( parameter_src instanceof THREE.Color ||
					 parameter_src instanceof THREE.Vector2 ||
					 parameter_src instanceof THREE.Vector3 ||
					 parameter_src instanceof THREE.Vector4 ||
					 parameter_src instanceof THREE.Matrix4 ||
					 parameter_src instanceof THREE.Texture ) {

					uniforms_dst[ u ][ p ] = parameter_src.clone();

				} else if ( parameter_src instanceof Array ) {

					uniforms_dst[ u ][ p ] = parameter_src.slice();

				} else {

					uniforms_dst[ u ][ p ] = parameter_src;

				}

			}

		}

		return uniforms_dst;

	}

};

THREE.UniformsLib = {

	common: {

		"diffuse" : { type: "c", value: new THREE.Color( 0xeeeeee ) },
		"opacity" : { type: "f", value: 1.0 },

		"map" : { type: "t", value: null },
		"offsetRepeat" : { type: "v4", value: new THREE.Vector4( 0, 0, 1, 1 ) },

		"lightMap" : { type: "t", value: null },
		"specularMap" : { type: "t", value: null },

		"envMap" : { type: "t", value: null },
		"flipEnvMap" : { type: "f", value: -1 },
		"useRefract" : { type: "i", value: 0 },
		"reflectivity" : { type: "f", value: 1.0 },
		"refractionRatio" : { type: "f", value: 0.98 },
		"combine" : { type: "i", value: 0 },

		"morphTargetInfluences" : { type: "f", value: 0 }

	},

	bump: {

		"bumpMap" : { type: "t", value: null },
		"bumpScale" : { type: "f", value: 1 }

	},

	normalmap: {

		"normalMap" : { type: "t", value: null },
		"normalScale" : { type: "v2", value: new THREE.Vector2( 1, 1 ) }
	},

	fog : {

		"fogDensity" : { type: "f", value: 0.00025 },
		"fogNear" : { type: "f", value: 1 },
		"fogFar" : { type: "f", value: 2000 },
		"fogColor" : { type: "c", value: new THREE.Color( 0xffffff ) }

	},

	lights: {

		"ambientLightColor" : { type: "fv", value: [] },

		"directionalLightDirection" : { type: "fv", value: [] },
		"directionalLightColor" : { type: "fv", value: [] },

		"hemisphereLightDirection" : { type: "fv", value: [] },
		"hemisphereLightSkyColor" : { type: "fv", value: [] },
		"hemisphereLightGroundColor" : { type: "fv", value: [] },

		"pointLightColor" : { type: "fv", value: [] },
		"pointLightPosition" : { type: "fv", value: [] },
		"pointLightDistance" : { type: "fv1", value: [] },

		"spotLightColor" : { type: "fv", value: [] },
		"spotLightPosition" : { type: "fv", value: [] },
		"spotLightDirection" : { type: "fv", value: [] },
		"spotLightDistance" : { type: "fv1", value: [] },
		"spotLightAngleCos" : { type: "fv1", value: [] },
		"spotLightExponent" : { type: "fv1", value: [] }

	},

	particle: {

		"psColor" : { type: "c", value: new THREE.Color( 0xeeeeee ) },
		"opacity" : { type: "f", value: 1.0 },
		"size" : { type: "f", value: 1.0 },
		"scale" : { type: "f", value: 1.0 },
		"map" : { type: "t", value: null },

		"fogDensity" : { type: "f", value: 0.00025 },
		"fogNear" : { type: "f", value: 1 },
		"fogFar" : { type: "f", value: 2000 },
		"fogColor" : { type: "c", value: new THREE.Color( 0xffffff ) }

	},

	shadowmap: {

		"shadowMap": { type: "tv", value: [] },
		"shadowMapSize": { type: "v2v", value: [] },

		"shadowBias" : { type: "fv1", value: [] },
		"shadowDarkness": { type: "fv1", value: [] },

		"shadowMatrix" : { type: "m4v", value: [] }

	}

};

THREE.ShaderLib = {

	'depth': {

		uniforms: {

			"mNear": { type: "f", value: 1.0 },
			"mFar" : { type: "f", value: 2000.0 },
			"opacity" : { type: "f", value: 1.0 }

		},

		vertexShader: [

			"void main() {",

				"gl_Position = projectionMatrix * modelViewMatrix * vec4( position, 1.0 );",

			"}"

		].join("\n"),

		fragmentShader: [

			"uniform float mNear;",
			"uniform float mFar;",
			"uniform float opacity;",

			"void main() {",

				"float depth = gl_FragCoord.z / gl_FragCoord.w;",
				"float color = 1.0 - smoothstep( mNear, mFar, depth );",
				"gl_FragColor = vec4( vec3( color ), opacity );",

			"}"

		].join("\n")

	},

	'normal': {

		uniforms: {

			"opacity" : { type: "f", value: 1.0 }

		},

		vertexShader: [

			"varying vec3 vNormal;",

			"void main() {",

				"vec4 mvPosition = modelViewMatrix * vec4( position, 1.0 );",
				"vNormal = normalize( normalMatrix * normal );",

				"gl_Position = projectionMatrix * mvPosition;",

			"}"

		].join("\n"),

		fragmentShader: [

			"uniform float opacity;",
			"varying vec3 vNormal;",

			"void main() {",

				"gl_FragColor = vec4( 0.5 * normalize( vNormal ) + 0.5, opacity );",

			"}"

		].join("\n")

	},

	'basic': {

		uniforms: THREE.UniformsUtils.merge( [

			THREE.UniformsLib[ "common" ],
			THREE.UniformsLib[ "fog" ],
			THREE.UniformsLib[ "shadowmap" ]

		] ),

		vertexShader: [

			THREE.ShaderChunk[ "map_pars_vertex" ],
			THREE.ShaderChunk[ "lightmap_pars_vertex" ],
			THREE.ShaderChunk[ "envmap_pars_vertex" ],
			THREE.ShaderChunk[ "color_pars_vertex" ],
			THREE.ShaderChunk[ "morphtarget_pars_vertex" ],
			THREE.ShaderChunk[ "skinning_pars_vertex" ],
			THREE.ShaderChunk[ "shadowmap_pars_vertex" ],

			"void main() {",

				THREE.ShaderChunk[ "map_vertex" ],
				THREE.ShaderChunk[ "lightmap_vertex" ],
				THREE.ShaderChunk[ "color_vertex" ],
				THREE.ShaderChunk[ "skinbase_vertex" ],

				//START_VEROLD_MOD
				//Commenting out ENVMAP stuff for basic material because we use it for
				//picking skinned geometry. With USE_SKINNING enabled and not USE_ENV, this
				//shader doesn't compile.
				//"#ifdef USE_ENVMAP",

<<<<<<< HEAD
				//THREE.ShaderChunk[ "morphnormal_vertex" ],
				THREE.ShaderChunk[ "skinbase_vertex" ],
=======
				THREE.ShaderChunk[ "morphnormal_vertex" ],
>>>>>>> bc010e4d
				THREE.ShaderChunk[ "skinnormal_vertex" ],
				THREE.ShaderChunk[ "defaultnormal_vertex" ],

				//"#endif",

				THREE.ShaderChunk[ "morphtarget_vertex" ],
				THREE.ShaderChunk[ "skinning_vertex" ],
				THREE.ShaderChunk[ "default_vertex" ],

				THREE.ShaderChunk[ "worldpos_vertex" ],
				THREE.ShaderChunk[ "envmap_vertex" ],
				THREE.ShaderChunk[ "shadowmap_vertex" ],

			"}"

		].join("\n"),

		fragmentShader: [

			"uniform vec3 diffuse;",
			"uniform float opacity;",

			THREE.ShaderChunk[ "color_pars_fragment" ],
			THREE.ShaderChunk[ "map_pars_fragment" ],
			THREE.ShaderChunk[ "lightmap_pars_fragment" ],
			THREE.ShaderChunk[ "envmap_pars_fragment" ],
			THREE.ShaderChunk[ "fog_pars_fragment" ],
			THREE.ShaderChunk[ "shadowmap_pars_fragment" ],
			THREE.ShaderChunk[ "specularmap_pars_fragment" ],

			"void main() {",

				"gl_FragColor = vec4( diffuse, opacity );",

				THREE.ShaderChunk[ "map_fragment" ],
				THREE.ShaderChunk[ "alphatest_fragment" ],
				THREE.ShaderChunk[ "specularmap_fragment" ],
				THREE.ShaderChunk[ "lightmap_fragment" ],
				THREE.ShaderChunk[ "color_fragment" ],
				THREE.ShaderChunk[ "envmap_fragment" ],
				THREE.ShaderChunk[ "shadowmap_fragment" ],

				THREE.ShaderChunk[ "linear_to_gamma_fragment" ],

				THREE.ShaderChunk[ "fog_fragment" ],

			"}"

		].join("\n")

	},

	'lambert': {

		uniforms: THREE.UniformsUtils.merge( [

			THREE.UniformsLib[ "common" ],
			THREE.UniformsLib[ "fog" ],
			THREE.UniformsLib[ "lights" ],
			THREE.UniformsLib[ "shadowmap" ],

			{
				"ambient"  : { type: "c", value: new THREE.Color( 0xffffff ) },
				"emissive" : { type: "c", value: new THREE.Color( 0x000000 ) },
				"wrapRGB"  : { type: "v3", value: new THREE.Vector3( 1, 1, 1 ) }
			}

		] ),

		vertexShader: [

			"#define LAMBERT",

			"varying vec3 vLightFront;",

			"#ifdef DOUBLE_SIDED",

				"varying vec3 vLightBack;",

			"#endif",

			THREE.ShaderChunk[ "map_pars_vertex" ],
			THREE.ShaderChunk[ "lightmap_pars_vertex" ],
			THREE.ShaderChunk[ "envmap_pars_vertex" ],
			THREE.ShaderChunk[ "lights_lambert_pars_vertex" ],
			THREE.ShaderChunk[ "color_pars_vertex" ],
			THREE.ShaderChunk[ "morphtarget_pars_vertex" ],
			THREE.ShaderChunk[ "skinning_pars_vertex" ],
			THREE.ShaderChunk[ "shadowmap_pars_vertex" ],

			"void main() {",

				THREE.ShaderChunk[ "map_vertex" ],
				THREE.ShaderChunk[ "lightmap_vertex" ],
				THREE.ShaderChunk[ "color_vertex" ],

				THREE.ShaderChunk[ "morphnormal_vertex" ],
				THREE.ShaderChunk[ "skinbase_vertex" ],
				THREE.ShaderChunk[ "skinnormal_vertex" ],
				THREE.ShaderChunk[ "defaultnormal_vertex" ],

				THREE.ShaderChunk[ "morphtarget_vertex" ],
				THREE.ShaderChunk[ "skinning_vertex" ],
				THREE.ShaderChunk[ "default_vertex" ],

				THREE.ShaderChunk[ "worldpos_vertex" ],
				THREE.ShaderChunk[ "envmap_vertex" ],
				THREE.ShaderChunk[ "lights_lambert_vertex" ],
				THREE.ShaderChunk[ "shadowmap_vertex" ],

			"}"

		].join("\n"),

		fragmentShader: [

			"uniform float opacity;",

			"varying vec3 vLightFront;",

			"#ifdef DOUBLE_SIDED",

				"varying vec3 vLightBack;",

			"#endif",

			THREE.ShaderChunk[ "color_pars_fragment" ],
			THREE.ShaderChunk[ "map_pars_fragment" ],
			THREE.ShaderChunk[ "lightmap_pars_fragment" ],
			THREE.ShaderChunk[ "envmap_pars_fragment" ],
			THREE.ShaderChunk[ "fog_pars_fragment" ],
			THREE.ShaderChunk[ "shadowmap_pars_fragment" ],
			THREE.ShaderChunk[ "specularmap_pars_fragment" ],

			"void main() {",

				"gl_FragColor = vec4( vec3 ( 1.0 ), opacity );",

				THREE.ShaderChunk[ "map_fragment" ],
				THREE.ShaderChunk[ "alphatest_fragment" ],
				THREE.ShaderChunk[ "specularmap_fragment" ],

				"#ifdef DOUBLE_SIDED",

					//"float isFront = float( gl_FrontFacing );",
					//"gl_FragColor.xyz *= isFront * vLightFront + ( 1.0 - isFront ) * vLightBack;",

					"if ( gl_FrontFacing )",
						"gl_FragColor.xyz *= vLightFront;",
					"else",
						"gl_FragColor.xyz *= vLightBack;",

				"#else",

					"gl_FragColor.xyz *= vLightFront;",

				"#endif",

				THREE.ShaderChunk[ "lightmap_fragment" ],
				THREE.ShaderChunk[ "color_fragment" ],
				THREE.ShaderChunk[ "envmap_fragment" ],
				THREE.ShaderChunk[ "shadowmap_fragment" ],

				THREE.ShaderChunk[ "linear_to_gamma_fragment" ],

				THREE.ShaderChunk[ "fog_fragment" ],

			"}"

		].join("\n")

	},

	'phong': {

		uniforms: THREE.UniformsUtils.merge( [

			THREE.UniformsLib[ "common" ],
			THREE.UniformsLib[ "bump" ],
			THREE.UniformsLib[ "normalmap" ],
			THREE.UniformsLib[ "fog" ],
			THREE.UniformsLib[ "lights" ],
			THREE.UniformsLib[ "shadowmap" ],

			{
				"ambient"  : { type: "c", value: new THREE.Color( 0xffffff ) },
				"emissive" : { type: "c", value: new THREE.Color( 0x000000 ) },
				"specular" : { type: "c", value: new THREE.Color( 0x111111 ) },
				"shininess": { type: "f", value: 30 },
				"wrapRGB"  : { type: "v3", value: new THREE.Vector3( 1, 1, 1 ) }
			}

		] ),

		vertexShader: [

			"#define PHONG",

			"varying vec3 vViewPosition;",
			"varying vec3 vNormal;",

			THREE.ShaderChunk[ "map_pars_vertex" ],
			THREE.ShaderChunk[ "lightmap_pars_vertex" ],
			THREE.ShaderChunk[ "envmap_pars_vertex" ],
			THREE.ShaderChunk[ "lights_phong_pars_vertex" ],
			THREE.ShaderChunk[ "color_pars_vertex" ],
			THREE.ShaderChunk[ "morphtarget_pars_vertex" ],
			THREE.ShaderChunk[ "skinning_pars_vertex" ],
			THREE.ShaderChunk[ "shadowmap_pars_vertex" ],

			"void main() {",

				THREE.ShaderChunk[ "map_vertex" ],
				THREE.ShaderChunk[ "lightmap_vertex" ],
				THREE.ShaderChunk[ "color_vertex" ],

				THREE.ShaderChunk[ "morphnormal_vertex" ],
				THREE.ShaderChunk[ "skinbase_vertex" ],
				THREE.ShaderChunk[ "skinnormal_vertex" ],
				THREE.ShaderChunk[ "defaultnormal_vertex" ],

				"vNormal = normalize( transformedNormal );",

				THREE.ShaderChunk[ "morphtarget_vertex" ],
				THREE.ShaderChunk[ "skinning_vertex" ],
				THREE.ShaderChunk[ "default_vertex" ],

				"vViewPosition = -mvPosition.xyz;",

				THREE.ShaderChunk[ "worldpos_vertex" ],
				THREE.ShaderChunk[ "envmap_vertex" ],
				THREE.ShaderChunk[ "lights_phong_vertex" ],
				THREE.ShaderChunk[ "shadowmap_vertex" ],

			"}"

		].join("\n"),

		fragmentShader: [

			"uniform vec3 diffuse;",
			"uniform float opacity;",

			"uniform vec3 ambient;",
			"uniform vec3 emissive;",
			"uniform vec3 specular;",
			"uniform float shininess;",

			THREE.ShaderChunk[ "color_pars_fragment" ],
			THREE.ShaderChunk[ "map_pars_fragment" ],
			THREE.ShaderChunk[ "lightmap_pars_fragment" ],
			THREE.ShaderChunk[ "envmap_pars_fragment" ],
			THREE.ShaderChunk[ "fog_pars_fragment" ],
			THREE.ShaderChunk[ "lights_phong_pars_fragment" ],
			THREE.ShaderChunk[ "shadowmap_pars_fragment" ],
			THREE.ShaderChunk[ "bumpmap_pars_fragment" ],
			THREE.ShaderChunk[ "normalmap_pars_fragment" ],
			THREE.ShaderChunk[ "specularmap_pars_fragment" ],

			"void main() {",

				"gl_FragColor = vec4( vec3 ( 1.0 ), opacity );",

				THREE.ShaderChunk[ "map_fragment" ],
				THREE.ShaderChunk[ "alphatest_fragment" ],
				THREE.ShaderChunk[ "specularmap_fragment" ],

				THREE.ShaderChunk[ "lights_phong_fragment" ],

				THREE.ShaderChunk[ "lightmap_fragment" ],
				THREE.ShaderChunk[ "color_fragment" ],
				THREE.ShaderChunk[ "envmap_fragment" ],
				THREE.ShaderChunk[ "shadowmap_fragment" ],

				THREE.ShaderChunk[ "linear_to_gamma_fragment" ],

				THREE.ShaderChunk[ "fog_fragment" ],

			"}"

		].join("\n")

	},

	'particle_basic': {

		uniforms:  THREE.UniformsUtils.merge( [

			THREE.UniformsLib[ "particle" ],
			THREE.UniformsLib[ "shadowmap" ]

		] ),

		vertexShader: [

			"uniform float size;",
			"uniform float scale;",

			THREE.ShaderChunk[ "color_pars_vertex" ],
			THREE.ShaderChunk[ "shadowmap_pars_vertex" ],

			"void main() {",

				THREE.ShaderChunk[ "color_vertex" ],

				"vec4 mvPosition = modelViewMatrix * vec4( position, 1.0 );",

				"#ifdef USE_SIZEATTENUATION",
					"gl_PointSize = size * ( scale / length( mvPosition.xyz ) );",
				"#else",
					"gl_PointSize = size;",
				"#endif",

				"gl_Position = projectionMatrix * mvPosition;",

				THREE.ShaderChunk[ "worldpos_vertex" ],
				THREE.ShaderChunk[ "shadowmap_vertex" ],

			"}"

		].join("\n"),

		fragmentShader: [

			"uniform vec3 psColor;",
			"uniform float opacity;",

			THREE.ShaderChunk[ "color_pars_fragment" ],
			THREE.ShaderChunk[ "map_particle_pars_fragment" ],
			THREE.ShaderChunk[ "fog_pars_fragment" ],
			THREE.ShaderChunk[ "shadowmap_pars_fragment" ],

			"void main() {",

				"gl_FragColor = vec4( psColor, opacity );",

				THREE.ShaderChunk[ "map_particle_fragment" ],
				THREE.ShaderChunk[ "alphatest_fragment" ],
				THREE.ShaderChunk[ "color_fragment" ],
				THREE.ShaderChunk[ "shadowmap_fragment" ],
				THREE.ShaderChunk[ "fog_fragment" ],

			"}"

		].join("\n")

	},

	'dashed': {

		uniforms: THREE.UniformsUtils.merge( [

			THREE.UniformsLib[ "common" ],
			THREE.UniformsLib[ "fog" ],

			{
				"scale":     { type: "f", value: 1 },
				"dashSize":  { type: "f", value: 1 },
				"totalSize": { type: "f", value: 2 }
			}

		] ),

		vertexShader: [

			"uniform float scale;",
			"attribute float lineDistance;",

			"varying float vLineDistance;",

			THREE.ShaderChunk[ "color_pars_vertex" ],

			"void main() {",

				THREE.ShaderChunk[ "color_vertex" ],

				"vLineDistance = scale * lineDistance;",

				"vec4 mvPosition = modelViewMatrix * vec4( position, 1.0 );",
				"gl_Position = projectionMatrix * mvPosition;",

			"}"

		].join("\n"),

		fragmentShader: [

			"uniform vec3 diffuse;",
			"uniform float opacity;",

			"uniform float dashSize;",
			"uniform float totalSize;",

			"varying float vLineDistance;",

			THREE.ShaderChunk[ "color_pars_fragment" ],
			THREE.ShaderChunk[ "fog_pars_fragment" ],

			"void main() {",

				"if ( mod( vLineDistance, totalSize ) > dashSize ) {",

					"discard;",

				"}",

				"gl_FragColor = vec4( diffuse, opacity );",

				THREE.ShaderChunk[ "color_fragment" ],
				THREE.ShaderChunk[ "fog_fragment" ],

			"}"

		].join("\n")

	},

	// Depth encoding into RGBA texture
	// 	based on SpiderGL shadow map example
	// 		http://spidergl.org/example.php?id=6
	// 	originally from
	//		http://www.gamedev.net/topic/442138-packing-a-float-into-a-a8r8g8b8-texture-shader/page__whichpage__1%25EF%25BF%25BD
	// 	see also here:
	//		http://aras-p.info/blog/2009/07/30/encoding-floats-to-rgba-the-final/

	'depthRGBA': {

		uniforms: {},

		vertexShader: [

			THREE.ShaderChunk[ "morphtarget_pars_vertex" ],
			THREE.ShaderChunk[ "skinning_pars_vertex" ],

			"void main() {",

				THREE.ShaderChunk[ "skinbase_vertex" ],
				THREE.ShaderChunk[ "morphtarget_vertex" ],
				THREE.ShaderChunk[ "skinning_vertex" ],
				THREE.ShaderChunk[ "default_vertex" ],

			"}"

		].join("\n"),

		fragmentShader: [

			"vec4 pack_depth( const in float depth ) {",

				"const vec4 bit_shift = vec4( 256.0 * 256.0 * 256.0, 256.0 * 256.0, 256.0, 1.0 );",
				"const vec4 bit_mask  = vec4( 0.0, 1.0 / 256.0, 1.0 / 256.0, 1.0 / 256.0 );",
				"vec4 res = fract( depth * bit_shift );",
				"res -= res.xxyz * bit_mask;",
				"return res;",

			"}",

			"void main() {",

				"gl_FragData[ 0 ] = pack_depth( gl_FragCoord.z );",

				//"gl_FragData[ 0 ] = pack_depth( gl_FragCoord.z / gl_FragCoord.w );",
				//"float z = ( ( gl_FragCoord.z / gl_FragCoord.w ) - 3.0 ) / ( 4000.0 - 3.0 );",
				//"gl_FragData[ 0 ] = pack_depth( z );",
				//"gl_FragData[ 0 ] = vec4( z, z, z, 1.0 );",

			"}"

		].join("\n")

	}

};<|MERGE_RESOLUTION|>--- conflicted
+++ resolved
@@ -2054,22 +2054,13 @@
 				THREE.ShaderChunk[ "color_vertex" ],
 				THREE.ShaderChunk[ "skinbase_vertex" ],
 
-				//START_VEROLD_MOD
-				//Commenting out ENVMAP stuff for basic material because we use it for
-				//picking skinned geometry. With USE_SKINNING enabled and not USE_ENV, this
-				//shader doesn't compile.
-				//"#ifdef USE_ENVMAP",
-
-<<<<<<< HEAD
-				//THREE.ShaderChunk[ "morphnormal_vertex" ],
-				THREE.ShaderChunk[ "skinbase_vertex" ],
-=======
+				"#ifdef USE_ENVMAP",
+
 				THREE.ShaderChunk[ "morphnormal_vertex" ],
->>>>>>> bc010e4d
 				THREE.ShaderChunk[ "skinnormal_vertex" ],
 				THREE.ShaderChunk[ "defaultnormal_vertex" ],
 
-				//"#endif",
+				"#endif",
 
 				THREE.ShaderChunk[ "morphtarget_vertex" ],
 				THREE.ShaderChunk[ "skinning_vertex" ],
