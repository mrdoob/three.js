/**
 * @author mrdoob / http://mrdoob.com/
 */

import { Group } from '../../objects/Group.js';
import { Vector2 } from '../../math/Vector2.js';
import { Vector4 } from '../../math/Vector4.js';
import { ArrayCamera } from '../../cameras/ArrayCamera.js';
import { PerspectiveCamera } from '../../cameras/PerspectiveCamera.js';
import { WebGLAnimation } from '../webgl/WebGLAnimation.js';
import { setProjectionFromUnion } from './WebVRUtils.js';

function WebXRManager( renderer ) {

	var gl = renderer.context;

	var device = null;
	var session = null;

	var framebufferScaleFactor = 1.0;

	var frameOfReference = null;
	var frameOfReferenceType = 'stage';

	var pose = null;

	var controllers = [];
	var inputSources = [];

	var currentSize = new Vector2(), currentPixelRatio;

	function isPresenting() {

		return session !== null && frameOfReference !== null;

	}

	//

	var cameraL = new PerspectiveCamera();
	cameraL.layers.enable( 1 );
	cameraL.viewport = new Vector4();

	var cameraR = new PerspectiveCamera();
	cameraR.layers.enable( 2 );
	cameraR.viewport = new Vector4();

	var cameraVR = new ArrayCamera( [ cameraL, cameraR ] );
	cameraVR.layers.enable( 1 );
	cameraVR.layers.enable( 2 );

	//

	this.enabled = false;

	this.getController = function ( id ) {

		var controller = controllers[ id ];

		if ( controller === undefined ) {

			controller = new Group();
			controller.matrixAutoUpdate = false;
			controller.visible = false;

			controllers[ id ] = controller;

		}

		return controller;

	};

	this.getDevice = function () {

		return device;

	};

	this.setDevice = function ( value ) {

		if ( value !== undefined ) device = value;
		if ( value instanceof XRDevice ) gl.setCompatibleXRDevice( value );

	};

	//

	function onSessionEvent( event ) {

		var controller = controllers[ inputSources.indexOf( event.inputSource ) ];
		if ( controller ) controller.dispatchEvent( { type: event.type } );

	}

	function onSessionEnd() {

		renderer.setDrawingBufferSize( currentSize.width, currentSize.height, currentPixelRatio );
		renderer.setFramebuffer( null );
<<<<<<< HEAD
		renderer.setRenderTarget( renderer.getRenderTarget() );
=======
		renderer.setRenderTarget( renderer.getRenderTarget() ); // Hack #15830
>>>>>>> 2e0d1a03
		animation.stop();

	}

	this.setFramebufferScaleFactor = function ( value ) {

		framebufferScaleFactor = value;

	};

	this.setFrameOfReferenceType = function ( value ) {

		frameOfReferenceType = value;

	};

	this.setSession = function ( value ) {

		session = value;

		if ( session !== null ) {

			session.addEventListener( 'select', onSessionEvent );
			session.addEventListener( 'selectstart', onSessionEvent );
			session.addEventListener( 'selectend', onSessionEvent );
			session.addEventListener( 'end', onSessionEnd );

			session.baseLayer = new XRWebGLLayer( session, gl, { framebufferScaleFactor: framebufferScaleFactor } );
			session.requestFrameOfReference( frameOfReferenceType ).then( function ( value ) {

				frameOfReference = value;

				renderer.setFramebuffer( session.baseLayer.framebuffer );

				currentPixelRatio = renderer.getPixelRatio();
				renderer.getSize( currentSize );

				renderer.setDrawingBufferSize( session.baseLayer.framebufferWidth, session.baseLayer.framebufferHeight, 1 );

				animation.setContext( session );
				animation.start();

			} );

			//

			inputSources = session.getInputSources();

			session.addEventListener( 'inputsourceschange', function () {

				inputSources = session.getInputSources();
				console.log( inputSources );

				for ( var i = 0; i < controllers.length; i ++ ) {

					var controller = controllers[ i ];
					controller.userData.inputSource = inputSources[ i ];

				}

			} );

		}

	};

	function updateCamera( camera, parent ) {

		if ( parent === null ) {

			camera.matrixWorld.copy( camera.matrix );

		} else {

			camera.matrixWorld.multiplyMatrices( parent.matrixWorld, camera.matrix );

		}

		camera.matrixWorldInverse.getInverse( camera.matrixWorld );

	}

	this.getCamera = function ( camera ) {

		if ( isPresenting() ) {

			var parent = camera.parent;
			var cameras = cameraVR.cameras;

			updateCamera( cameraVR, parent );

			for ( var i = 0; i < cameras.length; i ++ ) {

				updateCamera( cameras[ i ], parent );

			}

			// update camera and its children

			camera.matrixWorld.copy( cameraVR.matrixWorld );

			var children = camera.children;

			for ( var i = 0, l = children.length; i < l; i ++ ) {

				children[ i ].updateMatrixWorld( true );

			}

			setProjectionFromUnion( cameraVR, cameraL, cameraR );

			return cameraVR;

		}

		return camera;

	};

	this.isPresenting = isPresenting;

	// Animation Loop

	var onAnimationFrameCallback = null;

	function onAnimationFrame( time, frame ) {

		pose = frame.getDevicePose( frameOfReference );

		if ( pose !== null ) {

			var layer = session.baseLayer;
			var views = frame.views;

			for ( var i = 0; i < views.length; i ++ ) {

				var view = views[ i ];
				var viewport = layer.getViewport( view );
				var viewMatrix = pose.getViewMatrix( view );

				var camera = cameraVR.cameras[ i ];
				camera.matrix.fromArray( viewMatrix ).getInverse( camera.matrix );
				camera.projectionMatrix.fromArray( view.projectionMatrix );
				camera.viewport.set( viewport.x, viewport.y, viewport.width, viewport.height );

				if ( i === 0 ) {

					cameraVR.matrix.copy( camera.matrix );

				}

			}

		}

		//

		for ( var i = 0; i < controllers.length; i ++ ) {

			var controller = controllers[ i ];

			var inputSource = inputSources[ i ];

			if ( inputSource ) {

				var inputPose = frame.getInputPose( inputSource, frameOfReference );

				if ( inputPose !== null ) {

					if ( 'targetRay' in inputPose ) {

						controller.matrix.elements = inputPose.targetRay.transformMatrix;

					} else if ( 'pointerMatrix' in inputPose ) {

						// DEPRECATED

						controller.matrix.elements = inputPose.pointerMatrix;

					}

					controller.matrix.decompose( controller.position, controller.rotation, controller.scale );
					controller.visible = true;

					continue;

				}

			}

			controller.visible = false;

		}

		if ( onAnimationFrameCallback ) onAnimationFrameCallback( time );

	}

	var animation = new WebGLAnimation();
	animation.setAnimationLoop( onAnimationFrame );

	this.setAnimationLoop = function ( callback ) {

		onAnimationFrameCallback = callback;

	};

	this.dispose = function () {};

	// DEPRECATED

	this.getStandingMatrix = function () {

		console.warn( 'THREE.WebXRManager: getStandingMatrix() is no longer needed.' );
		return new THREE.Matrix4();

	};

	this.submitFrame = function () {};

}

export { WebXRManager };<|MERGE_RESOLUTION|>--- conflicted
+++ resolved
@@ -97,11 +97,7 @@
 
 		renderer.setDrawingBufferSize( currentSize.width, currentSize.height, currentPixelRatio );
 		renderer.setFramebuffer( null );
-<<<<<<< HEAD
-		renderer.setRenderTarget( renderer.getRenderTarget() );
-=======
 		renderer.setRenderTarget( renderer.getRenderTarget() ); // Hack #15830
->>>>>>> 2e0d1a03
 		animation.stop();
 
 	}
