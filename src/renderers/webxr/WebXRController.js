--- conflicted
+++ resolved
@@ -137,11 +137,7 @@
 					targetRay.matrix.fromArray( inputPose.transform.matrix );
 					targetRay.matrix.decompose( targetRay.position, targetRay.rotation, targetRay.scale );
 
-<<<<<<< HEAD
 					if ( inputPose.linearVelocity ) {
-=======
-					if ( inputPose.linearVelocity !== null ) {
->>>>>>> f33d4c82
 
 						targetRay.hasLinearVelocity = true;
 						targetRay.linearVelocity.copy( inputPose.linearVelocity );
@@ -152,11 +148,7 @@
 
 					}
 
-<<<<<<< HEAD
 					if ( inputPose.angularVelocity ) {
-=======
-					if ( inputPose.angularVelocity !== null ) {
->>>>>>> f33d4c82
 
 						targetRay.hasAngularVelocity = true;
 						targetRay.angularVelocity.copy( inputPose.angularVelocity );
@@ -167,11 +159,30 @@
 
 					}
 
-<<<<<<< HEAD
 					this.dispatchEvent( _moveEvent );
-=======
+					if ( inputPose.linearVelocity !== null ) {
+
+						targetRay.hasLinearVelocity = true;
+						targetRay.linearVelocity.copy( inputPose.linearVelocity );
+
+					} else {
+
+						targetRay.hasLinearVelocity = false;
+
+					}
+
+					if ( inputPose.angularVelocity !== null ) {
+
+						targetRay.hasAngularVelocity = true;
+						targetRay.angularVelocity.copy( inputPose.angularVelocity );
+
+					} else {
+
+						targetRay.hasAngularVelocity = false;
+
+					}
+
           this.dispatchEvent( _moveEvent );
->>>>>>> f33d4c82
 
 				}
 
@@ -253,11 +264,7 @@
 						grip.matrix.fromArray( gripPose.transform.matrix );
 						grip.matrix.decompose( grip.position, grip.rotation, grip.scale );
 
-<<<<<<< HEAD
 						if ( gripPose.linearVelocity ) {
-=======
-						if ( gripPose.linearVelocity !== null ) {
->>>>>>> f33d4c82
 
 							grip.hasLinearVelocity = true;
 							grip.linearVelocity.copy( gripPose.linearVelocity );
@@ -268,11 +275,7 @@
 
 						}
 
-<<<<<<< HEAD
 						if ( gripPose.angularVelocity ) {
-=======
-						if ( gripPose.angularVelocity !== null ) {
->>>>>>> f33d4c82
 
 							grip.hasAngularVelocity = true;
 							grip.angularVelocity.copy( gripPose.angularVelocity );
@@ -283,6 +286,28 @@
 
 						}
 
+						if ( gripPose.linearVelocity !== null ) {
+
+							grip.hasLinearVelocity = true;
+							grip.linearVelocity.copy( gripPose.linearVelocity );
+
+						} else {
+
+							grip.hasLinearVelocity = false;
+
+						}
+
+						if ( gripPose.angularVelocity !== null ) {
+
+							grip.hasAngularVelocity = true;
+							grip.angularVelocity.copy( gripPose.angularVelocity );
+
+						} else {
+
+							grip.hasAngularVelocity = false;
+
+						}
+
 					}
 
 				}
