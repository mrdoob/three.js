import { Vector3 } from '../../math/Vector3.js';
import { Group } from '../../objects/Group.js';

const _moveEvent = { type: 'move' };

class WebXRController {

	constructor() {

		this._targetRay = null;
		this._grip = null;
		this._hand = null;

	}

	getHandSpace() {

		if ( this._hand === null ) {

			this._hand = new Group();
			this._hand.matrixAutoUpdate = false;
			this._hand.visible = false;

			this._hand.joints = {};
			this._hand.inputState = { pinching: false };

		}

		return this._hand;

	}

	getTargetRaySpace() {

		if ( this._targetRay === null ) {

			this._targetRay = new Group();
			this._targetRay.matrixAutoUpdate = false;
			this._targetRay.visible = false;
			this._targetRay.hasLinearVelocity = false;
			this._targetRay.linearVelocity = new Vector3();
			this._targetRay.hasAngularVelocity = false;
			this._targetRay.angularVelocity = new Vector3();

		}

		return this._targetRay;

	}

	getGripSpace() {

		if ( this._grip === null ) {

			this._grip = new Group();
			this._grip.matrixAutoUpdate = false;
			this._grip.visible = false;
			this._grip.hasLinearVelocity = false;
			this._grip.linearVelocity = new Vector3();
			this._grip.hasAngularVelocity = false;
			this._grip.angularVelocity = new Vector3();

		}

		return this._grip;

	}

	dispatchEvent( event ) {

		if ( this._targetRay !== null ) {

			this._targetRay.dispatchEvent( event );

		}

		if ( this._grip !== null ) {

			this._grip.dispatchEvent( event );

		}

		if ( this._hand !== null ) {

			this._hand.dispatchEvent( event );

		}

		return this;

	}

	disconnect( inputSource ) {

		this.dispatchEvent( { type: 'disconnected', data: inputSource } );

		if ( this._targetRay !== null ) {

			this._targetRay.visible = false;

		}

		if ( this._grip !== null ) {

			this._grip.visible = false;

		}

		if ( this._hand !== null ) {

			this._hand.visible = false;

		}

		return this;

	}

	update( inputSource, frame, referenceSpace ) {

		let inputPose = null;
		let gripPose = null;
		let handPose = null;

		const targetRay = this._targetRay;
		const grip = this._grip;
		const hand = this._hand;

		if ( inputSource && frame.session.visibilityState !== 'visible-blurred' ) {

			if ( targetRay !== null ) {

				inputPose = frame.getPose( inputSource.targetRaySpace, referenceSpace );

				if ( inputPose !== null ) {

					targetRay.matrix.fromArray( inputPose.transform.matrix );
					targetRay.matrix.decompose( targetRay.position, targetRay.rotation, targetRay.scale );

<<<<<<< HEAD
					if ( inputPose.linearVelocity !== null ) {

						targetRay.hasLinearVelocity = true;
						targetRay.linearVelocity.copy( inputPose.linearVelocity );

					} else {

						targetRay.hasLinearVelocity = false;

					}

					if ( inputPose.angularVelocity !== null ) {

						targetRay.hasAngularVelocity = true;
						targetRay.angularVelocity.copy( inputPose.angularVelocity );

					} else {

						targetRay.hasAngularVelocity = false;

					}
=======
					this.dispatchEvent( _moveEvent );
>>>>>>> 979d8f28

				}

			}

			if ( hand && inputSource.hand ) {

				handPose = true;

				for ( const inputjoint of inputSource.hand.values() ) {

					// Update the joints groups with the XRJoint poses
					const jointPose = frame.getJointPose( inputjoint, referenceSpace );

					if ( hand.joints[ inputjoint.jointName ] === undefined ) {

						// The transform of this joint will be updated with the joint pose on each frame
						const joint = new Group();
						joint.matrixAutoUpdate = false;
						joint.visible = false;
						hand.joints[ inputjoint.jointName ] = joint;
						// ??
						hand.add( joint );

					}

					const joint = hand.joints[ inputjoint.jointName ];

					if ( jointPose !== null ) {

						joint.matrix.fromArray( jointPose.transform.matrix );
						joint.matrix.decompose( joint.position, joint.rotation, joint.scale );
						joint.jointRadius = jointPose.radius;

					}

					joint.visible = jointPose !== null;

				}

				// Custom events

				// Check pinchz
				const indexTip = hand.joints[ 'index-finger-tip' ];
				const thumbTip = hand.joints[ 'thumb-tip' ];
				const distance = indexTip.position.distanceTo( thumbTip.position );

				const distanceToPinch = 0.02;
				const threshold = 0.005;

				if ( hand.inputState.pinching && distance > distanceToPinch + threshold ) {

					hand.inputState.pinching = false;
					this.dispatchEvent( {
						type: 'pinchend',
						handedness: inputSource.handedness,
						target: this
					} );

				} else if ( ! hand.inputState.pinching && distance <= distanceToPinch - threshold ) {

					hand.inputState.pinching = true;
					this.dispatchEvent( {
						type: 'pinchstart',
						handedness: inputSource.handedness,
						target: this
					} );

				}

			} else {

				if ( grip !== null && inputSource.gripSpace ) {

					gripPose = frame.getPose( inputSource.gripSpace, referenceSpace );

					if ( gripPose !== null ) {

						grip.matrix.fromArray( gripPose.transform.matrix );
						grip.matrix.decompose( grip.position, grip.rotation, grip.scale );

						if ( gripPose.linearVelocity !== null ) {

							grip.hasLinearVelocity = true;
							grip.linearVelocity.copy( gripPose.linearVelocity );

						} else {

							grip.hasLinearVelocity = false;

						}

						if ( gripPose.angularVelocity !== null ) {

							grip.hasAngularVelocity = true;
							grip.angularVelocity.copy( gripPose.angularVelocity );

						} else {

							grip.hasAngularVelocity = false;

						}

					}

				}

			}

		}

		if ( targetRay !== null ) {

			targetRay.visible = ( inputPose !== null );

		}

		if ( grip !== null ) {

			grip.visible = ( gripPose !== null );

		}

		if ( hand !== null ) {

			hand.visible = ( handPose !== null );

		}

		return this;

	}

}


export { WebXRController };<|MERGE_RESOLUTION|>--- conflicted
+++ resolved
@@ -137,7 +137,6 @@
 					targetRay.matrix.fromArray( inputPose.transform.matrix );
 					targetRay.matrix.decompose( targetRay.position, targetRay.rotation, targetRay.scale );
 
-<<<<<<< HEAD
 					if ( inputPose.linearVelocity !== null ) {
 
 						targetRay.hasLinearVelocity = true;
@@ -159,9 +158,8 @@
 						targetRay.hasAngularVelocity = false;
 
 					}
-=======
-					this.dispatchEvent( _moveEvent );
->>>>>>> 979d8f28
+
+          this.dispatchEvent( _moveEvent );
 
 				}
 
