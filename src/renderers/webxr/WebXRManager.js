import { ArrayCamera } from '../../cameras/ArrayCamera.js';
import { EventDispatcher } from '../../core/EventDispatcher.js';
import { PerspectiveCamera } from '../../cameras/PerspectiveCamera.js';
import { Vector3 } from '../../math/Vector3.js';
import { Vector4 } from '../../math/Vector4.js';
import { WebGLAnimation } from '../webgl/WebGLAnimation.js';
import { WebGLRenderTarget } from '../WebGLRenderTarget.js';
import { WebXRController } from './WebXRController.js';
import { DepthTexture } from '../../textures/DepthTexture.js';
import {
	DepthFormat,
	DepthStencilFormat,
	RGBAFormat,
	sRGBEncoding,
	UnsignedByteType,
	UnsignedShortType,
	UnsignedInt248Type,
} from '../../constants.js';

class WebXRManager extends EventDispatcher {

	constructor( renderer, gl ) {

		super();

		const scope = this;

		let session = null;
		let framebufferScaleFactor = 1.0;

		let referenceSpace = null;
		let referenceSpaceType = 'local-floor';
		let offsetReferenceSpace = null;

		let pose = null;
		let glBinding = null;
		let glProjLayer = null;
		let glBaseLayer = null;
		let xrFrame = null;
		const attributes = gl.getContextAttributes();
		let initialRenderTarget = null;
		let newRenderTarget = null;

		const controllers = [];
		const inputSourcesMap = new Map();

		//

		const cameraL = new PerspectiveCamera();
		cameraL.layers.enable( 1 );
		cameraL.viewport = new Vector4();

		const cameraR = new PerspectiveCamera();
		cameraR.layers.enable( 2 );
		cameraR.viewport = new Vector4();

		const cameras = [ cameraL, cameraR ];

		const cameraVR = new ArrayCamera();
		cameraVR.layers.enable( 1 );
		cameraVR.layers.enable( 2 );

		let _currentDepthNear = null;
		let _currentDepthFar = null;

		//

		this.cameraAutoUpdate = true;
		this.enabled = false;

		this.isPresenting = false;

		this.getController = function ( index ) {

			let controller = controllers[ index ];

			if ( controller === undefined ) {

				controller = new WebXRController();
				controllers[ index ] = controller;

			}

			return controller.getTargetRaySpace();

		};

		this.getControllerGrip = function ( index ) {

			let controller = controllers[ index ];

			if ( controller === undefined ) {

				controller = new WebXRController();
				controllers[ index ] = controller;

			}

			return controller.getGripSpace();

		};

		this.getHand = function ( index ) {

			let controller = controllers[ index ];

			if ( controller === undefined ) {

				controller = new WebXRController();
				controllers[ index ] = controller;

			}

			return controller.getHandSpace();

		};

		//

		function onSessionEvent( event ) {

			const controller = inputSourcesMap.get( event.inputSource );

			if ( controller ) {

				controller.dispatchEvent( { type: event.type, data: event.inputSource } );

			}

		}

		function onSessionEnd() {

			inputSourcesMap.forEach( function ( controller, inputSource ) {

				controller.disconnect( inputSource );

			} );

			inputSourcesMap.clear();

			_currentDepthNear = null;
			_currentDepthFar = null;

			// restore framebuffer/rendering state

			renderer.setRenderTarget( initialRenderTarget );

			glBaseLayer = null;
			glProjLayer = null;
			glBinding = null;
			session = null;
			newRenderTarget = null;

			//

			animation.stop();

			scope.isPresenting = false;

			scope.dispatchEvent( { type: 'sessionend' } );

		}

		this.setFramebufferScaleFactor = function ( value ) {

			framebufferScaleFactor = value;

			if ( scope.isPresenting === true ) {

				console.warn( 'THREE.WebXRManager: Cannot change framebuffer scale while presenting.' );

			}

		};

		this.setReferenceSpaceType = function ( value ) {

			referenceSpaceType = value;

			if ( scope.isPresenting === true ) {

				console.warn( 'THREE.WebXRManager: Cannot change reference space type while presenting.' );

			}

		};

		this.getReferenceSpace = function () {

			return referenceSpace;

		};

<<<<<<< HEAD
		this.getOffsetReferenceSpace = function () {

			return offsetReferenceSpace;

		};

		this.setOffsetReferenceSpace = function ( space ) {

			offsetReferenceSpace = space;

		};

		this.resetOffsetReferenceSpace = function () {

			offsetReferenceSpace = null;
=======
		this.getBaseLayer = function () {

			return glProjLayer !== null ? glProjLayer : glBaseLayer;

		};

		this.getBinding = function () {

			return glBinding;

		};

		this.getFrame = function () {

			return xrFrame;
>>>>>>> d0dc0801

		};

		this.getSession = function () {

			return session;

		};

		this.setSession = async function ( value ) {

			session = value;

			if ( session !== null ) {

				initialRenderTarget = renderer.getRenderTarget();

				session.addEventListener( 'select', onSessionEvent );
				session.addEventListener( 'selectstart', onSessionEvent );
				session.addEventListener( 'selectend', onSessionEvent );
				session.addEventListener( 'squeeze', onSessionEvent );
				session.addEventListener( 'squeezestart', onSessionEvent );
				session.addEventListener( 'squeezeend', onSessionEvent );
				session.addEventListener( 'end', onSessionEnd );
				session.addEventListener( 'inputsourceschange', onInputSourcesChange );

				if ( attributes.xrCompatible !== true ) {

					await gl.makeXRCompatible();

				}

				if ( ( session.renderState.layers === undefined ) || ( renderer.capabilities.isWebGL2 === false ) ) {

					const layerInit = {
						antialias: ( session.renderState.layers === undefined ) ? attributes.antialias : true,
						alpha: attributes.alpha,
						depth: attributes.depth,
						stencil: attributes.stencil,
						framebufferScaleFactor: framebufferScaleFactor
					};

					glBaseLayer = new XRWebGLLayer( session, gl, layerInit );

					session.updateRenderState( { baseLayer: glBaseLayer } );

					newRenderTarget = new WebGLRenderTarget(
						glBaseLayer.framebufferWidth,
						glBaseLayer.framebufferHeight,
						{
							format: RGBAFormat,
							type: UnsignedByteType,
							encoding: renderer.outputEncoding
						}
					);

				} else {

					let depthFormat = null;
					let depthType = null;
					let glDepthFormat = null;

					if ( attributes.depth ) {

						glDepthFormat = attributes.stencil ? gl.DEPTH24_STENCIL8 : gl.DEPTH_COMPONENT24;
						depthFormat = attributes.stencil ? DepthStencilFormat : DepthFormat;
						depthType = attributes.stencil ? UnsignedInt248Type : UnsignedShortType;

					}

					const projectionlayerInit = {
						colorFormat: ( renderer.outputEncoding === sRGBEncoding ) ? gl.SRGB8_ALPHA8 : gl.RGBA8,
						depthFormat: glDepthFormat,
						scaleFactor: framebufferScaleFactor
					};

					glBinding = new XRWebGLBinding( session, gl );

					glProjLayer = glBinding.createProjectionLayer( projectionlayerInit );

					session.updateRenderState( { layers: [ glProjLayer ] } );

					newRenderTarget = new WebGLRenderTarget(
						glProjLayer.textureWidth,
						glProjLayer.textureHeight,
						{
							format: RGBAFormat,
							type: UnsignedByteType,
							depthTexture: new DepthTexture( glProjLayer.textureWidth, glProjLayer.textureHeight, depthType, undefined, undefined, undefined, undefined, undefined, undefined, depthFormat ),
							stencilBuffer: attributes.stencil,
							encoding: renderer.outputEncoding,
							samples: attributes.antialias ? 4 : 0
						} );

					const renderTargetProperties = renderer.properties.get( newRenderTarget );
					renderTargetProperties.__ignoreDepthValues = glProjLayer.ignoreDepthValues;

				}

				newRenderTarget.isXRRenderTarget = true; // TODO Remove this when possible, see #23278

				// Set foveation to maximum.
				this.setFoveation( 1.0 );

				referenceSpace = await session.requestReferenceSpace( referenceSpaceType );

				animation.setContext( session );
				animation.start();

				scope.isPresenting = true;

				scope.dispatchEvent( { type: 'sessionstart' } );

			}

		};

		function onInputSourcesChange( event ) {

			const inputSources = session.inputSources;

			// Assign controllers to available inputSources

			for ( let i = 0; i < inputSources.length; i ++ ) {

				const index = inputSources[ i ].handedness === 'right' ? 1 : 0;
				inputSourcesMap.set( inputSources[ i ], controllers[ index ] );

			}

			// Notify disconnected

			for ( let i = 0; i < event.removed.length; i ++ ) {

				const inputSource = event.removed[ i ];
				const controller = inputSourcesMap.get( inputSource );

				if ( controller ) {

					controller.dispatchEvent( { type: 'disconnected', data: inputSource } );
					inputSourcesMap.delete( inputSource );

				}

			}

			// Notify connected

			for ( let i = 0; i < event.added.length; i ++ ) {

				const inputSource = event.added[ i ];
				const controller = inputSourcesMap.get( inputSource );

				if ( controller ) {

					controller.dispatchEvent( { type: 'connected', data: inputSource } );

				}

			}

		}

		//

		const cameraLPos = new Vector3();
		const cameraRPos = new Vector3();

		/**
		 * Assumes 2 cameras that are parallel and share an X-axis, and that
		 * the cameras' projection and world matrices have already been set.
		 * And that near and far planes are identical for both cameras.
		 * Visualization of this technique: https://computergraphics.stackexchange.com/a/4765
		 */
		function setProjectionFromUnion( camera, cameraL, cameraR ) {

			cameraLPos.setFromMatrixPosition( cameraL.matrixWorld );
			cameraRPos.setFromMatrixPosition( cameraR.matrixWorld );

			const ipd = cameraLPos.distanceTo( cameraRPos );

			const projL = cameraL.projectionMatrix.elements;
			const projR = cameraR.projectionMatrix.elements;

			// VR systems will have identical far and near planes, and
			// most likely identical top and bottom frustum extents.
			// Use the left camera for these values.
			const near = projL[ 14 ] / ( projL[ 10 ] - 1 );
			const far = projL[ 14 ] / ( projL[ 10 ] + 1 );
			const topFov = ( projL[ 9 ] + 1 ) / projL[ 5 ];
			const bottomFov = ( projL[ 9 ] - 1 ) / projL[ 5 ];

			const leftFov = ( projL[ 8 ] - 1 ) / projL[ 0 ];
			const rightFov = ( projR[ 8 ] + 1 ) / projR[ 0 ];
			const left = near * leftFov;
			const right = near * rightFov;

			// Calculate the new camera's position offset from the
			// left camera. xOffset should be roughly half `ipd`.
			const zOffset = ipd / ( - leftFov + rightFov );
			const xOffset = zOffset * - leftFov;

			// TODO: Better way to apply this offset?
			cameraL.matrixWorld.decompose( camera.position, camera.quaternion, camera.scale );
			camera.translateX( xOffset );
			camera.translateZ( zOffset );
			camera.matrixWorld.compose( camera.position, camera.quaternion, camera.scale );
			camera.matrixWorldInverse.copy( camera.matrixWorld ).invert();

			// Find the union of the frustum values of the cameras and scale
			// the values so that the near plane's position does not change in world space,
			// although must now be relative to the new union camera.
			const near2 = near + zOffset;
			const far2 = far + zOffset;
			const left2 = left - xOffset;
			const right2 = right + ( ipd - xOffset );
			const top2 = topFov * far / far2 * near2;
			const bottom2 = bottomFov * far / far2 * near2;

			camera.projectionMatrix.makePerspective( left2, right2, top2, bottom2, near2, far2 );

		}

		function updateCamera( camera, parent ) {

			if ( parent === null ) {

				camera.matrixWorld.copy( camera.matrix );

			} else {

				camera.matrixWorld.multiplyMatrices( parent.matrixWorld, camera.matrix );

			}

			camera.matrixWorldInverse.copy( camera.matrixWorld ).invert();

		}

		this.updateCamera = function ( camera ) {

			if ( session === null ) return;

			cameraVR.near = cameraR.near = cameraL.near = camera.near;
			cameraVR.far = cameraR.far = cameraL.far = camera.far;

			if ( _currentDepthNear !== cameraVR.near || _currentDepthFar !== cameraVR.far ) {

				// Note that the new renderState won't apply until the next frame. See #18320

				session.updateRenderState( {
					depthNear: cameraVR.near,
					depthFar: cameraVR.far
				} );

				_currentDepthNear = cameraVR.near;
				_currentDepthFar = cameraVR.far;

			}

			const parent = camera.parent;
			const cameras = cameraVR.cameras;

			updateCamera( cameraVR, parent );

			for ( let i = 0; i < cameras.length; i ++ ) {

				updateCamera( cameras[ i ], parent );

			}

			cameraVR.matrixWorld.decompose( cameraVR.position, cameraVR.quaternion, cameraVR.scale );

			// update user camera and its children

			camera.position.copy( cameraVR.position );
			camera.quaternion.copy( cameraVR.quaternion );
			camera.scale.copy( cameraVR.scale );
			camera.matrix.copy( cameraVR.matrix );
			camera.matrixWorld.copy( cameraVR.matrixWorld );

			const children = camera.children;

			for ( let i = 0, l = children.length; i < l; i ++ ) {

				children[ i ].updateMatrixWorld( true );

			}

			// update projection matrix for proper view frustum culling

			if ( cameras.length === 2 ) {

				setProjectionFromUnion( cameraVR, cameraL, cameraR );

			} else {

				// assume single camera setup (AR)

				cameraVR.projectionMatrix.copy( cameraL.projectionMatrix );

			}

		};

		this.getCamera = function () {

			return cameraVR;

		};

		this.getFoveation = function () {

			if ( glProjLayer !== null ) {

				return glProjLayer.fixedFoveation;

			}

			if ( glBaseLayer !== null ) {

				return glBaseLayer.fixedFoveation;

			}

			return undefined;

		};

		this.setFoveation = function ( foveation ) {

			// 0 = no foveation = full resolution
			// 1 = maximum foveation = the edges render at lower resolution

			if ( glProjLayer !== null ) {

				glProjLayer.fixedFoveation = foveation;

			}

			if ( glBaseLayer !== null && glBaseLayer.fixedFoveation !== undefined ) {

				glBaseLayer.fixedFoveation = foveation;

			}

		};

		// Animation Loop

		let onAnimationFrameCallback = null;

		function onAnimationFrame( time, frame ) {

<<<<<<< HEAD
			pose = frame.getViewerPose( offsetReferenceSpace || referenceSpace );
=======
			pose = frame.getViewerPose( referenceSpace );
			xrFrame = frame;
>>>>>>> d0dc0801

			if ( pose !== null ) {

				const views = pose.views;

				if ( glBaseLayer !== null ) {

					renderer.setRenderTargetFramebuffer( newRenderTarget, glBaseLayer.framebuffer );
					renderer.setRenderTarget( newRenderTarget );

				}

				let cameraVRNeedsUpdate = false;

				// check if it's necessary to rebuild cameraVR's camera list

				if ( views.length !== cameraVR.cameras.length ) {

					cameraVR.cameras.length = 0;
					cameraVRNeedsUpdate = true;

				}

				for ( let i = 0; i < views.length; i ++ ) {

					const view = views[ i ];

					let viewport = null;

					if ( glBaseLayer !== null ) {

						viewport = glBaseLayer.getViewport( view );

					} else {

						const glSubImage = glBinding.getViewSubImage( glProjLayer, view );
						viewport = glSubImage.viewport;

						// For side-by-side projection, we only produce a single texture for both eyes.
						if ( i === 0 ) {

							renderer.setRenderTargetTextures(
								newRenderTarget,
								glSubImage.colorTexture,
								glProjLayer.ignoreDepthValues ? undefined : glSubImage.depthStencilTexture );

							renderer.setRenderTarget( newRenderTarget );

						}

					}

					const camera = cameras[ i ];

					camera.matrix.fromArray( view.transform.matrix );
					camera.projectionMatrix.fromArray( view.projectionMatrix );
					camera.viewport.set( viewport.x, viewport.y, viewport.width, viewport.height );

					if ( i === 0 ) {

						cameraVR.matrix.copy( camera.matrix );

					}

					if ( cameraVRNeedsUpdate === true ) {

						cameraVR.cameras.push( camera );

					}

				}

			}

			//

			const inputSources = session.inputSources;

			for ( let i = 0; i < controllers.length; i ++ ) {

				const inputSource = inputSources[ i ];
				const controller = inputSourcesMap.get( inputSource );

<<<<<<< HEAD
				controller.update( inputSource, frame, offsetReferenceSpace || referenceSpace );
=======
				if ( controller !== undefined ) {

					controller.update( inputSource, frame, referenceSpace );

				}
>>>>>>> d0dc0801

			}

			if ( onAnimationFrameCallback ) onAnimationFrameCallback( time, frame );

			xrFrame = null;

		}

		const animation = new WebGLAnimation();

		animation.setAnimationLoop( onAnimationFrame );

		this.setAnimationLoop = function ( callback ) {

			onAnimationFrameCallback = callback;

		};

		this.dispose = function () {};

	}

}

export { WebXRManager };<|MERGE_RESOLUTION|>--- conflicted
+++ resolved
@@ -192,23 +192,18 @@
 
 		};
 
-<<<<<<< HEAD
+		this.setOffsetReferenceSpace = function ( space ) {
+
+			offsetReferenceSpace = space;
+
+		};
+
 		this.getOffsetReferenceSpace = function () {
 
 			return offsetReferenceSpace;
 
 		};
 
-		this.setOffsetReferenceSpace = function ( space ) {
-
-			offsetReferenceSpace = space;
-
-		};
-
-		this.resetOffsetReferenceSpace = function () {
-
-			offsetReferenceSpace = null;
-=======
 		this.getBaseLayer = function () {
 
 			return glProjLayer !== null ? glProjLayer : glBaseLayer;
@@ -224,7 +219,6 @@
 		this.getFrame = function () {
 
 			return xrFrame;
->>>>>>> d0dc0801
 
 		};
 
@@ -579,12 +573,8 @@
 
 		function onAnimationFrame( time, frame ) {
 
-<<<<<<< HEAD
 			pose = frame.getViewerPose( offsetReferenceSpace || referenceSpace );
-=======
-			pose = frame.getViewerPose( referenceSpace );
 			xrFrame = frame;
->>>>>>> d0dc0801
 
 			if ( pose !== null ) {
 
@@ -668,15 +658,11 @@
 				const inputSource = inputSources[ i ];
 				const controller = inputSourcesMap.get( inputSource );
 
-<<<<<<< HEAD
-				controller.update( inputSource, frame, offsetReferenceSpace || referenceSpace );
-=======
 				if ( controller !== undefined ) {
 
-					controller.update( inputSource, frame, referenceSpace );
-
-				}
->>>>>>> d0dc0801
+					controller.update( inputSource, frame, offsetReferenceSpace || referenceSpace );
+
+				}
 
 			}
 
