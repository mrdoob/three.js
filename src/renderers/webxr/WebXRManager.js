--- conflicted
+++ resolved
@@ -17,16 +17,11 @@
 
 		let session = null;
 
-<<<<<<< HEAD
-	let offsetReferenceSpace = null;
-
-	let pose = null;
-=======
 		let framebufferScaleFactor = 1.0;
->>>>>>> d4dcc6d5
 
 		let referenceSpace = null;
 		let referenceSpaceType = 'local-floor';
+		let offsetReferenceSpace = null;
 
 		let pose = null;
 
@@ -175,31 +170,27 @@
 
 		};
 
+		this.getOffsetReferenceSpace = function () {
+
+			return offsetReferenceSpace;
+
+		};
+
+		this.setOffsetReferenceSpace = function ( space ) {
+
+			offsetReferenceSpace = space;
+
+		};
+
+		this.resetOffsetReferenceSpace = function () {
+
+			offsetReferenceSpace = null;
+
+		};
+
 		this.getSession = function () {
 
-<<<<<<< HEAD
-	this.getOffsetReferenceSpace = function () {
-
-		return offsetReferenceSpace;
-
-	};
-
-	this.setOffsetReferenceSpace = function ( space ) {
-
-		offsetReferenceSpace = space;
-
-	};
-
-	this.resetOffsetReferenceSpace = function () {
-
-		offsetReferenceSpace = null;
-
-	};
-
-	this.getSession = function () {
-=======
 			return session;
->>>>>>> d4dcc6d5
 
 		};
 
@@ -441,11 +432,7 @@
 
 		function onAnimationFrame( time, frame ) {
 
-<<<<<<< HEAD
-		pose = frame.getViewerPose( offsetReferenceSpace || referenceSpace );
-=======
-			pose = frame.getViewerPose( referenceSpace );
->>>>>>> d4dcc6d5
+			pose = frame.getViewerPose( offsetReferenceSpace || referenceSpace );
 
 			if ( pose !== null ) {
 
@@ -500,15 +487,11 @@
 				const controller = controllers[ i ];
 				const inputSource = inputSources[ i ];
 
-				controller.update( inputSource, frame, referenceSpace );
-
-			}
-
-<<<<<<< HEAD
-			controller.update( inputSource, frame, offsetReferenceSpace || referenceSpace );
-=======
+				controller.update( inputSource, frame, offsetReferenceSpace || referenceSpace );
+
+			}
+
 			if ( onAnimationFrameCallback ) onAnimationFrameCallback( time, frame );
->>>>>>> d4dcc6d5
 
 		}
 
