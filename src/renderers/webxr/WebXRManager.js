--- conflicted
+++ resolved
@@ -14,13 +14,9 @@
 
 	const scope = this;
 
-<<<<<<< HEAD
 	var gl = renderer.getContext();
 
 	var session = null;
-=======
-	let session = null;
->>>>>>> 063ec686
 
 	let framebufferScaleFactor = 1.0;
 
