--- conflicted
+++ resolved
@@ -103,323 +103,6 @@
  * @see <a href="https://github.com/mrdoob/three.js/blob/master/src/renderers/WebGLRenderer.js">src/renderers/WebGLRenderer.js</a>
  */
 export class WebGLRenderer implements Renderer {
-<<<<<<< HEAD
-  /**
-   * parameters is an optional object with properties defining the renderer's behaviour. The constructor also accepts no parameters at all. In all cases, it will assume sane defaults when parameters are missing.
-   */
-  constructor(parameters?: WebGLRendererParameters);
-
-  /**
-   * A Canvas where the renderer draws its output.
-   * This is automatically created by the renderer in the constructor (if not provided already); you just need to add it to your page.
-   */
-  domElement: HTMLCanvasElement;
-
-  /**
-   * The HTML5 Canvas's 'webgl' context obtained from the canvas where the renderer will draw.
-   */
-  context: WebGLRenderingContext;
-
-  /**
-   * Defines whether the renderer should automatically clear its output before rendering.
-   */
-  autoClear: boolean;
-
-  /**
-   * If autoClear is true, defines whether the renderer should clear the color buffer. Default is true.
-   */
-  autoClearColor: boolean;
-
-  /**
-   * If autoClear is true, defines whether the renderer should clear the depth buffer. Default is true.
-   */
-  autoClearDepth: boolean;
-
-  /**
-   * If autoClear is true, defines whether the renderer should clear the stencil buffer. Default is true.
-   */
-  autoClearStencil: boolean;
-
-  /**
-   * Defines whether the renderer should sort objects. Default is true.
-   */
-  sortObjects: boolean;
-
-  clippingPlanes: any[];
-  localClippingEnabled: boolean;
-
-  extensions: WebGLExtensions;
-
-  /**
-   * Default is false.
-   */
-  gammaInput: boolean;
-
-  /**
-   * Default is false.
-   */
-  gammaOutput: boolean;
-
-  physicallyCorrectLights: boolean;
-  toneMapping: ToneMapping;
-  toneMappingExposure: number;
-  toneMappingWhitePoint: number;
-
-  /**
-   * Default is false.
-   */
-  shadowMapDebug: boolean;
-
-  /**
-   * Default is 8.
-   */
-  maxMorphTargets: number;
-
-  /**
-   * Default is 4.
-   */
-  maxMorphNormals: number;
-
-  info: WebGLInfo;
-
-  shadowMap: WebGLShadowMap;
-
-  pixelRation: number;
-
-  capabilities: WebGLCapabilities;
-  properties: WebGLProperties;
-  renderLists: WebGLRenderLists;
-  state: WebGLState;
-  allocTextureUnit: any;
-
-  vr: WebVRManager;
-
-  /**
-   * Return the WebGL context.
-   */
-  getContext(): WebGLRenderingContext;
-  getContextAttributes(): any;
-  forceContextLoss(): void;
-
-  /**
-   * @deprecated Use {@link WebGLCapabilities#getMaxAnisotropy .capabilities.getMaxAnisotropy()} instead.
-   */
-  getMaxAnisotropy(): number;
-
-  /**
-   * @deprecated Use {@link WebGLCapabilities#precision .capabilities.precision} instead.
-   */
-  getPrecision(): string;
-
-  getPixelRatio(): number;
-  setPixelRatio(value: number): void;
-
-  getDrawingBufferSize(): { width: number; height: number };
-  setDrawingBufferSize(width: number, height: number, pixelRatio: number): void;
-
-  getSize(target: Vector2): Vector2;
-
-  /**
-   * Resizes the output canvas to (width, height), and also sets the viewport to fit that size, starting in (0, 0).
-   */
-  setSize(width: number, height: number, updateStyle?: boolean): void;
-
-  getCurrentViewport(target: Vector4): Vector4;
-
-  /**
-   * Copies the viewport into target.
-   */
-  getViewport(target: Vector4): Vector4;
-
-  /**
-   * Sets the viewport to render from (x, y) to (x + width, y + height).
-   */
-  setViewport(x?: number, y?: number, width?: number, height?: number): void;
-
-  /**
-   * Sets the scissor area from (x, y) to (x + width, y + height).
-   */
-  setScissor(x: number, y: number, width: number, height: number): void;
-
-  /**
-   * Enable the scissor test. When this is enabled, only the pixels within the defined scissor area will be affected by further renderer actions.
-   */
-  setScissorTest(enable: boolean): void;
-
-  /**
-   * Returns a THREE.Color instance with the current clear color.
-   */
-  getClearColor(): Color;
-
-  /**
-   * Sets the clear color, using color for the color and alpha for the opacity.
-   */
-  setClearColor(color: Color, alpha?: number): void;
-  setClearColor(color: string, alpha?: number): void;
-  setClearColor(color: number, alpha?: number): void;
-
-  /**
-   * Returns a float with the current clear alpha. Ranges from 0 to 1.
-   */
-  getClearAlpha(): number;
-
-  setClearAlpha(alpha: number): void;
-
-  /**
-   * Tells the renderer to clear its color, depth or stencil drawing buffer(s).
-   * Arguments default to true
-   */
-  clear(color?: boolean, depth?: boolean, stencil?: boolean): void;
-
-  clearColor(): void;
-  clearDepth(): void;
-  clearStencil(): void;
-  clearTarget(
-    renderTarget: WebGLRenderTarget,
-    color: boolean,
-    depth: boolean,
-    stencil: boolean
-  ): void;
-
-  /**
-   * @deprecated Use {@link WebGLState#reset .state.reset()} instead.
-   */
-  resetGLState(): void;
-  dispose(): void;
-
-  /**
-   * Tells the shadow map plugin to update using the passed scene and camera parameters.
-   *
-   * @param scene an instance of Scene
-   * @param camera — an instance of Camera
-   */
-  renderBufferImmediate(
-    object: Object3D,
-    program: Object,
-    material: Material
-  ): void;
-
-  renderBufferDirect(
-    camera: Camera,
-    fog: Fog,
-    material: Material,
-    geometryGroup: any,
-    object: Object3D
-  ): void;
-
-  /**
-   * A build in function that can be used instead of requestAnimationFrame. For WebVR projects this function must be used.
-   * @param callback The function will be called every available frame. If `null` is passed it will stop any already ongoing animation.
-   */
-  setAnimationLoop(callback: Function): void;
-
-  /**
-   * @deprecated Use {@link WebGLRenderer#setAnimationLoop .setAnimationLoop()} instead.
-   */
-  animate(callback: Function): void;
-
-  /**
-   * Render a scene using a camera.
-   * The render is done to a previously specified {@link WebGLRenderTarget#renderTarget .renderTarget} set by calling 
-   * {@link WebGLRenderer#setRenderTarget .setRenderTarget} or to the canvas as usual.
-   * 
-   * By default render buffers are cleared before rendering but you can prevent this by setting the property 
-   * {@link WebGLRenderer#autoClear autoClear} to false. If you want to prevent only certain buffers being cleared 
-   * you can set either the {@link WebGLRenderer#autoClearColor autoClearColor}, 
-   * {@link WebGLRenderer#autoClearStencil autoClearStencil} or {@link WebGLRenderer#autoClearDepth autoClearDepth} 
-   * properties to false. To forcibly clear one ore more buffers call {@link WebGLRenderer#clear .clear}.
-   */
-  render(
-    scene: Scene,
-    camera: Camera
-  ): void;
-
-  /**
-   * @deprecated
-   */
-  setTexture(texture: Texture, slot: number): void;
-  setTexture2D(texture: Texture, slot: number): void;
-  setTextureCube(texture: Texture, slot: number): void;
-  getRenderTarget(): RenderTarget;
-  /**
-   * @deprecated Use {@link WebGLRenderer#getRenderTarget .getRenderTarget()} instead.
-   */
-  getCurrentRenderTarget(): RenderTarget;
-  setRenderTarget(renderTarget?: RenderTarget): void;
-  readRenderTargetPixels(
-    renderTarget: RenderTarget,
-    x: number,
-    y: number,
-    width: number,
-    height: number,
-    buffer: any
-  ): void;
-
-  /**
-   * @deprecated
-   */
-  gammaFactor: number;
-
-  /**
-   * @deprecated Use {@link WebGLShadowMap#enabled .shadowMap.enabled} instead.
-   */
-  shadowMapEnabled: boolean;
-
-  /**
-   * @deprecated Use {@link WebGLShadowMap#type .shadowMap.type} instead.
-   */
-  shadowMapType: ShadowMapType;
-
-  /**
-   * @deprecated Use {@link WebGLShadowMap#cullFace .shadowMap.cullFace} instead.
-   */
-  shadowMapCullFace: CullFace;
-
-  /**
-   * @deprecated Use {@link WebGLExtensions#get .extensions.get( 'OES_texture_float' )} instead.
-   */
-  supportsFloatTextures(): any;
-
-  /**
-   * @deprecated Use {@link WebGLExtensions#get .extensions.get( 'OES_texture_half_float' )} instead.
-   */
-  supportsHalfFloatTextures(): any;
-
-  /**
-   * @deprecated Use {@link WebGLExtensions#get .extensions.get( 'OES_standard_derivatives' )} instead.
-   */
-  supportsStandardDerivatives(): any;
-
-  /**
-   * @deprecated Use {@link WebGLExtensions#get .extensions.get( 'WEBGL_compressed_texture_s3tc' )} instead.
-   */
-  supportsCompressedTextureS3TC(): any;
-
-  /**
-   * @deprecated Use {@link WebGLExtensions#get .extensions.get( 'WEBGL_compressed_texture_pvrtc' )} instead.
-   */
-  supportsCompressedTexturePVRTC(): any;
-
-  /**
-   * @deprecated Use {@link WebGLExtensions#get .extensions.get( 'EXT_blend_minmax' )} instead.
-   */
-  supportsBlendMinMax(): any;
-
-  /**
-   * @deprecated Use {@link WebGLCapabilities#vertexTextures .capabilities.vertexTextures} instead.
-   */
-  supportsVertexTextures(): any;
-
-  /**
-   * @deprecated Use {@link WebGLExtensions#get .extensions.get( 'ANGLE_instanced_arrays' )} instead.
-   */
-  supportsInstancedArrays(): any;
-
-  /**
-   * @deprecated Use {@link WebGLRenderer#setScissorTest .setScissorTest()} instead.
-   */
-  enableScissorTest(boolean: any): any;
-=======
 
 	/**
 	 * parameters is an optional object with properties defining the renderer's behaviour. The constructor also accepts no parameters at all. In all cases, it will assume sane defaults when parameters are missing.
@@ -806,5 +489,4 @@
 	 */
 	enableScissorTest( boolean: any ): any;
 
->>>>>>> 9987d597
 }