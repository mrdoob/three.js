import { BlendColorFactor, OneMinusBlendColorFactor, } from '../../common/Constants.js';

import {
	GPUFrontFace, GPUCullMode, GPUColorWriteFlags, GPUCompareFunction, GPUBlendFactor, GPUBlendOperation, GPUIndexFormat, GPUStencilOperation
} from './WebGPUConstants.js';

import {
	BackSide, DoubleSide,
	NeverDepth, AlwaysDepth, LessDepth, LessEqualDepth, EqualDepth, GreaterEqualDepth, GreaterDepth, NotEqualDepth,
	NoBlending, NormalBlending, AdditiveBlending, SubtractiveBlending, MultiplyBlending, CustomBlending,
	ZeroFactor, OneFactor, SrcColorFactor, OneMinusSrcColorFactor, SrcAlphaFactor, OneMinusSrcAlphaFactor, DstColorFactor,
	OneMinusDstColorFactor, DstAlphaFactor, OneMinusDstAlphaFactor, SrcAlphaSaturateFactor,
	AddEquation, SubtractEquation, ReverseSubtractEquation, MinEquation, MaxEquation,
	KeepStencilOp, ZeroStencilOp, ReplaceStencilOp, InvertStencilOp, IncrementStencilOp, DecrementStencilOp, IncrementWrapStencilOp, DecrementWrapStencilOp,
	NeverStencilFunc, AlwaysStencilFunc, LessStencilFunc, LessEqualStencilFunc, EqualStencilFunc, GreaterEqualStencilFunc, GreaterStencilFunc, NotEqualStencilFunc
} from '../../../constants.js';

/**
 * A WebGPU backend utility module for managing pipelines.
 *
 * @private
 */
class WebGPUPipelineUtils {

	/**
	 * Constructs a new utility object.
	 *
	 * @param {WebGPUBackend} backend - The WebGPU backend.
	 */
	constructor( backend ) {

		/**
		 * A reference to the WebGPU backend.
		 *
		 * @type {WebGPUBackend}
		 */
		this.backend = backend;

		/**
		 * A Weak Map that tracks the active pipeline for render or compute passes.
		 *
		 * @private
		 * @type {WeakMap<(GPURenderPassEncoder|GPUComputePassEncoder),(GPURenderPipeline|GPUComputePipeline)>}
		 */
		this._activePipelines = new WeakMap();

	}

	/**
	 * Sets the given pipeline for the given pass. The method makes sure to only set the
	 * pipeline when necessary.
	 *
	 * @param {(GPURenderPassEncoder|GPUComputePassEncoder)} pass - The pass encoder.
	 * @param {(GPURenderPipeline|GPUComputePipeline)} pipeline - The pipeline.
	 */
	setPipeline( pass, pipeline ) {

		const currentPipeline = this._activePipelines.get( pass );

		if ( currentPipeline !== pipeline ) {

			pass.setPipeline( pipeline );

			this._activePipelines.set( pass, pipeline );

		}

	}

	/**
	 * Returns the sample count derived from the given render context.
	 *
	 * @private
	 * @param {RenderContext} renderContext - The render context.
	 * @return {number} The sample count.
	 */
	_getSampleCount( renderContext ) {

		return this.backend.utils.getSampleCountRenderContext( renderContext );

	}

	/**
	 * Builds a GPURenderPipelineDescriptor for the given render object.
	 *
	 * @private
	 * @param {RenderObject} renderObject - The render object.
	 * @param {Object} [options={}] - Optional configuration.
	 * @param {?boolean} [options.frontFaceCW=false] - Controls the primitive front-face orientation; defaults to CCW.
	 * @return {Object} The render pipeline descriptor ready for createRenderPipeline.
	 */
	_buildRenderPipelineDescriptor( renderObject, { frontFaceCW = false } = {} ) {

		const { object, material, geometry, pipeline } = renderObject;
		const { vertexProgram, fragmentProgram } = pipeline;

		const backend = this.backend;
		const device = backend.device;
		const utils = backend.utils;


		// bind group layouts

		const bindGroupLayouts = [];

		for ( const bindGroup of renderObject.getBindings() ) {

			const bindingsData = backend.get( bindGroup );

			bindGroupLayouts.push( bindingsData.layout );

		}

		// vertex buffers

		const vertexBuffers = backend.attributeUtils.createShaderVertexBuffers( renderObject );

		// blending

		let blending;

		if ( material.blending !== NoBlending && ( material.blending !== NormalBlending || material.transparent !== false ) ) {

			blending = this._getBlending( material );

		}

		// stencil

		let stencilFront = {};

		if ( material.stencilWrite === true ) {

			stencilFront = {
				compare: this._getStencilCompare( material ),
				failOp: this._getStencilOperation( material.stencilFail ),
				depthFailOp: this._getStencilOperation( material.stencilZFail ),
				passOp: this._getStencilOperation( material.stencilZPass )
			};

		}

		const colorWriteMask = this._getColorWriteMask( material );

		const targets = [];

		if ( renderObject.context.textures !== null ) {

			const textures = renderObject.context.textures;

			for ( let i = 0; i < textures.length; i ++ ) {

				const colorFormat = utils.getTextureFormatGPU( textures[ i ] );

				targets.push( {
					format: colorFormat,
					blend: blending,
					writeMask: colorWriteMask
				} );

			}

		} else {

			const colorFormat = utils.getCurrentColorFormat( renderObject.context );

			targets.push( {
				format: colorFormat,
				blend: blending,
				writeMask: colorWriteMask
			} );

		}

		const vertexModule = backend.get( vertexProgram ).module;
		const fragmentModule = backend.get( fragmentProgram ).module;

		const primitiveState = this._getPrimitiveState( object, geometry, material, frontFaceCW );

		const depthCompare = this._getDepthCompare( material );
		const depthStencilFormat = utils.getCurrentDepthStencilFormat( renderObject.context );

		const sampleCount = this._getSampleCount( renderObject.context );

		const pipelineDescriptor = {
			label: `renderPipeline_${ material.name || material.type }_${ material.id }${ frontFaceCW ? '_CW' : '' }`,
			vertex: Object.assign( {}, vertexModule, { buffers: vertexBuffers } ),
			fragment: Object.assign( {}, fragmentModule, { targets } ),
			primitive: primitiveState,
			multisample: {
				count: sampleCount,
				alphaToCoverageEnabled: material.alphaToCoverage && sampleCount > 1
			},
			layout: device.createPipelineLayout( {
				bindGroupLayouts
			} )
		};


		const depthStencil = {};
		const renderDepth = renderObject.context.depth;
		const renderStencil = renderObject.context.stencil;

		if ( renderDepth === true || renderStencil === true ) {

			if ( renderDepth === true ) {

				depthStencil.format = depthStencilFormat;
				depthStencil.depthWriteEnabled = material.depthWrite;
				depthStencil.depthCompare = depthCompare;

			}

			if ( renderStencil === true ) {

				depthStencil.stencilFront = stencilFront;
				depthStencil.stencilBack = {}; // three.js does not provide an API to configure the back function (gl.stencilFuncSeparate() was never used)
				depthStencil.stencilReadMask = material.stencilFuncMask;
				depthStencil.stencilWriteMask = material.stencilWriteMask;

			}

			if ( material.polygonOffset === true ) {

				depthStencil.depthBias = material.polygonOffsetUnits;
				depthStencil.depthBiasSlopeScale = material.polygonOffsetFactor;
				depthStencil.depthBiasClamp = 0; // three.js does not provide an API to configure this value

			}

			pipelineDescriptor.depthStencil = depthStencil;

		}

		return pipelineDescriptor;

	}

	/**
	 * Creates a render pipeline for the given render object.
	 *
	 * @param {RenderObject} renderObject - The render object.
	 * @param {Array<Promise>} promises - An array of compilation promises which are used in `compileAsync()`.
	 */
	createRenderPipeline( renderObject, promises ) {

		const { pipeline } = renderObject;

		const backend = this.backend;
		const device = backend.device;

		const pipelineData = backend.get( pipeline );

		const pipelineDescriptor = this._buildRenderPipelineDescriptor( renderObject );

		if ( promises === null ) {

			pipelineData.pipeline = device.createRenderPipeline( pipelineDescriptor );

		} else {

			const p = new Promise( ( resolve /*, reject*/ ) => {

				device.createRenderPipelineAsync( pipelineDescriptor ).then( pipeline => {

					pipelineData.pipeline = pipeline;
					resolve();

				} );

			} );

			promises.push( p );

		}

	}

	/**
	 * Returns a render pipeline variant with the requested front-face orientation.
	 * If necessary, a new pipeline is created lazily and cached.
	 *
	 * @param {RenderObject} renderObject - The render object.
	 * @param {boolean} frontFaceCW - Whether the front face should be CW (true) or CCW (false).
	 * @return {GPURenderPipeline} The pipeline for the requested orientation.
	 */
	getRenderPipelineVariant( renderObject, frontFaceCW ) {

		const { material, pipeline } = renderObject;

		const backend = this.backend;
		const device = backend.device;

		const pipelineData = backend.get( pipeline );

		console.assert( pipelineData.pipeline !== undefined, 'Pipeline not created' );

		// DoubleSide does not cull, orientation is irrelevant
		if ( material.side === DoubleSide ) {

			return pipelineData.pipeline;

		}

		// Default CCW pipeline already handled by createRenderPipeline()
		if ( frontFaceCW === false ) {

			return pipelineData.pipeline;

		}

		// Need CW variant
		if ( pipelineData.pipelineCW !== undefined ) {

			return pipelineData.pipelineCW;

		}

		// Build a CW-oriented pipeline by reusing the shared descriptor with frontFace override
		const pipelineDescriptor = this._buildRenderPipelineDescriptor( renderObject, { frontFaceCW: true } );
		pipelineData.pipelineCW = device.createRenderPipeline( pipelineDescriptor );

		return pipelineData.pipelineCW;

	}

	/**
	 * Creates GPU render bundle encoder for the given render context.
	 *
	 * @param {RenderContext} renderContext - The render context.
	 * @param {?string} [label='renderBundleEncoder'] - The label.
	 * @return {GPURenderBundleEncoder} The GPU render bundle encoder.
	 */
	createBundleEncoder( renderContext, label = 'renderBundleEncoder' ) {

		const backend = this.backend;
		const { utils, device } = backend;

		const depthStencilFormat = utils.getCurrentDepthStencilFormat( renderContext );
		const colorFormat = utils.getCurrentColorFormat( renderContext );
		const sampleCount = this._getSampleCount( renderContext );

		const descriptor = {
			label: label,
			colorFormats: [ colorFormat ],
			depthStencilFormat,
			sampleCount
		};

		return device.createRenderBundleEncoder( descriptor );

	}

	/**
	 * Creates a compute pipeline for the given compute node.
	 *
	 * @param {ComputePipeline} pipeline - The compute pipeline.
	 * @param {Array<BindGroup>} bindings - The bindings.
	 */
	createComputePipeline( pipeline, bindings ) {

		const backend = this.backend;
		const device = backend.device;

		const computeProgram = backend.get( pipeline.computeProgram ).module;

		const pipelineGPU = backend.get( pipeline );

		// bind group layouts

		const bindGroupLayouts = [];

		for ( const bindingsGroup of bindings ) {

			const bindingsData = backend.get( bindingsGroup );

			bindGroupLayouts.push( bindingsData.layout );

		}

		pipelineGPU.pipeline = device.createComputePipeline( {
			compute: computeProgram,
			layout: device.createPipelineLayout( {
				bindGroupLayouts
			} )
		} );

	}

	/**
	 * Returns the blending state as a descriptor object required
	 * for the pipeline creation.
	 *
	 * @private
	 * @param {Material} material - The material.
	 * @return {Object} The blending state.
	 */
	_getBlending( material ) {

		let color, alpha;

		const blending = material.blending;
		const blendSrc = material.blendSrc;
		const blendDst = material.blendDst;
		const blendEquation = material.blendEquation;


		if ( blending === CustomBlending ) {

			const blendSrcAlpha = material.blendSrcAlpha !== null ? material.blendSrcAlpha : blendSrc;
			const blendDstAlpha = material.blendDstAlpha !== null ? material.blendDstAlpha : blendDst;
			const blendEquationAlpha = material.blendEquationAlpha !== null ? material.blendEquationAlpha : blendEquation;

			color = {
				srcFactor: this._getBlendFactor( blendSrc ),
				dstFactor: this._getBlendFactor( blendDst ),
				operation: this._getBlendOperation( blendEquation )
			};

			alpha = {
				srcFactor: this._getBlendFactor( blendSrcAlpha ),
				dstFactor: this._getBlendFactor( blendDstAlpha ),
				operation: this._getBlendOperation( blendEquationAlpha )
			};

		} else {

			const premultipliedAlpha = material.premultipliedAlpha;

			const setBlend = ( srcRGB, dstRGB, srcAlpha, dstAlpha ) => {

				color = {
					srcFactor: srcRGB,
					dstFactor: dstRGB,
					operation: GPUBlendOperation.Add
				};

				alpha = {
					srcFactor: srcAlpha,
					dstFactor: dstAlpha,
					operation: GPUBlendOperation.Add
				};

			};

			if ( premultipliedAlpha ) {

				switch ( blending ) {

					case NormalBlending:
						setBlend( GPUBlendFactor.One, GPUBlendFactor.OneMinusSrcAlpha, GPUBlendFactor.One, GPUBlendFactor.OneMinusSrcAlpha );
						break;

					case AdditiveBlending:
						setBlend( GPUBlendFactor.One, GPUBlendFactor.One, GPUBlendFactor.One, GPUBlendFactor.One );
						break;

					case SubtractiveBlending:
						setBlend( GPUBlendFactor.Zero, GPUBlendFactor.OneMinusSrc, GPUBlendFactor.Zero, GPUBlendFactor.One );
						break;

					case MultiplyBlending:
						setBlend( GPUBlendFactor.Dst, GPUBlendFactor.OneMinusSrcAlpha, GPUBlendFactor.Zero, GPUBlendFactor.One );
						break;

				}

			} else {

				switch ( blending ) {

					case NormalBlending:
						setBlend( GPUBlendFactor.SrcAlpha, GPUBlendFactor.OneMinusSrcAlpha, GPUBlendFactor.One, GPUBlendFactor.OneMinusSrcAlpha );
						break;

					case AdditiveBlending:
						setBlend( GPUBlendFactor.SrcAlpha, GPUBlendFactor.One, GPUBlendFactor.One, GPUBlendFactor.One );
						break;

					case SubtractiveBlending:
						console.error( 'THREE.WebGPURenderer: SubtractiveBlending requires material.premultipliedAlpha = true' );
						break;

					case MultiplyBlending:
						console.error( 'THREE.WebGPURenderer: MultiplyBlending requires material.premultipliedAlpha = true' );
						break;

				}

			}

		}

		if ( color !== undefined && alpha !== undefined ) {

			return { color, alpha };

		} else {

			console.error( 'THREE.WebGPURenderer: Invalid blending: ', blending );

		}

	}
	/**
	 * Returns the GPU blend factor which is required for the pipeline creation.
	 *
	 * @private
	 * @param {number} blend - The blend factor as a three.js constant.
	 * @return {string} The GPU blend factor.
	 */
	_getBlendFactor( blend ) {

		let blendFactor;

		switch ( blend ) {

			case ZeroFactor:
				blendFactor = GPUBlendFactor.Zero;
				break;

			case OneFactor:
				blendFactor = GPUBlendFactor.One;
				break;

			case SrcColorFactor:
				blendFactor = GPUBlendFactor.Src;
				break;

			case OneMinusSrcColorFactor:
				blendFactor = GPUBlendFactor.OneMinusSrc;
				break;

			case SrcAlphaFactor:
				blendFactor = GPUBlendFactor.SrcAlpha;
				break;

			case OneMinusSrcAlphaFactor:
				blendFactor = GPUBlendFactor.OneMinusSrcAlpha;
				break;

			case DstColorFactor:
				blendFactor = GPUBlendFactor.Dst;
				break;

			case OneMinusDstColorFactor:
				blendFactor = GPUBlendFactor.OneMinusDst;
				break;

			case DstAlphaFactor:
				blendFactor = GPUBlendFactor.DstAlpha;
				break;

			case OneMinusDstAlphaFactor:
				blendFactor = GPUBlendFactor.OneMinusDstAlpha;
				break;

			case SrcAlphaSaturateFactor:
				blendFactor = GPUBlendFactor.SrcAlphaSaturated;
				break;

			case BlendColorFactor:
				blendFactor = GPUBlendFactor.Constant;
				break;

			case OneMinusBlendColorFactor:
				blendFactor = GPUBlendFactor.OneMinusConstant;
				break;

			default:
				console.error( 'THREE.WebGPURenderer: Blend factor not supported.', blend );

		}

		return blendFactor;

	}

	/**
	 * Returns the GPU stencil compare function which is required for the pipeline creation.
	 *
	 * @private
	 * @param {Material} material - The material.
	 * @return {string} The GPU stencil compare function.
	 */
	_getStencilCompare( material ) {

		let stencilCompare;

		const stencilFunc = material.stencilFunc;

		switch ( stencilFunc ) {

			case NeverStencilFunc:
				stencilCompare = GPUCompareFunction.Never;
				break;

			case AlwaysStencilFunc:
				stencilCompare = GPUCompareFunction.Always;
				break;

			case LessStencilFunc:
				stencilCompare = GPUCompareFunction.Less;
				break;

			case LessEqualStencilFunc:
				stencilCompare = GPUCompareFunction.LessEqual;
				break;

			case EqualStencilFunc:
				stencilCompare = GPUCompareFunction.Equal;
				break;

			case GreaterEqualStencilFunc:
				stencilCompare = GPUCompareFunction.GreaterEqual;
				break;

			case GreaterStencilFunc:
				stencilCompare = GPUCompareFunction.Greater;
				break;

			case NotEqualStencilFunc:
				stencilCompare = GPUCompareFunction.NotEqual;
				break;

			default:
				console.error( 'THREE.WebGPURenderer: Invalid stencil function.', stencilFunc );

		}

		return stencilCompare;

	}

	/**
	 * Returns the GPU stencil operation which is required for the pipeline creation.
	 *
	 * @private
	 * @param {number} op - A three.js constant defining the stencil operation.
	 * @return {string} The GPU stencil operation.
	 */
	_getStencilOperation( op ) {

		let stencilOperation;

		switch ( op ) {

			case KeepStencilOp:
				stencilOperation = GPUStencilOperation.Keep;
				break;

			case ZeroStencilOp:
				stencilOperation = GPUStencilOperation.Zero;
				break;

			case ReplaceStencilOp:
				stencilOperation = GPUStencilOperation.Replace;
				break;

			case InvertStencilOp:
				stencilOperation = GPUStencilOperation.Invert;
				break;

			case IncrementStencilOp:
				stencilOperation = GPUStencilOperation.IncrementClamp;
				break;

			case DecrementStencilOp:
				stencilOperation = GPUStencilOperation.DecrementClamp;
				break;

			case IncrementWrapStencilOp:
				stencilOperation = GPUStencilOperation.IncrementWrap;
				break;

			case DecrementWrapStencilOp:
				stencilOperation = GPUStencilOperation.DecrementWrap;
				break;

			default:
				console.error( 'THREE.WebGPURenderer: Invalid stencil operation.', stencilOperation );

		}

		return stencilOperation;

	}

	/**
	 * Returns the GPU blend operation which is required for the pipeline creation.
	 *
	 * @private
	 * @param {number} blendEquation - A three.js constant defining the blend equation.
	 * @return {string} The GPU blend operation.
	 */
	_getBlendOperation( blendEquation ) {

		let blendOperation;

		switch ( blendEquation ) {

			case AddEquation:
				blendOperation = GPUBlendOperation.Add;
				break;

			case SubtractEquation:
				blendOperation = GPUBlendOperation.Subtract;
				break;

			case ReverseSubtractEquation:
				blendOperation = GPUBlendOperation.ReverseSubtract;
				break;

			case MinEquation:
				blendOperation = GPUBlendOperation.Min;
				break;

			case MaxEquation:
				blendOperation = GPUBlendOperation.Max;
				break;

			default:
				console.error( 'THREE.WebGPUPipelineUtils: Blend equation not supported.', blendEquation );

		}

		return blendOperation;

	}

	/**
	 * Returns the primitive state as a descriptor object required
	 * for the pipeline creation.
	 *
	 * @private
	 * @param {Object3D} object - The 3D object.
	 * @param {BufferGeometry} geometry - The geometry.
	 * @param {Material} material - The material.
	 * @param {?boolean} [frontFaceCW=false] - Primitive front-face orientation; false=CCW (default), true=CW.
	 * @return {Object} The primitive state.
	 */
	_getPrimitiveState( object, geometry, material, frontFaceCW = false ) {

		const descriptor = {};
		const utils = this.backend.utils;

		//

		descriptor.topology = utils.getPrimitiveTopology( object, material );

		if ( geometry.index !== null && object.isLine === true && object.isLineSegments !== true ) {

			descriptor.stripIndexFormat = ( geometry.index.array instanceof Uint16Array ) ? GPUIndexFormat.Uint16 : GPUIndexFormat.Uint32;

		}

		//

<<<<<<< HEAD
			case FrontSide:
				descriptor.frontFace = frontFaceCW ? GPUFrontFace.CW : GPUFrontFace.CCW;
				descriptor.cullMode = GPUCullMode.Back;
				break;

			case BackSide:
				descriptor.frontFace = frontFaceCW ? GPUFrontFace.CW : GPUFrontFace.CCW;
				descriptor.cullMode = GPUCullMode.Front;
				break;

			case DoubleSide:
				descriptor.frontFace = frontFaceCW ? GPUFrontFace.CW : GPUFrontFace.CCW;
				descriptor.cullMode = GPUCullMode.None;
				break;
=======
		let flipSided = ( material.side === BackSide );

		if ( object.isMesh && object.matrixWorld.determinant() < 0 ) flipSided = ! flipSided;

		descriptor.frontFace = ( flipSided === true ) ? GPUFrontFace.CW : GPUFrontFace.CCW;
>>>>>>> 049e5425

		//

		descriptor.cullMode = ( material.side === DoubleSide ) ? GPUCullMode.None : GPUCullMode.Back;

		return descriptor;

	}

	/**
	 * Returns the GPU color write mask which is required for the pipeline creation.
	 *
	 * @private
	 * @param {Material} material - The material.
	 * @return {number} The GPU color write mask.
	 */
	_getColorWriteMask( material ) {

		return ( material.colorWrite === true ) ? GPUColorWriteFlags.All : GPUColorWriteFlags.None;

	}

	/**
	 * Returns the GPU depth compare function which is required for the pipeline creation.
	 *
	 * @private
	 * @param {Material} material - The material.
	 * @return {string} The GPU depth compare function.
	 */
	_getDepthCompare( material ) {

		let depthCompare;

		if ( material.depthTest === false ) {

			depthCompare = GPUCompareFunction.Always;

		} else {

			const depthFunc = material.depthFunc;

			switch ( depthFunc ) {

				case NeverDepth:
					depthCompare = GPUCompareFunction.Never;
					break;

				case AlwaysDepth:
					depthCompare = GPUCompareFunction.Always;
					break;

				case LessDepth:
					depthCompare = GPUCompareFunction.Less;
					break;

				case LessEqualDepth:
					depthCompare = GPUCompareFunction.LessEqual;
					break;

				case EqualDepth:
					depthCompare = GPUCompareFunction.Equal;
					break;

				case GreaterEqualDepth:
					depthCompare = GPUCompareFunction.GreaterEqual;
					break;

				case GreaterDepth:
					depthCompare = GPUCompareFunction.Greater;
					break;

				case NotEqualDepth:
					depthCompare = GPUCompareFunction.NotEqual;
					break;

				default:
					console.error( 'THREE.WebGPUPipelineUtils: Invalid depth function.', depthFunc );

			}

		}

		return depthCompare;

	}

}

export default WebGPUPipelineUtils;<|MERGE_RESOLUTION|>--- conflicted
+++ resolved
@@ -756,28 +756,13 @@
 
 		//
 
-<<<<<<< HEAD
-			case FrontSide:
-				descriptor.frontFace = frontFaceCW ? GPUFrontFace.CW : GPUFrontFace.CCW;
-				descriptor.cullMode = GPUCullMode.Back;
-				break;
-
-			case BackSide:
-				descriptor.frontFace = frontFaceCW ? GPUFrontFace.CW : GPUFrontFace.CCW;
-				descriptor.cullMode = GPUCullMode.Front;
-				break;
-
-			case DoubleSide:
-				descriptor.frontFace = frontFaceCW ? GPUFrontFace.CW : GPUFrontFace.CCW;
-				descriptor.cullMode = GPUCullMode.None;
-				break;
-=======
+		// Handle flip sided based on material side and object transformation
 		let flipSided = ( material.side === BackSide );
 
-		if ( object.isMesh && object.matrixWorld.determinant() < 0 ) flipSided = ! flipSided;
+		// Apply frontFaceCW parameter if specified
+		if ( frontFaceCW ) flipSided = ! flipSided;
 
 		descriptor.frontFace = ( flipSided === true ) ? GPUFrontFace.CW : GPUFrontFace.CCW;
->>>>>>> 049e5425
 
 		//
 
