--- conflicted
+++ resolved
@@ -690,14 +690,8 @@
 		if ( object.isMesh && object.matrixWorld.determinant() < 0 ) flipSided = ! flipSided;
 
 		descriptor.frontFace = ( flipSided === true ) ? GPUFrontFace.CW : GPUFrontFace.CCW;
-
-<<<<<<< HEAD
-			default:
-				error( 'WebGPUPipelineUtils: Unknown material.side value.', material.side );
-				break;
-=======
-		//
->>>>>>> 1194f3ae
+    
+    //
 
 		descriptor.cullMode = ( material.side === DoubleSide ) ? GPUCullMode.None : GPUCullMode.Back;
 
