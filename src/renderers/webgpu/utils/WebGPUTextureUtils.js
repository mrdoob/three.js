--- conflicted
+++ resolved
@@ -89,11 +89,7 @@
 
 		this.frameBufferData = {
 			color: {
-<<<<<<< HEAD
-				buffer: null, // TODO: Move to Texture
-=======
 				buffer: null, // TODO: Move to FramebufferTexture
->>>>>>> b641d6d5
 				width: 0,
 				height: 0,
 				samples: 0
@@ -107,8 +103,6 @@
 				stencil: false
 			}
 		};
-<<<<<<< HEAD
-=======
 
 		/**
 		 * A cache of shared texture samplers.
@@ -116,7 +110,6 @@
 		 * @type {Map<string, Object>}
 		 */
 		this._samplerCache = new Map();
->>>>>>> b641d6d5
 
 	}
 
@@ -415,15 +408,9 @@
 		const backend = this.backend;
 		const { width, height } = backend.getDrawingBufferSize();
 		const samples = backend.renderer.currentSamples;
-<<<<<<< HEAD
 
 		const frameBufferColor = this.frameBufferData.color;
 
-=======
-
-		const frameBufferColor = this.frameBufferData.color;
-
->>>>>>> b641d6d5
 		if ( frameBufferColor.width === width && frameBufferColor.height === height && frameBufferColor.samples === samples ) {
 
 			return frameBufferColor.buffer;
