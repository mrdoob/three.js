--- conflicted
+++ resolved
@@ -200,10 +200,6 @@
 	 */
 	getPreferredCanvasFormat() {
 
-<<<<<<< HEAD
-
-		if ( this.backend.parameters.hdr === true ) {
-=======
 		const outputType = this.backend.parameters.outputType;
 
 		if ( outputType === undefined ) {
@@ -211,7 +207,6 @@
 			return navigator.gpu.getPreferredCanvasFormat();
 
 		} else if ( outputType === UnsignedByteType ) {
->>>>>>> 297579cd
 
 			return GPUTextureFormat.RGBA16Float;
 
