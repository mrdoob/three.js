/*// debugger tools
import 'https://greggman.github.io/webgpu-avoid-redundant-state-setting/webgpu-check-redundant-state-setting.js';
//*/

import { GPUFeatureName, GPULoadOp, GPUStoreOp, GPUIndexFormat, GPUTextureViewDimension, GPUFeatureMap } from './utils/WebGPUConstants.js';

import WGSLNodeBuilder from './nodes/WGSLNodeBuilder.js';
import Backend from '../common/Backend.js';

import WebGPUUtils from './utils/WebGPUUtils.js';
import WebGPUAttributeUtils from './utils/WebGPUAttributeUtils.js';
import WebGPUBindingUtils from './utils/WebGPUBindingUtils.js';
import WebGPUPipelineUtils from './utils/WebGPUPipelineUtils.js';
import WebGPUTextureUtils from './utils/WebGPUTextureUtils.js';

import { WebGPUCoordinateSystem, TimestampQuery, REVISION, HalfFloatType } from '../../constants.js';
import WebGPUTimestampQueryPool from './utils/WebGPUTimestampQueryPool.js';
import { warnOnce, error } from '../../utils.js';

/**
 * A backend implementation targeting WebGPU.
 *
 * @private
 * @augments Backend
 */
class WebGPUBackend extends Backend {

	/**
	 * WebGPUBackend options.
	 *
	 * @typedef {Object} WebGPUBackend~Options
	 * @property {boolean} [logarithmicDepthBuffer=false] - Whether logarithmic depth buffer is enabled or not.
	 * @property {boolean} [alpha=true] - Whether the default framebuffer (which represents the final contents of the canvas) should be transparent or opaque.
	 * @property {boolean} [compatibilityMode=false] - Whether the backend should be in compatibility mode or not.
	 * @property {boolean} [depth=true] - Whether the default framebuffer should have a depth buffer or not.
	 * @property {boolean} [stencil=false] - Whether the default framebuffer should have a stencil buffer or not.
	 * @property {boolean} [antialias=false] - Whether MSAA as the default anti-aliasing should be enabled or not.
	 * @property {number} [samples=0] - When `antialias` is `true`, `4` samples are used by default. Set this parameter to any other integer value than 0 to overwrite the default.
	 * @property {boolean} [forceWebGL=false] - If set to `true`, the renderer uses a WebGL 2 backend no matter if WebGPU is supported or not.
	 * @property {boolean} [trackTimestamp=false] - Whether to track timestamps with a Timestamp Query API or not.
	 * @property {string} [powerPreference=undefined] - The power preference.
	 * @property {Object} [requiredLimits=undefined] - Specifies the limits that are required by the device request. The request will fail if the adapter cannot provide these limits.
	 * @property {GPUDevice} [device=undefined] - If there is an existing GPU device on app level, it can be passed to the renderer as a parameter.
	 * @property {number} [outputType=undefined] - Texture type for output to canvas. By default, device's preferred format is used; other formats may incur overhead.
	 */

	/**
	 * Constructs a new WebGPU backend.
	 *
	 * @param {WebGPUBackend~Options} [parameters] - The configuration parameter.
	 */
	constructor( parameters = {} ) {

		super( parameters );

		/**
		 * This flag can be used for type testing.
		 *
		 * @type {boolean}
		 * @readonly
		 * @default true
		 */
		this.isWebGPUBackend = true;

		// some parameters require default values other than "undefined"
		this.parameters.alpha = ( parameters.alpha === undefined ) ? true : parameters.alpha;
		this.parameters.compatibilityMode = ( parameters.compatibilityMode === undefined ) ? false : parameters.compatibilityMode;

		this.parameters.requiredLimits = ( parameters.requiredLimits === undefined ) ? {} : parameters.requiredLimits;

		/**
		 * Indicates whether the backend is in compatibility mode or not.
		 * @type {boolean}
		 * @default false
		 */
		this.compatibilityMode = this.parameters.compatibilityMode;

		/**
		 * A reference to the device.
		 *
		 * @type {?GPUDevice}
		 * @default null
		 */
		this.device = null;

		/**
		 * A reference to the default render pass descriptor.
		 *
		 * @type {?Object}
		 * @default null
		 */
		this.defaultRenderPassdescriptor = null;

		/**
		 * A reference to a backend module holding common utility functions.
		 *
		 * @type {WebGPUUtils}
		 */
		this.utils = new WebGPUUtils( this );

		/**
		 * A reference to a backend module holding shader attribute-related
		 * utility functions.
		 *
		 * @type {WebGPUAttributeUtils}
		 */
		this.attributeUtils = new WebGPUAttributeUtils( this );

		/**
		 * A reference to a backend module holding shader binding-related
		 * utility functions.
		 *
		 * @type {WebGPUBindingUtils}
		 */
		this.bindingUtils = new WebGPUBindingUtils( this );

		/**
		 * A reference to a backend module holding shader pipeline-related
		 * utility functions.
		 *
		 * @type {WebGPUPipelineUtils}
		 */
		this.pipelineUtils = new WebGPUPipelineUtils( this );

		/**
		 * A reference to a backend module holding shader texture-related
		 * utility functions.
		 *
		 * @type {WebGPUTextureUtils}
		 */
		this.textureUtils = new WebGPUTextureUtils( this );

		/**
		 * A map that manages the resolve buffers for occlusion queries.
		 *
		 * @type {Map<number,GPUBuffer>}
		 */
		this.occludedResolveCache = new Map();

	}

	/**
	 * Initializes the backend so it is ready for usage.
	 *
	 * @async
	 * @param {Renderer} renderer - The renderer.
	 * @return {Promise} A Promise that resolves when the backend has been initialized.
	 */
	async init( renderer ) {

		await super.init( renderer );

		//

		const parameters = this.parameters;

		// create the device if it is not passed with parameters

		let device;

		if ( parameters.device === undefined ) {

			const adapterOptions = {
				powerPreference: parameters.powerPreference,
				featureLevel: parameters.compatibilityMode ? 'compatibility' : undefined
			};

			const adapter = ( typeof navigator !== 'undefined' ) ? await navigator.gpu.requestAdapter( adapterOptions ) : null;

			if ( adapter === null ) {

				throw new Error( 'WebGPUBackend: Unable to create WebGPU adapter.' );

			}

			// feature support

			const features = Object.values( GPUFeatureName );

			const supportedFeatures = [];

			for ( const name of features ) {

				if ( adapter.features.has( name ) ) {

					supportedFeatures.push( name );

				}

			}

			const deviceDescriptor = {
				requiredFeatures: supportedFeatures,
				requiredLimits: parameters.requiredLimits
			};

			device = await adapter.requestDevice( deviceDescriptor );

		} else {

			device = parameters.device;

		}

		device.lost.then( ( info ) => {

			const deviceLossInfo = {
				api: 'WebGPU',
				message: info.message || 'Unknown reason',
				reason: info.reason || null,
				originalEvent: info
			};

			renderer.onDeviceLost( deviceLossInfo );

		} );

		this.device = device;

		this.trackTimestamp = this.trackTimestamp && this.hasFeature( GPUFeatureName.TimestampQuery );

		this.updateSize();

	}

	/**
	 * A reference to the context.
	 *
	 * @type {?GPUCanvasContext}
	 * @default null
	 */
	get context() {

		const canvasTarget = this.renderer.getCanvasTarget();
		const canvasData = this.get( canvasTarget );

		let context = canvasData.context;

		if ( context === undefined ) {

			const parameters = this.parameters;

			if ( canvasTarget.isDefaultCanvasTarget === true && parameters.context !== undefined ) {

				context = parameters.context;

			} else {

				context = canvasTarget.domElement.getContext( 'webgpu' );

			}

			// OffscreenCanvas does not have setAttribute, see #22811
			if ( 'setAttribute' in canvasTarget.domElement ) canvasTarget.domElement.setAttribute( 'data-engine', `three.js r${ REVISION } webgpu` );

			const alphaMode = parameters.alpha ? 'premultiplied' : 'opaque';

			const toneMappingMode = parameters.outputType === HalfFloatType ? 'extended' : 'standard';

			context.configure( {
				device: this.device,
				format: this.utils.getPreferredCanvasFormat(),
				usage: GPUTextureUsage.RENDER_ATTACHMENT | GPUTextureUsage.COPY_SRC,
				alphaMode: alphaMode,
				toneMapping: {
					mode: toneMappingMode
				}
			} );

			canvasData.context = context;

		}

		return context;

	}

	/**
	 * The coordinate system of the backend.
	 *
	 * @type {number}
	 * @readonly
	 */
	get coordinateSystem() {

		return WebGPUCoordinateSystem;

	}

	/**
	 * This method performs a readback operation by moving buffer data from
	 * a storage buffer attribute from the GPU to the CPU.
	 *
	 * @async
	 * @param {StorageBufferAttribute} attribute - The storage buffer attribute.
	 * @return {Promise<ArrayBuffer>} A promise that resolves with the buffer data when the data are ready.
	 */
	async getArrayBufferAsync( attribute ) {

		return await this.attributeUtils.getArrayBufferAsync( attribute );

	}

	/**
	 * Returns the backend's rendering context.
	 *
	 * @return {GPUCanvasContext} The rendering context.
	 */
	getContext() {

		return this.context;

	}

	/**
	 * Returns the default render pass descriptor.
	 *
	 * In WebGPU, the default framebuffer must be configured
	 * like custom framebuffers so the backend needs a render
	 * pass descriptor even when rendering directly to screen.
	 *
	 * @private
	 * @return {Object} The render pass descriptor.
	 */
	_getDefaultRenderPassDescriptor() {

		const renderer = this.renderer;
		const canvasTarget = renderer.getCanvasTarget();
		const canvasData = this.get( canvasTarget );
		const samples = renderer.currentSamples;

		let descriptor = canvasData.descriptor;

		if ( descriptor === undefined || canvasData.samples !== samples ) {

			descriptor = {
				colorAttachments: [ {
					view: null
				} ]
			};

			if ( renderer.depth === true || renderer.stencil === true ) {

				descriptor.depthStencilAttachment = {
					view: this.textureUtils.getDepthBuffer( renderer.depth, renderer.stencil ).createView()
				};

			}

			const colorAttachment = descriptor.colorAttachments[ 0 ];

			if ( samples > 0 ) {

				colorAttachment.view = this.textureUtils.getColorBuffer().createView();

			} else {

				colorAttachment.resolveTarget = undefined;

			}

			canvasData.descriptor = descriptor;
			canvasData.samples = samples;

		}

		const colorAttachment = descriptor.colorAttachments[ 0 ];

		if ( samples > 0 ) {

			colorAttachment.resolveTarget = this.context.getCurrentTexture().createView();

		} else {

			colorAttachment.view = this.context.getCurrentTexture().createView();

		}

		return descriptor;

	}

	/**
	 * Internal to determine if the current render target is a render target array with depth 2D array texture.
	 *
	 * @param {RenderContext} renderContext - The render context.
	 * @return {boolean} Whether the render target is a render target array with depth 2D array texture.
	 *
	 * @private
	 */
	_isRenderCameraDepthArray( renderContext ) {

		return renderContext.depthTexture && renderContext.depthTexture.image.depth > 1 && renderContext.camera.isArrayCamera;

	}

	/**
	 * Returns the render pass descriptor for the given render context.
	 *
	 * @private
	 * @param {RenderContext} renderContext - The render context.
	 * @param {Object} colorAttachmentsConfig - Configuration object for the color attachments.
	 * @return {Object} The render pass descriptor.
	 */
	_getRenderPassDescriptor( renderContext, colorAttachmentsConfig = {} ) {

		const renderTarget = renderContext.renderTarget;
		const renderTargetData = this.get( renderTarget );

		let descriptors = renderTargetData.descriptors;

		if ( descriptors === undefined ||
			renderTargetData.width !== renderTarget.width ||
			renderTargetData.height !== renderTarget.height ||
			renderTargetData.samples !== renderTarget.samples
		) {

			descriptors = {};

			renderTargetData.descriptors = descriptors;

		}

		const cacheKey = renderContext.getCacheKey();
		let descriptorBase = descriptors[ cacheKey ];

		if ( descriptorBase === undefined ) {

			const textures = renderContext.textures;
			const textureViews = [];

			let sliceIndex;

			const isRenderCameraDepthArray = this._isRenderCameraDepthArray( renderContext );

			for ( let i = 0; i < textures.length; i ++ ) {

				const textureData = this.get( textures[ i ] );

				const viewDescriptor = {
					label: `colorAttachment_${ i }`,
					baseMipLevel: renderContext.activeMipmapLevel,
					mipLevelCount: 1,
					baseArrayLayer: renderContext.activeCubeFace,
					arrayLayerCount: 1,
					dimension: GPUTextureViewDimension.TwoD
				};

				if ( renderTarget.isRenderTarget3D ) {

					sliceIndex = renderContext.activeCubeFace;

					viewDescriptor.baseArrayLayer = 0;
					viewDescriptor.dimension = GPUTextureViewDimension.ThreeD;
					viewDescriptor.depthOrArrayLayers = textures[ i ].image.depth;

				} else if ( renderTarget.isRenderTarget && textures[ i ].image.depth > 1 ) {

					if ( isRenderCameraDepthArray === true ) {

						const cameras = renderContext.camera.cameras;
						for ( let layer = 0; layer < cameras.length; layer ++ ) {

							const layerViewDescriptor = {
								...viewDescriptor,
								baseArrayLayer: layer,
								arrayLayerCount: 1,
								dimension: GPUTextureViewDimension.TwoD
							};
							const textureView = textureData.texture.createView( layerViewDescriptor );
							textureViews.push( {
								view: textureView,
								resolveTarget: undefined,
								depthSlice: undefined
							} );

						}

					} else {

						viewDescriptor.dimension = GPUTextureViewDimension.TwoDArray;
						viewDescriptor.depthOrArrayLayers = textures[ i ].image.depth;

					}

				}

				if ( isRenderCameraDepthArray !== true ) {

					const textureView = textureData.texture.createView( viewDescriptor );

					let view, resolveTarget;

					if ( textureData.msaaTexture !== undefined ) {

						view = textureData.msaaTexture.createView();
						resolveTarget = textureView;

					} else {

						view = textureView;
						resolveTarget = undefined;

					}

					textureViews.push( {
						view,
						resolveTarget,
						depthSlice: sliceIndex
					} );

				}

			}

			descriptorBase = { textureViews };

			if ( renderContext.depth ) {

				const depthTextureData = this.get( renderContext.depthTexture );
				const options = {};
				if ( renderContext.depthTexture.isArrayTexture ) {

					options.dimension = GPUTextureViewDimension.TwoD;
					options.arrayLayerCount = 1;
					options.baseArrayLayer = renderContext.activeCubeFace;

				}

				descriptorBase.depthStencilView = depthTextureData.texture.createView( options );

			}

			descriptors[ cacheKey ] = descriptorBase;

			renderTargetData.width = renderTarget.width;
			renderTargetData.height = renderTarget.height;
			renderTargetData.samples = renderTarget.samples;
			renderTargetData.activeMipmapLevel = renderContext.activeMipmapLevel;
			renderTargetData.activeCubeFace = renderContext.activeCubeFace;

		}

		const descriptor = {
			colorAttachments: []
		};

		// Apply dynamic properties to cached views
		for ( let i = 0; i < descriptorBase.textureViews.length; i ++ ) {

			const viewInfo = descriptorBase.textureViews[ i ];

			let clearValue = { r: 0, g: 0, b: 0, a: 1 };
			if ( i === 0 && colorAttachmentsConfig.clearValue ) {

				clearValue = colorAttachmentsConfig.clearValue;

			}

			descriptor.colorAttachments.push( {
				view: viewInfo.view,
				depthSlice: viewInfo.depthSlice,
				resolveTarget: viewInfo.resolveTarget,
				loadOp: colorAttachmentsConfig.loadOp || GPULoadOp.Load,
				storeOp: colorAttachmentsConfig.storeOp || GPUStoreOp.Store,
				clearValue: clearValue
			} );

		}

		if ( descriptorBase.depthStencilView ) {

			descriptor.depthStencilAttachment = {
				view: descriptorBase.depthStencilView
			};

		}

		return descriptor;

	}

	/**
	 * This method is executed at the beginning of a render call and prepares
	 * the WebGPU state for upcoming render calls
	 *
	 * @param {RenderContext} renderContext - The render context.
	 */
	beginRender( renderContext ) {

		const renderContextData = this.get( renderContext );

		//

		const device = this.device;
		const occlusionQueryCount = renderContext.occlusionQueryCount;

		let occlusionQuerySet;

		if ( occlusionQueryCount > 0 ) {

			if ( renderContextData.currentOcclusionQuerySet ) renderContextData.currentOcclusionQuerySet.destroy();
			if ( renderContextData.currentOcclusionQueryBuffer ) renderContextData.currentOcclusionQueryBuffer.destroy();

			// Get a reference to the array of objects with queries. The renderContextData property
			// can be changed by another render pass before the buffer.mapAsyc() completes.
			renderContextData.currentOcclusionQuerySet = renderContextData.occlusionQuerySet;
			renderContextData.currentOcclusionQueryBuffer = renderContextData.occlusionQueryBuffer;
			renderContextData.currentOcclusionQueryObjects = renderContextData.occlusionQueryObjects;

			//

			occlusionQuerySet = device.createQuerySet( { type: 'occlusion', count: occlusionQueryCount, label: `occlusionQuerySet_${ renderContext.id }` } );

			renderContextData.occlusionQuerySet = occlusionQuerySet;
			renderContextData.occlusionQueryIndex = 0;
			renderContextData.occlusionQueryObjects = new Array( occlusionQueryCount );

			renderContextData.lastOcclusionObject = null;

		}

		let descriptor;

		if ( renderContext.textures === null ) {

			descriptor = this._getDefaultRenderPassDescriptor();

		} else {

			descriptor = this._getRenderPassDescriptor( renderContext, { loadOp: GPULoadOp.Load } );

		}

		this.initTimestampQuery( TimestampQuery.RENDER, this.getTimestampUID( renderContext ), descriptor );

		descriptor.occlusionQuerySet = occlusionQuerySet;

		const depthStencilAttachment = descriptor.depthStencilAttachment;

		if ( renderContext.textures !== null ) {

			const colorAttachments = descriptor.colorAttachments;

			for ( let i = 0; i < colorAttachments.length; i ++ ) {

				const colorAttachment = colorAttachments[ i ];

				if ( renderContext.clearColor ) {

					colorAttachment.clearValue = i === 0 ? renderContext.clearColorValue : { r: 0, g: 0, b: 0, a: 1 };
					colorAttachment.loadOp = GPULoadOp.Clear;

				} else {

					colorAttachment.loadOp = GPULoadOp.Load;

				}

				colorAttachment.storeOp = GPUStoreOp.Store;

			}

		} else {

			const colorAttachment = descriptor.colorAttachments[ 0 ];

			if ( renderContext.clearColor ) {

				colorAttachment.clearValue = renderContext.clearColorValue;
				colorAttachment.loadOp = GPULoadOp.Clear;

			} else {

				colorAttachment.loadOp = GPULoadOp.Load;

			}

		  	colorAttachment.storeOp = GPUStoreOp.Store;

		}

		//

		if ( renderContext.depth ) {

			if ( renderContext.clearDepth ) {

				depthStencilAttachment.depthClearValue = renderContext.clearDepthValue;
				depthStencilAttachment.depthLoadOp = GPULoadOp.Clear;

			} else {

				depthStencilAttachment.depthLoadOp = GPULoadOp.Load;

			}

		  depthStencilAttachment.depthStoreOp = GPUStoreOp.Store;

		}

		if ( renderContext.stencil ) {

		  if ( renderContext.clearStencil ) {

				depthStencilAttachment.stencilClearValue = renderContext.clearStencilValue;
				depthStencilAttachment.stencilLoadOp = GPULoadOp.Clear;

			} else {

				depthStencilAttachment.stencilLoadOp = GPULoadOp.Load;

			}

		  depthStencilAttachment.stencilStoreOp = GPUStoreOp.Store;

		}

		//

		const encoder = device.createCommandEncoder( { label: 'renderContext_' + renderContext.id } );

		// shadow arrays - prepare bundle encoders for each camera in an array camera

		if ( this._isRenderCameraDepthArray( renderContext ) === true ) {

			const cameras = renderContext.camera.cameras;

			if ( ! renderContextData.layerDescriptors || renderContextData.layerDescriptors.length !== cameras.length ) {

				this._createDepthLayerDescriptors( renderContext, renderContextData, descriptor, cameras );

			} else {

				this._updateDepthLayerDescriptors( renderContext, renderContextData, cameras );

			}

			// Create bundle encoders for each layer
			renderContextData.bundleEncoders = [];
			renderContextData.bundleSets = [];

			// Create separate bundle encoders for each camera in the array
			for ( let i = 0; i < cameras.length; i ++ ) {

				const bundleEncoder = this.pipelineUtils.createBundleEncoder(
					renderContext,
					'renderBundleArrayCamera_' + i
				);

				// Initialize state tracking for this bundle
				const bundleSets = {
					attributes: {},
					bindingGroups: [],
					pipeline: null,
					index: null
				};

				renderContextData.bundleEncoders.push( bundleEncoder );
				renderContextData.bundleSets.push( bundleSets );

			}

			// We'll complete the bundles in finishRender
			renderContextData.currentPass = null;

		} else {

			const currentPass = encoder.beginRenderPass( descriptor );
			renderContextData.currentPass = currentPass;

			if ( renderContext.viewport ) {

				this.updateViewport( renderContext );

			}

			if ( renderContext.scissor ) {

				this.updateScissor( renderContext );

			}

		}

		//

		renderContextData.descriptor = descriptor;
		renderContextData.encoder = encoder;
		renderContextData.currentSets = { attributes: {}, bindingGroups: [], pipeline: null, index: null };
		renderContextData.renderBundles = [];

	}

	/**
	 * This method creates layer descriptors for each camera in an array camera
	 * to prepare for rendering to a depth array texture.
	 *
	 * @param {RenderContext} renderContext - The render context.
	 * @param {Object} renderContextData - The render context data.
	 * @param {Object} descriptor  - The render pass descriptor.
	 * @param {ArrayCamera} cameras - The array camera.
	 *
	 * @private
	 */
	_createDepthLayerDescriptors( renderContext, renderContextData, descriptor, cameras ) {

		const depthStencilAttachment = descriptor.depthStencilAttachment;
		renderContextData.layerDescriptors = [];

		const depthTextureData = this.get( renderContext.depthTexture );
		if ( ! depthTextureData.viewCache ) {

			depthTextureData.viewCache = [];

		}

		for ( let i = 0; i < cameras.length; i ++ ) {

			const layerDescriptor = {
				...descriptor,
				colorAttachments: [ {
					...descriptor.colorAttachments[ 0 ],
					view: descriptor.colorAttachments[ i ].view
				} ]
			};

			if ( descriptor.depthStencilAttachment ) {

				const layerIndex = i;

				if ( ! depthTextureData.viewCache[ layerIndex ] ) {

					depthTextureData.viewCache[ layerIndex ] = depthTextureData.texture.createView( {
						dimension: GPUTextureViewDimension.TwoD,
						baseArrayLayer: i,
						arrayLayerCount: 1
					} );

				}

				layerDescriptor.depthStencilAttachment = {
					view: depthTextureData.viewCache[ layerIndex ],
					depthLoadOp: depthStencilAttachment.depthLoadOp || GPULoadOp.Clear,
					depthStoreOp: depthStencilAttachment.depthStoreOp || GPUStoreOp.Store,
					depthClearValue: depthStencilAttachment.depthClearValue || 1.0
				};

				if ( renderContext.stencil ) {

					layerDescriptor.depthStencilAttachment.stencilLoadOp = depthStencilAttachment.stencilLoadOp;
					layerDescriptor.depthStencilAttachment.stencilStoreOp = depthStencilAttachment.stencilStoreOp;
					layerDescriptor.depthStencilAttachment.stencilClearValue = depthStencilAttachment.stencilClearValue;

				}

			} else {

				layerDescriptor.depthStencilAttachment = { ...depthStencilAttachment };

			}

			renderContextData.layerDescriptors.push( layerDescriptor );

		}

	}

	/**
	 * This method updates the layer descriptors for each camera in an array camera
	 * to prepare for rendering to a depth array texture.
	 *
	 * @param {RenderContext} renderContext - The render context.
	 * @param {Object} renderContextData - The render context data.
	 * @param {ArrayCamera} cameras - The array camera.
	 *
	 */
	_updateDepthLayerDescriptors( renderContext, renderContextData, cameras ) {

		for ( let i = 0; i < cameras.length; i ++ ) {

			const layerDescriptor = renderContextData.layerDescriptors[ i ];

			if ( layerDescriptor.depthStencilAttachment ) {

				const depthAttachment = layerDescriptor.depthStencilAttachment;

				if ( renderContext.depth ) {

					if ( renderContext.clearDepth ) {

						depthAttachment.depthClearValue = renderContext.clearDepthValue;
						depthAttachment.depthLoadOp = GPULoadOp.Clear;

					} else {

						depthAttachment.depthLoadOp = GPULoadOp.Load;

					}

				}

				if ( renderContext.stencil ) {

					if ( renderContext.clearStencil ) {

						depthAttachment.stencilClearValue = renderContext.clearStencilValue;
						depthAttachment.stencilLoadOp = GPULoadOp.Clear;

					} else {

						depthAttachment.stencilLoadOp = GPULoadOp.Load;

					}

				}

			}

		}

	}

	/**
	 * This method is executed at the end of a render call and finalizes work
	 * after draw calls.
	 *
	 * @param {RenderContext} renderContext - The render context.
	 */
	finishRender( renderContext ) {

		const renderContextData = this.get( renderContext );
		const occlusionQueryCount = renderContext.occlusionQueryCount;

		if ( renderContextData.renderBundles.length > 0 ) {

			renderContextData.currentPass.executeBundles( renderContextData.renderBundles );

		}

		if ( occlusionQueryCount > renderContextData.occlusionQueryIndex ) {

			renderContextData.currentPass.endOcclusionQuery();

		}

		// shadow arrays - Execute bundles for each layer

		const encoder = renderContextData.encoder;

		if ( this._isRenderCameraDepthArray( renderContext ) === true ) {

		  const bundles = [];

		  for ( let i = 0; i < renderContextData.bundleEncoders.length; i ++ ) {

				const bundleEncoder = renderContextData.bundleEncoders[ i ];
				bundles.push( bundleEncoder.finish() );

			}

		  for ( let i = 0; i < renderContextData.layerDescriptors.length; i ++ ) {

				if ( i < bundles.length ) {

					const layerDescriptor = renderContextData.layerDescriptors[ i ];
					const renderPass = encoder.beginRenderPass( layerDescriptor );

					if ( renderContext.viewport ) {

						const { x, y, width, height, minDepth, maxDepth } = renderContext.viewportValue;
						renderPass.setViewport( x, y, width, height, minDepth, maxDepth );

					}

					if ( renderContext.scissor ) {

						const { x, y, width, height } = renderContext.scissorValue;
						renderPass.setScissorRect( x, y, width, height );

					}

					renderPass.executeBundles( [ bundles[ i ] ] );

					renderPass.end();

				}

			}

		} else if ( renderContextData.currentPass ) {

		  renderContextData.currentPass.end();

		}

		if ( occlusionQueryCount > 0 ) {

			const bufferSize = occlusionQueryCount * 8; // 8 byte entries for query results

			//

			let queryResolveBuffer = this.occludedResolveCache.get( bufferSize );

			if ( queryResolveBuffer === undefined ) {

				queryResolveBuffer = this.device.createBuffer(
					{
						size: bufferSize,
						usage: GPUBufferUsage.QUERY_RESOLVE | GPUBufferUsage.COPY_SRC
					}
				);

				this.occludedResolveCache.set( bufferSize, queryResolveBuffer );

			}

			//

			const readBuffer = this.device.createBuffer(
				{
					size: bufferSize,
					usage: GPUBufferUsage.COPY_DST | GPUBufferUsage.MAP_READ
				}
			);

			// two buffers required here - WebGPU doesn't allow usage of QUERY_RESOLVE & MAP_READ to be combined
			renderContextData.encoder.resolveQuerySet( renderContextData.occlusionQuerySet, 0, occlusionQueryCount, queryResolveBuffer, 0 );
			renderContextData.encoder.copyBufferToBuffer( queryResolveBuffer, 0, readBuffer, 0, bufferSize );

			renderContextData.occlusionQueryBuffer = readBuffer;

			//

			this.resolveOccludedAsync( renderContext );

		}

		this.device.queue.submit( [ renderContextData.encoder.finish() ] );


		//

		if ( renderContext.textures !== null ) {

			const textures = renderContext.textures;

			for ( let i = 0; i < textures.length; i ++ ) {

				const texture = textures[ i ];

				if ( texture.generateMipmaps === true ) {

					this.textureUtils.generateMipmaps( texture );

				}

			}

		}

	}

	/**
	 * Returns `true` if the given 3D object is fully occluded by other
	 * 3D objects in the scene.
	 *
	 * @param {RenderContext} renderContext - The render context.
	 * @param {Object3D} object - The 3D object to test.
	 * @return {boolean} Whether the 3D object is fully occluded or not.
	 */
	isOccluded( renderContext, object ) {

		const renderContextData = this.get( renderContext );

		return renderContextData.occluded && renderContextData.occluded.has( object );

	}

	/**
	 * This method processes the result of occlusion queries and writes it
	 * into render context data.
	 *
	 * @async
	 * @param {RenderContext} renderContext - The render context.
	 * @return {Promise} A Promise that resolves when the occlusion query results have been processed.
	 */
	async resolveOccludedAsync( renderContext ) {

		const renderContextData = this.get( renderContext );

		// handle occlusion query results

		const { currentOcclusionQueryBuffer, currentOcclusionQueryObjects } = renderContextData;

		if ( currentOcclusionQueryBuffer && currentOcclusionQueryObjects ) {

			const occluded = new WeakSet();

			renderContextData.currentOcclusionQueryObjects = null;
			renderContextData.currentOcclusionQueryBuffer = null;

			await currentOcclusionQueryBuffer.mapAsync( GPUMapMode.READ );

			const buffer = currentOcclusionQueryBuffer.getMappedRange();
			const results = new BigUint64Array( buffer );

			for ( let i = 0; i < currentOcclusionQueryObjects.length; i ++ ) {

				if ( results[ i ] === BigInt( 0 ) ) {

					occluded.add( currentOcclusionQueryObjects[ i ] );

				}

			}

			currentOcclusionQueryBuffer.destroy();

			renderContextData.occluded = occluded;

		}

	}

	/**
	 * Updates the viewport with the values from the given render context.
	 *
	 * @param {RenderContext} renderContext - The render context.
	 */
	updateViewport( renderContext ) {

		const { currentPass } = this.get( renderContext );
		const { x, y, width, height, minDepth, maxDepth } = renderContext.viewportValue;

		currentPass.setViewport( x, y, width, height, minDepth, maxDepth );

	}

	/**
	 * Updates the scissor with the values from the given render context.
	 *
	 * @param {RenderContext} renderContext - The render context.
	 */
	updateScissor( renderContext ) {

		const { currentPass } = this.get( renderContext );
		const { x, y, width, height } = renderContext.scissorValue;

		currentPass.setScissorRect( x, y, width, height );

	}

	/**
	 * Returns the clear color and alpha into a single
	 * color object.
	 *
	 * @return {Color4} The clear color.
	 */
	getClearColor() {

		const clearColor = super.getClearColor();

		// only premultiply alpha when alphaMode is "premultiplied"

		if ( this.renderer.alpha === true ) {

			clearColor.r *= clearColor.a;
			clearColor.g *= clearColor.a;
			clearColor.b *= clearColor.a;

		}

		return clearColor;

	}

	/**
	 * Performs a clear operation.
	 *
	 * @param {boolean} color - Whether the color buffer should be cleared or not.
	 * @param {boolean} depth - Whether the depth buffer should be cleared or not.
	 * @param {boolean} stencil - Whether the stencil buffer should be cleared or not.
	 * @param {?RenderContext} [renderTargetContext=null] - The render context of the current set render target.
	 */
	clear( color, depth, stencil, renderTargetContext = null ) {

		const device = this.device;
		const renderer = this.renderer;

		let colorAttachments = [];
		let depthStencilAttachment;
		let clearValue;

		let supportsDepth;
		let supportsStencil;

		if ( color ) {

			const clearColor = this.getClearColor();
			clearValue = { r: clearColor.r, g: clearColor.g, b: clearColor.b, a: clearColor.a };

		}

		if ( renderTargetContext === null ) {

			supportsDepth = renderer.depth;
			supportsStencil = renderer.stencil;

			const descriptor = this._getDefaultRenderPassDescriptor();

			if ( color ) {

				colorAttachments = descriptor.colorAttachments;

				const colorAttachment = colorAttachments[ 0 ];

				colorAttachment.clearValue = clearValue;
				colorAttachment.loadOp = GPULoadOp.Clear;
				colorAttachment.storeOp = GPUStoreOp.Store;

			}

			if ( supportsDepth || supportsStencil ) {

				depthStencilAttachment = descriptor.depthStencilAttachment;

			}

		} else {

			supportsDepth = renderTargetContext.depth;
			supportsStencil = renderTargetContext.stencil;

			const clearConfig = {
				loadOp: color ? GPULoadOp.Clear : GPULoadOp.Load,
				clearValue: color ? clearValue : undefined
			};

			if ( supportsDepth ) {

				clearConfig.depthLoadOp = depth ? GPULoadOp.Clear : GPULoadOp.Load;
				clearConfig.depthClearValue = depth ? renderer.getClearDepth() : undefined;
				clearConfig.depthStoreOp = GPUStoreOp.Store;

			}

			if ( supportsStencil ) {

				clearConfig.stencilLoadOp = stencil ? GPULoadOp.Clear : GPULoadOp.Load;
				clearConfig.stencilClearValue = stencil ? renderer.getClearStencil() : undefined;
				clearConfig.stencilStoreOp = GPUStoreOp.Store;

			}

			const descriptor = this._getRenderPassDescriptor( renderTargetContext, clearConfig );

			colorAttachments = descriptor.colorAttachments;
			depthStencilAttachment = descriptor.depthStencilAttachment;

		}

		if ( supportsDepth && depthStencilAttachment ) {

			if ( depth ) {

				depthStencilAttachment.depthLoadOp = GPULoadOp.Clear;
				depthStencilAttachment.depthClearValue = renderer.getClearDepth();
				depthStencilAttachment.depthStoreOp = GPUStoreOp.Store;

			} else {

				depthStencilAttachment.depthLoadOp = GPULoadOp.Load;
				depthStencilAttachment.depthStoreOp = GPUStoreOp.Store;

			}

		}

		//

		if ( supportsStencil && depthStencilAttachment ) {

			if ( stencil ) {

				depthStencilAttachment.stencilLoadOp = GPULoadOp.Clear;
				depthStencilAttachment.stencilClearValue = renderer.getClearStencil();
				depthStencilAttachment.stencilStoreOp = GPUStoreOp.Store;

			} else {

				depthStencilAttachment.stencilLoadOp = GPULoadOp.Load;
				depthStencilAttachment.stencilStoreOp = GPUStoreOp.Store;

			}

		}

		//

		const encoder = device.createCommandEncoder( { label: 'clear' } );
		const currentPass = encoder.beginRenderPass( {
			colorAttachments,
			depthStencilAttachment
		} );

		currentPass.end();

		device.queue.submit( [ encoder.finish() ] );

	}

	// compute

	/**
	 * This method is executed at the beginning of a compute call and
	 * prepares the state for upcoming compute tasks.
	 *
	 * @param {Node|Array<Node>} computeGroup - The compute node(s).
	 */
	beginCompute( computeGroup ) {

		const groupGPU = this.get( computeGroup );

		//

		const descriptor = {
			label: 'computeGroup_' + computeGroup.id
		};

		this.initTimestampQuery( TimestampQuery.COMPUTE, this.getTimestampUID( computeGroup ), descriptor );

		groupGPU.cmdEncoderGPU = this.device.createCommandEncoder( { label: 'computeGroup_' + computeGroup.id } );

		groupGPU.passEncoderGPU = groupGPU.cmdEncoderGPU.beginComputePass( descriptor );

	}

	/**
	 * Executes a compute command for the given compute node.
	 *
	 * @param {Node|Array<Node>} computeGroup - The group of compute nodes of a compute call. Can be a single compute node.
	 * @param {Node} computeNode - The compute node.
	 * @param {Array<BindGroup>} bindings - The bindings.
	 * @param {ComputePipeline} pipeline - The compute pipeline.
<<<<<<< HEAD
	 * @param {number|Array<number>|GPUBuffer} [dispatchSize=null]
	 * - A single number representing count, or
	 * - An array [x, y, z] representing dispatch size, or
	 * - A GPUBuffer for indirect dispatch size.
=======
	 * @param {?(Array<number>|number)} [dispatchSizeOrCount=null] - Array with [ x, y, z ] values for dispatch or a single number for the count.
>>>>>>> b24a7910
	 */
	compute( computeGroup, computeNode, bindings, pipeline, dispatchSize = null ) {

		const computeNodeData = this.get( computeNode );
		const { passEncoderGPU } = this.get( computeGroup );

		// pipeline

		const pipelineGPU = this.get( pipeline ).pipeline;

		this.pipelineUtils.setPipeline( passEncoderGPU, pipelineGPU );

		// bind groups

		for ( let i = 0, l = bindings.length; i < l; i ++ ) {

			const bindGroup = bindings[ i ];
			const bindingsData = this.get( bindGroup );

			passEncoderGPU.setBindGroup( i, bindingsData.group );

		}

		if ( dispatchSize === null ) {

			dispatchSize = computeNode.count;

		}

		// When the dispatchSize is set with a StorageBuffer from the GPU.

		if ( dispatchSize && typeof dispatchSize === 'object' && dispatchSize.isIndirectStorageBufferAttribute ) {

			const dispatchBuffer = this.get( dispatchSize ).buffer;

			passEncoderGPU.dispatchWorkgroupsIndirect( dispatchBuffer, 0 );

			return;

		}

		if ( typeof dispatchSize === 'number' ) {

			// If a single number is given, we calculate the dispatch size based on the workgroup size

			const count = dispatchSize;

			if ( computeNodeData.dispatchSize === undefined || computeNodeData.count !== count ) {

				// cache dispatch size to avoid recalculating it every time

				computeNodeData.dispatchSize = [ 0, 1, 1 ];
				computeNodeData.count = count;

				const workgroupSize = computeNode.workgroupSize;

				let size = workgroupSize[ 0 ];

				for ( let i = 1; i < workgroupSize.length; i ++ )
					size *= workgroupSize[ i ];

				const dispatchCount = Math.ceil( count / size );

				//

				const maxComputeWorkgroupsPerDimension = this.device.limits.maxComputeWorkgroupsPerDimension;

				dispatchSize = [ dispatchCount, 1, 1 ];

				if ( dispatchCount > maxComputeWorkgroupsPerDimension ) {

					dispatchSize[ 0 ] = Math.min( dispatchCount, maxComputeWorkgroupsPerDimension );
					dispatchSize[ 1 ] = Math.ceil( dispatchCount / maxComputeWorkgroupsPerDimension );

				}

				computeNodeData.dispatchSize = dispatchSize;

			}

			dispatchSize = computeNodeData.dispatchSize;

		}

		//

		passEncoderGPU.dispatchWorkgroups(
			dispatchSize[ 0 ],
			dispatchSize[ 1 ] || 1,
			dispatchSize[ 2 ] || 1
		);

	}

	/**
	 * This method is executed at the end of a compute call and
	 * finalizes work after compute tasks.
	 *
	 * @param {Node|Array<Node>} computeGroup - The compute node(s).
	 */
	finishCompute( computeGroup ) {

		const groupData = this.get( computeGroup );

		groupData.passEncoderGPU.end();

		this.device.queue.submit( [ groupData.cmdEncoderGPU.finish() ] );

	}

	// render object

	/**
	 * Executes a draw command for the given render object.
	 *
	 * @param {RenderObject} renderObject - The render object to draw.
	 * @param {Info} info - Holds a series of statistical information about the GPU memory and the rendering process.
	 */
	draw( renderObject, info ) {

		const { object, material, context, pipeline } = renderObject;
		const bindings = renderObject.getBindings();
		const renderContextData = this.get( context );
		const pipelineGPU = this.get( pipeline ).pipeline;

		const index = renderObject.getIndex();
		const hasIndex = ( index !== null );


		const drawParams = renderObject.getDrawParameters();
		if ( drawParams === null ) return;

		// pipeline

		const setPipelineAndBindings = ( passEncoderGPU, currentSets ) => {

			// pipeline
			this.pipelineUtils.setPipeline( passEncoderGPU, pipelineGPU );
			currentSets.pipeline = pipelineGPU;

			// bind groups
			const currentBindingGroups = currentSets.bindingGroups;
			for ( let i = 0, l = bindings.length; i < l; i ++ ) {

				const bindGroup = bindings[ i ];
				const bindingsData = this.get( bindGroup );
				if ( currentBindingGroups[ bindGroup.index ] !== bindGroup.id ) {

					passEncoderGPU.setBindGroup( bindGroup.index, bindingsData.group );
					currentBindingGroups[ bindGroup.index ] = bindGroup.id;

				}

			}

			// attributes

			// index

			if ( hasIndex === true ) {

				if ( currentSets.index !== index ) {

					const buffer = this.get( index ).buffer;
					const indexFormat = ( index.array instanceof Uint16Array ) ? GPUIndexFormat.Uint16 : GPUIndexFormat.Uint32;

					passEncoderGPU.setIndexBuffer( buffer, indexFormat );

					currentSets.index = index;

				}

			}
			// vertex buffers

			const vertexBuffers = renderObject.getVertexBuffers();

			for ( let i = 0, l = vertexBuffers.length; i < l; i ++ ) {

				const vertexBuffer = vertexBuffers[ i ];

				if ( currentSets.attributes[ i ] !== vertexBuffer ) {

					const buffer = this.get( vertexBuffer ).buffer;
					passEncoderGPU.setVertexBuffer( i, buffer );

					currentSets.attributes[ i ] = vertexBuffer;

				}

			}
			// stencil

			if ( context.stencil === true && material.stencilWrite === true && renderContextData.currentStencilRef !== material.stencilRef ) {

				passEncoderGPU.setStencilReference( material.stencilRef );
				renderContextData.currentStencilRef = material.stencilRef;

			}


		};

		// Define draw function
		const draw = ( passEncoderGPU, currentSets ) => {

			setPipelineAndBindings( passEncoderGPU, currentSets );

			if ( object.isBatchedMesh === true ) {

				const starts = object._multiDrawStarts;
				const counts = object._multiDrawCounts;
				const drawCount = object._multiDrawCount;
				const drawInstances = object._multiDrawInstances;

				if ( drawInstances !== null ) {

					// @deprecated, r174
					warnOnce( 'WebGPUBackend: renderMultiDrawInstances has been deprecated and will be removed in r184. Append to renderMultiDraw arguments and use indirection.' );

				}

				for ( let i = 0; i < drawCount; i ++ ) {

					const count = drawInstances ? drawInstances[ i ] : 1;
					const firstInstance = count > 1 ? 0 : i;

					if ( hasIndex === true ) {

						passEncoderGPU.drawIndexed( counts[ i ], count, starts[ i ] / index.array.BYTES_PER_ELEMENT, 0, firstInstance );

					} else {

						passEncoderGPU.draw( counts[ i ], count, starts[ i ], firstInstance );

					}

					info.update( object, counts[ i ], count );

				}

			} else if ( hasIndex === true ) {

				const { vertexCount: indexCount, instanceCount, firstVertex: firstIndex } = drawParams;

				const indirect = renderObject.getIndirect();

				if ( indirect !== null ) {

					const buffer = this.get( indirect ).buffer;

					passEncoderGPU.drawIndexedIndirect( buffer, 0 );

				} else {

					passEncoderGPU.drawIndexed( indexCount, instanceCount, firstIndex, 0, 0 );

				}

				info.update( object, indexCount, instanceCount );

			} else {

				const { vertexCount, instanceCount, firstVertex } = drawParams;

				const indirect = renderObject.getIndirect();

				if ( indirect !== null ) {

					const buffer = this.get( indirect ).buffer;

					passEncoderGPU.drawIndirect( buffer, 0 );

				} else {

					passEncoderGPU.draw( vertexCount, instanceCount, firstVertex, 0 );

				}

				info.update( object, vertexCount, instanceCount );

			}

		};

		if ( renderObject.camera.isArrayCamera && renderObject.camera.cameras.length > 0 ) {

			const cameraData = this.get( renderObject.camera );
			const cameras = renderObject.camera.cameras;
			const cameraIndex = renderObject.getBindingGroup( 'cameraIndex' );

			if ( cameraData.indexesGPU === undefined || cameraData.indexesGPU.length !== cameras.length ) {

				const bindingsData = this.get( cameraIndex );
				const indexesGPU = [];

				const data = new Uint32Array( [ 0, 0, 0, 0 ] );

				for ( let i = 0, len = cameras.length; i < len; i ++ ) {

					data[ 0 ] = i;

					const bindGroupIndex = this.bindingUtils.createBindGroupIndex( data, bindingsData.layout );

					indexesGPU.push( bindGroupIndex );

				}

				cameraData.indexesGPU = indexesGPU; // TODO: Create a global library for this

			}

			const pixelRatio = this.renderer.getPixelRatio();

			for ( let i = 0, len = cameras.length; i < len; i ++ ) {

				const subCamera = cameras[ i ];

				if ( object.layers.test( subCamera.layers ) ) {

					const vp = subCamera.viewport;



					let pass = renderContextData.currentPass;
					let sets = renderContextData.currentSets;
					if ( renderContextData.bundleEncoders ) {

						const bundleEncoder = renderContextData.bundleEncoders[ i ];
						const bundleSets = renderContextData.bundleSets[ i ];
						pass = bundleEncoder;
						sets = bundleSets;

					}



					if ( vp ) {

						pass.setViewport(
							Math.floor( vp.x * pixelRatio ),
							Math.floor( vp.y * pixelRatio ),
							Math.floor( vp.width * pixelRatio ),
							Math.floor( vp.height * pixelRatio ),
							context.viewportValue.minDepth,
							context.viewportValue.maxDepth
						);

					}


					// Set camera index binding for this layer
					if ( cameraIndex && cameraData.indexesGPU ) {

						pass.setBindGroup( cameraIndex.index, cameraData.indexesGPU[ i ] );
						sets.bindingGroups[ cameraIndex.index ] = cameraIndex.id;

					}

					draw( pass, sets );


				}

			}

		} else {

			// Regular single camera rendering
			if ( renderContextData.currentPass ) {

				// Handle occlusion queries
				if ( renderContextData.occlusionQuerySet !== undefined ) {

					const lastObject = renderContextData.lastOcclusionObject;
					if ( lastObject !== object ) {

						if ( lastObject !== null && lastObject.occlusionTest === true ) {

							renderContextData.currentPass.endOcclusionQuery();
							renderContextData.occlusionQueryIndex ++;

						}

						if ( object.occlusionTest === true ) {

							renderContextData.currentPass.beginOcclusionQuery( renderContextData.occlusionQueryIndex );
							renderContextData.occlusionQueryObjects[ renderContextData.occlusionQueryIndex ] = object;

						}

						renderContextData.lastOcclusionObject = object;

					}

				}

				draw( renderContextData.currentPass, renderContextData.currentSets );

			}

		}

	}

	// cache key

	/**
	 * Returns `true` if the render pipeline requires an update.
	 *
	 * @param {RenderObject} renderObject - The render object.
	 * @return {boolean} Whether the render pipeline requires an update or not.
	 */
	needsRenderUpdate( renderObject ) {

		const data = this.get( renderObject );

		const { object, material } = renderObject;

		const utils = this.utils;

		const sampleCount = utils.getSampleCountRenderContext( renderObject.context );
		const colorSpace = utils.getCurrentColorSpace( renderObject.context );
		const colorFormat = utils.getCurrentColorFormat( renderObject.context );
		const depthStencilFormat = utils.getCurrentDepthStencilFormat( renderObject.context );
		const primitiveTopology = utils.getPrimitiveTopology( object, material );

		let needsUpdate = false;

		if ( data.material !== material || data.materialVersion !== material.version ||
			data.transparent !== material.transparent || data.blending !== material.blending || data.premultipliedAlpha !== material.premultipliedAlpha ||
			data.blendSrc !== material.blendSrc || data.blendDst !== material.blendDst || data.blendEquation !== material.blendEquation ||
			data.blendSrcAlpha !== material.blendSrcAlpha || data.blendDstAlpha !== material.blendDstAlpha || data.blendEquationAlpha !== material.blendEquationAlpha ||
			data.colorWrite !== material.colorWrite || data.depthWrite !== material.depthWrite || data.depthTest !== material.depthTest || data.depthFunc !== material.depthFunc ||
			data.stencilWrite !== material.stencilWrite || data.stencilFunc !== material.stencilFunc ||
			data.stencilFail !== material.stencilFail || data.stencilZFail !== material.stencilZFail || data.stencilZPass !== material.stencilZPass ||
			data.stencilFuncMask !== material.stencilFuncMask || data.stencilWriteMask !== material.stencilWriteMask ||
			data.side !== material.side || data.alphaToCoverage !== material.alphaToCoverage ||
			data.sampleCount !== sampleCount || data.colorSpace !== colorSpace ||
			data.colorFormat !== colorFormat || data.depthStencilFormat !== depthStencilFormat ||
			data.primitiveTopology !== primitiveTopology ||
			data.clippingContextCacheKey !== renderObject.clippingContextCacheKey
		) {

			data.material = material; data.materialVersion = material.version;
			data.transparent = material.transparent; data.blending = material.blending; data.premultipliedAlpha = material.premultipliedAlpha;
			data.blendSrc = material.blendSrc; data.blendDst = material.blendDst; data.blendEquation = material.blendEquation;
			data.blendSrcAlpha = material.blendSrcAlpha; data.blendDstAlpha = material.blendDstAlpha; data.blendEquationAlpha = material.blendEquationAlpha;
			data.colorWrite = material.colorWrite;
			data.depthWrite = material.depthWrite; data.depthTest = material.depthTest; data.depthFunc = material.depthFunc;
			data.stencilWrite = material.stencilWrite; data.stencilFunc = material.stencilFunc;
			data.stencilFail = material.stencilFail; data.stencilZFail = material.stencilZFail; data.stencilZPass = material.stencilZPass;
			data.stencilFuncMask = material.stencilFuncMask; data.stencilWriteMask = material.stencilWriteMask;
			data.side = material.side; data.alphaToCoverage = material.alphaToCoverage;
			data.sampleCount = sampleCount;
			data.colorSpace = colorSpace;
			data.colorFormat = colorFormat;
			data.depthStencilFormat = depthStencilFormat;
			data.primitiveTopology = primitiveTopology;
			data.clippingContextCacheKey = renderObject.clippingContextCacheKey;

			needsUpdate = true;

		}

		return needsUpdate;

	}

	/**
	 * Returns a cache key that is used to identify render pipelines.
	 *
	 * @param {RenderObject} renderObject - The render object.
	 * @return {string} The cache key.
	 */
	getRenderCacheKey( renderObject ) {

		const { object, material } = renderObject;

		const utils = this.utils;
		const renderContext = renderObject.context;

		// meshes with negative scale have a different frontFace render pipeline
		// descriptor value so the following must be honored in the cache key

		const frontFaceCW = ( object.isMesh && object.matrixWorld.determinant() < 0 );

		return [
			material.transparent, material.blending, material.premultipliedAlpha,
			material.blendSrc, material.blendDst, material.blendEquation,
			material.blendSrcAlpha, material.blendDstAlpha, material.blendEquationAlpha,
			material.colorWrite,
			material.depthWrite, material.depthTest, material.depthFunc,
			material.stencilWrite, material.stencilFunc,
			material.stencilFail, material.stencilZFail, material.stencilZPass,
			material.stencilFuncMask, material.stencilWriteMask,
			material.side,
			frontFaceCW,
			utils.getSampleCountRenderContext( renderContext ),
			utils.getCurrentColorSpace( renderContext ), utils.getCurrentColorFormat( renderContext ), utils.getCurrentDepthStencilFormat( renderContext ),
			utils.getPrimitiveTopology( object, material ),
			renderObject.getGeometryCacheKey(),
			renderObject.clippingContextCacheKey
		].join();

	}

	// textures

	/**
	 * Updates a GPU sampler for the given texture.
	 *
	 * @param {Texture} texture - The texture to update the sampler for.
	 * @return {string} The current sampler key.
	 */
	updateSampler( texture ) {

		return this.textureUtils.updateSampler( texture );

	}

	/**
	 * Creates a default texture for the given texture that can be used
	 * as a placeholder until the actual texture is ready for usage.
	 *
	 * @param {Texture} texture - The texture to create a default texture for.
	 * @return {boolean} Whether the sampler has been updated or not.
	 */
	createDefaultTexture( texture ) {

		return this.textureUtils.createDefaultTexture( texture );

	}

	/**
	 * Defines a texture on the GPU for the given texture object.
	 *
	 * @param {Texture} texture - The texture.
	 * @param {Object} [options={}] - Optional configuration parameter.
	 */
	createTexture( texture, options ) {

		this.textureUtils.createTexture( texture, options );

	}

	/**
	 * Uploads the updated texture data to the GPU.
	 *
	 * @param {Texture} texture - The texture.
	 * @param {Object} [options={}] - Optional configuration parameter.
	 */
	updateTexture( texture, options ) {

		this.textureUtils.updateTexture( texture, options );

	}

	/**
	 * Generates mipmaps for the given texture.
	 *
	 * @param {Texture} texture - The texture.
	 */
	generateMipmaps( texture ) {

		this.textureUtils.generateMipmaps( texture );

	}

	/**
	 * Destroys the GPU data for the given texture object.
	 *
	 * @param {Texture} texture - The texture.
	 * @param {boolean} [isDefaultTexture=false] - Whether the texture uses a default GPU texture or not.
	 */
	destroyTexture( texture, isDefaultTexture = false ) {

		this.textureUtils.destroyTexture( texture, isDefaultTexture );

	}

	/**
	 * Returns texture data as a typed array.
	 *
	 * @async
	 * @param {Texture} texture - The texture to copy.
	 * @param {number} x - The x coordinate of the copy origin.
	 * @param {number} y - The y coordinate of the copy origin.
	 * @param {number} width - The width of the copy.
	 * @param {number} height - The height of the copy.
	 * @param {number} faceIndex - The face index.
	 * @return {Promise<TypedArray>} A Promise that resolves with a typed array when the copy operation has finished.
	 */
	async copyTextureToBuffer( texture, x, y, width, height, faceIndex ) {

		return this.textureUtils.copyTextureToBuffer( texture, x, y, width, height, faceIndex );

	}

	/**
	 * Inits a time stamp query for the given render context.
	 *
	 * @param {string} type - The type of the timestamp query (e.g. 'render', 'compute').
	 * @param {number} uid - Unique id for the context (e.g. render context id).
	 * @param {Object} descriptor - The query descriptor.
	 */
	initTimestampQuery( type, uid, descriptor ) {

		if ( ! this.trackTimestamp ) return;

		if ( ! this.timestampQueryPool[ type ] ) {

			// TODO: Variable maxQueries?
			this.timestampQueryPool[ type ] = new WebGPUTimestampQueryPool( this.device, type, 2048 );

		}

		const timestampQueryPool = this.timestampQueryPool[ type ];

		const baseOffset = timestampQueryPool.allocateQueriesForContext( uid );

		descriptor.timestampWrites = {
			querySet: timestampQueryPool.querySet,
			beginningOfPassWriteIndex: baseOffset,
			endOfPassWriteIndex: baseOffset + 1,
		};

	}


	// node builder

	/**
	 * Returns a node builder for the given render object.
	 *
	 * @param {RenderObject} object - The render object.
	 * @param {Renderer} renderer - The renderer.
	 * @return {WGSLNodeBuilder} The node builder.
	 */
	createNodeBuilder( object, renderer ) {

		return new WGSLNodeBuilder( object, renderer );

	}

	// program

	/**
	 * Creates a shader program from the given programmable stage.
	 *
	 * @param {ProgrammableStage} program - The programmable stage.
	 */
	createProgram( program ) {

		const programGPU = this.get( program );

		programGPU.module = {
			module: this.device.createShaderModule( { code: program.code, label: program.stage + ( program.name !== '' ? `_${ program.name }` : '' ) } ),
			entryPoint: 'main'
		};

	}

	/**
	 * Destroys the shader program of the given programmable stage.
	 *
	 * @param {ProgrammableStage} program - The programmable stage.
	 */
	destroyProgram( program ) {

		this.delete( program );

	}

	// pipelines

	/**
	 * Creates a render pipeline for the given render object.
	 *
	 * @param {RenderObject} renderObject - The render object.
	 * @param {Array<Promise>} promises - An array of compilation promises which are used in `compileAsync()`.
	 */
	createRenderPipeline( renderObject, promises ) {

		this.pipelineUtils.createRenderPipeline( renderObject, promises );

	}

	/**
	 * Creates a compute pipeline for the given compute node.
	 *
	 * @param {ComputePipeline} computePipeline - The compute pipeline.
	 * @param {Array<BindGroup>} bindings - The bindings.
	 */
	createComputePipeline( computePipeline, bindings ) {

		this.pipelineUtils.createComputePipeline( computePipeline, bindings );

	}

	/**
	 * Prepares the state for encoding render bundles.
	 *
	 * @param {RenderContext} renderContext - The render context.
	 */
	beginBundle( renderContext ) {

		const renderContextData = this.get( renderContext );

		renderContextData._currentPass = renderContextData.currentPass;
		renderContextData._currentSets = renderContextData.currentSets;

		renderContextData.currentSets = { attributes: {}, bindingGroups: [], pipeline: null, index: null };
		renderContextData.currentPass = this.pipelineUtils.createBundleEncoder( renderContext );

	}

	/**
	 * After processing render bundles this method finalizes related work.
	 *
	 * @param {RenderContext} renderContext - The render context.
	 * @param {RenderBundle} bundle - The render bundle.
	 */
	finishBundle( renderContext, bundle ) {

		const renderContextData = this.get( renderContext );

		const bundleEncoder = renderContextData.currentPass;
		const bundleGPU = bundleEncoder.finish();

		this.get( bundle ).bundleGPU = bundleGPU;

		// restore render pass state

		renderContextData.currentSets = renderContextData._currentSets;
		renderContextData.currentPass = renderContextData._currentPass;

	}

	/**
	 * Adds a render bundle to the render context data.
	 *
	 * @param {RenderContext} renderContext - The render context.
	 * @param {RenderBundle} bundle - The render bundle to add.
	 */
	addBundle( renderContext, bundle ) {

		const renderContextData = this.get( renderContext );

		renderContextData.renderBundles.push( this.get( bundle ).bundleGPU );

	}

	// bindings

	/**
	 * Creates bindings from the given bind group definition.
	 *
	 * @param {BindGroup} bindGroup - The bind group.
	 * @param {Array<BindGroup>} bindings - Array of bind groups.
	 * @param {number} cacheIndex - The cache index.
	 * @param {number} version - The version.
	 */
	createBindings( bindGroup, bindings, cacheIndex, version ) {

		this.bindingUtils.createBindings( bindGroup, bindings, cacheIndex, version );

	}

	/**
	 * Updates the given bind group definition.
	 *
	 * @param {BindGroup} bindGroup - The bind group.
	 * @param {Array<BindGroup>} bindings - Array of bind groups.
	 * @param {number} cacheIndex - The cache index.
	 * @param {number} version - The version.
	 */
	updateBindings( bindGroup, bindings, cacheIndex, version ) {

		this.bindingUtils.createBindings( bindGroup, bindings, cacheIndex, version );

	}

	/**
	 * Updates a buffer binding.
	 *
	 *  @param {Buffer} binding - The buffer binding to update.
	 */
	updateBinding( binding ) {

		this.bindingUtils.updateBinding( binding );

	}

	// attributes

	/**
	 * Creates the buffer of an indexed shader attribute.
	 *
	 * @param {BufferAttribute} attribute - The indexed buffer attribute.
	 */
	createIndexAttribute( attribute ) {

		let usage = GPUBufferUsage.INDEX | GPUBufferUsage.COPY_SRC | GPUBufferUsage.COPY_DST;

		if ( attribute.isStorageBufferAttribute || attribute.isStorageInstancedBufferAttribute ) {

			usage |= GPUBufferUsage.STORAGE;

		}

		this.attributeUtils.createAttribute( attribute, usage );

	}

	/**
	 * Creates the GPU buffer of a shader attribute.
	 *
	 * @param {BufferAttribute} attribute - The buffer attribute.
	 */
	createAttribute( attribute ) {

		this.attributeUtils.createAttribute( attribute, GPUBufferUsage.VERTEX | GPUBufferUsage.COPY_SRC | GPUBufferUsage.COPY_DST );

	}

	/**
	 * Creates the GPU buffer of a storage attribute.
	 *
	 * @param {BufferAttribute} attribute - The buffer attribute.
	 */
	createStorageAttribute( attribute ) {

		this.attributeUtils.createAttribute( attribute, GPUBufferUsage.STORAGE | GPUBufferUsage.VERTEX | GPUBufferUsage.COPY_SRC | GPUBufferUsage.COPY_DST );

	}

	/**
	 * Creates the GPU buffer of an indirect storage attribute.
	 *
	 * @param {BufferAttribute} attribute - The buffer attribute.
	 */
	createIndirectStorageAttribute( attribute ) {

		this.attributeUtils.createAttribute( attribute, GPUBufferUsage.STORAGE | GPUBufferUsage.INDIRECT | GPUBufferUsage.COPY_SRC | GPUBufferUsage.COPY_DST );

	}

	/**
	 * Updates the GPU buffer of a shader attribute.
	 *
	 * @param {BufferAttribute} attribute - The buffer attribute to update.
	 */
	updateAttribute( attribute ) {

		this.attributeUtils.updateAttribute( attribute );

	}

	/**
	 * Destroys the GPU buffer of a shader attribute.
	 *
	 * @param {BufferAttribute} attribute - The buffer attribute to destroy.
	 */
	destroyAttribute( attribute ) {

		this.attributeUtils.destroyAttribute( attribute );

	}

	// canvas

	/**
	 * Triggers an update of the default render pass descriptor.
	 */
	updateSize() {

		this.delete( this.renderer.getCanvasTarget() );

	}

	// utils public

	/**
	 * Returns the maximum anisotropy texture filtering value.
	 *
	 * @return {number} The maximum anisotropy texture filtering value.
	 */
	getMaxAnisotropy() {

		return 16;

	}

	/**
	 * Checks if the given feature is supported by the backend.
	 *
	 * @param {string} name - The feature's name.
	 * @return {boolean} Whether the feature is supported or not.
	 */
	hasFeature( name ) {

		if ( GPUFeatureMap[ name ] !== undefined ) name = GPUFeatureMap[ name ];

		return this.device.features.has( name );

	}

	/**
	 * Copies data of the given source texture to the given destination texture.
	 *
	 * @param {Texture} srcTexture - The source texture.
	 * @param {Texture} dstTexture - The destination texture.
	 * @param {?(Box3|Box2)} [srcRegion=null] - The region of the source texture to copy.
	 * @param {?(Vector2|Vector3)} [dstPosition=null] - The destination position of the copy.
	 * @param {number} [srcLevel=0] - The mipmap level to copy.
	 * @param {number} [dstLevel=0] - The destination mip level to copy to.
	 */
	copyTextureToTexture( srcTexture, dstTexture, srcRegion = null, dstPosition = null, srcLevel = 0, dstLevel = 0 ) {

		let dstX = 0;
		let dstY = 0;
		let dstZ = 0;

		let srcX = 0;
		let srcY = 0;
		let srcZ = 0;

		let srcWidth = srcTexture.image.width;
		let srcHeight = srcTexture.image.height;
		let srcDepth = 1;


		if ( srcRegion !== null ) {

			if ( srcRegion.isBox3 === true ) {

				srcX = srcRegion.min.x;
				srcY = srcRegion.min.y;
				srcZ = srcRegion.min.z;
				srcWidth = srcRegion.max.x - srcRegion.min.x;
				srcHeight = srcRegion.max.y - srcRegion.min.y;
				srcDepth = srcRegion.max.z - srcRegion.min.z;

			} else {

				// Assume it's a Box2
				srcX = srcRegion.min.x;
				srcY = srcRegion.min.y;
				srcWidth = srcRegion.max.x - srcRegion.min.x;
				srcHeight = srcRegion.max.y - srcRegion.min.y;
				srcDepth = 1;

			}

		}


		if ( dstPosition !== null ) {

			dstX = dstPosition.x;
			dstY = dstPosition.y;
			dstZ = dstPosition.z || 0;

		}

		const encoder = this.device.createCommandEncoder( { label: 'copyTextureToTexture_' + srcTexture.id + '_' + dstTexture.id } );

		const sourceGPU = this.get( srcTexture ).texture;
		const destinationGPU = this.get( dstTexture ).texture;

		encoder.copyTextureToTexture(
			{
				texture: sourceGPU,
				mipLevel: srcLevel,
				origin: { x: srcX, y: srcY, z: srcZ }
			},
			{
				texture: destinationGPU,
				mipLevel: dstLevel,
				origin: { x: dstX, y: dstY, z: dstZ }
			},
			[
				srcWidth,
				srcHeight,
				srcDepth
			]
		);

		this.device.queue.submit( [ encoder.finish() ] );

		if ( dstLevel === 0 && dstTexture.generateMipmaps ) {

			this.textureUtils.generateMipmaps( dstTexture );

		}

	}

	/**
	 * Copies the current bound framebuffer to the given texture.
	 *
	 * @param {Texture} texture - The destination texture.
	 * @param {RenderContext} renderContext - The render context.
	 * @param {Vector4} rectangle - A four dimensional vector defining the origin and dimension of the copy.
	 */
	copyFramebufferToTexture( texture, renderContext, rectangle ) {

		const renderContextData = this.get( renderContext );

		let sourceGPU = null;

		if ( renderContext.renderTarget ) {

			if ( texture.isDepthTexture ) {

				sourceGPU = this.get( renderContext.depthTexture ).texture;

			} else {

				sourceGPU = this.get( renderContext.textures[ 0 ] ).texture;

			}

		} else {

			if ( texture.isDepthTexture ) {

				sourceGPU = this.textureUtils.getDepthBuffer( renderContext.depth, renderContext.stencil );

			} else {

				sourceGPU = this.context.getCurrentTexture();

			}

		}

		const destinationGPU = this.get( texture ).texture;

		if ( sourceGPU.format !== destinationGPU.format ) {

			error( 'WebGPUBackend: copyFramebufferToTexture: Source and destination formats do not match.', sourceGPU.format, destinationGPU.format );

			return;

		}

		let encoder;

		if ( renderContextData.currentPass ) {

			renderContextData.currentPass.end();

			encoder = renderContextData.encoder;

		} else {

			encoder = this.device.createCommandEncoder( { label: 'copyFramebufferToTexture_' + texture.id } );

		}

		encoder.copyTextureToTexture(
			{
				texture: sourceGPU,
				origin: [ rectangle.x, rectangle.y, 0 ],
			},
			{
				texture: destinationGPU
			},
			[
				rectangle.z,
				rectangle.w
			]
		);

		// mipmaps must be genereated with the same encoder otherwise the copied texture data
		// might be out-of-sync, see #31768

		if ( texture.generateMipmaps ) {

			this.textureUtils.generateMipmaps( texture, encoder );

		}

		if ( renderContextData.currentPass ) {

			const { descriptor } = renderContextData;

			for ( let i = 0; i < descriptor.colorAttachments.length; i ++ ) {

				descriptor.colorAttachments[ i ].loadOp = GPULoadOp.Load;

			}

			if ( renderContext.depth ) descriptor.depthStencilAttachment.depthLoadOp = GPULoadOp.Load;
			if ( renderContext.stencil ) descriptor.depthStencilAttachment.stencilLoadOp = GPULoadOp.Load;

			renderContextData.currentPass = encoder.beginRenderPass( descriptor );
			renderContextData.currentSets = { attributes: {}, bindingGroups: [], pipeline: null, index: null };

			if ( renderContext.viewport ) {

				this.updateViewport( renderContext );

			}

			if ( renderContext.scissor ) {

				this.updateScissor( renderContext );

			}

		} else {

			this.device.queue.submit( [ encoder.finish() ] );

		}

	}

	dispose() {

		this.textureUtils.dispose();

	}

}

export default WebGPUBackend;<|MERGE_RESOLUTION|>--- conflicted
+++ resolved
@@ -1343,14 +1343,10 @@
 	 * @param {Node} computeNode - The compute node.
 	 * @param {Array<BindGroup>} bindings - The bindings.
 	 * @param {ComputePipeline} pipeline - The compute pipeline.
-<<<<<<< HEAD
 	 * @param {number|Array<number>|GPUBuffer} [dispatchSize=null]
 	 * - A single number representing count, or
 	 * - An array [x, y, z] representing dispatch size, or
 	 * - A GPUBuffer for indirect dispatch size.
-=======
-	 * @param {?(Array<number>|number)} [dispatchSizeOrCount=null] - Array with [ x, y, z ] values for dispatch or a single number for the count.
->>>>>>> b24a7910
 	 */
 	compute( computeGroup, computeNode, bindings, pipeline, dispatchSize = null ) {
 
