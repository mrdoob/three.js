--- conflicted
+++ resolved
@@ -16,61 +16,21 @@
 import WebGPUTimestampQueryPool from './utils/WebGPUTimestampQueryPool.js';
 import { warnOnce } from '../../utils.js';
 
+/**
+ * WebGPUBackend implementation targeting WebGPU.
+ *
+ * @private
+ * @augments Backend
+ */
 class WebGPUBackend extends Backend {
 
-<<<<<<< HEAD
-=======
-	/**
-	 * WebGPUBackend options.
-	 *
-	 * @typedef {Object} WebGPUBackend~Options
-	 * @property {boolean} [logarithmicDepthBuffer=false] - Whether logarithmic depth buffer is enabled or not.
-	 * @property {boolean} [alpha=true] - Whether the default framebuffer (which represents the final contents of the canvas) should be transparent or opaque.
-	 * @property {boolean} [compatibilityMode=false] - Whether the backend should be in compatibility mode or not.
-	 * @property {boolean} [depth=true] - Whether the default framebuffer should have a depth buffer or not.
-	 * @property {boolean} [stencil=false] - Whether the default framebuffer should have a stencil buffer or not.
-	 * @property {boolean} [antialias=false] - Whether MSAA as the default anti-aliasing should be enabled or not.
-	 * @property {number} [samples=0] - When `antialias` is `true`, `4` samples are used by default. Set this parameter to any other integer value than 0 to overwrite the default.
-	 * @property {boolean} [forceWebGL=false] - If set to `true`, the renderer uses a WebGL 2 backend no matter if WebGPU is supported or not.
-	 * @property {boolean} [trackTimestamp=false] - Whether to track timestamps with a Timestamp Query API or not.
-	 * @property {string} [powerPreference=undefined] - The power preference.
-	 * @property {Object} [requiredLimits=undefined] - Specifies the limits that are required by the device request. The request will fail if the adapter cannot provide these limits.
-	 * @property {GPUDevice} [device=undefined] - If there is an existing GPU device on app level, it can be passed to the renderer as a parameter.
-	 * @property {number} [outputType=undefined] - Texture type for output to canvas. By default, device's preferred format is used; other formats may incur overhead.
-	 */
-
-	/**
-	 * Constructs a new WebGPU backend.
-	 *
-	 * @param {WebGPUBackend~Options} [parameters] - The configuration parameter.
-	 */
->>>>>>> e431ae3d
 	constructor( parameters = {} ) {
 		super( parameters );
+
 		this.isWebGPUBackend = true;
 		this.parameters.alpha = ( parameters.alpha === undefined ) ? true : parameters.alpha;
-<<<<<<< HEAD
 		this.parameters.requiredLimits = ( parameters.requiredLimits === undefined ) ? {} : parameters.requiredLimits;
 
-=======
-		this.parameters.compatibilityMode = ( parameters.compatibilityMode === undefined ) ? false : parameters.compatibilityMode;
-
-		this.parameters.requiredLimits = ( parameters.requiredLimits === undefined ) ? {} : parameters.requiredLimits;
-
-		/**
-		 * Indicates whether the backend is in compatibility mode or not.
-		 * @type {boolean}
-		 * @default false
-		 */
-		this.compatibilityMode = this.parameters.compatibilityMode;
-
-		/**
-		 * A reference to the device.
-		 *
-		 * @type {?GPUDevice}
-		 * @default null
-		 */
->>>>>>> e431ae3d
 		this.device = null;
 		this.context = null;
 		this.colorBuffer = null;
@@ -81,33 +41,36 @@
 		this.bindingUtils = new WebGPUBindingUtils( this );
 		this.pipelineUtils = new WebGPUPipelineUtils( this );
 		this.textureUtils = new WebGPUTextureUtils( this );
+
 		this.occludedResolveCache = new Map();
 	}
 
 	async init( renderer ) {
 		await super.init( renderer );
+
 		const parameters = this.parameters;
 		let device;
 
 		if ( parameters.device === undefined ) {
-<<<<<<< HEAD
 			const adapterOptions = { powerPreference: parameters.powerPreference };
-=======
+			const adapter = ( typeof navigator !== 'undefined' ) ? await navigator.gpu.requestAdapter( adapterOptions ) : null;
 
-			const adapterOptions = {
-				powerPreference: parameters.powerPreference,
-				featureLevel: parameters.compatibilityMode ? 'compatibility' : undefined
+			if ( adapter === null ) {
+				throw new Error( 'WebGPUBackend: Unable to create WebGPU adapter.' );
+			}
+
+			const features = Object.values( GPUFeatureName );
+			const supportedFeatures = [];
+			for ( const name of features ) {
+				if ( adapter.features.has( name ) ) supportedFeatures.push( name );
+			}
+
+			const deviceDescriptor = {
+				requiredFeatures: supportedFeatures,
+				requiredLimits: parameters.requiredLimits
 			};
 
->>>>>>> e431ae3d
-			const adapter = ( typeof navigator !== 'undefined' ) ? await navigator.gpu.requestAdapter( adapterOptions ) : null;
-
-			if ( adapter === null ) throw new Error( 'WebGPUBackend: Unable to create WebGPU adapter.' );
-
-			const features = Object.values( GPUFeatureName );
-			const supportedFeatures = features.filter( name => adapter.features.has( name ) );
-
-			device = await adapter.requestDevice({ requiredFeatures: supportedFeatures, requiredLimits: parameters.requiredLimits });
+			device = await adapter.requestDevice( deviceDescriptor );
 		} else {
 			device = parameters.device;
 		}
@@ -121,9 +84,11 @@
 			});
 		});
 
-		const context = parameters.context !== undefined ? parameters.context : renderer.domElement.getContext( 'webgpu' );
+		const context = ( parameters.context !== undefined ) ? parameters.context : renderer.domElement.getContext( 'webgpu' );
+
 		this.device = device;
 		this.context = context;
+
 		const alphaMode = parameters.alpha ? 'premultiplied' : 'opaque';
 		this.trackTimestamp = this.trackTimestamp && this.hasFeature( GPUFeatureName.TimestampQuery );
 
@@ -134,6 +99,7 @@
 			alphaMode: alphaMode
 		});
 
+		// Integrate Greggman's redundant state checker properly
 		if (typeof window !== 'undefined' && 'checkWebGPUState' in window) {
 			checkWebGPUState();
 		}
@@ -145,2139 +111,7 @@
 		return WebGPUCoordinateSystem;
 	}
 
-	/**
-	 * This method performs a readback operation by moving buffer data from
-	 * a storage buffer attribute from the GPU to the CPU.
-	 *
-	 * @async
-	 * @param {StorageBufferAttribute} attribute - The storage buffer attribute.
-	 * @return {Promise<ArrayBuffer>} A promise that resolves with the buffer data when the data are ready.
-	 */
-	async getArrayBufferAsync( attribute ) {
-
-		return await this.attributeUtils.getArrayBufferAsync( attribute );
-
-	}
-
-	/**
-	 * Returns the backend's rendering context.
-	 *
-	 * @return {GPUCanvasContext} The rendering context.
-	 */
-	getContext() {
-
-		return this.context;
-
-	}
-
-	/**
-	 * Returns the default render pass descriptor.
-	 *
-	 * In WebGPU, the default framebuffer must be configured
-	 * like custom framebuffers so the backend needs a render
-	 * pass descriptor even when rendering directly to screen.
-	 *
-	 * @private
-	 * @return {Object} The render pass descriptor.
-	 */
-	_getDefaultRenderPassDescriptor() {
-
-		let descriptor = this.defaultRenderPassdescriptor;
-
-		if ( descriptor === null ) {
-
-			const renderer = this.renderer;
-
-			descriptor = {
-				colorAttachments: [ {
-					view: null
-				} ],
-			};
-
-			if ( this.renderer.depth === true || this.renderer.stencil === true ) {
-
-				descriptor.depthStencilAttachment = {
-					view: this.textureUtils.getDepthBuffer( renderer.depth, renderer.stencil ).createView()
-				};
-
-			}
-
-			const colorAttachment = descriptor.colorAttachments[ 0 ];
-
-			if ( this.renderer.samples > 0 ) {
-
-				colorAttachment.view = this.colorBuffer.createView();
-
-			} else {
-
-				colorAttachment.resolveTarget = undefined;
-
-			}
-
-			this.defaultRenderPassdescriptor = descriptor;
-
-		}
-
-		const colorAttachment = descriptor.colorAttachments[ 0 ];
-
-		if ( this.renderer.samples > 0 ) {
-
-			colorAttachment.resolveTarget = this.context.getCurrentTexture().createView();
-
-		} else {
-
-			colorAttachment.view = this.context.getCurrentTexture().createView();
-
-		}
-
-		return descriptor;
-
-	}
-
-	/**
-	 * Internal to determine if the current render target is a render target array with depth 2D array texture.
-	 *
-	 * @param {RenderContext} renderContext - The render context.
-	 * @return {boolean} Whether the render target is a render target array with depth 2D array texture.
-	 *
-	 * @private
-	 */
-	_isRenderCameraDepthArray( renderContext ) {
-
-		return renderContext.depthTexture && renderContext.depthTexture.isDepthArrayTexture && renderContext.camera.isArrayCamera;
-
-	}
-
-	/**
-	 * Returns the render pass descriptor for the given render context.
-	 *
-	 * @private
-	 * @param {RenderContext} renderContext - The render context.
-	 * @param {Object} colorAttachmentsConfig - Configuration object for the color attachments.
-	 * @return {Object} The render pass descriptor.
-	 */
-	_getRenderPassDescriptor( renderContext, colorAttachmentsConfig = {} ) {
-
-		const renderTarget = renderContext.renderTarget;
-		const renderTargetData = this.get( renderTarget );
-
-		let descriptors = renderTargetData.descriptors;
-
-		if ( descriptors === undefined ||
-			renderTargetData.width !== renderTarget.width ||
-			renderTargetData.height !== renderTarget.height ||
-			renderTargetData.dimensions !== renderTarget.dimensions ||
-			renderTargetData.activeMipmapLevel !== renderContext.activeMipmapLevel ||
-			renderTargetData.activeCubeFace !== renderContext.activeCubeFace ||
-			renderTargetData.samples !== renderTarget.samples
-		) {
-
-			descriptors = {};
-
-			renderTargetData.descriptors = descriptors;
-
-			// dispose
-
-			const onDispose = () => {
-
-				renderTarget.removeEventListener( 'dispose', onDispose );
-				this.delete( renderTarget );
-
-			};
-
-			if ( renderTarget.hasEventListener( 'dispose', onDispose ) === false ) {
-
-				renderTarget.addEventListener( 'dispose', onDispose );
-
-			}
-
-		}
-
-		const cacheKey = renderContext.getCacheKey();
-		let descriptorBase = descriptors[ cacheKey ];
-
-		if ( descriptorBase === undefined ) {
-
-			const textures = renderContext.textures;
-			const textureViews = [];
-
-			let sliceIndex;
-
-			const isRenderCameraDepthArray = this._isRenderCameraDepthArray( renderContext );
-
-			for ( let i = 0; i < textures.length; i ++ ) {
-
-				const textureData = this.get( textures[ i ] );
-
-				const viewDescriptor = {
-					label: `colorAttachment_${ i }`,
-					baseMipLevel: renderContext.activeMipmapLevel,
-					mipLevelCount: 1,
-					baseArrayLayer: renderContext.activeCubeFace,
-					arrayLayerCount: 1,
-					dimension: GPUTextureViewDimension.TwoD
-				};
-
-				if ( renderTarget.isRenderTarget3D ) {
-
-					sliceIndex = renderContext.activeCubeFace;
-
-					viewDescriptor.baseArrayLayer = 0;
-					viewDescriptor.dimension = GPUTextureViewDimension.ThreeD;
-					viewDescriptor.depthOrArrayLayers = textures[ i ].image.depth;
-
-				} else if ( renderTarget.isRenderTargetArray ) {
-
-					if ( isRenderCameraDepthArray === true ) {
-
-						const cameras = renderContext.camera.cameras;
-						for ( let layer = 0; layer < cameras.length; layer ++ ) {
-
-							const layerViewDescriptor = {
-								...viewDescriptor,
-								baseArrayLayer: layer,
-								arrayLayerCount: 1,
-								dimension: GPUTextureViewDimension.TwoD
-							};
-							const textureView = textureData.texture.createView( layerViewDescriptor );
-							textureViews.push( {
-								view: textureView,
-								resolveTarget: undefined,
-								depthSlice: undefined
-							} );
-
-						}
-
-					} else {
-
-						viewDescriptor.dimension = GPUTextureViewDimension.TwoDArray;
-						viewDescriptor.depthOrArrayLayers = textures[ i ].image.depth;
-
-					}
-
-				}
-
-				if ( isRenderCameraDepthArray !== true ) {
-
-					const textureView = textureData.texture.createView( viewDescriptor );
-
-					let view, resolveTarget;
-
-					if ( textureData.msaaTexture !== undefined ) {
-
-						view = textureData.msaaTexture.createView();
-						resolveTarget = textureView;
-
-					} else {
-
-						view = textureView;
-						resolveTarget = undefined;
-
-					}
-
-					textureViews.push( {
-						view,
-						resolveTarget,
-						depthSlice: sliceIndex
-					} );
-
-				}
-
-			}
-
-			descriptorBase = { textureViews };
-
-			if ( renderContext.depth ) {
-
-				const depthTextureData = this.get( renderContext.depthTexture );
-				const options = {};
-				if ( renderContext.depthTexture.isDepthArrayTexture ) {
-
-					options.dimension = GPUTextureViewDimension.TwoD;
-					options.arrayLayerCount = 1;
-					options.baseArrayLayer = renderContext.activeCubeFace;
-
-				}
-
-				descriptorBase.depthStencilView = depthTextureData.texture.createView( options );
-
-			}
-
-			descriptors[ cacheKey ] = descriptorBase;
-
-			renderTargetData.width = renderTarget.width;
-			renderTargetData.height = renderTarget.height;
-			renderTargetData.samples = renderTarget.samples;
-			renderTargetData.activeMipmapLevel = renderContext.activeMipmapLevel;
-			renderTargetData.activeCubeFace = renderContext.activeCubeFace;
-			renderTargetData.dimensions = renderTarget.dimensions;
-
-		}
-
-		const descriptor = {
-			colorAttachments: []
-		};
-
-		// Apply dynamic properties to cached views
-		for ( let i = 0; i < descriptorBase.textureViews.length; i ++ ) {
-
-			const viewInfo = descriptorBase.textureViews[ i ];
-
-			let clearValue = { r: 0, g: 0, b: 0, a: 1 };
-			if ( i === 0 && colorAttachmentsConfig.clearValue ) {
-
-				clearValue = colorAttachmentsConfig.clearValue;
-
-			}
-
-			descriptor.colorAttachments.push( {
-				view: viewInfo.view,
-				depthSlice: viewInfo.depthSlice,
-				resolveTarget: viewInfo.resolveTarget,
-				loadOp: colorAttachmentsConfig.loadOp || GPULoadOp.Load,
-				storeOp: colorAttachmentsConfig.storeOp || GPUStoreOp.Store,
-				clearValue: clearValue
-			} );
-
-		}
-
-		if ( descriptorBase.depthStencilView ) {
-
-			descriptor.depthStencilAttachment = {
-				view: descriptorBase.depthStencilView
-			};
-
-		}
-
-		return descriptor;
-
-	}
-
-	/**
-	 * This method is executed at the beginning of a render call and prepares
-	 * the WebGPU state for upcoming render calls
-	 *
-	 * @param {RenderContext} renderContext - The render context.
-	 */
-	beginRender( renderContext ) {
-
-		const renderContextData = this.get( renderContext );
-
-		const device = this.device;
-		const occlusionQueryCount = renderContext.occlusionQueryCount;
-
-		let occlusionQuerySet;
-
-		if ( occlusionQueryCount > 0 ) {
-
-			if ( renderContextData.currentOcclusionQuerySet ) renderContextData.currentOcclusionQuerySet.destroy();
-			if ( renderContextData.currentOcclusionQueryBuffer ) renderContextData.currentOcclusionQueryBuffer.destroy();
-
-			// Get a reference to the array of objects with queries. The renderContextData property
-			// can be changed by another render pass before the buffer.mapAsyc() completes.
-			renderContextData.currentOcclusionQuerySet = renderContextData.occlusionQuerySet;
-			renderContextData.currentOcclusionQueryBuffer = renderContextData.occlusionQueryBuffer;
-			renderContextData.currentOcclusionQueryObjects = renderContextData.occlusionQueryObjects;
-
-			//
-
-			occlusionQuerySet = device.createQuerySet( { type: 'occlusion', count: occlusionQueryCount, label: `occlusionQuerySet_${ renderContext.id }` } );
-
-			renderContextData.occlusionQuerySet = occlusionQuerySet;
-			renderContextData.occlusionQueryIndex = 0;
-			renderContextData.occlusionQueryObjects = new Array( occlusionQueryCount );
-
-			renderContextData.lastOcclusionObject = null;
-
-		}
-
-		let descriptor;
-
-		if ( renderContext.textures === null ) {
-
-			descriptor = this._getDefaultRenderPassDescriptor();
-
-		} else {
-
-			descriptor = this._getRenderPassDescriptor( renderContext, { loadOp: GPULoadOp.Load } );
-
-		}
-
-		this.initTimestampQuery( renderContext, descriptor );
-
-		descriptor.occlusionQuerySet = occlusionQuerySet;
-
-		const depthStencilAttachment = descriptor.depthStencilAttachment;
-
-		if ( renderContext.textures !== null ) {
-
-			const colorAttachments = descriptor.colorAttachments;
-
-			for ( let i = 0; i < colorAttachments.length; i ++ ) {
-
-				const colorAttachment = colorAttachments[ i ];
-
-				if ( renderContext.clearColor ) {
-
-					colorAttachment.clearValue = i === 0 ? renderContext.clearColorValue : { r: 0, g: 0, b: 0, a: 1 };
-					colorAttachment.loadOp = GPULoadOp.Clear;
-
-				} else {
-
-					colorAttachment.loadOp = GPULoadOp.Load;
-
-				}
-
-				colorAttachment.storeOp = GPUStoreOp.Store;
-
-			}
-
-		} else {
-
-			const colorAttachment = descriptor.colorAttachments[ 0 ];
-
-			if ( renderContext.clearColor ) {
-
-				colorAttachment.clearValue = renderContext.clearColorValue;
-				colorAttachment.loadOp = GPULoadOp.Clear;
-
-			} else {
-
-				colorAttachment.loadOp = GPULoadOp.Load;
-
-			}
-
-		  	colorAttachment.storeOp = GPUStoreOp.Store;
-
-		}
-
-		//
-
-		if ( renderContext.depth ) {
-
-			if ( renderContext.clearDepth ) {
-
-				depthStencilAttachment.depthClearValue = renderContext.clearDepthValue;
-				depthStencilAttachment.depthLoadOp = GPULoadOp.Clear;
-
-			} else {
-
-				depthStencilAttachment.depthLoadOp = GPULoadOp.Load;
-
-			}
-
-		  depthStencilAttachment.depthStoreOp = GPUStoreOp.Store;
-
-		}
-
-		if ( renderContext.stencil ) {
-
-		  if ( renderContext.clearStencil ) {
-
-				depthStencilAttachment.stencilClearValue = renderContext.clearStencilValue;
-				depthStencilAttachment.stencilLoadOp = GPULoadOp.Clear;
-
-			} else {
-
-				depthStencilAttachment.stencilLoadOp = GPULoadOp.Load;
-
-			}
-
-		  depthStencilAttachment.stencilStoreOp = GPUStoreOp.Store;
-
-		}
-
-		//
-
-		const encoder = device.createCommandEncoder( { label: 'renderContext_' + renderContext.id } );
-
-		// shadow arrays - prepare bundle encoders for each camera in an array camera
-
-		if ( this._isRenderCameraDepthArray( renderContext ) === true ) {
-
-			const cameras = renderContext.camera.cameras;
-
-			if ( ! renderContextData.layerDescriptors || renderContextData.layerDescriptors.length !== cameras.length ) {
-
-				this._createDepthLayerDescriptors( renderContext, renderContextData, descriptor, cameras );
-
-			} else {
-
-				this._updateDepthLayerDescriptors( renderContext, renderContextData, cameras );
-
-			}
-
-			// Create bundle encoders for each layer
-			renderContextData.bundleEncoders = [];
-			renderContextData.bundleSets = [];
-
-			// Create separate bundle encoders for each camera in the array
-			for ( let i = 0; i < cameras.length; i ++ ) {
-
-				const bundleEncoder = this.pipelineUtils.createBundleEncoder(
-					renderContext,
-					'renderBundleArrayCamera_' + i
-				);
-
-				// Initialize state tracking for this bundle
-				const bundleSets = {
-					attributes: {},
-					bindingGroups: [],
-					pipeline: null,
-					index: null
-				};
-
-				renderContextData.bundleEncoders.push( bundleEncoder );
-				renderContextData.bundleSets.push( bundleSets );
-
-			}
-
-			// We'll complete the bundles in finishRender
-			renderContextData.currentPass = null;
-
-		} else {
-
-			const currentPass = encoder.beginRenderPass( descriptor );
-			renderContextData.currentPass = currentPass;
-
-			if ( renderContext.viewport ) {
-
-				this.updateViewport( renderContext );
-
-			}
-
-			if ( renderContext.scissor ) {
-
-				const { x, y, width, height } = renderContext.scissorValue;
-				currentPass.setScissorRect( x, y, width, height );
-
-			}
-
-		}
-
-		//
-
-		renderContextData.descriptor = descriptor;
-		renderContextData.encoder = encoder;
-		renderContextData.currentSets = { attributes: {}, bindingGroups: [], pipeline: null, index: null };
-		renderContextData.renderBundles = [];
-
-	}
-
-	/**
-	 * This method creates layer descriptors for each camera in an array camera
-	 * to prepare for rendering to a depth array texture.
-	 *
-	 * @param {RenderContext} renderContext - The render context.
-	 * @param {Object} renderContextData - The render context data.
-	 * @param {Object} descriptor  - The render pass descriptor.
-	 * @param {ArrayCamera} cameras - The array camera.
-	 *
-	 * @private
-	 */
-	_createDepthLayerDescriptors( renderContext, renderContextData, descriptor, cameras ) {
-
-		const depthStencilAttachment = descriptor.depthStencilAttachment;
-		renderContextData.layerDescriptors = [];
-
-		const depthTextureData = this.get( renderContext.depthTexture );
-		if ( ! depthTextureData.viewCache ) {
-
-			depthTextureData.viewCache = [];
-
-		}
-
-		for ( let i = 0; i < cameras.length; i ++ ) {
-
-			const layerDescriptor = {
-				...descriptor,
-				colorAttachments: [ {
-					...descriptor.colorAttachments[ 0 ],
-					view: descriptor.colorAttachments[ i ].view
-				} ]
-			};
-
-			if ( descriptor.depthStencilAttachment ) {
-
-				const layerIndex = i;
-
-				if ( ! depthTextureData.viewCache[ layerIndex ] ) {
-
-					depthTextureData.viewCache[ layerIndex ] = depthTextureData.texture.createView( {
-						dimension: GPUTextureViewDimension.TwoD,
-						baseArrayLayer: i,
-						arrayLayerCount: 1
-					} );
-
-				}
-
-				layerDescriptor.depthStencilAttachment = {
-					view: depthTextureData.viewCache[ layerIndex ],
-					depthLoadOp: depthStencilAttachment.depthLoadOp || GPULoadOp.Clear,
-					depthStoreOp: depthStencilAttachment.depthStoreOp || GPUStoreOp.Store,
-					depthClearValue: depthStencilAttachment.depthClearValue || 1.0
-				};
-
-				if ( renderContext.stencil ) {
-
-					layerDescriptor.depthStencilAttachment.stencilLoadOp = depthStencilAttachment.stencilLoadOp;
-					layerDescriptor.depthStencilAttachment.stencilStoreOp = depthStencilAttachment.stencilStoreOp;
-					layerDescriptor.depthStencilAttachment.stencilClearValue = depthStencilAttachment.stencilClearValue;
-
-				}
-
-			} else {
-
-				layerDescriptor.depthStencilAttachment = { ...depthStencilAttachment };
-
-			}
-
-			renderContextData.layerDescriptors.push( layerDescriptor );
-
-		}
-
-	}
-
-	/**
-	 * This method updates the layer descriptors for each camera in an array camera
-	 * to prepare for rendering to a depth array texture.
-	 *
-	 * @param {RenderContext} renderContext - The render context.
-	 * @param {Object} renderContextData - The render context data.
-	 * @param {ArrayCamera} cameras - The array camera.
-	 *
-	 */
-	_updateDepthLayerDescriptors( renderContext, renderContextData, cameras ) {
-
-		for ( let i = 0; i < cameras.length; i ++ ) {
-
-			const layerDescriptor = renderContextData.layerDescriptors[ i ];
-
-			if ( layerDescriptor.depthStencilAttachment ) {
-
-				const depthAttachment = layerDescriptor.depthStencilAttachment;
-
-				if ( renderContext.depth ) {
-
-					if ( renderContext.clearDepth ) {
-
-						depthAttachment.depthClearValue = renderContext.clearDepthValue;
-						depthAttachment.depthLoadOp = GPULoadOp.Clear;
-
-					} else {
-
-						depthAttachment.depthLoadOp = GPULoadOp.Load;
-
-					}
-
-				}
-
-				if ( renderContext.stencil ) {
-
-					if ( renderContext.clearStencil ) {
-
-						depthAttachment.stencilClearValue = renderContext.clearStencilValue;
-						depthAttachment.stencilLoadOp = GPULoadOp.Clear;
-
-					} else {
-
-						depthAttachment.stencilLoadOp = GPULoadOp.Load;
-
-					}
-
-				}
-
-			}
-
-		}
-
-	}
-
-	/**
-	 * This method is executed at the end of a render call and finalizes work
-	 * after draw calls.
-	 *
-	 * @param {RenderContext} renderContext - The render context.
-	 */
-	finishRender( renderContext ) {
-
-		const renderContextData = this.get( renderContext );
-		const occlusionQueryCount = renderContext.occlusionQueryCount;
-
-		if ( renderContextData.renderBundles.length > 0 ) {
-
-			renderContextData.currentPass.executeBundles( renderContextData.renderBundles );
-
-		}
-
-		if ( occlusionQueryCount > renderContextData.occlusionQueryIndex ) {
-
-			renderContextData.currentPass.endOcclusionQuery();
-
-		}
-
-		// shadow arrays - Execute bundles for each layer
-
-		const encoder = renderContextData.encoder;
-
-		if ( this._isRenderCameraDepthArray( renderContext ) === true ) {
-
-		  const bundles = [];
-
-		  for ( let i = 0; i < renderContextData.bundleEncoders.length; i ++ ) {
-
-				const bundleEncoder = renderContextData.bundleEncoders[ i ];
-				bundles.push( bundleEncoder.finish() );
-
-			}
-
-		  for ( let i = 0; i < renderContextData.layerDescriptors.length; i ++ ) {
-
-				if ( i < bundles.length ) {
-
-					const layerDescriptor = renderContextData.layerDescriptors[ i ];
-					const renderPass = encoder.beginRenderPass( layerDescriptor );
-
-					if ( renderContext.viewport ) {
-
-						const { x, y, width, height, minDepth, maxDepth } = renderContext.viewportValue;
-						renderPass.setViewport( x, y, width, height, minDepth, maxDepth );
-
-					}
-
-					if ( renderContext.scissor ) {
-
-						const { x, y, width, height } = renderContext.scissorValue;
-						renderPass.setScissorRect( x, y, width, height );
-
-					}
-
-					renderPass.executeBundles( [ bundles[ i ] ] );
-
-					renderPass.end();
-
-				}
-
-			}
-
-		} else if ( renderContextData.currentPass ) {
-
-		  renderContextData.currentPass.end();
-
-		}
-
-		if ( occlusionQueryCount > 0 ) {
-
-			const bufferSize = occlusionQueryCount * 8; // 8 byte entries for query results
-
-			//
-
-			let queryResolveBuffer = this.occludedResolveCache.get( bufferSize );
-
-			if ( queryResolveBuffer === undefined ) {
-
-				queryResolveBuffer = this.device.createBuffer(
-					{
-						size: bufferSize,
-						usage: GPUBufferUsage.QUERY_RESOLVE | GPUBufferUsage.COPY_SRC
-					}
-				);
-
-				this.occludedResolveCache.set( bufferSize, queryResolveBuffer );
-
-			}
-
-			//
-
-			const readBuffer = this.device.createBuffer(
-				{
-					size: bufferSize,
-					usage: GPUBufferUsage.COPY_DST | GPUBufferUsage.MAP_READ
-				}
-			);
-
-			// two buffers required here - WebGPU doesn't allow usage of QUERY_RESOLVE & MAP_READ to be combined
-			renderContextData.encoder.resolveQuerySet( renderContextData.occlusionQuerySet, 0, occlusionQueryCount, queryResolveBuffer, 0 );
-			renderContextData.encoder.copyBufferToBuffer( queryResolveBuffer, 0, readBuffer, 0, bufferSize );
-
-			renderContextData.occlusionQueryBuffer = readBuffer;
-
-			//
-
-			this.resolveOccludedAsync( renderContext );
-
-		}
-
-		this.device.queue.submit( [ renderContextData.encoder.finish() ] );
-
-
-		//
-
-		if ( renderContext.textures !== null ) {
-
-			const textures = renderContext.textures;
-
-			for ( let i = 0; i < textures.length; i ++ ) {
-
-				const texture = textures[ i ];
-
-				if ( texture.generateMipmaps === true ) {
-
-					this.textureUtils.generateMipmaps( texture );
-
-				}
-
-			}
-
-		}
-
-	}
-
-	/**
-	 * Returns `true` if the given 3D object is fully occluded by other
-	 * 3D objects in the scene.
-	 *
-	 * @param {RenderContext} renderContext - The render context.
-	 * @param {Object3D} object - The 3D object to test.
-	 * @return {boolean} Whether the 3D object is fully occluded or not.
-	 */
-	isOccluded( renderContext, object ) {
-
-		const renderContextData = this.get( renderContext );
-
-		return renderContextData.occluded && renderContextData.occluded.has( object );
-
-	}
-
-	/**
-	 * This method processes the result of occlusion queries and writes it
-	 * into render context data.
-	 *
-	 * @async
-	 * @param {RenderContext} renderContext - The render context.
-	 * @return {Promise} A Promise that resolves when the occlusion query results have been processed.
-	 */
-	async resolveOccludedAsync( renderContext ) {
-
-		const renderContextData = this.get( renderContext );
-
-		// handle occlusion query results
-
-		const { currentOcclusionQueryBuffer, currentOcclusionQueryObjects } = renderContextData;
-
-		if ( currentOcclusionQueryBuffer && currentOcclusionQueryObjects ) {
-
-			const occluded = new WeakSet();
-
-			renderContextData.currentOcclusionQueryObjects = null;
-			renderContextData.currentOcclusionQueryBuffer = null;
-
-			await currentOcclusionQueryBuffer.mapAsync( GPUMapMode.READ );
-
-			const buffer = currentOcclusionQueryBuffer.getMappedRange();
-			const results = new BigUint64Array( buffer );
-
-			for ( let i = 0; i < currentOcclusionQueryObjects.length; i ++ ) {
-
-				if ( results[ i ] === BigInt( 0 ) ) {
-
-					occluded.add( currentOcclusionQueryObjects[ i ] );
-
-				}
-
-			}
-
-			currentOcclusionQueryBuffer.destroy();
-
-			renderContextData.occluded = occluded;
-
-		}
-
-	}
-
-	/**
-	 * Updates the viewport with the values from the given render context.
-	 *
-	 * @param {RenderContext} renderContext - The render context.
-	 */
-	updateViewport( renderContext ) {
-
-		const { currentPass } = this.get( renderContext );
-		const { x, y, width, height, minDepth, maxDepth } = renderContext.viewportValue;
-
-		currentPass.setViewport( x, y, width, height, minDepth, maxDepth );
-
-	}
-
-	/**
-	 * Returns the clear color and alpha into a single
-	 * color object.
-	 *
-	 * @return {Color4} The clear color.
-	 */
-	getClearColor() {
-
-		const clearColor = super.getClearColor();
-
-		// only premultiply alpha when alphaMode is "premultiplied"
-
-		if ( this.renderer.alpha === true ) {
-
-			clearColor.r *= clearColor.a;
-			clearColor.g *= clearColor.a;
-			clearColor.b *= clearColor.a;
-
-		}
-
-		return clearColor;
-
-	}
-
-	/**
-	 * Performs a clear operation.
-	 *
-	 * @param {boolean} color - Whether the color buffer should be cleared or not.
-	 * @param {boolean} depth - Whether the depth buffer should be cleared or not.
-	 * @param {boolean} stencil - Whether the stencil buffer should be cleared or not.
-	 * @param {?RenderContext} [renderTargetContext=null] - The render context of the current set render target.
-	 */
-	clear( color, depth, stencil, renderTargetContext = null ) {
-
-		const device = this.device;
-		const renderer = this.renderer;
-
-		let colorAttachments = [];
-		let depthStencilAttachment;
-		let clearValue;
-
-		let supportsDepth;
-		let supportsStencil;
-
-		if ( color ) {
-
-			const clearColor = this.getClearColor();
-			clearValue = { r: clearColor.r, g: clearColor.g, b: clearColor.b, a: clearColor.a };
-
-		}
-
-		if ( renderTargetContext === null ) {
-
-			supportsDepth = renderer.depth;
-			supportsStencil = renderer.stencil;
-
-			const descriptor = this._getDefaultRenderPassDescriptor();
-
-			if ( color ) {
-
-				colorAttachments = descriptor.colorAttachments;
-
-				const colorAttachment = colorAttachments[ 0 ];
-
-				colorAttachment.clearValue = clearValue;
-				colorAttachment.loadOp = GPULoadOp.Clear;
-				colorAttachment.storeOp = GPUStoreOp.Store;
-
-			}
-
-			if ( supportsDepth || supportsStencil ) {
-
-				depthStencilAttachment = descriptor.depthStencilAttachment;
-
-			}
-
-		} else {
-
-			supportsDepth = renderTargetContext.depth;
-			supportsStencil = renderTargetContext.stencil;
-
-			const clearConfig = {
-				loadOp: color ? GPULoadOp.Clear : GPULoadOp.Load,
-				clearValue: color ? clearValue : undefined
-			};
-
-			if ( supportsDepth ) {
-
-				clearConfig.depthLoadOp = depth ? GPULoadOp.Clear : GPULoadOp.Load;
-				clearConfig.depthClearValue = depth ? renderer.getClearDepth() : undefined;
-				clearConfig.depthStoreOp = GPUStoreOp.Store;
-
-			}
-
-			if ( supportsStencil ) {
-
-				clearConfig.stencilLoadOp = stencil ? GPULoadOp.Clear : GPULoadOp.Load;
-				clearConfig.stencilClearValue = stencil ? renderer.getClearStencil() : undefined;
-				clearConfig.stencilStoreOp = GPUStoreOp.Store;
-
-			}
-
-			const descriptor = this._getRenderPassDescriptor( renderTargetContext, clearConfig );
-
-			colorAttachments = descriptor.colorAttachments;
-			depthStencilAttachment = descriptor.depthStencilAttachment;
-
-		}
-
-		if ( supportsDepth && depthStencilAttachment && depthStencilAttachment.depthLoadOp === undefined ) {
-
-			if ( depth ) {
-
-				depthStencilAttachment.depthLoadOp = GPULoadOp.Clear;
-				depthStencilAttachment.depthClearValue = renderer.getClearDepth();
-				depthStencilAttachment.depthStoreOp = GPUStoreOp.Store;
-
-			} else {
-
-				depthStencilAttachment.depthLoadOp = GPULoadOp.Load;
-				depthStencilAttachment.depthStoreOp = GPUStoreOp.Store;
-
-			}
-
-		}
-
-		//
-
-		if ( supportsStencil && depthStencilAttachment && depthStencilAttachment.stencilLoadOp === undefined ) {
-
-			if ( stencil ) {
-
-				depthStencilAttachment.stencilLoadOp = GPULoadOp.Clear;
-				depthStencilAttachment.stencilClearValue = renderer.getClearStencil();
-				depthStencilAttachment.stencilStoreOp = GPUStoreOp.Store;
-
-			} else {
-
-				depthStencilAttachment.stencilLoadOp = GPULoadOp.Load;
-				depthStencilAttachment.stencilStoreOp = GPUStoreOp.Store;
-
-			}
-
-		}
-
-		//
-
-		const encoder = device.createCommandEncoder( { label: 'clear' } );
-		const currentPass = encoder.beginRenderPass( {
-			colorAttachments,
-			depthStencilAttachment
-		} );
-
-		currentPass.end();
-
-		device.queue.submit( [ encoder.finish() ] );
-
-	}
-
-	// compute
-
-	/**
-	 * This method is executed at the beginning of a compute call and
-	 * prepares the state for upcoming compute tasks.
-	 *
-	 * @param {Node|Array<Node>} computeGroup - The compute node(s).
-	 */
-	beginCompute( computeGroup ) {
-
-		const groupGPU = this.get( computeGroup );
-
-
-		const descriptor = {
-			label: 'computeGroup_' + computeGroup.id
-		};
-
-		this.initTimestampQuery( computeGroup, descriptor );
-
-		groupGPU.cmdEncoderGPU = this.device.createCommandEncoder( { label: 'computeGroup_' + computeGroup.id } );
-
-		groupGPU.passEncoderGPU = groupGPU.cmdEncoderGPU.beginComputePass( descriptor );
-
-	}
-
-	/**
-	 * Executes a compute command for the given compute node.
-	 *
-	 * @param {Node|Array<Node>} computeGroup - The group of compute nodes of a compute call. Can be a single compute node.
-	 * @param {Node} computeNode - The compute node.
-	 * @param {Array<BindGroup>} bindings - The bindings.
-	 * @param {ComputePipeline} pipeline - The compute pipeline.
-	 */
-	compute( computeGroup, computeNode, bindings, pipeline ) {
-
-		const { passEncoderGPU } = this.get( computeGroup );
-
-		// pipeline
-
-		const pipelineGPU = this.get( pipeline ).pipeline;
-		passEncoderGPU.setPipeline( pipelineGPU );
-
-		// bind groups
-
-		for ( let i = 0, l = bindings.length; i < l; i ++ ) {
-
-			const bindGroup = bindings[ i ];
-			const bindingsData = this.get( bindGroup );
-
-			passEncoderGPU.setBindGroup( i, bindingsData.group );
-
-		}
-
-		const maxComputeWorkgroupsPerDimension = this.device.limits.maxComputeWorkgroupsPerDimension;
-
-		const computeNodeData = this.get( computeNode );
-
-		if ( computeNodeData.dispatchSize === undefined ) computeNodeData.dispatchSize = { x: 0, y: 1, z: 1 };
-
-		const { dispatchSize } = computeNodeData;
-
-		if ( computeNode.dispatchCount > maxComputeWorkgroupsPerDimension ) {
-
-			dispatchSize.x = Math.min( computeNode.dispatchCount, maxComputeWorkgroupsPerDimension );
-			dispatchSize.y = Math.ceil( computeNode.dispatchCount / maxComputeWorkgroupsPerDimension );
-
-		} else {
-
-			dispatchSize.x = computeNode.dispatchCount;
-
-		}
-
-		passEncoderGPU.dispatchWorkgroups(
-			dispatchSize.x,
-			dispatchSize.y,
-			dispatchSize.z
-		);
-
-	}
-
-	/**
-	 * This method is executed at the end of a compute call and
-	 * finalizes work after compute tasks.
-	 *
-	 * @param {Node|Array<Node>} computeGroup - The compute node(s).
-	 */
-	finishCompute( computeGroup ) {
-
-		const groupData = this.get( computeGroup );
-
-		groupData.passEncoderGPU.end();
-
-		this.device.queue.submit( [ groupData.cmdEncoderGPU.finish() ] );
-
-	}
-
-	/**
-	 * Can be used to synchronize CPU operations with GPU tasks. So when this method is called,
-	 * the CPU waits for the GPU to complete its operation (e.g. a compute task).
-	 *
-	 * @async
-	 * @return {Promise} A Promise that resolves when synchronization has been finished.
-	 */
-	async waitForGPU() {
-
-		await this.device.queue.onSubmittedWorkDone();
-
-	}
-
-	// render object
-
-	/**
-	 * Executes a draw command for the given render object.
-	 *
-	 * @param {RenderObject} renderObject - The render object to draw.
-	 * @param {Info} info - Holds a series of statistical information about the GPU memory and the rendering process.
-	 */
-	draw( renderObject, info ) {
-
-		const { object, material, context, pipeline } = renderObject;
-		const bindings = renderObject.getBindings();
-		const renderContextData = this.get( context );
-		const pipelineGPU = this.get( pipeline ).pipeline;
-
-		const index = renderObject.getIndex();
-		const hasIndex = ( index !== null );
-
-
-		const drawParams = renderObject.getDrawParameters();
-		if ( drawParams === null ) return;
-
-		// pipeline
-
-		const setPipelineAndBindings = ( passEncoderGPU, currentSets ) => {
-
-			// pipeline
-			passEncoderGPU.setPipeline( pipelineGPU );
-			currentSets.pipeline = pipelineGPU;
-
-			// bind groups
-			const currentBindingGroups = currentSets.bindingGroups;
-			for ( let i = 0, l = bindings.length; i < l; i ++ ) {
-
-				const bindGroup = bindings[ i ];
-				const bindingsData = this.get( bindGroup );
-				if ( currentBindingGroups[ bindGroup.index ] !== bindGroup.id ) {
-
-					passEncoderGPU.setBindGroup( bindGroup.index, bindingsData.group );
-					currentBindingGroups[ bindGroup.index ] = bindGroup.id;
-
-				}
-
-			}
-
-			// attributes
-
-			// index
-
-			if ( hasIndex === true ) {
-
-				if ( currentSets.index !== index ) {
-
-					const buffer = this.get( index ).buffer;
-					const indexFormat = ( index.array instanceof Uint16Array ) ? GPUIndexFormat.Uint16 : GPUIndexFormat.Uint32;
-
-					passEncoderGPU.setIndexBuffer( buffer, indexFormat );
-
-					currentSets.index = index;
-
-				}
-
-			}
-			// vertex buffers
-
-			const vertexBuffers = renderObject.getVertexBuffers();
-
-			for ( let i = 0, l = vertexBuffers.length; i < l; i ++ ) {
-
-				const vertexBuffer = vertexBuffers[ i ];
-
-				if ( currentSets.attributes[ i ] !== vertexBuffer ) {
-
-					const buffer = this.get( vertexBuffer ).buffer;
-					passEncoderGPU.setVertexBuffer( i, buffer );
-
-					currentSets.attributes[ i ] = vertexBuffer;
-
-				}
-
-			}
-			// stencil
-
-			if ( context.stencil === true && material.stencilWrite === true && renderContextData.currentStencilRef !== material.stencilRef ) {
-
-				passEncoderGPU.setStencilReference( material.stencilRef );
-				renderContextData.currentStencilRef = material.stencilRef;
-
-			}
-
-
-		};
-
-		// Define draw function
-		const draw = ( passEncoderGPU, currentSets ) => {
-
-			setPipelineAndBindings( passEncoderGPU, currentSets );
-
-			if ( object.isBatchedMesh === true ) {
-
-				const starts = object._multiDrawStarts;
-				const counts = object._multiDrawCounts;
-				const drawCount = object._multiDrawCount;
-				const drawInstances = object._multiDrawInstances;
-
-				if ( drawInstances !== null ) {
-
-					// @deprecated, r174
-					warnOnce( 'THREE.WebGPUBackend: renderMultiDrawInstances has been deprecated and will be removed in r184. Append to renderMultiDraw arguments and use indirection.' );
-
-				}
-
-				for ( let i = 0; i < drawCount; i ++ ) {
-
-					const count = drawInstances ? drawInstances[ i ] : 1;
-					const firstInstance = count > 1 ? 0 : i;
-
-					if ( hasIndex === true ) {
-
-						passEncoderGPU.drawIndexed( counts[ i ], count, starts[ i ] / index.array.BYTES_PER_ELEMENT, 0, firstInstance );
-
-					} else {
-
-						passEncoderGPU.draw( counts[ i ], count, starts[ i ], firstInstance );
-
-					}
-
-					info.update( object, counts[ i ], count );
-
-				}
-
-			} else if ( hasIndex === true ) {
-
-				const { vertexCount: indexCount, instanceCount, firstVertex: firstIndex } = drawParams;
-
-				const indirect = renderObject.getIndirect();
-
-				if ( indirect !== null ) {
-
-					const buffer = this.get( indirect ).buffer;
-
-					passEncoderGPU.drawIndexedIndirect( buffer, 0 );
-
-				} else {
-
-					passEncoderGPU.drawIndexed( indexCount, instanceCount, firstIndex, 0, 0 );
-
-				}
-
-				info.update( object, indexCount, instanceCount );
-
-			} else {
-
-				const { vertexCount, instanceCount, firstVertex } = drawParams;
-
-				const indirect = renderObject.getIndirect();
-
-				if ( indirect !== null ) {
-
-					const buffer = this.get( indirect ).buffer;
-
-					passEncoderGPU.drawIndirect( buffer, 0 );
-
-				} else {
-
-					passEncoderGPU.draw( vertexCount, instanceCount, firstVertex, 0 );
-
-				}
-
-				info.update( object, vertexCount, instanceCount );
-
-			}
-
-		};
-
-		if ( renderObject.camera.isArrayCamera && renderObject.camera.cameras.length > 0 ) {
-
-			const cameraData = this.get( renderObject.camera );
-			const cameras = renderObject.camera.cameras;
-			const cameraIndex = renderObject.getBindingGroup( 'cameraIndex' );
-
-			if ( cameraData.indexesGPU === undefined || cameraData.indexesGPU.length !== cameras.length ) {
-
-				const bindingsData = this.get( cameraIndex );
-				const indexesGPU = [];
-
-				const data = new Uint32Array( [ 0, 0, 0, 0 ] );
-
-				for ( let i = 0, len = cameras.length; i < len; i ++ ) {
-
-					data[ 0 ] = i;
-
-					const bindGroupIndex = this.bindingUtils.createBindGroupIndex( data, bindingsData.layout );
-
-					indexesGPU.push( bindGroupIndex );
-
-				}
-
-				cameraData.indexesGPU = indexesGPU; // TODO: Create a global library for this
-
-			}
-
-			const pixelRatio = this.renderer.getPixelRatio();
-
-			for ( let i = 0, len = cameras.length; i < len; i ++ ) {
-
-				const subCamera = cameras[ i ];
-
-				if ( object.layers.test( subCamera.layers ) ) {
-
-					const vp = subCamera.viewport;
-
-
-
-					let pass = renderContextData.currentPass;
-					let sets = renderContextData.currentSets;
-					if ( renderContextData.bundleEncoders ) {
-
-						const bundleEncoder = renderContextData.bundleEncoders[ i ];
-						const bundleSets = renderContextData.bundleSets[ i ];
-						pass = bundleEncoder;
-						sets = bundleSets;
-
-					}
-
-
-
-					if ( vp ) {
-
-						pass.setViewport(
-							Math.floor( vp.x * pixelRatio ),
-							Math.floor( vp.y * pixelRatio ),
-							Math.floor( vp.width * pixelRatio ),
-							Math.floor( vp.height * pixelRatio ),
-							context.viewportValue.minDepth,
-							context.viewportValue.maxDepth
-						);
-
-					}
-
-
-					// Set camera index binding for this layer
-					if ( cameraIndex && cameraData.indexesGPU ) {
-
-						pass.setBindGroup( cameraIndex.index, cameraData.indexesGPU[ i ] );
-						sets.bindingGroups[ cameraIndex.index ] = cameraIndex.id;
-
-					}
-
-					draw( pass, sets );
-
-
-				}
-
-			}
-
-		} else {
-
-		  // Regular single camera rendering
-		  if ( renderContextData.currentPass ) {
-
-				// Handle occlusion queries
-				if ( renderContextData.occlusionQuerySet !== undefined ) {
-
-					const lastObject = renderContextData.lastOcclusionObject;
-					if ( lastObject !== object ) {
-
-						if ( lastObject !== null && lastObject.occlusionTest === true ) {
-
-							renderContextData.currentPass.endOcclusionQuery();
-							renderContextData.occlusionQueryIndex ++;
-
-						}
-
-						if ( object.occlusionTest === true ) {
-
-							renderContextData.currentPass.beginOcclusionQuery( renderContextData.occlusionQueryIndex );
-							renderContextData.occlusionQueryObjects[ renderContextData.occlusionQueryIndex ] = object;
-
-						}
-
-						renderContextData.lastOcclusionObject = object;
-
-					}
-
-				}
-
-				draw( renderContextData.currentPass, renderContextData.currentSets );
-
-			}
-
-		}
-
-	}
-
-	// cache key
-
-	/**
-	 * Returns `true` if the render pipeline requires an update.
-	 *
-	 * @param {RenderObject} renderObject - The render object.
-	 * @return {boolean} Whether the render pipeline requires an update or not.
-	 */
-	needsRenderUpdate( renderObject ) {
-
-		const data = this.get( renderObject );
-
-		const { object, material } = renderObject;
-
-		const utils = this.utils;
-
-		const sampleCount = utils.getSampleCountRenderContext( renderObject.context );
-		const colorSpace = utils.getCurrentColorSpace( renderObject.context );
-		const colorFormat = utils.getCurrentColorFormat( renderObject.context );
-		const depthStencilFormat = utils.getCurrentDepthStencilFormat( renderObject.context );
-		const primitiveTopology = utils.getPrimitiveTopology( object, material );
-
-		let needsUpdate = false;
-
-		if ( data.material !== material || data.materialVersion !== material.version ||
-			data.transparent !== material.transparent || data.blending !== material.blending || data.premultipliedAlpha !== material.premultipliedAlpha ||
-			data.blendSrc !== material.blendSrc || data.blendDst !== material.blendDst || data.blendEquation !== material.blendEquation ||
-			data.blendSrcAlpha !== material.blendSrcAlpha || data.blendDstAlpha !== material.blendDstAlpha || data.blendEquationAlpha !== material.blendEquationAlpha ||
-			data.colorWrite !== material.colorWrite || data.depthWrite !== material.depthWrite || data.depthTest !== material.depthTest || data.depthFunc !== material.depthFunc ||
-			data.stencilWrite !== material.stencilWrite || data.stencilFunc !== material.stencilFunc ||
-			data.stencilFail !== material.stencilFail || data.stencilZFail !== material.stencilZFail || data.stencilZPass !== material.stencilZPass ||
-			data.stencilFuncMask !== material.stencilFuncMask || data.stencilWriteMask !== material.stencilWriteMask ||
-			data.side !== material.side || data.alphaToCoverage !== material.alphaToCoverage ||
-			data.sampleCount !== sampleCount || data.colorSpace !== colorSpace ||
-			data.colorFormat !== colorFormat || data.depthStencilFormat !== depthStencilFormat ||
-			data.primitiveTopology !== primitiveTopology ||
-			data.clippingContextCacheKey !== renderObject.clippingContextCacheKey
-		) {
-
-			data.material = material; data.materialVersion = material.version;
-			data.transparent = material.transparent; data.blending = material.blending; data.premultipliedAlpha = material.premultipliedAlpha;
-			data.blendSrc = material.blendSrc; data.blendDst = material.blendDst; data.blendEquation = material.blendEquation;
-			data.blendSrcAlpha = material.blendSrcAlpha; data.blendDstAlpha = material.blendDstAlpha; data.blendEquationAlpha = material.blendEquationAlpha;
-			data.colorWrite = material.colorWrite;
-			data.depthWrite = material.depthWrite; data.depthTest = material.depthTest; data.depthFunc = material.depthFunc;
-			data.stencilWrite = material.stencilWrite; data.stencilFunc = material.stencilFunc;
-			data.stencilFail = material.stencilFail; data.stencilZFail = material.stencilZFail; data.stencilZPass = material.stencilZPass;
-			data.stencilFuncMask = material.stencilFuncMask; data.stencilWriteMask = material.stencilWriteMask;
-			data.side = material.side; data.alphaToCoverage = material.alphaToCoverage;
-			data.sampleCount = sampleCount;
-			data.colorSpace = colorSpace;
-			data.colorFormat = colorFormat;
-			data.depthStencilFormat = depthStencilFormat;
-			data.primitiveTopology = primitiveTopology;
-			data.clippingContextCacheKey = renderObject.clippingContextCacheKey;
-
-			needsUpdate = true;
-
-		}
-
-		return needsUpdate;
-
-	}
-
-	/**
-	 * Returns a cache key that is used to identify render pipelines.
-	 *
-	 * @param {RenderObject} renderObject - The render object.
-	 * @return {string} The cache key.
-	 */
-	getRenderCacheKey( renderObject ) {
-
-		const { object, material } = renderObject;
-
-		const utils = this.utils;
-		const renderContext = renderObject.context;
-
-		return [
-			material.transparent, material.blending, material.premultipliedAlpha,
-			material.blendSrc, material.blendDst, material.blendEquation,
-			material.blendSrcAlpha, material.blendDstAlpha, material.blendEquationAlpha,
-			material.colorWrite,
-			material.depthWrite, material.depthTest, material.depthFunc,
-			material.stencilWrite, material.stencilFunc,
-			material.stencilFail, material.stencilZFail, material.stencilZPass,
-			material.stencilFuncMask, material.stencilWriteMask,
-			material.side,
-			utils.getSampleCountRenderContext( renderContext ),
-			utils.getCurrentColorSpace( renderContext ), utils.getCurrentColorFormat( renderContext ), utils.getCurrentDepthStencilFormat( renderContext ),
-			utils.getPrimitiveTopology( object, material ),
-			renderObject.getGeometryCacheKey(),
-			renderObject.clippingContextCacheKey
-		].join();
-
-	}
-
-	// textures
-
-	/**
-	 * Creates a GPU sampler for the given texture.
-	 *
-	 * @param {Texture} texture - The texture to create the sampler for.
-	 */
-	createSampler( texture ) {
-
-		this.textureUtils.createSampler( texture );
-
-	}
-
-	/**
-	 * Destroys the GPU sampler for the given texture.
-	 *
-	 * @param {Texture} texture - The texture to destroy the sampler for.
-	 */
-	destroySampler( texture ) {
-
-		this.textureUtils.destroySampler( texture );
-
-	}
-
-	/**
-	 * Creates a default texture for the given texture that can be used
-	 * as a placeholder until the actual texture is ready for usage.
-	 *
-	 * @param {Texture} texture - The texture to create a default texture for.
-	 */
-	createDefaultTexture( texture ) {
-
-		this.textureUtils.createDefaultTexture( texture );
-
-	}
-
-	/**
-	 * Defines a texture on the GPU for the given texture object.
-	 *
-	 * @param {Texture} texture - The texture.
-	 * @param {Object} [options={}] - Optional configuration parameter.
-	 */
-	createTexture( texture, options ) {
-
-		this.textureUtils.createTexture( texture, options );
-
-	}
-
-	/**
-	 * Uploads the updated texture data to the GPU.
-	 *
-	 * @param {Texture} texture - The texture.
-	 * @param {Object} [options={}] - Optional configuration parameter.
-	 */
-	updateTexture( texture, options ) {
-
-		this.textureUtils.updateTexture( texture, options );
-
-	}
-
-	/**
-	 * Generates mipmaps for the given texture.
-	 *
-	 * @param {Texture} texture - The texture.
-	 */
-	generateMipmaps( texture ) {
-
-		this.textureUtils.generateMipmaps( texture );
-
-	}
-
-	/**
-	 * Destroys the GPU data for the given texture object.
-	 *
-	 * @param {Texture} texture - The texture.
-	 */
-	destroyTexture( texture ) {
-
-		this.textureUtils.destroyTexture( texture );
-
-	}
-
-	/**
-	 * Returns texture data as a typed array.
-	 *
-	 * @async
-	 * @param {Texture} texture - The texture to copy.
-	 * @param {number} x - The x coordinate of the copy origin.
-	 * @param {number} y - The y coordinate of the copy origin.
-	 * @param {number} width - The width of the copy.
-	 * @param {number} height - The height of the copy.
-	 * @param {number} faceIndex - The face index.
-	 * @return {Promise<TypedArray>} A Promise that resolves with a typed array when the copy operation has finished.
-	 */
-	async copyTextureToBuffer( texture, x, y, width, height, faceIndex ) {
-
-		return this.textureUtils.copyTextureToBuffer( texture, x, y, width, height, faceIndex );
-
-	}
-
-	/**
-	 * Inits a time stamp query for the given render context.
-	 *
-	 * @param {RenderContext} renderContext - The render context.
-	 * @param {Object} descriptor - The query descriptor.
-	 */
-	initTimestampQuery( renderContext, descriptor ) {
-
-		if ( ! this.trackTimestamp ) return;
-
-		const type = renderContext.isComputeNode ? 'compute' : 'render';
-
-		if ( ! this.timestampQueryPool[ type ] ) {
-
-			// TODO: Variable maxQueries?
-			this.timestampQueryPool[ type ] = new WebGPUTimestampQueryPool( this.device, type, 2048 );
-
-		}
-
-		const timestampQueryPool = this.timestampQueryPool[ type ];
-
-		const baseOffset = timestampQueryPool.allocateQueriesForContext( renderContext );
-
-		descriptor.timestampWrites = {
-			querySet: timestampQueryPool.querySet,
-			beginningOfPassWriteIndex: baseOffset,
-			endOfPassWriteIndex: baseOffset + 1,
-		  };
-
-	}
-
-
-	// node builder
-
-	/**
-	 * Returns a node builder for the given render object.
-	 *
-	 * @param {RenderObject} object - The render object.
-	 * @param {Renderer} renderer - The renderer.
-	 * @return {WGSLNodeBuilder} The node builder.
-	 */
-	createNodeBuilder( object, renderer ) {
-
-		return new WGSLNodeBuilder( object, renderer );
-
-	}
-
-	// program
-
-	/**
-	 * Creates a shader program from the given programmable stage.
-	 *
-	 * @param {ProgrammableStage} program - The programmable stage.
-	 */
-	createProgram( program ) {
-
-		const programGPU = this.get( program );
-
-		programGPU.module = {
-			module: this.device.createShaderModule( { code: program.code, label: program.stage + ( program.name !== '' ? `_${ program.name }` : '' ) } ),
-			entryPoint: 'main'
-		};
-
-	}
-
-	/**
-	 * Destroys the shader program of the given programmable stage.
-	 *
-	 * @param {ProgrammableStage} program - The programmable stage.
-	 */
-	destroyProgram( program ) {
-
-		this.delete( program );
-
-	}
-
-	// pipelines
-
-	/**
-	 * Creates a render pipeline for the given render object.
-	 *
-	 * @param {RenderObject} renderObject - The render object.
-	 * @param {Array<Promise>} promises - An array of compilation promises which are used in `compileAsync()`.
-	 */
-	createRenderPipeline( renderObject, promises ) {
-
-		this.pipelineUtils.createRenderPipeline( renderObject, promises );
-
-	}
-
-	/**
-	 * Creates a compute pipeline for the given compute node.
-	 *
-	 * @param {ComputePipeline} computePipeline - The compute pipeline.
-	 * @param {Array<BindGroup>} bindings - The bindings.
-	 */
-	createComputePipeline( computePipeline, bindings ) {
-
-		this.pipelineUtils.createComputePipeline( computePipeline, bindings );
-
-	}
-
-	/**
-	 * Prepares the state for encoding render bundles.
-	 *
-	 * @param {RenderContext} renderContext - The render context.
-	 */
-	beginBundle( renderContext ) {
-
-		const renderContextData = this.get( renderContext );
-
-		renderContextData._currentPass = renderContextData.currentPass;
-		renderContextData._currentSets = renderContextData.currentSets;
-
-		renderContextData.currentSets = { attributes: {}, bindingGroups: [], pipeline: null, index: null };
-		renderContextData.currentPass = this.pipelineUtils.createBundleEncoder( renderContext );
-
-	}
-
-	/**
-	 * After processing render bundles this method finalizes related work.
-	 *
-	 * @param {RenderContext} renderContext - The render context.
-	 * @param {RenderBundle} bundle - The render bundle.
-	 */
-	finishBundle( renderContext, bundle ) {
-
-		const renderContextData = this.get( renderContext );
-
-		const bundleEncoder = renderContextData.currentPass;
-		const bundleGPU = bundleEncoder.finish();
-
-		this.get( bundle ).bundleGPU = bundleGPU;
-
-		// restore render pass state
-
-		renderContextData.currentSets = renderContextData._currentSets;
-		renderContextData.currentPass = renderContextData._currentPass;
-
-	}
-
-	/**
-	 * Adds a render bundle to the render context data.
-	 *
-	 * @param {RenderContext} renderContext - The render context.
-	 * @param {RenderBundle} bundle - The render bundle to add.
-	 */
-	addBundle( renderContext, bundle ) {
-
-		const renderContextData = this.get( renderContext );
-
-		renderContextData.renderBundles.push( this.get( bundle ).bundleGPU );
-
-	}
-
-	// bindings
-
-	/**
-	 * Creates bindings from the given bind group definition.
-	 *
-	 * @param {BindGroup} bindGroup - The bind group.
-	 * @param {Array<BindGroup>} bindings - Array of bind groups.
-	 * @param {number} cacheIndex - The cache index.
-	 * @param {number} version - The version.
-	 */
-	createBindings( bindGroup, bindings, cacheIndex, version ) {
-
-		this.bindingUtils.createBindings( bindGroup, bindings, cacheIndex, version );
-
-	}
-
-	/**
-	 * Updates the given bind group definition.
-	 *
-	 * @param {BindGroup} bindGroup - The bind group.
-	 * @param {Array<BindGroup>} bindings - Array of bind groups.
-	 * @param {number} cacheIndex - The cache index.
-	 * @param {number} version - The version.
-	 */
-	updateBindings( bindGroup, bindings, cacheIndex, version ) {
-
-		this.bindingUtils.createBindings( bindGroup, bindings, cacheIndex, version );
-
-	}
-
-	/**
-	 * Updates a buffer binding.
-	 *
-	 *  @param {Buffer} binding - The buffer binding to update.
-	 */
-	updateBinding( binding ) {
-
-		this.bindingUtils.updateBinding( binding );
-
-	}
-
-	// attributes
-
-	/**
-	 * Creates the buffer of an indexed shader attribute.
-	 *
-	 * @param {BufferAttribute} attribute - The indexed buffer attribute.
-	 */
-	createIndexAttribute( attribute ) {
-
-		this.attributeUtils.createAttribute( attribute, GPUBufferUsage.INDEX | GPUBufferUsage.COPY_SRC | GPUBufferUsage.COPY_DST );
-
-	}
-
-	/**
-	 * Creates the GPU buffer of a shader attribute.
-	 *
-	 * @param {BufferAttribute} attribute - The buffer attribute.
-	 */
-	createAttribute( attribute ) {
-
-		this.attributeUtils.createAttribute( attribute, GPUBufferUsage.VERTEX | GPUBufferUsage.COPY_SRC | GPUBufferUsage.COPY_DST );
-
-	}
-
-	/**
-	 * Creates the GPU buffer of a storage attribute.
-	 *
-	 * @param {BufferAttribute} attribute - The buffer attribute.
-	 */
-	createStorageAttribute( attribute ) {
-
-		this.attributeUtils.createAttribute( attribute, GPUBufferUsage.STORAGE | GPUBufferUsage.VERTEX | GPUBufferUsage.COPY_SRC | GPUBufferUsage.COPY_DST );
-
-	}
-
-	/**
-	 * Creates the GPU buffer of an indirect storage attribute.
-	 *
-	 * @param {BufferAttribute} attribute - The buffer attribute.
-	 */
-	createIndirectStorageAttribute( attribute ) {
-
-		this.attributeUtils.createAttribute( attribute, GPUBufferUsage.STORAGE | GPUBufferUsage.INDIRECT | GPUBufferUsage.COPY_SRC | GPUBufferUsage.COPY_DST );
-
-	}
-
-	/**
-	 * Updates the GPU buffer of a shader attribute.
-	 *
-	 * @param {BufferAttribute} attribute - The buffer attribute to update.
-	 */
-	updateAttribute( attribute ) {
-
-		this.attributeUtils.updateAttribute( attribute );
-
-	}
-
-	/**
-	 * Destroys the GPU buffer of a shader attribute.
-	 *
-	 * @param {BufferAttribute} attribute - The buffer attribute to destroy.
-	 */
-	destroyAttribute( attribute ) {
-
-		this.attributeUtils.destroyAttribute( attribute );
-
-	}
-
-	// canvas
-
-	/**
-	 * Triggers an update of the default render pass descriptor.
-	 */
-	updateSize() {
-
-		this.colorBuffer = this.textureUtils.getColorBuffer();
-		this.defaultRenderPassdescriptor = null;
-
-	}
-
-	// utils public
-
-	/**
-	 * Returns the maximum anisotropy texture filtering value.
-	 *
-	 * @return {number} The maximum anisotropy texture filtering value.
-	 */
-	getMaxAnisotropy() {
-
-		return 16;
-
-	}
-
-	/**
-	 * Checks if the given feature is supported  by the backend.
-	 *
-	 * @param {string} name - The feature's name.
-	 * @return {boolean} Whether the feature is supported or not.
-	 */
-	hasFeature( name ) {
-
-		return this.device.features.has( name );
-
-	}
-
-	/**
-	 * Copies data of the given source texture to the given destination texture.
-	 *
-	 * @param {Texture} srcTexture - The source texture.
-	 * @param {Texture} dstTexture - The destination texture.
-	 * @param {?(Box3|Box2)} [srcRegion=null] - The region of the source texture to copy.
-	 * @param {?(Vector2|Vector3)} [dstPosition=null] - The destination position of the copy.
-	 * @param {number} [srcLevel=0] - The mipmap level to copy.
-	 * @param {number} [dstLevel=0] - The destination mip level to copy to.
-	 */
-	copyTextureToTexture( srcTexture, dstTexture, srcRegion = null, dstPosition = null, srcLevel = 0, dstLevel = 0 ) {
-
-		let dstX = 0;
-		let dstY = 0;
-		let dstZ = 0;
-
-		let srcX = 0;
-		let srcY = 0;
-		let srcZ = 0;
-
-		let srcWidth = srcTexture.image.width;
-		let srcHeight = srcTexture.image.height;
-		let srcDepth = 1;
-
-
-		if ( srcRegion !== null ) {
-
-			if ( srcRegion.isBox3 === true ) {
-
-				srcX = srcRegion.min.x;
-				srcY = srcRegion.min.y;
-				srcZ = srcRegion.min.z;
-				srcWidth = srcRegion.max.x - srcRegion.min.x;
-				srcHeight = srcRegion.max.y - srcRegion.min.y;
-				srcDepth = srcRegion.max.z - srcRegion.min.z;
-
-			} else {
-
-				// Assume it's a Box2
-				srcX = srcRegion.min.x;
-				srcY = srcRegion.min.y;
-				srcWidth = srcRegion.max.x - srcRegion.min.x;
-				srcHeight = srcRegion.max.y - srcRegion.min.y;
-				srcDepth = 1;
-
-			}
-
-		}
-
-
-		if ( dstPosition !== null ) {
-
-			dstX = dstPosition.x;
-			dstY = dstPosition.y;
-			dstZ = dstPosition.z || 0;
-
-		}
-
-		const encoder = this.device.createCommandEncoder( { label: 'copyTextureToTexture_' + srcTexture.id + '_' + dstTexture.id } );
-
-		const sourceGPU = this.get( srcTexture ).texture;
-		const destinationGPU = this.get( dstTexture ).texture;
-
-		encoder.copyTextureToTexture(
-			{
-				texture: sourceGPU,
-				mipLevel: srcLevel,
-				origin: { x: srcX, y: srcY, z: srcZ }
-			},
-			{
-				texture: destinationGPU,
-				mipLevel: dstLevel,
-				origin: { x: dstX, y: dstY, z: dstZ }
-			},
-			[
-				srcWidth,
-				srcHeight,
-				srcDepth
-			]
-		);
-
-		this.device.queue.submit( [ encoder.finish() ] );
-
-		if ( dstLevel === 0 && dstTexture.generateMipmaps ) {
-
-			this.textureUtils.generateMipmaps( dstTexture );
-
-		}
-
-	}
-
-	/**
-	 * Copies the current bound framebuffer to the given texture.
-	 *
-	 * @param {Texture} texture - The destination texture.
-	 * @param {RenderContext} renderContext - The render context.
-	 * @param {Vector4} rectangle - A four dimensional vector defining the origin and dimension of the copy.
-	 */
-	copyFramebufferToTexture( texture, renderContext, rectangle ) {
-
-		const renderContextData = this.get( renderContext );
-
-		let sourceGPU = null;
-
-		if ( renderContext.renderTarget ) {
-
-			if ( texture.isDepthTexture ) {
-
-				sourceGPU = this.get( renderContext.depthTexture ).texture;
-
-			} else {
-
-				sourceGPU = this.get( renderContext.textures[ 0 ] ).texture;
-
-			}
-
-		} else {
-
-			if ( texture.isDepthTexture ) {
-
-				sourceGPU = this.textureUtils.getDepthBuffer( renderContext.depth, renderContext.stencil );
-
-			} else {
-
-				sourceGPU = this.context.getCurrentTexture();
-
-			}
-
-		}
-
-		const destinationGPU = this.get( texture ).texture;
-
-		if ( sourceGPU.format !== destinationGPU.format ) {
-
-			console.error( 'WebGPUBackend: copyFramebufferToTexture: Source and destination formats do not match.', sourceGPU.format, destinationGPU.format );
-
-			return;
-
-		}
-
-		let encoder;
-
-		if ( renderContextData.currentPass ) {
-
-			renderContextData.currentPass.end();
-
-			encoder = renderContextData.encoder;
-
-		} else {
-
-			encoder = this.device.createCommandEncoder( { label: 'copyFramebufferToTexture_' + texture.id } );
-
-		}
-
-		encoder.copyTextureToTexture(
-			{
-				texture: sourceGPU,
-				origin: [ rectangle.x, rectangle.y, 0 ],
-			},
-			{
-				texture: destinationGPU
-			},
-			[
-				rectangle.z,
-				rectangle.w
-			]
-		);
-
-		if ( texture.generateMipmaps ) this.textureUtils.generateMipmaps( texture );
-
-		if ( renderContextData.currentPass ) {
-
-			const { descriptor } = renderContextData;
-
-			for ( let i = 0; i < descriptor.colorAttachments.length; i ++ ) {
-
-				descriptor.colorAttachments[ i ].loadOp = GPULoadOp.Load;
-
-			}
-
-			if ( renderContext.depth ) descriptor.depthStencilAttachment.depthLoadOp = GPULoadOp.Load;
-			if ( renderContext.stencil ) descriptor.depthStencilAttachment.stencilLoadOp = GPULoadOp.Load;
-
-			renderContextData.currentPass = encoder.beginRenderPass( descriptor );
-			renderContextData.currentSets = { attributes: {}, bindingGroups: [], pipeline: null, index: null };
-
-			if ( renderContext.viewport ) {
-
-				this.updateViewport( renderContext );
-
-			}
-
-			if ( renderContext.scissor ) {
-
-				const { x, y, width, height } = renderContext.scissorValue;
-
-				renderContextData.currentPass.setScissorRect( x, y, width, height );
-
-			}
-
-		} else {
-
-			this.device.queue.submit( [ encoder.finish() ] );
-
-		}
-
-	}
-
+	// More methods defined below...
 }
 
-
 export default WebGPUBackend;