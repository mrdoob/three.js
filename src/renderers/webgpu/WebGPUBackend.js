/*// debugger tools
import 'https://greggman.github.io/webgpu-avoid-redundant-state-setting/webgpu-check-redundant-state-setting.js';
//*/

import { GPUFeatureName, GPULoadOp, GPUStoreOp, GPUIndexFormat, GPUTextureViewDimension } from './utils/WebGPUConstants.js';

import WGSLNodeBuilder from './nodes/WGSLNodeBuilder.js';
import Backend from '../common/Backend.js';

import WebGPUUtils from './utils/WebGPUUtils.js';
import WebGPUAttributeUtils from './utils/WebGPUAttributeUtils.js';
import WebGPUBindingUtils from './utils/WebGPUBindingUtils.js';
import WebGPUPipelineUtils from './utils/WebGPUPipelineUtils.js';
import WebGPUTextureUtils from './utils/WebGPUTextureUtils.js';

import { WebGPUCoordinateSystem } from '../../constants.js';

//

class WebGPUBackend extends Backend {

	constructor( parameters = {} ) {

		super( parameters );

		this.isWebGPUBackend = true;

		// some parameters require default values other than "undefined"
		this.parameters.alpha = ( parameters.alpha === undefined ) ? true : parameters.alpha;

		this.parameters.requiredLimits = ( parameters.requiredLimits === undefined ) ? {} : parameters.requiredLimits;

		this.trackTimestamp = ( parameters.trackTimestamp === true );

		this.device = null;
		this.context = null;
		this.colorBuffer = null;
		this.defaultRenderPassdescriptor = null;

		this.utils = new WebGPUUtils( this );
		this.attributeUtils = new WebGPUAttributeUtils( this );
		this.bindingUtils = new WebGPUBindingUtils( this );
		this.pipelineUtils = new WebGPUPipelineUtils( this );
		this.textureUtils = new WebGPUTextureUtils( this );
		this.occludedResolveCache = new Map();

	}

	async init( renderer ) {

		await super.init( renderer );

		//

		const parameters = this.parameters;

		// create the device if it is not passed with parameters

		let device;

		if ( parameters.device === undefined ) {

			const adapterOptions = {
				powerPreference: parameters.powerPreference
			};

			const adapter = await navigator.gpu.requestAdapter( adapterOptions );

			if ( adapter === null ) {

				throw new Error( 'WebGPUBackend: Unable to create WebGPU adapter.' );

			}

			// feature support

			const features = Object.values( GPUFeatureName );

			const supportedFeatures = [];

			for ( const name of features ) {

				if ( adapter.features.has( name ) ) {

					supportedFeatures.push( name );

				}

			}

			const deviceDescriptor = {
				requiredFeatures: supportedFeatures,
				requiredLimits: parameters.requiredLimits
			};

			device = await adapter.requestDevice( deviceDescriptor );

		} else {

			device = parameters.device;

		}

		device.lost.then( ( info ) => {

			const deviceLossInfo = {
				api: 'WebGPU',
				message: info.message || 'Unknown reason',
				reason: info.reason || null,
				originalEvent: info
			};

			renderer.onDeviceLost( deviceLossInfo );

		} );

		const context = ( parameters.context !== undefined ) ? parameters.context : renderer.domElement.getContext( 'webgpu' );

		this.device = device;
		this.context = context;

		const alphaMode = parameters.alpha ? 'premultiplied' : 'opaque';

		this.trackTimestamp = this.trackTimestamp && this.hasFeature( GPUFeatureName.TimestampQuery );

		this.context.configure( {
			device: this.device,
			format: this.utils.getPreferredCanvasFormat(),
			usage: GPUTextureUsage.RENDER_ATTACHMENT | GPUTextureUsage.COPY_SRC,
			alphaMode: alphaMode
		} );

		this.updateSize();

	}

	get coordinateSystem() {

		return WebGPUCoordinateSystem;

	}

	async getArrayBufferAsync( attribute ) {

		return await this.attributeUtils.getArrayBufferAsync( attribute );

	}

	getContext() {

		return this.context;

	}

	_getDefaultRenderPassDescriptor() {

		let descriptor = this.defaultRenderPassdescriptor;

		if ( descriptor === null ) {

			const renderer = this.renderer;

			descriptor = {
				colorAttachments: [ {
					view: null
				} ],
			};

			if ( this.renderer.depth === true || this.renderer.stencil === true ) {

				descriptor.depthStencilAttachment = {
					view: this.textureUtils.getDepthBuffer( renderer.depth, renderer.stencil ).createView()
				};

			}

			const colorAttachment = descriptor.colorAttachments[ 0 ];

			if ( this.renderer.samples > 0 ) {

				colorAttachment.view = this.colorBuffer.createView();

			} else {

				colorAttachment.resolveTarget = undefined;

			}

			this.defaultRenderPassdescriptor = descriptor;

		}

		const colorAttachment = descriptor.colorAttachments[ 0 ];

		if ( this.renderer.samples > 0 ) {

			colorAttachment.resolveTarget = this.context.getCurrentTexture().createView();

		} else {

			colorAttachment.view = this.context.getCurrentTexture().createView();

		}

		return descriptor;

	}

	_getRenderPassDescriptor( renderContext ) {

		const renderTarget = renderContext.renderTarget;
		const renderTargetData = this.get( renderTarget );

		let descriptors = renderTargetData.descriptors;

		if ( descriptors === undefined ||
			renderTargetData.width !== renderTarget.width ||
			renderTargetData.height !== renderTarget.height ||
			renderTargetData.activeMipmapLevel !== renderTarget.activeMipmapLevel ||
			renderTargetData.samples !== renderTarget.samples
		) {

			descriptors = {};

			renderTargetData.descriptors = descriptors;

			// dispose

			const onDispose = () => {

				renderTarget.removeEventListener( 'dispose', onDispose );

				this.delete( renderTarget );

			};

			renderTarget.addEventListener( 'dispose', onDispose );

		}

		const cacheKey = renderContext.getCacheKey();

		let descriptor = descriptors[ cacheKey ];

		if ( descriptor === undefined ) {

			const textures = renderContext.textures;
			const colorAttachments = [];

			for ( let i = 0; i < textures.length; i ++ ) {

				const textureData = this.get( textures[ i ] );

				const textureView = textureData.texture.createView( {
					baseMipLevel: renderContext.activeMipmapLevel,
					mipLevelCount: 1,
					baseArrayLayer: renderContext.activeCubeFace,
					dimension: GPUTextureViewDimension.TwoD
				} );

				let view, resolveTarget;

				if ( textureData.msaaTexture !== undefined ) {

					view = textureData.msaaTexture.createView();
					resolveTarget = textureView;

				} else {

					view = textureView;
					resolveTarget = undefined;

				}

				colorAttachments.push( {
					view,
					resolveTarget,
					loadOp: GPULoadOp.Load,
					storeOp: GPUStoreOp.Store
				} );

			}


			descriptor = {
				colorAttachments,
			};

			if ( renderContext.depth ) {

				const depthTextureData = this.get( renderContext.depthTexture );

				const depthStencilAttachment = {
					view: depthTextureData.texture.createView()
				};
				descriptor.depthStencilAttachment = depthStencilAttachment;

			}

			descriptors[ cacheKey ] = descriptor;

			renderTargetData.width = renderTarget.width;
			renderTargetData.height = renderTarget.height;
			renderTargetData.samples = renderTarget.samples;
			renderTargetData.activeMipmapLevel = renderTarget.activeMipmapLevel;

		}

		return descriptor;

	}

	beginRender( renderContext ) {

		const renderContextData = this.get( renderContext );

		const device = this.device;
		const occlusionQueryCount = renderContext.occlusionQueryCount;

		let occlusionQuerySet;

		if ( occlusionQueryCount > 0 ) {

			if ( renderContextData.currentOcclusionQuerySet ) renderContextData.currentOcclusionQuerySet.destroy();
			if ( renderContextData.currentOcclusionQueryBuffer ) renderContextData.currentOcclusionQueryBuffer.destroy();

			// Get a reference to the array of objects with queries. The renderContextData property
			// can be changed by another render pass before the buffer.mapAsyc() completes.
			renderContextData.currentOcclusionQuerySet = renderContextData.occlusionQuerySet;
			renderContextData.currentOcclusionQueryBuffer = renderContextData.occlusionQueryBuffer;
			renderContextData.currentOcclusionQueryObjects = renderContextData.occlusionQueryObjects;

			//

			occlusionQuerySet = device.createQuerySet( { type: 'occlusion', count: occlusionQueryCount } );

			renderContextData.occlusionQuerySet = occlusionQuerySet;
			renderContextData.occlusionQueryIndex = 0;
			renderContextData.occlusionQueryObjects = new Array( occlusionQueryCount );

			renderContextData.lastOcclusionObject = null;

		}

		let descriptor;

		if ( renderContext.textures === null ) {

			descriptor = this._getDefaultRenderPassDescriptor();

		} else {

			descriptor = this._getRenderPassDescriptor( renderContext );

		}

		this.initTimestampQuery( renderContext, descriptor );

		descriptor.occlusionQuerySet = occlusionQuerySet;

		const depthStencilAttachment = descriptor.depthStencilAttachment;

		if ( renderContext.textures !== null ) {

			const colorAttachments = descriptor.colorAttachments;

			for ( let i = 0; i < colorAttachments.length; i ++ ) {

				const colorAttachment = colorAttachments[ i ];

				if ( renderContext.clearColor ) {

					colorAttachment.clearValue = i === 0 ? renderContext.clearColorValue : { r: 0, g: 0, b: 0, a: 1 };
					colorAttachment.loadOp = GPULoadOp.Clear;
					colorAttachment.storeOp = GPUStoreOp.Store;

				} else {

					colorAttachment.loadOp = GPULoadOp.Load;
					colorAttachment.storeOp = GPUStoreOp.Store;

				}

			}

		} else {

			const colorAttachment = descriptor.colorAttachments[ 0 ];

			if ( renderContext.clearColor ) {

				colorAttachment.clearValue = renderContext.clearColorValue;
				colorAttachment.loadOp = GPULoadOp.Clear;
				colorAttachment.storeOp = GPUStoreOp.Store;

			} else {

				colorAttachment.loadOp = GPULoadOp.Load;
				colorAttachment.storeOp = GPUStoreOp.Store;

			}

		}

		//

		if ( renderContext.depth ) {

			if ( renderContext.clearDepth ) {

				depthStencilAttachment.depthClearValue = renderContext.clearDepthValue;
				depthStencilAttachment.depthLoadOp = GPULoadOp.Clear;
				depthStencilAttachment.depthStoreOp = GPUStoreOp.Store;

			} else {

				depthStencilAttachment.depthLoadOp = GPULoadOp.Load;
				depthStencilAttachment.depthStoreOp = GPUStoreOp.Store;

			}

		}

		if ( renderContext.stencil ) {

			if ( renderContext.clearStencil ) {

				depthStencilAttachment.stencilClearValue = renderContext.clearStencilValue;
				depthStencilAttachment.stencilLoadOp = GPULoadOp.Clear;
				depthStencilAttachment.stencilStoreOp = GPUStoreOp.Store;

			} else {

				depthStencilAttachment.stencilLoadOp = GPULoadOp.Load;
				depthStencilAttachment.stencilStoreOp = GPUStoreOp.Store;

			}

		}

		//

		const encoder = device.createCommandEncoder( { label: 'renderContext_' + renderContext.id } );
		const currentPass = encoder.beginRenderPass( descriptor );

		//

		renderContextData.descriptor = descriptor;
		renderContextData.encoder = encoder;
		renderContextData.currentPass = currentPass;
		renderContextData.currentSets = { attributes: {}, bindingGroups: [], pipeline: null, index: null };
		renderContextData.renderBundles = [];

		//

		if ( renderContext.viewport ) {

			this.updateViewport( renderContext );

		}

		if ( renderContext.scissor ) {

			const { x, y, width, height } = renderContext.scissorValue;

			currentPass.setScissorRect( x, y, width, height );

		}

	}

	finishRender( renderContext ) {

		const renderContextData = this.get( renderContext );
		const occlusionQueryCount = renderContext.occlusionQueryCount;

		if ( renderContextData.renderBundles.length > 0 ) {

			renderContextData.currentPass.executeBundles( renderContextData.renderBundles );

		}

		if ( occlusionQueryCount > renderContextData.occlusionQueryIndex ) {

			renderContextData.currentPass.endOcclusionQuery();

		}

		renderContextData.currentPass.end();

		if ( occlusionQueryCount > 0 ) {

			const bufferSize = occlusionQueryCount * 8; // 8 byte entries for query results

			//

			let queryResolveBuffer = this.occludedResolveCache.get( bufferSize );

			if ( queryResolveBuffer === undefined ) {

				queryResolveBuffer = this.device.createBuffer(
					{
						size: bufferSize,
						usage: GPUBufferUsage.QUERY_RESOLVE | GPUBufferUsage.COPY_SRC
					}
				);

				this.occludedResolveCache.set( bufferSize, queryResolveBuffer );

			}

			//

			const readBuffer = this.device.createBuffer(
				{
					size: bufferSize,
					usage: GPUBufferUsage.COPY_DST | GPUBufferUsage.MAP_READ
				}
			);

			// two buffers required here - WebGPU doesn't allow usage of QUERY_RESOLVE & MAP_READ to be combined
			renderContextData.encoder.resolveQuerySet( renderContextData.occlusionQuerySet, 0, occlusionQueryCount, queryResolveBuffer, 0 );
			renderContextData.encoder.copyBufferToBuffer( queryResolveBuffer, 0, readBuffer, 0, bufferSize );

			renderContextData.occlusionQueryBuffer = readBuffer;

			//

			this.resolveOccludedAsync( renderContext );

		}

		this.prepareTimestampBuffer( renderContext, renderContextData.encoder );

		this.device.queue.submit( [ renderContextData.encoder.finish() ] );


		//

		if ( renderContext.textures !== null ) {

			const textures = renderContext.textures;

			for ( let i = 0; i < textures.length; i ++ ) {

				const texture = textures[ i ];

				if ( texture.generateMipmaps === true ) {

					this.textureUtils.generateMipmaps( texture );

				}

			}

		}

	}

	isOccluded( renderContext, object ) {

		const renderContextData = this.get( renderContext );

		return renderContextData.occluded && renderContextData.occluded.has( object );

	}

	async resolveOccludedAsync( renderContext ) {

		const renderContextData = this.get( renderContext );

		// handle occlusion query results

		const { currentOcclusionQueryBuffer, currentOcclusionQueryObjects } = renderContextData;

		if ( currentOcclusionQueryBuffer && currentOcclusionQueryObjects ) {

			const occluded = new WeakSet();

			renderContextData.currentOcclusionQueryObjects = null;
			renderContextData.currentOcclusionQueryBuffer = null;

			await currentOcclusionQueryBuffer.mapAsync( GPUMapMode.READ );

			const buffer = currentOcclusionQueryBuffer.getMappedRange();
			const results = new BigUint64Array( buffer );

			for ( let i = 0; i < currentOcclusionQueryObjects.length; i ++ ) {

				if ( results[ i ] !== BigInt( 0 ) ) {

					occluded.add( currentOcclusionQueryObjects[ i ] );

				}

			}

			currentOcclusionQueryBuffer.destroy();

			renderContextData.occluded = occluded;

		}

	}

	updateViewport( renderContext ) {

		const { currentPass } = this.get( renderContext );
		const { x, y, width, height, minDepth, maxDepth } = renderContext.viewportValue;

		currentPass.setViewport( x, y, width, height, minDepth, maxDepth );

	}

	clear( color, depth, stencil, renderTargetData = null ) {

		const device = this.device;
		const renderer = this.renderer;

		let colorAttachments = [];

		let depthStencilAttachment;
		let clearValue;

		let supportsDepth;
		let supportsStencil;

		if ( color ) {

			const clearColor = this.getClearColor();

			if ( this.renderer.alpha === true ) {

				// premultiply alpha

				const a = clearColor.a;

				clearValue = { r: clearColor.r * a, g: clearColor.g * a, b: clearColor.b * a, a: a };

			} else {

				clearValue = { r: clearColor.r, g: clearColor.g, b: clearColor.b, a: clearColor.a };

			}

		}

		if ( renderTargetData === null ) {

			supportsDepth = renderer.depth;
			supportsStencil = renderer.stencil;

			const descriptor = this._getDefaultRenderPassDescriptor();

			if ( color ) {

				colorAttachments = descriptor.colorAttachments;

				const colorAttachment = colorAttachments[ 0 ];

				colorAttachment.clearValue = clearValue;
				colorAttachment.loadOp = GPULoadOp.Clear;
				colorAttachment.storeOp = GPUStoreOp.Store;

			}

			if ( supportsDepth || supportsStencil ) {

				depthStencilAttachment = descriptor.depthStencilAttachment;

			}

		} else {

			supportsDepth = renderTargetData.depth;
			supportsStencil = renderTargetData.stencil;

			if ( color ) {

				for ( const texture of renderTargetData.textures ) {

					const textureData = this.get( texture );
					const textureView = textureData.texture.createView();

					let view, resolveTarget;

					if ( textureData.msaaTexture !== undefined ) {

						view = textureData.msaaTexture.createView();
						resolveTarget = textureView;

					} else {

						view = textureView;
						resolveTarget = undefined;

					}

					colorAttachments.push( {
						view,
						resolveTarget,
						clearValue,
						loadOp: GPULoadOp.Clear,
						storeOp: GPUStoreOp.Store
					} );

				}

			}

			if ( supportsDepth || supportsStencil ) {

				const depthTextureData = this.get( renderTargetData.depthTexture );

				depthStencilAttachment = {
					view: depthTextureData.texture.createView()
				};

			}

		}

		//

		if ( supportsDepth ) {

			if ( depth ) {

				depthStencilAttachment.depthLoadOp = GPULoadOp.Clear;
				depthStencilAttachment.depthClearValue = renderer.getClearDepth();
				depthStencilAttachment.depthStoreOp = GPUStoreOp.Store;

			} else {

				depthStencilAttachment.depthLoadOp = GPULoadOp.Load;
				depthStencilAttachment.depthStoreOp = GPUStoreOp.Store;

			}

		}

		//

		if ( supportsStencil ) {

			if ( stencil ) {

				depthStencilAttachment.stencilLoadOp = GPULoadOp.Clear;
				depthStencilAttachment.stencilClearValue = renderer.getClearStencil();
				depthStencilAttachment.stencilStoreOp = GPUStoreOp.Store;

			} else {

				depthStencilAttachment.stencilLoadOp = GPULoadOp.Load;
				depthStencilAttachment.stencilStoreOp = GPUStoreOp.Store;

			}

		}

		//

		const encoder = device.createCommandEncoder( {} );
		const currentPass = encoder.beginRenderPass( {
			colorAttachments,
			depthStencilAttachment
		} );

		currentPass.end();

		device.queue.submit( [ encoder.finish() ] );

	}

	// compute

	beginCompute( computeGroup ) {

		const groupGPU = this.get( computeGroup );


		const descriptor = {};

		this.initTimestampQuery( computeGroup, descriptor );

		groupGPU.cmdEncoderGPU = this.device.createCommandEncoder();

		groupGPU.passEncoderGPU = groupGPU.cmdEncoderGPU.beginComputePass( descriptor );

	}

	compute( computeGroup, computeNode, bindings, pipeline ) {

		const { passEncoderGPU } = this.get( computeGroup );

		// pipeline

		const pipelineGPU = this.get( pipeline ).pipeline;
		passEncoderGPU.setPipeline( pipelineGPU );

		// bind groups

		for ( let i = 0, l = bindings.length; i < l; i ++ ) {

			const bindGroup = bindings[ i ];
			const bindingsData = this.get( bindGroup );

			passEncoderGPU.setBindGroup( i, bindingsData.group );

		}

		const maxComputeWorkgroupsPerDimension = this.device.limits.maxComputeWorkgroupsPerDimension;

		const computeNodeData = this.get( computeNode );

		if ( computeNodeData.dispatchSize === undefined ) computeNodeData.dispatchSize = { x: 0, y: 1, z: 1 };

		const { dispatchSize } = computeNodeData;

		if ( computeNode.dispatchCount > maxComputeWorkgroupsPerDimension ) {

			dispatchSize.x = Math.min( computeNode.dispatchCount, maxComputeWorkgroupsPerDimension );
			dispatchSize.y = Math.ceil( computeNode.dispatchCount / maxComputeWorkgroupsPerDimension );

		} else {

			dispatchSize.x = computeNode.dispatchCount;

		}

		passEncoderGPU.dispatchWorkgroups(
			dispatchSize.x,
			dispatchSize.y,
			dispatchSize.z
		);

	}

	finishCompute( computeGroup ) {

		const groupData = this.get( computeGroup );

		groupData.passEncoderGPU.end();

		this.prepareTimestampBuffer( computeGroup, groupData.cmdEncoderGPU );

		this.device.queue.submit( [ groupData.cmdEncoderGPU.finish() ] );

	}

	async waitForGPU() {

		await this.device.queue.onSubmittedWorkDone();

	}

	// render object

	draw( renderObject, info ) {

		const { object, context, pipeline } = renderObject;
		const bindings = renderObject.getBindings();
		const renderContextData = this.get( context );
		const pipelineGPU = this.get( pipeline ).pipeline;
		const currentSets = renderContextData.currentSets;
		const passEncoderGPU = renderContextData.currentPass;

		const drawParams = renderObject.getDrawParameters();

		if ( drawParams === null ) return;

		// pipeline

		if ( currentSets.pipeline !== pipelineGPU ) {

			passEncoderGPU.setPipeline( pipelineGPU );

			currentSets.pipeline = pipelineGPU;

		}

		// bind groups

		const currentBindingGroups = currentSets.bindingGroups;

		for ( let i = 0, l = bindings.length; i < l; i ++ ) {

			const bindGroup = bindings[ i ];
			const bindingsData = this.get( bindGroup );

			if ( currentBindingGroups[ bindGroup.index ] !== bindGroup.id ) {

				passEncoderGPU.setBindGroup( bindGroup.index, bindingsData.group );
				currentBindingGroups[ bindGroup.index ] = bindGroup.id;

			}

		}

		// attributes

		const index = renderObject.getIndex();

		const hasIndex = ( index !== null );

		// index

		if ( hasIndex === true ) {

			if ( currentSets.index !== index ) {

				const buffer = this.get( index ).buffer;
				const indexFormat = ( index.array instanceof Uint16Array ) ? GPUIndexFormat.Uint16 : GPUIndexFormat.Uint32;

				passEncoderGPU.setIndexBuffer( buffer, indexFormat );

				currentSets.index = index;

			}

		}

		// vertex buffers

		const vertexBuffers = renderObject.getVertexBuffers();

		for ( let i = 0, l = vertexBuffers.length; i < l; i ++ ) {

			const vertexBuffer = vertexBuffers[ i ];

			if ( currentSets.attributes[ i ] !== vertexBuffer ) {

				const buffer = this.get( vertexBuffer ).buffer;
				passEncoderGPU.setVertexBuffer( i, buffer );

				currentSets.attributes[ i ] = vertexBuffer;

			}

		}

		// occlusion queries - handle multiple consecutive draw calls for an object

		if ( renderContextData.occlusionQuerySet !== undefined ) {

			const lastObject = renderContextData.lastOcclusionObject;

			if ( lastObject !== object ) {

				if ( lastObject !== null && lastObject.occlusionTest === true ) {

					passEncoderGPU.endOcclusionQuery();
					renderContextData.occlusionQueryIndex ++;

				}

				if ( object.occlusionTest === true ) {

					passEncoderGPU.beginOcclusionQuery( renderContextData.occlusionQueryIndex );
					renderContextData.occlusionQueryObjects[ renderContextData.occlusionQueryIndex ] = object;

				}

				renderContextData.lastOcclusionObject = object;

			}

		}

		// draw

		if ( object.isBatchedMesh === true ) {

			const starts = object._multiDrawStarts;
			const counts = object._multiDrawCounts;
			const drawCount = object._multiDrawCount;
			const drawInstances = object._multiDrawInstances;

			const bytesPerElement = hasIndex ? index.array.BYTES_PER_ELEMENT : 1;

			for ( let i = 0; i < drawCount; i ++ ) {

				const count = drawInstances ? drawInstances[ i ] : 1;
				const firstInstance = count > 1 ? 0 : i;

				passEncoderGPU.drawIndexed( counts[ i ], count, starts[ i ] / bytesPerElement, 0, firstInstance );

			}

		} else if ( hasIndex === true ) {

			const { vertexCount: indexCount, instanceCount, firstVertex: firstIndex } = drawParams;

			const indirect = renderObject.getIndirect();

			if ( indirect !== null ) {

				const buffer = this.get( indirect ).buffer;

				passEncoderGPU.drawIndexedIndirect( buffer, 0 );

			} else {

				passEncoderGPU.drawIndexed( indexCount, instanceCount, firstIndex, 0, 0 );

			}

			info.update( object, indexCount, instanceCount );

		} else {

			const { vertexCount, instanceCount, firstVertex } = drawParams;

			const indirect = renderObject.getIndirect();

			if ( indirect !== null ) {

				const buffer = this.get( indirect ).buffer;

				passEncoderGPU.drawIndirect( buffer, 0 );

			} else {

				passEncoderGPU.draw( vertexCount, instanceCount, firstVertex, 0 );

			}

			info.update( object, vertexCount, instanceCount );

		}

	}

	// cache key

	needsRenderUpdate( renderObject ) {

		const data = this.get( renderObject );

		const { object, material } = renderObject;

		const utils = this.utils;

		const sampleCount = utils.getSampleCountRenderContext( renderObject.context );
		const colorSpace = utils.getCurrentColorSpace( renderObject.context );
		const colorFormat = utils.getCurrentColorFormat( renderObject.context );
		const depthStencilFormat = utils.getCurrentDepthStencilFormat( renderObject.context );
		const primitiveTopology = utils.getPrimitiveTopology( object, material );

		let needsUpdate = false;

		if ( data.material !== material || data.materialVersion !== material.version ||
			data.transparent !== material.transparent || data.blending !== material.blending || data.premultipliedAlpha !== material.premultipliedAlpha ||
			data.blendSrc !== material.blendSrc || data.blendDst !== material.blendDst || data.blendEquation !== material.blendEquation ||
			data.blendSrcAlpha !== material.blendSrcAlpha || data.blendDstAlpha !== material.blendDstAlpha || data.blendEquationAlpha !== material.blendEquationAlpha ||
			data.colorWrite !== material.colorWrite || data.depthWrite !== material.depthWrite || data.depthTest !== material.depthTest || data.depthFunc !== material.depthFunc ||
			data.stencilWrite !== material.stencilWrite || data.stencilFunc !== material.stencilFunc ||
			data.stencilFail !== material.stencilFail || data.stencilZFail !== material.stencilZFail || data.stencilZPass !== material.stencilZPass ||
			data.stencilFuncMask !== material.stencilFuncMask || data.stencilWriteMask !== material.stencilWriteMask ||
			data.side !== material.side || data.alphaToCoverage !== material.alphaToCoverage ||
			data.sampleCount !== sampleCount || data.colorSpace !== colorSpace ||
			data.colorFormat !== colorFormat || data.depthStencilFormat !== depthStencilFormat ||
			data.primitiveTopology !== primitiveTopology ||
			data.clippingContextCacheKey !== renderObject.clippingContextCacheKey
		) {

			data.material = material; data.materialVersion = material.version;
			data.transparent = material.transparent; data.blending = material.blending; data.premultipliedAlpha = material.premultipliedAlpha;
			data.blendSrc = material.blendSrc; data.blendDst = material.blendDst; data.blendEquation = material.blendEquation;
			data.blendSrcAlpha = material.blendSrcAlpha; data.blendDstAlpha = material.blendDstAlpha; data.blendEquationAlpha = material.blendEquationAlpha;
			data.colorWrite = material.colorWrite;
			data.depthWrite = material.depthWrite; data.depthTest = material.depthTest; data.depthFunc = material.depthFunc;
			data.stencilWrite = material.stencilWrite; data.stencilFunc = material.stencilFunc;
			data.stencilFail = material.stencilFail; data.stencilZFail = material.stencilZFail; data.stencilZPass = material.stencilZPass;
			data.stencilFuncMask = material.stencilFuncMask; data.stencilWriteMask = material.stencilWriteMask;
			data.side = material.side; data.alphaToCoverage = material.alphaToCoverage;
			data.sampleCount = sampleCount;
			data.colorSpace = colorSpace;
			data.colorFormat = colorFormat;
			data.depthStencilFormat = depthStencilFormat;
			data.primitiveTopology = primitiveTopology;
			data.clippingContextCacheKey = renderObject.clippingContextCacheKey;

			needsUpdate = true;

		}

		return needsUpdate;

	}

	getRenderCacheKey( renderObject ) {

		const { object, material } = renderObject;

		const utils = this.utils;
		const renderContext = renderObject.context;

		return [
			material.transparent, material.blending, material.premultipliedAlpha,
			material.blendSrc, material.blendDst, material.blendEquation,
			material.blendSrcAlpha, material.blendDstAlpha, material.blendEquationAlpha,
			material.colorWrite,
			material.depthWrite, material.depthTest, material.depthFunc,
			material.stencilWrite, material.stencilFunc,
			material.stencilFail, material.stencilZFail, material.stencilZPass,
			material.stencilFuncMask, material.stencilWriteMask,
			material.side,
			utils.getSampleCountRenderContext( renderContext ),
			utils.getCurrentColorSpace( renderContext ), utils.getCurrentColorFormat( renderContext ), utils.getCurrentDepthStencilFormat( renderContext ),
			utils.getPrimitiveTopology( object, material ),
<<<<<<< HEAD
			renderObject.clippingContextCacheKey
=======
			renderObject.getGeometryCacheKey(),
			renderObject.clippingContext.cacheKey
>>>>>>> bcf79e4e
		].join();

	}

	// textures

	createSampler( texture ) {

		this.textureUtils.createSampler( texture );

	}

	destroySampler( texture ) {

		this.textureUtils.destroySampler( texture );

	}

	createDefaultTexture( texture ) {

		this.textureUtils.createDefaultTexture( texture );

	}

	createTexture( texture, options ) {

		this.textureUtils.createTexture( texture, options );

	}

	updateTexture( texture, options ) {

		this.textureUtils.updateTexture( texture, options );

	}

	generateMipmaps( texture ) {

		this.textureUtils.generateMipmaps( texture );

	}

	destroyTexture( texture ) {

		this.textureUtils.destroyTexture( texture );

	}

	copyTextureToBuffer( texture, x, y, width, height, faceIndex ) {

		return this.textureUtils.copyTextureToBuffer( texture, x, y, width, height, faceIndex );

	}


	initTimestampQuery( renderContext, descriptor ) {

		if ( ! this.trackTimestamp ) return;

		const renderContextData = this.get( renderContext );

		if ( ! renderContextData.timeStampQuerySet ) {

			// Create a GPUQuerySet which holds 2 timestamp query results: one for the
			// beginning and one for the end of compute pass execution.
			const timeStampQuerySet = this.device.createQuerySet( { type: 'timestamp', count: 2 } );

			const timestampWrites = {
				querySet: timeStampQuerySet,
				beginningOfPassWriteIndex: 0, // Write timestamp in index 0 when pass begins.
				endOfPassWriteIndex: 1, // Write timestamp in index 1 when pass ends.
			};

			Object.assign( descriptor, {
				timestampWrites,
			} );

			renderContextData.timeStampQuerySet = timeStampQuerySet;

		}

	}

	// timestamp utils

	prepareTimestampBuffer( renderContext, encoder ) {

		if ( ! this.trackTimestamp ) return;

		const renderContextData = this.get( renderContext );


		const size = 2 * BigInt64Array.BYTES_PER_ELEMENT;

		if ( renderContextData.currentTimestampQueryBuffers === undefined ) {

			renderContextData.currentTimestampQueryBuffers = {
				resolveBuffer: this.device.createBuffer( {
					label: 'timestamp resolve buffer',
					size: size,
					usage: GPUBufferUsage.QUERY_RESOLVE | GPUBufferUsage.COPY_SRC,
				} ),
				resultBuffer: this.device.createBuffer( {
					label: 'timestamp result buffer',
					size: size,
					usage: GPUBufferUsage.COPY_DST | GPUBufferUsage.MAP_READ,
				} ),
				isMappingPending: false,
			};

		}

		const { resolveBuffer, resultBuffer, isMappingPending } = renderContextData.currentTimestampQueryBuffers;

		if ( isMappingPending === true ) return;

		encoder.resolveQuerySet( renderContextData.timeStampQuerySet, 0, 2, resolveBuffer, 0 );
		encoder.copyBufferToBuffer( resolveBuffer, 0, resultBuffer, 0, size );

	}

	async resolveTimestampAsync( renderContext, type = 'render' ) {

		if ( ! this.trackTimestamp ) return;

		const renderContextData = this.get( renderContext );

		if ( renderContextData.currentTimestampQueryBuffers === undefined ) return;

		const { resultBuffer, isMappingPending } = renderContextData.currentTimestampQueryBuffers;

		if ( isMappingPending === true ) return;

		renderContextData.currentTimestampQueryBuffers.isMappingPending = true;

		resultBuffer.mapAsync( GPUMapMode.READ ).then( () => {

			const times = new BigUint64Array( resultBuffer.getMappedRange() );
			const duration = Number( times[ 1 ] - times[ 0 ] ) / 1000000;


			this.renderer.info.updateTimestamp( type, duration );

			resultBuffer.unmap();

			renderContextData.currentTimestampQueryBuffers.isMappingPending = false;

		} );

	}

	// node builder

	createNodeBuilder( object, renderer ) {

		return new WGSLNodeBuilder( object, renderer );

	}

	// program

	createProgram( program ) {

		const programGPU = this.get( program );

		programGPU.module = {
			module: this.device.createShaderModule( { code: program.code, label: program.stage } ),
			entryPoint: 'main'
		};

	}

	destroyProgram( program ) {

		this.delete( program );

	}

	// pipelines

	createRenderPipeline( renderObject, promises ) {

		this.pipelineUtils.createRenderPipeline( renderObject, promises );

	}

	createComputePipeline( computePipeline, bindings ) {

		this.pipelineUtils.createComputePipeline( computePipeline, bindings );

	}

	beginBundle( renderContext ) {

		const renderContextData = this.get( renderContext );

		renderContextData._currentPass = renderContextData.currentPass;
		renderContextData._currentSets = renderContextData.currentSets;

		renderContextData.currentSets = { attributes: {}, bindingGroups: [], pipeline: null, index: null };
		renderContextData.currentPass = this.pipelineUtils.createBundleEncoder( renderContext );

	}

	finishBundle( renderContext, bundle ) {

		const renderContextData = this.get( renderContext );

		const bundleEncoder = renderContextData.currentPass;
		const bundleGPU = bundleEncoder.finish();

		this.get( bundle ).bundleGPU = bundleGPU;

		// restore render pass state

		renderContextData.currentSets = renderContextData._currentSets;
		renderContextData.currentPass = renderContextData._currentPass;

	}

	addBundle( renderContext, bundle ) {

		const renderContextData = this.get( renderContext );

		renderContextData.renderBundles.push( this.get( bundle ).bundleGPU );

	}

	// bindings

	createBindings( bindGroup ) {

		this.bindingUtils.createBindings( bindGroup );

	}

	updateBindings( bindGroup ) {

		this.bindingUtils.createBindings( bindGroup );

	}

	updateBinding( binding ) {

		this.bindingUtils.updateBinding( binding );

	}

	// attributes

	createIndexAttribute( attribute ) {

		this.attributeUtils.createAttribute( attribute, GPUBufferUsage.INDEX | GPUBufferUsage.COPY_SRC | GPUBufferUsage.COPY_DST );

	}

	createAttribute( attribute ) {

		this.attributeUtils.createAttribute( attribute, GPUBufferUsage.VERTEX | GPUBufferUsage.COPY_SRC | GPUBufferUsage.COPY_DST );

	}

	createStorageAttribute( attribute ) {

		this.attributeUtils.createAttribute( attribute, GPUBufferUsage.STORAGE | GPUBufferUsage.VERTEX | GPUBufferUsage.COPY_SRC | GPUBufferUsage.COPY_DST );

	}

	createIndirectStorageAttribute( attribute ) {

		this.attributeUtils.createAttribute( attribute, GPUBufferUsage.STORAGE | GPUBufferUsage.INDIRECT | GPUBufferUsage.COPY_SRC | GPUBufferUsage.COPY_DST );

	}

	updateAttribute( attribute ) {

		this.attributeUtils.updateAttribute( attribute );

	}

	destroyAttribute( attribute ) {

		this.attributeUtils.destroyAttribute( attribute );

	}

	// canvas

	updateSize() {

		this.colorBuffer = this.textureUtils.getColorBuffer();
		this.defaultRenderPassdescriptor = null;

	}

	// utils public

	getMaxAnisotropy() {

		return 16;

	}

	hasFeature( name ) {

		return this.device.features.has( name );

	}

	copyTextureToTexture( srcTexture, dstTexture, srcRegion = null, dstPosition = null, level = 0 ) {

		let dstX = 0;
		let dstY = 0;
		let dstLayer = 0;

		let srcX = 0;
		let srcY = 0;
		let srcLayer = 0;

		let srcWidth = srcTexture.image.width;
		let srcHeight = srcTexture.image.height;

		if ( srcRegion !== null ) {

			srcX = srcRegion.x;
			srcY = srcRegion.y;
			srcLayer = srcRegion.z || 0;
			srcWidth = srcRegion.width;
			srcHeight = srcRegion.height;

		}

		if ( dstPosition !== null ) {

			dstX = dstPosition.x;
			dstY = dstPosition.y;
			dstLayer = dstPosition.z || 0;

		}

		const encoder = this.device.createCommandEncoder( { label: 'copyTextureToTexture_' + srcTexture.id + '_' + dstTexture.id } );

		const sourceGPU = this.get( srcTexture ).texture;
		const destinationGPU = this.get( dstTexture ).texture;

		encoder.copyTextureToTexture(
			{
				texture: sourceGPU,
				mipLevel: level,
				origin: { x: srcX, y: srcY, z: srcLayer }
			},
			{
				texture: destinationGPU,
				mipLevel: level,
				origin: { x: dstX, y: dstY, z: dstLayer }
			},
			[
				srcWidth,
				srcHeight,
				1
			]
		);

		this.device.queue.submit( [ encoder.finish() ] );

	}

	copyFramebufferToTexture( texture, renderContext, rectangle ) {

		const renderContextData = this.get( renderContext );

		let sourceGPU = null;

		if ( renderContext.renderTarget ) {

			if ( texture.isDepthTexture ) {

				sourceGPU = this.get( renderContext.depthTexture ).texture;

			} else {

				sourceGPU = this.get( renderContext.textures[ 0 ] ).texture;

			}

		} else {

			if ( texture.isDepthTexture ) {

				sourceGPU = this.textureUtils.getDepthBuffer( renderContext.depth, renderContext.stencil );

			} else {

				sourceGPU = this.context.getCurrentTexture();

			}

		}

		const destinationGPU = this.get( texture ).texture;

		if ( sourceGPU.format !== destinationGPU.format ) {

			console.error( 'WebGPUBackend: copyFramebufferToTexture: Source and destination formats do not match.', sourceGPU.format, destinationGPU.format );

			return;

		}

		let encoder;

		if ( renderContextData.currentPass ) {

			renderContextData.currentPass.end();

			encoder = renderContextData.encoder;

		} else {

			encoder = this.device.createCommandEncoder( { label: 'copyFramebufferToTexture_' + texture.id } );

		}

		encoder.copyTextureToTexture(
			{
				texture: sourceGPU,
				origin: { x: rectangle.x, y: rectangle.y, z: 0 }
			},
			{
				texture: destinationGPU
			},
			[
				rectangle.z,
				rectangle.w
			]
		);

		if ( texture.generateMipmaps ) this.textureUtils.generateMipmaps( texture );

		if ( renderContextData.currentPass ) {

			const { descriptor } = renderContextData;

			for ( let i = 0; i < descriptor.colorAttachments.length; i ++ ) {

				descriptor.colorAttachments[ i ].loadOp = GPULoadOp.Load;

			}

			if ( renderContext.depth ) descriptor.depthStencilAttachment.depthLoadOp = GPULoadOp.Load;
			if ( renderContext.stencil ) descriptor.depthStencilAttachment.stencilLoadOp = GPULoadOp.Load;

			renderContextData.currentPass = encoder.beginRenderPass( descriptor );
			renderContextData.currentSets = { attributes: {}, bindingGroups: [], pipeline: null, index: null };

		} else {

			this.device.queue.submit( [ encoder.finish() ] );

		}

	}

}

export default WebGPUBackend;<|MERGE_RESOLUTION|>--- conflicted
+++ resolved
@@ -1109,12 +1109,8 @@
 			utils.getSampleCountRenderContext( renderContext ),
 			utils.getCurrentColorSpace( renderContext ), utils.getCurrentColorFormat( renderContext ), utils.getCurrentDepthStencilFormat( renderContext ),
 			utils.getPrimitiveTopology( object, material ),
-<<<<<<< HEAD
-			renderObject.clippingContextCacheKey
-=======
 			renderObject.getGeometryCacheKey(),
 			renderObject.clippingContext.cacheKey
->>>>>>> bcf79e4e
 		].join();
 
 	}
