--- conflicted
+++ resolved
@@ -2455,18 +2455,12 @@
 
 				if ( light.castShadow ) {
 
-<<<<<<< HEAD
-					uniforms.shadowBias = light.shadow.bias;
-					uniforms.shadowRadius = light.shadow.radius;
-					uniforms.shadowMapSize = light.shadow.mapSize;
-					uniforms.shadowCameraFar = light.shadow.camera.far || 1000;
-=======
 					shadow = light.shadow;
 
 					uniforms.shadowBias = shadow.bias;
 					uniforms.shadowRadius = shadow.radius;
 					uniforms.shadowMapSize = shadow.mapSize;
->>>>>>> bad4d72d
+					uniforms.shadowCameraFar = shadow.camera.far || 1000;
 
 				}
 
