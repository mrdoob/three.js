/**
 * @author supereggbert / http://www.paulbrunt.co.uk/
 * @author mrdoob / http://mrdoob.com/
 * @author alteredq / http://alteredqualia.com/
 * @author szimek / https://github.com/szimek/
 * @author tschw
 */

THREE.WebGLRenderer = function ( parameters ) {

	console.log( 'THREE.WebGLRenderer', THREE.REVISION );

	parameters = parameters || {};

	var _canvas = parameters.canvas !== undefined ? parameters.canvas : document.createElement( 'canvas' ),
	_context = parameters.context !== undefined ? parameters.context : null,

	_alpha = parameters.alpha !== undefined ? parameters.alpha : false,
	_depth = parameters.depth !== undefined ? parameters.depth : true,
	_stencil = parameters.stencil !== undefined ? parameters.stencil : true,
	_antialias = parameters.antialias !== undefined ? parameters.antialias : false,
	_premultipliedAlpha = parameters.premultipliedAlpha !== undefined ? parameters.premultipliedAlpha : true,
	_preserveDrawingBuffer = parameters.preserveDrawingBuffer !== undefined ? parameters.preserveDrawingBuffer : false;

	var lights = [];

	var opaqueObjects = [];
	var opaqueObjectsLastIndex = - 1;
	var transparentObjects = [];
	var transparentObjectsLastIndex = - 1;

	var morphInfluences = new Float32Array( 8 );

	var sprites = [];
	var lensFlares = [];

	// public properties

	this.domElement = _canvas;
	this.context = null;

	// clearing

	this.autoClear = true;
	this.autoClearColor = true;
	this.autoClearDepth = true;
	this.autoClearStencil = true;

	// scene graph

	this.sortObjects = true;

	// user-defined clipping

	this.clippingPlanes = [];
	this.localClippingEnabled = false;

	// physically based shading

	this.gammaFactor = 2.0;	// for backwards compatibility
	this.gammaInput = false;
	this.gammaOutput = false;

	// physical lights

	this.physicallyCorrectLights = false;

	// tone mapping

	this.toneMapping = THREE.LinearToneMapping;
	this.toneMappingExposure = 1.0;
	this.toneMappingWhitePoint = 1.0;

	this.passCamera = null;
	this.passQuad = null;
	this.passScene = null;

	// morphs

	this.maxMorphTargets = 8;
	this.maxMorphNormals = 4;

	// flags

	this.autoScaleCubemaps = true;

	// internal properties

	var _this = this,

	// internal state cache

	_currentProgram = null,
	_currentRenderTarget = null,
	_currentFramebuffer = null,
	_currentMaterialId = - 1,
	_currentGeometryProgram = '',
	_currentCamera = null,

	_currentScissor = new THREE.Vector4(),
	_currentScissorTest = null,

	_currentViewport = new THREE.Vector4(),

	//

	_usedTextureUnits = 0,

	//

	_clearColor = new THREE.Color( 0x000000 ),
	_clearAlpha = 0,

	_width = _canvas.width,
	_height = _canvas.height,

	_pixelRatio = 1,

	_scissor = new THREE.Vector4( 0, 0, _width, _height ),
	_scissorTest = false,

	_viewport = new THREE.Vector4( 0, 0, _width, _height ),

	// frustum

	_frustum = new THREE.Frustum(),

	// clipping

	_clippingEnabled = false,
	_localClippingEnabled = false,
	_clipRenderingShadows = false,

	_numClippingPlanes = 0,
	_clippingPlanesUniform = {
			type: '4fv', value: null, needsUpdate: false },

	_globalClippingState = null,
	_numGlobalClippingPlanes = 0,

	_matrix3 = new THREE.Matrix3(),
	_sphere = new THREE.Sphere(),
	_plane = new THREE.Plane(),


	// camera matrices cache

	_projScreenMatrix = new THREE.Matrix4(),

	_vector3 = new THREE.Vector3(),

	// light arrays cache

	_lights = {

		hash: '',

		ambient: [ 0, 0, 0 ],
		directional: [],
		directionalShadowMap: [],
		directionalShadowMatrix: [],
		spot: [],
		spotShadowMap: [],
		spotShadowMatrix: [],
		point: [],
		pointShadowMap: [],
		pointShadowMatrix: [],
		hemi: [],

		shadows: []

	},

	// info

	_infoMemory = {

		geometries: 0,
		textures: 0

	},

	_infoRender = {

		calls: 0,
		vertices: 0,
		faces: 0,
		points: 0

	};

	this.info = {

		render: _infoRender,
		memory: _infoMemory,
		programs: null

	};


	// initialize

	var _gl;

	try {

		var attributes = {
			alpha: _alpha,
			depth: _depth,
			stencil: _stencil,
			antialias: _antialias,
			premultipliedAlpha: _premultipliedAlpha,
			preserveDrawingBuffer: _preserveDrawingBuffer
		};

		_gl = _context || _canvas.getContext( 'webgl', attributes ) || _canvas.getContext( 'experimental-webgl', attributes );

		if ( _gl === null ) {

			if ( _canvas.getContext( 'webgl' ) !== null ) {

				throw 'Error creating WebGL context with your selected attributes.';

			} else {

				throw 'Error creating WebGL context.';

			}

		}

		// Some experimental-webgl implementations do not have getShaderPrecisionFormat

		if ( _gl.getShaderPrecisionFormat === undefined ) {

			_gl.getShaderPrecisionFormat = function () {

				return { 'rangeMin': 1, 'rangeMax': 1, 'precision': 1 };

			};

		}

		_canvas.addEventListener( 'webglcontextlost', onContextLost, false );

	} catch ( error ) {

		console.error( 'THREE.WebGLRenderer: ' + error );

	}

	var _isWebGL2 = (typeof WebGL2RenderingContext !== 'undefined' && _gl instanceof WebGL2RenderingContext);
	var extensions = new THREE.WebGLExtensions( _gl );

	extensions.get( 'WEBGL_depth_texture' );
	extensions.get( 'OES_texture_float' );
	extensions.get( 'OES_texture_float_linear' );
	extensions.get( 'OES_texture_half_float' );
	extensions.get( 'OES_texture_half_float_linear' );
	extensions.get( 'OES_standard_derivatives' );
	extensions.get( 'ANGLE_instanced_arrays' );

	if ( extensions.get( 'OES_element_index_uint' ) ) {

		THREE.BufferGeometry.MaxIndex = 4294967296;

	}

	var capabilities = new THREE.WebGLCapabilities( _gl, extensions, parameters );

	var state = new THREE.WebGLState( _gl, extensions, paramThreeToGL );
	var properties = new THREE.WebGLProperties();
	var objects = new THREE.WebGLObjects( _gl, properties, this.info );
	var programCache = new THREE.WebGLPrograms( this, capabilities );
	var lightCache = new THREE.WebGLLights();

	this.info.programs = programCache.programs;

	var bufferRenderer = new THREE.WebGLBufferRenderer( _gl, extensions, _infoRender );
	var indexedBufferRenderer = new THREE.WebGLIndexedBufferRenderer( _gl, extensions, _infoRender );

	//

	function getTargetPixelRatio() {

		return _currentRenderTarget === null ? _pixelRatio : 1;

	}

	function glClearColor( r, g, b, a ) {

		if ( _premultipliedAlpha === true ) {

			r *= a; g *= a; b *= a;

		}

		state.clearColor( r, g, b, a );

	}

	function setDefaultGLState() {

		state.init();

		state.scissor( _currentScissor.copy( _scissor ).multiplyScalar( _pixelRatio ) );
		state.viewport( _currentViewport.copy( _viewport ).multiplyScalar( _pixelRatio ) );

		glClearColor( _clearColor.r, _clearColor.g, _clearColor.b, _clearAlpha );

	}

	function resetGLState() {

		_currentProgram = null;
		_currentCamera = null;

		_currentGeometryProgram = '';
		_currentMaterialId = - 1;

		state.reset();

	}

	setDefaultGLState();

	this.context = _gl;
	this.capabilities = capabilities;
	this.extensions = extensions;
	this.properties = properties;
	this.state = state;

	// shadow map

	var shadowMap = new THREE.WebGLShadowMap( this, _lights, objects );

	this.shadowMap = shadowMap;


	// Plugins

	var spritePlugin = new THREE.SpritePlugin( this, sprites );
	var lensFlarePlugin = new THREE.LensFlarePlugin( this, lensFlares );

	// API

	this.getContext = function () {

		return _gl;

	};

	this.getContextAttributes = function () {

		return _gl.getContextAttributes();

	};

	this.forceContextLoss = function () {

		extensions.get( 'WEBGL_lose_context' ).loseContext();

	};

	this.getMaxAnisotropy = ( function () {

		var value;

		return function getMaxAnisotropy() {

			if ( value !== undefined ) return value;

			var extension = extensions.get( 'EXT_texture_filter_anisotropic' );

			if ( extension !== null ) {

				value = _gl.getParameter( extension.MAX_TEXTURE_MAX_ANISOTROPY_EXT );

			} else {

				value = 0;

			}

			return value;

		};

	} )();

	this.getPrecision = function () {

		return capabilities.precision;

	};

	this.getPixelRatio = function () {

		return _pixelRatio;

	};

	this.setPixelRatio = function ( value ) {

		if ( value === undefined ) return;

		_pixelRatio = value;

		this.setSize( _viewport.z, _viewport.w, false );

	};

	this.getSize = function () {

		return {
			width: _width,
			height: _height
		};

	};

	this.setSize = function ( width, height, updateStyle ) {

		_width = width;
		_height = height;

		_canvas.width = width * _pixelRatio;
		_canvas.height = height * _pixelRatio;

		if ( updateStyle !== false ) {

			_canvas.style.width = width + 'px';
			_canvas.style.height = height + 'px';

		}

		this.setViewport( 0, 0, width, height );

	};

	this.setViewport = function ( x, y, width, height ) {

		state.viewport( _viewport.set( x, y, width, height ) );

	};

	this.setScissor = function ( x, y, width, height ) {

		state.scissor( _scissor.set( x, y, width, height ) );

	};

	this.setScissorTest = function ( boolean ) {

		state.setScissorTest( _scissorTest = boolean );

	};

	// Clearing

	this.getClearColor = function () {

		return _clearColor;

	};

	this.setClearColor = function ( color, alpha ) {

		_clearColor.set( color );

		_clearAlpha = alpha !== undefined ? alpha : 1;

		glClearColor( _clearColor.r, _clearColor.g, _clearColor.b, _clearAlpha );

	};

	this.getClearAlpha = function () {

		return _clearAlpha;

	};

	this.setClearAlpha = function ( alpha ) {

		_clearAlpha = alpha;

		glClearColor( _clearColor.r, _clearColor.g, _clearColor.b, _clearAlpha );

	};

	this.clear = function ( color, depth, stencil ) {

		var bits = 0;

		if ( color === undefined || color ) bits |= _gl.COLOR_BUFFER_BIT;
		if ( depth === undefined || depth ) bits |= _gl.DEPTH_BUFFER_BIT;
		if ( stencil === undefined || stencil ) bits |= _gl.STENCIL_BUFFER_BIT;

		_gl.clear( bits );

	};

	this.clearColor = function () {

		this.clear( true, false, false );

	};

	this.clearDepth = function () {

		this.clear( false, true, false );

	};

	this.clearStencil = function () {

		this.clear( false, false, true );

	};

	this.clearTarget = function ( renderTarget, color, depth, stencil ) {

		this.setRenderTarget( renderTarget );
		this.clear( color, depth, stencil );

	};

	// Reset

	this.resetGLState = resetGLState;

	this.dispose = function() {

		_canvas.removeEventListener( 'webglcontextlost', onContextLost, false );

	};

	// Events

	function onContextLost( event ) {

		event.preventDefault();

		resetGLState();
		setDefaultGLState();

		properties.clear();

	}

	function onTextureDispose( event ) {

		var texture = event.target;

		texture.removeEventListener( 'dispose', onTextureDispose );

		deallocateTexture( texture );

		_infoMemory.textures --;


	}

	function onRenderTargetDispose( event ) {

		var renderTarget = event.target;

		renderTarget.removeEventListener( 'dispose', onRenderTargetDispose );

		deallocateRenderTarget( renderTarget );

		_infoMemory.textures --;

	}

	function onMaterialDispose( event ) {

		var material = event.target;

		material.removeEventListener( 'dispose', onMaterialDispose );

		deallocateMaterial( material );

	}

	// Buffer deallocation

	function deallocateTexture( texture ) {

		var textureProperties = properties.get( texture );

		if ( texture.image && textureProperties.__image__webglTextureCube ) {

			// cube texture

			_gl.deleteTexture( textureProperties.__image__webglTextureCube );

		} else {

			// 2D texture

			if ( textureProperties.__webglInit === undefined ) return;

			_gl.deleteTexture( textureProperties.__webglTexture );

		}

		// remove all webgl properties
		properties.delete( texture );

	}

	function deallocateRenderTarget( renderTarget ) {

		var renderTargetProperties = properties.get( renderTarget );
		var textureProperties = properties.get( renderTarget.texture );

		if ( ! renderTarget ) return;

		if ( textureProperties.__webglTexture !== undefined ) {

			_gl.deleteTexture( textureProperties.__webglTexture );

		}

		if ( renderTarget.depthTexture ) {

			renderTarget.depthTexture.dispose();

		}

		if ( renderTarget instanceof THREE.WebGLRenderTargetCube ) {

			for ( var i = 0; i < 6; i ++ ) {

				_gl.deleteFramebuffer( renderTargetProperties.__webglFramebuffer[ i ] );
				if ( renderTargetProperties.__webglDepthbuffer ) _gl.deleteRenderbuffer( renderTargetProperties.__webglDepthbuffer[ i ] );

			}

		} else {

			_gl.deleteFramebuffer( renderTargetProperties.__webglFramebuffer );
			if ( renderTargetProperties.__webglDepthbuffer ) _gl.deleteRenderbuffer( renderTargetProperties.__webglDepthbuffer );

		}

		properties.delete( renderTarget.texture );
		properties.delete( renderTarget );

	}

	function deallocateMaterial( material ) {

		releaseMaterialProgramReference( material );

		properties.delete( material );

	}


	function releaseMaterialProgramReference( material ) {

		var programInfo = properties.get( material ).program;

		material.program = undefined;

		if ( programInfo !== undefined ) {

			programCache.releaseProgram( programInfo );

		}

	}

	// Buffer rendering

	this.renderBufferImmediate = function ( object, program, material ) {

		state.initAttributes();

		var buffers = properties.get( object );

		if ( object.hasPositions && ! buffers.position ) buffers.position = _gl.createBuffer();
		if ( object.hasNormals && ! buffers.normal ) buffers.normal = _gl.createBuffer();
		if ( object.hasUvs && ! buffers.uv ) buffers.uv = _gl.createBuffer();
		if ( object.hasColors && ! buffers.color ) buffers.color = _gl.createBuffer();

		var attributes = program.getAttributes();

		if ( object.hasPositions ) {

			_gl.bindBuffer( _gl.ARRAY_BUFFER, buffers.position );
			_gl.bufferData( _gl.ARRAY_BUFFER, object.positionArray, _gl.DYNAMIC_DRAW );

			state.enableAttribute( attributes.position );
			_gl.vertexAttribPointer( attributes.position, 3, _gl.FLOAT, false, 0, 0 );

		}

		if ( object.hasNormals ) {

			_gl.bindBuffer( _gl.ARRAY_BUFFER, buffers.normal );

			if ( material.type !== 'MeshPhongMaterial' && material.type !== 'MeshStandardMaterial' && material.type !== 'MeshPhysicalMaterial' && material.shading === THREE.FlatShading ) {

				for ( var i = 0, l = object.count * 3; i < l; i += 9 ) {

					var array = object.normalArray;

					var nx = ( array[ i + 0 ] + array[ i + 3 ] + array[ i + 6 ] ) / 3;
					var ny = ( array[ i + 1 ] + array[ i + 4 ] + array[ i + 7 ] ) / 3;
					var nz = ( array[ i + 2 ] + array[ i + 5 ] + array[ i + 8 ] ) / 3;

					array[ i + 0 ] = nx;
					array[ i + 1 ] = ny;
					array[ i + 2 ] = nz;

					array[ i + 3 ] = nx;
					array[ i + 4 ] = ny;
					array[ i + 5 ] = nz;

					array[ i + 6 ] = nx;
					array[ i + 7 ] = ny;
					array[ i + 8 ] = nz;

				}

			}

			_gl.bufferData( _gl.ARRAY_BUFFER, object.normalArray, _gl.DYNAMIC_DRAW );

			state.enableAttribute( attributes.normal );

			_gl.vertexAttribPointer( attributes.normal, 3, _gl.FLOAT, false, 0, 0 );

		}

		if ( object.hasUvs && material.map ) {

			_gl.bindBuffer( _gl.ARRAY_BUFFER, buffers.uv );
			_gl.bufferData( _gl.ARRAY_BUFFER, object.uvArray, _gl.DYNAMIC_DRAW );

			state.enableAttribute( attributes.uv );

			_gl.vertexAttribPointer( attributes.uv, 2, _gl.FLOAT, false, 0, 0 );

		}

		if ( object.hasColors && material.vertexColors !== THREE.NoColors ) {

			_gl.bindBuffer( _gl.ARRAY_BUFFER, buffers.color );
			_gl.bufferData( _gl.ARRAY_BUFFER, object.colorArray, _gl.DYNAMIC_DRAW );

			state.enableAttribute( attributes.color );

			_gl.vertexAttribPointer( attributes.color, 3, _gl.FLOAT, false, 0, 0 );

		}

		state.disableUnusedAttributes();

		_gl.drawArrays( _gl.TRIANGLES, 0, object.count );

		object.count = 0;

	};

	this.renderBufferDirect = function ( camera, fog, geometry, material, object, group ) {

		setMaterial( material );

		var program = setProgram( camera, fog, material, object );

		var updateBuffers = false;
		var geometryProgram = geometry.id + '_' + program.id + '_' + material.wireframe;

		if ( geometryProgram !== _currentGeometryProgram ) {

			_currentGeometryProgram = geometryProgram;
			updateBuffers = true;

		}

		// morph targets

		var morphTargetInfluences = object.morphTargetInfluences;

		if ( morphTargetInfluences !== undefined ) {

			var activeInfluences = [];

			for ( var i = 0, l = morphTargetInfluences.length; i < l; i ++ ) {

				var influence = morphTargetInfluences[ i ];
				activeInfluences.push( [ influence, i ] );

			}

			activeInfluences.sort( absNumericalSort );

			if ( activeInfluences.length > 8 ) {

				activeInfluences.length = 8;

			}

			var morphAttributes = geometry.morphAttributes;

			for ( var i = 0, l = activeInfluences.length; i < l; i ++ ) {

				var influence = activeInfluences[ i ];
				morphInfluences[ i ] = influence[ 0 ];

				if ( influence[ 0 ] !== 0 ) {

					var index = influence[ 1 ];

					if ( material.morphTargets === true && morphAttributes.position ) geometry.addAttribute( 'morphTarget' + i, morphAttributes.position[ index ] );
					if ( material.morphNormals === true && morphAttributes.normal ) geometry.addAttribute( 'morphNormal' + i, morphAttributes.normal[ index ] );

				} else {

					if ( material.morphTargets === true ) geometry.removeAttribute( 'morphTarget' + i );
					if ( material.morphNormals === true ) geometry.removeAttribute( 'morphNormal' + i );

				}

			}

			program.getUniforms().setValue(
					_gl, 'morphTargetInfluences', morphInfluences );

			updateBuffers = true;

		}

		//

		var index = geometry.index;
		var position = geometry.attributes.position;

		if ( material.wireframe === true ) {

			index = objects.getWireframeAttribute( geometry );

		}

		var renderer;

		if ( index !== null ) {

			renderer = indexedBufferRenderer;
			renderer.setIndex( index );

		} else {

			renderer = bufferRenderer;

		}

		if ( updateBuffers ) {

			setupVertexAttributes( material, program, geometry );

			if ( index !== null ) {

				_gl.bindBuffer( _gl.ELEMENT_ARRAY_BUFFER, objects.getAttributeBuffer( index ) );

			}

		}

		//

		var dataStart = 0;
		var dataCount = Infinity;

		if ( index !== null ) {

			dataCount = index.count;

		} else if ( position !== undefined ) {

			dataCount = position.count;

		}

		var rangeStart = geometry.drawRange.start;
		var rangeCount = geometry.drawRange.count;

		var groupStart = group !== null ? group.start : 0;
		var groupCount = group !== null ? group.count : Infinity;

		var drawStart = Math.max( dataStart, rangeStart, groupStart );
		var drawEnd = Math.min( dataStart + dataCount, rangeStart + rangeCount, groupStart + groupCount ) - 1;

		var drawCount = Math.max( 0, drawEnd - drawStart + 1 );

		//

		if ( object instanceof THREE.Mesh ) {

			if ( material.wireframe === true ) {

				state.setLineWidth( material.wireframeLinewidth * getTargetPixelRatio() );
				renderer.setMode( _gl.LINES );

			} else {

				switch ( object.drawMode ) {

					case THREE.TrianglesDrawMode:
						renderer.setMode( _gl.TRIANGLES );
						break;

					case THREE.TriangleStripDrawMode:
						renderer.setMode( _gl.TRIANGLE_STRIP );
						break;

					case THREE.TriangleFanDrawMode:
						renderer.setMode( _gl.TRIANGLE_FAN );
						break;

				}

			}


		} else if ( object instanceof THREE.Line ) {

			var lineWidth = material.linewidth;

			if ( lineWidth === undefined ) lineWidth = 1; // Not using Line*Material

			state.setLineWidth( lineWidth * getTargetPixelRatio() );

			if ( object instanceof THREE.LineSegments ) {

				renderer.setMode( _gl.LINES );

			} else {

				renderer.setMode( _gl.LINE_STRIP );

			}

		} else if ( object instanceof THREE.Points ) {

			renderer.setMode( _gl.POINTS );

		}

		if ( geometry instanceof THREE.InstancedBufferGeometry ) {

			if ( geometry.maxInstancedCount > 0 ) {

				renderer.renderInstances( geometry, drawStart, drawCount );

			}

		} else {

			renderer.render( drawStart, drawCount );

		}

	};

	function setupVertexAttributes( material, program, geometry, startIndex ) {

		var extension;

		if ( geometry instanceof THREE.InstancedBufferGeometry ) {

			extension = extensions.get( 'ANGLE_instanced_arrays' );

			if ( extension === null ) {

				console.error( 'THREE.WebGLRenderer.setupVertexAttributes: using THREE.InstancedBufferGeometry but hardware does not support extension ANGLE_instanced_arrays.' );
				return;

			}

		}

		if ( startIndex === undefined ) startIndex = 0;

		state.initAttributes();

		var geometryAttributes = geometry.attributes;

		var programAttributes = program.getAttributes();

		var materialDefaultAttributeValues = material.defaultAttributeValues;

		for ( var name in programAttributes ) {

			var programAttribute = programAttributes[ name ];

			if ( programAttribute >= 0 ) {

				var geometryAttribute = geometryAttributes[ name ];

				if ( geometryAttribute !== undefined ) {

					var size = geometryAttribute.itemSize;
					var buffer = objects.getAttributeBuffer( geometryAttribute );

					if ( geometryAttribute instanceof THREE.InterleavedBufferAttribute ) {

						var data = geometryAttribute.data;
						var stride = data.stride;
						var offset = geometryAttribute.offset;

						if ( data instanceof THREE.InstancedInterleavedBuffer ) {

							state.enableAttributeAndDivisor( programAttribute, data.meshPerAttribute, extension );

							if ( geometry.maxInstancedCount === undefined ) {

								geometry.maxInstancedCount = data.meshPerAttribute * data.count;

							}

						} else {

							state.enableAttribute( programAttribute );

						}

						_gl.bindBuffer( _gl.ARRAY_BUFFER, buffer );
						_gl.vertexAttribPointer( programAttribute, size, _gl.FLOAT, false, stride * data.array.BYTES_PER_ELEMENT, ( startIndex * stride + offset ) * data.array.BYTES_PER_ELEMENT );

					} else {

						if ( geometryAttribute instanceof THREE.InstancedBufferAttribute ) {

							state.enableAttributeAndDivisor( programAttribute, geometryAttribute.meshPerAttribute, extension );

							if ( geometry.maxInstancedCount === undefined ) {

								geometry.maxInstancedCount = geometryAttribute.meshPerAttribute * geometryAttribute.count;

							}

						} else {

							state.enableAttribute( programAttribute );

						}

						var type = _gl.FLOAT;
						var normalized = false;
						var array = geometryAttribute.array;

						if ( array instanceof Uint8Array ) {

							type = _gl.UNSIGNED_BYTE;
							normalized = true;

						}

						_gl.bindBuffer( _gl.ARRAY_BUFFER, buffer );
						_gl.vertexAttribPointer( programAttribute, size, type, normalized, 0, startIndex * size * array.BYTES_PER_ELEMENT );

					}

				} else if ( materialDefaultAttributeValues !== undefined ) {

					var value = materialDefaultAttributeValues[ name ];

					if ( value !== undefined ) {

						switch ( value.length ) {

							case 2:
								_gl.vertexAttrib2fv( programAttribute, value );
								break;

							case 3:
								_gl.vertexAttrib3fv( programAttribute, value );
								break;

							case 4:
								_gl.vertexAttrib4fv( programAttribute, value );
								break;

							default:
								_gl.vertexAttrib1fv( programAttribute, value );

						}

					}

				}

			}

		}

		state.disableUnusedAttributes();

	}

	// Sorting

	function absNumericalSort( a, b ) {

		return Math.abs( b[ 0 ] ) - Math.abs( a[ 0 ] );

	}

	function painterSortStable ( a, b ) {

		if ( a.object.renderOrder !== b.object.renderOrder ) {

			return a.object.renderOrder - b.object.renderOrder;

		} else if ( a.material.id !== b.material.id ) {

			return a.material.id - b.material.id;

		} else if ( a.z !== b.z ) {

			return a.z - b.z;

		} else {

			return a.id - b.id;

		}

	}

	function reversePainterSortStable ( a, b ) {

		if ( a.object.renderOrder !== b.object.renderOrder ) {

			return a.object.renderOrder - b.object.renderOrder;

		} if ( a.z !== b.z ) {

			return b.z - a.z;

		} else {

			return a.id - b.id;

		}

	}

<<<<<<< HEAD
	this.renderOverride = function ( overrideMaterial, scene, camera, renderTarget, clearColor, clearAlpha ) {

		var originalClearColor = this.getClearColor(), originalClearAlpha = this.getClearAlpha(), originalAutoClear = this.autoClear;

		this.autoClear = false;
		clearColor = overrideMaterial.clearColor || clearColor;
		clearAlpha = overrideMaterial.clearAlpha || clearAlpha;
		var clearNeeded = ( clearColor !== undefined )&&( clearColor !== null );
		if( clearNeeded ) {
			this.setClearColor( clearColor );
 	 		this.setClearAlpha( clearAlpha || 0.0 );
		}

		scene.overrideMaterial = overrideMaterial;
		this.render( scene, camera, renderTarget, clearNeeded );
		scene.overrideMaterial = null;

=======
	this.renderPass = function ( passMaterial, renderTarget, clearColor, clearAlpha ) {

		if( ! this.passScene ) {
			this.passCamera = new THREE.OrthographicCamera(-1, 1, 1, -1, 0, 1);
			this.passQuad = new THREE.Mesh(new THREE.PlaneGeometry(2, 2), null);
			this.passScene = new THREE.Scene();
			this.passScene.add( this.passQuad );
		}

		// save original state
		var originalClearColor = this.getClearColor(), originalClearAlpha = this.getClearAlpha(), originalAutoClear = this.autoClear;

		// setup pass state
		this.autoClear = false;
		var clearNeeded = ( clearColor !== undefined )&&( clearColor !== null );
		if( clearNeeded  ) {
			this.setClearColor( clearColor );
			this.setClearAlpha( clearAlpha || 0.0 );
		}

		this.passQuad.material = passMaterial;
		this.render( this.passScene, this.passCamera, renderTarget, clearNeeded  );

		// restore original state
>>>>>>> 488a67ca
		this.autoClear = originalAutoClear;
		this.setClearColor( originalClearColor );
		this.setClearAlpha( originalClearAlpha );

	}

	// Rendering

	this.render = function ( scene, camera, renderTarget, forceClear ) {

		if ( camera instanceof THREE.Camera === false ) {

			console.error( 'THREE.WebGLRenderer.render: camera is not an instance of THREE.Camera.' );
			return;

		}

		var fog = scene.fog;

		// reset caching for this frame

		_currentGeometryProgram = '';
		_currentMaterialId = - 1;
		_currentCamera = null;

		// update scene graph

		if ( scene.autoUpdate === true ) scene.updateMatrixWorld();

		// update camera matrices and frustum

		if ( camera.parent === null ) camera.updateMatrixWorld();

		camera.matrixWorldInverse.getInverse( camera.matrixWorld );

		_projScreenMatrix.multiplyMatrices( camera.projectionMatrix, camera.matrixWorldInverse );
		_frustum.setFromMatrix( _projScreenMatrix );

		lights.length = 0;

		opaqueObjectsLastIndex = - 1;
		transparentObjectsLastIndex = - 1;

		sprites.length = 0;
		lensFlares.length = 0;

		setupGlobalClippingPlanes( this.clippingPlanes, camera );

		projectObject( scene, camera );


		opaqueObjects.length = opaqueObjectsLastIndex + 1;
		transparentObjects.length = transparentObjectsLastIndex + 1;

		if ( _this.sortObjects === true ) {

			opaqueObjects.sort( painterSortStable );
			transparentObjects.sort( reversePainterSortStable );

		}

		//

		if ( _clippingEnabled ) {

			_clipRenderingShadows = true;
			setupClippingPlanes( null );

		}

		setupShadows( lights );

		shadowMap.render( scene, camera );

		setupLights( lights, camera );

		if ( _clippingEnabled ) {

			_clipRenderingShadows = false;
			resetGlobalClippingState();

		}

		//

		_infoRender.calls = 0;
		_infoRender.vertices = 0;
		_infoRender.faces = 0;
		_infoRender.points = 0;

		if ( renderTarget === undefined ) {

			renderTarget = null;

		}

		this.setRenderTarget( renderTarget );

		if ( this.autoClear || forceClear ) {

			this.clear( this.autoClearColor, this.autoClearDepth, this.autoClearStencil );

		}

		//

		if ( scene.overrideMaterial ) {

			var overrideMaterial = scene.overrideMaterial;

			renderObjects( opaqueObjects, camera, fog, overrideMaterial );
			renderObjects( transparentObjects, camera, fog, overrideMaterial );

		} else {

			// opaque pass (front-to-back order)

			state.setBlending( THREE.NoBlending );
			renderObjects( opaqueObjects, camera, fog );

			// transparent pass (back-to-front order)

			renderObjects( transparentObjects, camera, fog );

		}

		// custom render plugins (post pass)

		spritePlugin.render( scene, camera );
		lensFlarePlugin.render( scene, camera, _currentViewport );

		// Generate mipmap if we're using any kind of mipmap filtering

		if ( renderTarget ) {

			var texture = renderTarget.texture;

			if ( texture.generateMipmaps && isPowerOfTwo( renderTarget ) &&
					texture.minFilter !== THREE.NearestFilter &&
					texture.minFilter !== THREE.LinearFilter ) {

				updateRenderTargetMipmap( renderTarget );

			}

		}

		// Ensure depth buffer writing is enabled so it can be cleared on next render

		state.setDepthTest( true );
		state.setDepthWrite( true );
		state.setColorWrite( true );

		// _gl.finish();

	};

	function pushRenderItem( object, geometry, material, z, group ) {

		var array, index;

		// allocate the next position in the appropriate array

		if ( material.transparent ) {

			array = transparentObjects;
			index = ++ transparentObjectsLastIndex;

		} else {

			array = opaqueObjects;
			index = ++ opaqueObjectsLastIndex;

		}

		// recycle existing render item or grow the array

		var renderItem = array[ index ];

		if ( renderItem !== undefined ) {

			renderItem.id = object.id;
			renderItem.object = object;
			renderItem.geometry = geometry;
			renderItem.material = material;
			renderItem.z = _vector3.z;
			renderItem.group = group;

		} else {

			renderItem = {
				id: object.id,
				object: object,
				geometry: geometry,
				material: material,
				z: _vector3.z,
				group: group
			};

			// assert( index === array.length );
			array.push( renderItem );

		}

	}

	function isObjectViewable( object ) {

		var geometry = object.geometry;

		if ( geometry.boundingSphere === null )
			geometry.computeBoundingSphere();

		var sphere = _sphere.
				copy( geometry.boundingSphere ).
				applyMatrix4( object.matrixWorld );

		if ( ! _frustum.intersectsSphere( sphere ) ) return false;
		if ( _numClippingPlanes === 0 ) return true;

		var planes = _this.clippingPlanes,

			center = sphere.center,
			negRad = - sphere.radius,
			i = 0;

		do {

			// out when deeper than radius in the negative halfspace
			if ( planes[ i ].distanceToPoint( center ) < negRad ) return false;

		} while ( ++ i !== _numClippingPlanes );

		return true;

	}

	function projectObject( object, camera ) {

		if ( object.visible === false ) return;

		if ( object.layers.test( camera.layers ) ) {

			if ( object instanceof THREE.Light ) {

				lights.push( object );

			} else if ( object instanceof THREE.Sprite ) {

				if ( object.frustumCulled === false || isObjectViewable( object ) === true ) {

					sprites.push( object );

				}

			} else if ( object instanceof THREE.LensFlare ) {

				lensFlares.push( object );

			} else if ( object instanceof THREE.ImmediateRenderObject ) {

				if ( _this.sortObjects === true ) {

					_vector3.setFromMatrixPosition( object.matrixWorld );
					_vector3.applyProjection( _projScreenMatrix );

				}

				pushRenderItem( object, null, object.material, _vector3.z, null );

			} else if ( object instanceof THREE.Mesh || object instanceof THREE.Line || object instanceof THREE.Points ) {

				if ( object instanceof THREE.SkinnedMesh ) {

					object.skeleton.update();

				}

				if ( object.frustumCulled === false || isObjectViewable( object ) === true ) {

					var material = object.material;

					if ( material.visible === true ) {

						if ( _this.sortObjects === true ) {

							_vector3.setFromMatrixPosition( object.matrixWorld );
							_vector3.applyProjection( _projScreenMatrix );

						}

						var geometry = objects.update( object );

						if ( material instanceof THREE.MultiMaterial ) {

							var groups = geometry.groups;
							var materials = material.materials;

							for ( var i = 0, l = groups.length; i < l; i ++ ) {

								var group = groups[ i ];
								var groupMaterial = materials[ group.materialIndex ];

								if ( groupMaterial.visible === true ) {

									pushRenderItem( object, geometry, groupMaterial, _vector3.z, group );

								}

							}

						} else {

							pushRenderItem( object, geometry, material, _vector3.z, null );

						}

					}

				}

			}

		}

		var children = object.children;

		for ( var i = 0, l = children.length; i < l; i ++ ) {

			projectObject( children[ i ], camera );

		}

	}

	function renderObjects( renderList, camera, fog, overrideMaterial ) {

		for ( var i = 0, l = renderList.length; i < l; i ++ ) {

			var renderItem = renderList[ i ];

			var object = renderItem.object;
			var geometry = renderItem.geometry;
			var material = overrideMaterial === undefined ? renderItem.material : overrideMaterial;
			var group = renderItem.group;

			object.modelViewMatrix.multiplyMatrices( camera.matrixWorldInverse, object.matrixWorld );
			object.normalMatrix.getNormalMatrix( object.modelViewMatrix );

			if ( object instanceof THREE.ImmediateRenderObject ) {

				setMaterial( material );

				var program = setProgram( camera, fog, material, object );

				_currentGeometryProgram = '';

				object.render( function ( object ) {

					_this.renderBufferImmediate( object, program, material );

				} );

			} else {

				_this.renderBufferDirect( camera, fog, geometry, material, object, group );

			}

		}

	}

	function initMaterial( material, fog, object ) {

		var materialProperties = properties.get( material );

		var parameters = programCache.getParameters(
				material, _lights, fog, _numClippingPlanes, object );

		var code = programCache.getProgramCode( material, parameters );

		var program = materialProperties.program;
		var programChange = true;

		if ( program === undefined ) {

			// new material
			material.addEventListener( 'dispose', onMaterialDispose );

		} else if ( program.code !== code ) {

			// changed glsl or parameters
			releaseMaterialProgramReference( material );

		} else if ( parameters.shaderID !== undefined ) {

			// same glsl and uniform list
			return;

		} else {

			// only rebuild uniform list
			programChange = false;

		}

		if ( programChange ) {

			if ( parameters.shaderID ) {

				var shader = THREE.ShaderLib[ parameters.shaderID ];

				materialProperties.__webglShader = {
					name: material.type,
					uniforms: THREE.UniformsUtils.clone( shader.uniforms ),
					vertexShader: shader.vertexShader,
					fragmentShader: shader.fragmentShader
				};

			} else {

				materialProperties.__webglShader = {
					name: material.type,
					uniforms: material.uniforms,
					vertexShader: material.vertexShader,
					fragmentShader: material.fragmentShader
				};

			}

			material.__webglShader = materialProperties.__webglShader;

			program = programCache.acquireProgram( material, parameters, code );

			materialProperties.program = program;
			material.program = program;

		}

		var attributes = program.getAttributes();

		if ( material.morphTargets ) {

			material.numSupportedMorphTargets = 0;

			for ( var i = 0; i < _this.maxMorphTargets; i ++ ) {

				if ( attributes[ 'morphTarget' + i ] >= 0 ) {

					material.numSupportedMorphTargets ++;

				}

			}

		}

		if ( material.morphNormals ) {

			material.numSupportedMorphNormals = 0;

			for ( var i = 0; i < _this.maxMorphNormals; i ++ ) {

				if ( attributes[ 'morphNormal' + i ] >= 0 ) {

					material.numSupportedMorphNormals ++;

				}

			}

		}

		var uniforms = materialProperties.__webglShader.uniforms;

		if ( ! ( material instanceof THREE.ShaderMaterial ) &&
				! ( material instanceof THREE.RawShaderMaterial ) ||
				material.clipping === true ) {

			materialProperties.numClippingPlanes = _numClippingPlanes;
			uniforms.clippingPlanes = _clippingPlanesUniform;

		}

		if ( material instanceof THREE.MeshPhongMaterial ||
				material instanceof THREE.MeshLambertMaterial ||
				material instanceof THREE.MeshStandardMaterial ||
				material.lights ) {

			// store the light setup it was created for

			materialProperties.lightsHash = _lights.hash;

			// wire up the material to this renderer's lighting state

			uniforms.ambientLightColor.value = _lights.ambient;
			uniforms.directionalLights.value = _lights.directional;
			uniforms.spotLights.value = _lights.spot;
			uniforms.pointLights.value = _lights.point;
			uniforms.hemisphereLights.value = _lights.hemi;

			uniforms.directionalShadowMap.value = _lights.directionalShadowMap;
			uniforms.directionalShadowMatrix.value = _lights.directionalShadowMatrix;
			uniforms.spotShadowMap.value = _lights.spotShadowMap;
			uniforms.spotShadowMatrix.value = _lights.spotShadowMatrix;
			uniforms.pointShadowMap.value = _lights.pointShadowMap;
			uniforms.pointShadowMatrix.value = _lights.pointShadowMatrix;

		}

		var progUniforms = materialProperties.program.getUniforms(),
			uniformsList =
					THREE.WebGLUniforms.seqWithValue( progUniforms.seq, uniforms );

		materialProperties.uniformsList = uniformsList;
		materialProperties.dynamicUniforms =
				THREE.WebGLUniforms.splitDynamic( uniformsList, uniforms );

	}

	function setMaterial( material ) {

		setMaterialFaces( material );

		if ( material.transparent === true ) {

			state.setBlending( material.blending, material.blendEquation, material.blendSrc, material.blendDst, material.blendEquationAlpha, material.blendSrcAlpha, material.blendDstAlpha, material.premultipliedAlpha );

		} else {

			state.setBlending( THREE.NoBlending );

		}

		state.setDepthFunc( material.depthFunc );
		state.setDepthTest( material.depthTest );
		state.setDepthWrite( material.depthWrite );
		state.setColorWrite( material.colorWrite );
		state.setPolygonOffset( material.polygonOffset, material.polygonOffsetFactor, material.polygonOffsetUnits );

	}

	function setMaterialFaces( material ) {

		material.side !== THREE.DoubleSide ? state.enable( _gl.CULL_FACE ) : state.disable( _gl.CULL_FACE );
		state.setFlipSided( material.side === THREE.BackSide );

	}

	function setProgram( camera, fog, material, object ) {

		_usedTextureUnits = 0;

		var materialProperties = properties.get( material );

		if ( _clippingEnabled ) {

			if ( _localClippingEnabled || camera !== _currentCamera ) {

				var useCache =
						camera === _currentCamera &&
						material.id === _currentMaterialId;

				// we might want to call this function with some ClippingGroup
				// object instead of the material, once it becomes feasible
				// (#8465, #8379)
				setClippingState(
						material.clippingPlanes, material.clipShadows,
						camera, materialProperties, useCache );

			}

			if ( materialProperties.numClippingPlanes !== undefined &&
				materialProperties.numClippingPlanes !== _numClippingPlanes ) {

				material.needsUpdate = true;

			}

		}

		if ( materialProperties.program === undefined ) {

			material.needsUpdate = true;

		}

		if ( materialProperties.lightsHash !== undefined &&
			materialProperties.lightsHash !== _lights.hash ) {

			material.needsUpdate = true;

		}

		if ( material.needsUpdate ) {

			initMaterial( material, fog, object );
			material.needsUpdate = false;

		}

		var refreshProgram = false;
		var refreshMaterial = false;
		var refreshLights = false;

		var program = materialProperties.program,
			p_uniforms = program.getUniforms(),
			m_uniforms = materialProperties.__webglShader.uniforms;

		if ( program.id !== _currentProgram ) {

			_gl.useProgram( program.program );
			_currentProgram = program.id;

			refreshProgram = true;
			refreshMaterial = true;
			refreshLights = true;

		}

		if ( material.id !== _currentMaterialId ) {

			_currentMaterialId = material.id;

			refreshMaterial = true;

		}

		if ( refreshProgram || camera !== _currentCamera ) {

			p_uniforms.set( _gl, camera, 'projectionMatrix' );

			if ( capabilities.logarithmicDepthBuffer ) {

				p_uniforms.setValue( _gl, 'logDepthBufFC',
						2.0 / ( Math.log( camera.far + 1.0 ) / Math.LN2 ) );

			}


			if ( camera !== _currentCamera ) {

				_currentCamera = camera;

				// lighting uniforms depend on the camera so enforce an update
				// now, in case this material supports lights - or later, when
				// the next material that does gets activated:

				refreshMaterial = true;		// set to true on material change
				refreshLights = true;		// remains set until update done

			}

			// load material specific uniforms
			// (shader material also gets them for the sake of genericity)

			if ( material instanceof THREE.ShaderMaterial ||
				 material instanceof THREE.MeshPhongMaterial ||
				 material instanceof THREE.MeshStandardMaterial ||
				 material.envMap ) {

				var uCamPos = p_uniforms.map.cameraPosition;

				if ( uCamPos !== undefined ) {

					uCamPos.setValue( _gl,
							_vector3.setFromMatrixPosition( camera.matrixWorld ) );

				}

			}

			if ( material instanceof THREE.MeshPhongMaterial ||
				 material instanceof THREE.MeshLambertMaterial ||
				 material instanceof THREE.MeshBasicMaterial ||
				 material instanceof THREE.MeshStandardMaterial ||
				 material instanceof THREE.ShaderMaterial ||
				 material.skinning ) {

				p_uniforms.setValue( _gl, 'viewMatrix', camera.matrixWorldInverse );

			}

			p_uniforms.set( _gl, _this, 'toneMappingExposure' );
			p_uniforms.set( _gl, _this, 'toneMappingWhitePoint' );

		}

		// skinning uniforms must be set even if material didn't change
		// auto-setting of texture unit for bone texture must go before other textures
		// not sure why, but otherwise weird things happen

		if ( material.skinning ) {

			p_uniforms.setOptional( _gl, object, 'bindMatrix' );
			p_uniforms.setOptional( _gl, object, 'bindMatrixInverse' );

			var skeleton = object.skeleton;

			if ( skeleton ) {

				if ( capabilities.floatVertexTextures && skeleton.useVertexTexture ) {

					p_uniforms.set( _gl, skeleton, 'boneTexture' );
					p_uniforms.set( _gl, skeleton, 'boneTextureWidth' );
					p_uniforms.set( _gl, skeleton, 'boneTextureHeight' );

				} else {

					p_uniforms.setOptional( _gl, skeleton, 'boneMatrices' );

				}

			}

		}

		if ( refreshMaterial ) {

			if ( material instanceof THREE.MeshPhongMaterial ||
				 material instanceof THREE.MeshLambertMaterial ||
				 material instanceof THREE.MeshStandardMaterial ||
				 material.lights ) {

				// the current material requires lighting info

				// note: all lighting uniforms are always set correctly
				// they simply reference the renderer's state for their
				// values
				//
				// use the current material's .needsUpdate flags to set
				// the GL state when required

				markUniformsLightsNeedsUpdate( m_uniforms, refreshLights );

			}

			// refresh uniforms common to several materials

			if ( fog && material.fog ) {

				refreshUniformsFog( m_uniforms, fog );

			}

			if ( material instanceof THREE.MeshBasicMaterial ||
				 material instanceof THREE.MeshLambertMaterial ||
				 material instanceof THREE.MeshPhongMaterial ||
				 material instanceof THREE.MeshStandardMaterial ) {

				refreshUniformsCommon( m_uniforms, material );

			}

			// refresh single material specific uniforms

			if ( material instanceof THREE.LineBasicMaterial ) {

				refreshUniformsLine( m_uniforms, material );

			} else if ( material instanceof THREE.LineDashedMaterial ) {

				refreshUniformsLine( m_uniforms, material );
				refreshUniformsDash( m_uniforms, material );

			} else if ( material instanceof THREE.PointsMaterial ) {

				refreshUniformsPoints( m_uniforms, material );

			} else if ( material instanceof THREE.MeshLambertMaterial ) {

				refreshUniformsLambert( m_uniforms, material );

			} else if ( material instanceof THREE.MeshPhongMaterial ) {

				refreshUniformsPhong( m_uniforms, material );

			} else if ( material instanceof THREE.MeshPhysicalMaterial ) {

				refreshUniformsPhysical( m_uniforms, material );

			} else if ( material instanceof THREE.MeshStandardMaterial ) {

				refreshUniformsStandard( m_uniforms, material );

			} else if ( material instanceof THREE.MeshDepthMaterial ) {

				m_uniforms.opacity.value = material.opacity;

				if ( material.displacementMap ) {

					m_uniforms.displacementMap.value = material.displacementMap;
					m_uniforms.displacementScale.value = material.displacementScale;
					m_uniforms.displacementBias.value = material.displacementBias;

				}

			} else if ( material instanceof THREE.MeshNormalMaterial ) {

				m_uniforms.opacity.value = material.opacity;

			}

			THREE.WebGLUniforms.upload(
					_gl, materialProperties.uniformsList, m_uniforms, _this );

		}


		// common matrices

		p_uniforms.set( _gl, object, 'modelViewMatrix' );
		p_uniforms.set( _gl, object, 'normalMatrix' );
		p_uniforms.setValue( _gl, 'modelMatrix', object.matrixWorld );


		// dynamic uniforms

		var dynUniforms = materialProperties.dynamicUniforms;

		if ( dynUniforms !== null ) {

			THREE.WebGLUniforms.evalDynamic(
					dynUniforms, m_uniforms, object, camera );

			THREE.WebGLUniforms.upload( _gl, dynUniforms, m_uniforms, _this );

		}

		return program;

	}

	// Uniforms (refresh uniforms objects)

	function refreshUniformsCommon ( uniforms, material ) {

		uniforms.opacity.value = material.opacity;

		uniforms.diffuse.value = material.color;

		if ( material.emissive ) {

			uniforms.emissive.value.copy( material.emissive ).multiplyScalar( material.emissiveIntensity );

		}

		uniforms.map.value = material.map;
		uniforms.specularMap.value = material.specularMap;
		uniforms.alphaMap.value = material.alphaMap;

		if ( material.aoMap ) {

			uniforms.aoMap.value = material.aoMap;
			uniforms.aoMapIntensity.value = material.aoMapIntensity;

		}

		// uv repeat and offset setting priorities
		// 1. color map
		// 2. specular map
		// 3. normal map
		// 4. bump map
		// 5. alpha map
		// 6. emissive map

		var uvScaleMap;

		if ( material.map ) {

			uvScaleMap = material.map;

		} else if ( material.specularMap ) {

			uvScaleMap = material.specularMap;

		} else if ( material.displacementMap ) {

			uvScaleMap = material.displacementMap;

		} else if ( material.normalMap ) {

			uvScaleMap = material.normalMap;

		} else if ( material.bumpMap ) {

			uvScaleMap = material.bumpMap;

		} else if ( material.roughnessMap ) {

			uvScaleMap = material.roughnessMap;

		} else if ( material.metalnessMap ) {

			uvScaleMap = material.metalnessMap;

		} else if ( material.alphaMap ) {

			uvScaleMap = material.alphaMap;

		} else if ( material.emissiveMap ) {

			uvScaleMap = material.emissiveMap;

		}

		if ( uvScaleMap !== undefined ) {

			if ( uvScaleMap instanceof THREE.WebGLRenderTarget ) {

				uvScaleMap = uvScaleMap.texture;

			}

			var offset = uvScaleMap.offset;
			var repeat = uvScaleMap.repeat;

			uniforms.offsetRepeat.value.set( offset.x, offset.y, repeat.x, repeat.y );

		}

		uniforms.envMap.value = material.envMap;
		uniforms.flipEnvMap.value = ( material.envMap instanceof THREE.WebGLRenderTargetCube ) ? 1 : - 1;

		uniforms.reflectivity.value = material.reflectivity;
		uniforms.refractionRatio.value = material.refractionRatio;

	}

	function refreshUniformsLine ( uniforms, material ) {

		uniforms.diffuse.value = material.color;
		uniforms.opacity.value = material.opacity;

	}

	function refreshUniformsDash ( uniforms, material ) {

		uniforms.dashSize.value = material.dashSize;
		uniforms.totalSize.value = material.dashSize + material.gapSize;
		uniforms.scale.value = material.scale;

	}

	function refreshUniformsPoints ( uniforms, material ) {

		uniforms.diffuse.value = material.color;
		uniforms.opacity.value = material.opacity;
		uniforms.size.value = material.size * _pixelRatio;
		uniforms.scale.value = _canvas.clientHeight * 0.5;

		uniforms.map.value = material.map;

		if ( material.map !== null ) {

			var offset = material.map.offset;
			var repeat = material.map.repeat;

			uniforms.offsetRepeat.value.set( offset.x, offset.y, repeat.x, repeat.y );

		}

	}

	function refreshUniformsFog ( uniforms, fog ) {

		uniforms.fogColor.value = fog.color;

		if ( fog instanceof THREE.Fog ) {

			uniforms.fogNear.value = fog.near;
			uniforms.fogFar.value = fog.far;

		} else if ( fog instanceof THREE.FogExp2 ) {

			uniforms.fogDensity.value = fog.density;

		}

	}

	function refreshUniformsLambert ( uniforms, material ) {

		if ( material.lightMap ) {

			uniforms.lightMap.value = material.lightMap;
			uniforms.lightMapIntensity.value = material.lightMapIntensity;

		}

		if ( material.emissiveMap ) {

			uniforms.emissiveMap.value = material.emissiveMap;

		}

	}

	function refreshUniformsPhong ( uniforms, material ) {

		uniforms.specular.value = material.specular;
		uniforms.shininess.value = Math.max( material.shininess, 1e-4 ); // to prevent pow( 0.0, 0.0 )

		if ( material.lightMap ) {

			uniforms.lightMap.value = material.lightMap;
			uniforms.lightMapIntensity.value = material.lightMapIntensity;

		}

		if ( material.emissiveMap ) {

			uniforms.emissiveMap.value = material.emissiveMap;

		}

		if ( material.bumpMap ) {

			uniforms.bumpMap.value = material.bumpMap;
			uniforms.bumpScale.value = material.bumpScale;

		}

		if ( material.normalMap ) {

			uniforms.normalMap.value = material.normalMap;
			uniforms.normalScale.value.copy( material.normalScale );

		}

		if ( material.displacementMap ) {

			uniforms.displacementMap.value = material.displacementMap;
			uniforms.displacementScale.value = material.displacementScale;
			uniforms.displacementBias.value = material.displacementBias;

		}

	}

	function refreshUniformsStandard ( uniforms, material ) {

		uniforms.roughness.value = material.roughness;
		uniforms.metalness.value = material.metalness;

		if ( material.roughnessMap ) {

			uniforms.roughnessMap.value = material.roughnessMap;

		}

		if ( material.metalnessMap ) {

			uniforms.metalnessMap.value = material.metalnessMap;

		}

		if ( material.lightMap ) {

			uniforms.lightMap.value = material.lightMap;
			uniforms.lightMapIntensity.value = material.lightMapIntensity;

		}

		if ( material.emissiveMap ) {

			uniforms.emissiveMap.value = material.emissiveMap;

		}

		if ( material.bumpMap ) {

			uniforms.bumpMap.value = material.bumpMap;
			uniforms.bumpScale.value = material.bumpScale;

		}

		if ( material.normalMap ) {

			uniforms.normalMap.value = material.normalMap;
			uniforms.normalScale.value.copy( material.normalScale );

		}

		if ( material.displacementMap ) {

			uniforms.displacementMap.value = material.displacementMap;
			uniforms.displacementScale.value = material.displacementScale;
			uniforms.displacementBias.value = material.displacementBias;

		}

		if ( material.envMap ) {

			//uniforms.envMap.value = material.envMap; // part of uniforms common
			uniforms.envMapIntensity.value = material.envMapIntensity;

		}

	}

	function refreshUniformsPhysical ( uniforms, material ) {

		refreshUniformsStandard( uniforms, material );

	}

	// If uniforms are marked as clean, they don't need to be loaded to the GPU.

	function markUniformsLightsNeedsUpdate ( uniforms, value ) {

		uniforms.ambientLightColor.needsUpdate = value;

		uniforms.directionalLights.needsUpdate = value;
		uniforms.pointLights.needsUpdate = value;
		uniforms.spotLights.needsUpdate = value;
		uniforms.hemisphereLights.needsUpdate = value;

	}

	// Lighting

	function setupShadows ( lights ) {

		var lightShadowsLength = 0;

		for ( var i = 0, l = lights.length; i < l; i ++ ) {

			var light = lights[ i ];

			if ( light.castShadow ) {

				_lights.shadows[ lightShadowsLength ++ ] = light;

			}

		}

		_lights.shadows.length = lightShadowsLength;

	}

	function setupLights ( lights, camera ) {

		var l, ll, light,
		r = 0, g = 0, b = 0,
		color,
		intensity,
		distance,

		viewMatrix = camera.matrixWorldInverse,

		directionalLength = 0,
		pointLength = 0,
		spotLength = 0,
		hemiLength = 0;

		for ( l = 0, ll = lights.length; l < ll; l ++ ) {

			light = lights[ l ];

			color = light.color;
			intensity = light.intensity;
			distance = light.distance;

			if ( light instanceof THREE.AmbientLight ) {

				r += color.r * intensity;
				g += color.g * intensity;
				b += color.b * intensity;

			} else if ( light instanceof THREE.DirectionalLight ) {

				var uniforms = lightCache.get( light );

				uniforms.color.copy( light.color ).multiplyScalar( light.intensity );
				uniforms.direction.setFromMatrixPosition( light.matrixWorld );
				_vector3.setFromMatrixPosition( light.target.matrixWorld );
				uniforms.direction.sub( _vector3 );
				uniforms.direction.transformDirection( viewMatrix );

				uniforms.shadow = light.castShadow;

				if ( light.castShadow ) {

					uniforms.shadowBias = light.shadow.bias;
					uniforms.shadowRadius = light.shadow.radius;
					uniforms.shadowMapSize = light.shadow.mapSize;

				}

				_lights.directionalShadowMap[ directionalLength ] = light.shadow.map;
				_lights.directionalShadowMatrix[ directionalLength ] = light.shadow.matrix;
				_lights.directional[ directionalLength ++ ] = uniforms;

			} else if ( light instanceof THREE.SpotLight ) {

				var uniforms = lightCache.get( light );

				uniforms.position.setFromMatrixPosition( light.matrixWorld );
				uniforms.position.applyMatrix4( viewMatrix );

				uniforms.color.copy( color ).multiplyScalar( intensity );
				uniforms.distance = distance;

				uniforms.direction.setFromMatrixPosition( light.matrixWorld );
				_vector3.setFromMatrixPosition( light.target.matrixWorld );
				uniforms.direction.sub( _vector3 );
				uniforms.direction.transformDirection( viewMatrix );

				uniforms.coneCos = Math.cos( light.angle );
				uniforms.penumbraCos = Math.cos( light.angle * ( 1 - light.penumbra ) );
				uniforms.decay = ( light.distance === 0 ) ? 0.0 : light.decay;

				uniforms.shadow = light.castShadow;

				if ( light.castShadow ) {

					uniforms.shadowBias = light.shadow.bias;
					uniforms.shadowRadius = light.shadow.radius;
					uniforms.shadowMapSize = light.shadow.mapSize;

				}

				_lights.spotShadowMap[ spotLength ] = light.shadow.map;
				_lights.spotShadowMatrix[ spotLength ] = light.shadow.matrix;
				_lights.spot[ spotLength ++ ] = uniforms;

			} else if ( light instanceof THREE.PointLight ) {

				var uniforms = lightCache.get( light );

				uniforms.position.setFromMatrixPosition( light.matrixWorld );
				uniforms.position.applyMatrix4( viewMatrix );

				uniforms.color.copy( light.color ).multiplyScalar( light.intensity );
				uniforms.distance = light.distance;
				uniforms.decay = ( light.distance === 0 ) ? 0.0 : light.decay;

				uniforms.shadow = light.castShadow;

				if ( light.castShadow ) {

					uniforms.shadowBias = light.shadow.bias;
					uniforms.shadowRadius = light.shadow.radius;
					uniforms.shadowMapSize = light.shadow.mapSize;

				}

				_lights.pointShadowMap[ pointLength ] = light.shadow.map;

				if ( _lights.pointShadowMatrix[ pointLength ] === undefined ) {

					_lights.pointShadowMatrix[ pointLength ] = new THREE.Matrix4();

				}

				// for point lights we set the shadow matrix to be a translation-only matrix
				// equal to inverse of the light's position
				_vector3.setFromMatrixPosition( light.matrixWorld ).negate();
				_lights.pointShadowMatrix[ pointLength ].identity().setPosition( _vector3 );

				_lights.point[ pointLength ++ ] = uniforms;

			} else if ( light instanceof THREE.HemisphereLight ) {

				var uniforms = lightCache.get( light );

				uniforms.direction.setFromMatrixPosition( light.matrixWorld );
				uniforms.direction.transformDirection( viewMatrix );
				uniforms.direction.normalize();

				uniforms.skyColor.copy( light.color ).multiplyScalar( intensity );
				uniforms.groundColor.copy( light.groundColor ).multiplyScalar( intensity );

				_lights.hemi[ hemiLength ++ ] = uniforms;

			}

		}

		_lights.ambient[ 0 ] = r;
		_lights.ambient[ 1 ] = g;
		_lights.ambient[ 2 ] = b;

		_lights.directional.length = directionalLength;
		_lights.spot.length = spotLength;
		_lights.point.length = pointLength;
		_lights.hemi.length = hemiLength;

		_lights.hash = directionalLength + ',' + pointLength + ',' + spotLength + ',' + hemiLength + ',' + _lights.shadows.length;

	}

	// Clipping

	function setupGlobalClippingPlanes( planes, camera ) {

		_clippingEnabled =
				_this.clippingPlanes.length !== 0 ||
				_this.localClippingEnabled ||
				// enable state of previous frame - the clipping code has to
				// run another frame in order to reset the state:
				_numGlobalClippingPlanes !== 0 ||
				_localClippingEnabled;

		_localClippingEnabled = _this.localClippingEnabled;

		_globalClippingState = setupClippingPlanes( planes, camera, 0 );
		_numGlobalClippingPlanes = planes !== null ? planes.length : 0;

	}

	function setupClippingPlanes( planes, camera, dstOffset, skipTransform ) {

		var nPlanes = planes !== null ? planes.length : 0,
			dstArray = null;

		if ( nPlanes !== 0 ) {

			dstArray = _clippingPlanesUniform.value;

			if ( skipTransform !== true || dstArray === null ) {

				var flatSize = dstOffset + nPlanes * 4,
					viewMatrix = camera.matrixWorldInverse,
					viewNormalMatrix = _matrix3.getNormalMatrix( viewMatrix );

				if ( dstArray === null || dstArray.length < flatSize ) {

					dstArray = new Float32Array( flatSize );

				}

				for ( var i = 0, i4 = dstOffset; i !== nPlanes; ++ i, i4 += 4 ) {

					var plane = _plane.copy( planes[ i ] ).
							applyMatrix4( viewMatrix, viewNormalMatrix );

					plane.normal.toArray( dstArray, i4 );
					dstArray[ i4 + 3 ] = plane.constant;

				}

			}

			_clippingPlanesUniform.value = dstArray;
			_clippingPlanesUniform.needsUpdate = true;

		}

		_numClippingPlanes = nPlanes;
		return dstArray;

	}

	function resetGlobalClippingState() {

		if ( _clippingPlanesUniform.value !== _globalClippingState ) {

			_clippingPlanesUniform.value = _globalClippingState;
			_clippingPlanesUniform.needsUpdate = _numGlobalClippingPlanes > 0;

		}

		_numClippingPlanes = _numGlobalClippingPlanes;

	}

	function setClippingState( planes, clipShadows, camera, cache, fromCache ) {

		if ( ! _localClippingEnabled ||
				planes === null || planes.length === 0 ||
				_clipRenderingShadows && ! clipShadows ) {
			// there's no local clipping

			if ( _clipRenderingShadows ) {
				// there's no global clipping

				setupClippingPlanes( null );

			} else {

				resetGlobalClippingState();
			}

		} else {

			var nGlobal = _clipRenderingShadows ? 0 : _numGlobalClippingPlanes,
				lGlobal = nGlobal * 4,

				dstArray = cache.clippingState || null;

			_clippingPlanesUniform.value = dstArray; // ensure unique state

			dstArray = setupClippingPlanes(
					planes, camera, lGlobal, fromCache );

			for ( var i = 0; i !== lGlobal; ++ i ) {

				dstArray[ i ] = _globalClippingState[ i ];

			}

			cache.clippingState = dstArray;
			_numClippingPlanes += nGlobal;

		}

	}


	// GL state setting

	this.setFaceCulling = function ( cullFace, frontFaceDirection ) {

		if ( cullFace === THREE.CullFaceNone ) {

			state.disable( _gl.CULL_FACE );

		} else {

			if ( frontFaceDirection === THREE.FrontFaceDirectionCW ) {

				_gl.frontFace( _gl.CW );

			} else {

				_gl.frontFace( _gl.CCW );

			}

			if ( cullFace === THREE.CullFaceBack ) {

				_gl.cullFace( _gl.BACK );

			} else if ( cullFace === THREE.CullFaceFront ) {

				_gl.cullFace( _gl.FRONT );

			} else {

				_gl.cullFace( _gl.FRONT_AND_BACK );

			}

			state.enable( _gl.CULL_FACE );

		}

	};

	// Textures

	function allocTextureUnit() {

		var textureUnit = _usedTextureUnits;

		if ( textureUnit >= capabilities.maxTextures ) {

			console.warn( 'WebGLRenderer: trying to use ' + textureUnit + ' texture units while this GPU supports only ' + capabilities.maxTextures );

		}

		_usedTextureUnits += 1;

		return textureUnit;

	}

	function setTextureParameters ( textureType, texture, isPowerOfTwoImage ) {

		var extension;

		if ( isPowerOfTwoImage ) {

			_gl.texParameteri( textureType, _gl.TEXTURE_WRAP_S, paramThreeToGL( texture.wrapS ) );
			_gl.texParameteri( textureType, _gl.TEXTURE_WRAP_T, paramThreeToGL( texture.wrapT ) );

			_gl.texParameteri( textureType, _gl.TEXTURE_MAG_FILTER, paramThreeToGL( texture.magFilter ) );
			_gl.texParameteri( textureType, _gl.TEXTURE_MIN_FILTER, paramThreeToGL( texture.minFilter ) );

		} else {

			_gl.texParameteri( textureType, _gl.TEXTURE_WRAP_S, _gl.CLAMP_TO_EDGE );
			_gl.texParameteri( textureType, _gl.TEXTURE_WRAP_T, _gl.CLAMP_TO_EDGE );

			if ( texture.wrapS !== THREE.ClampToEdgeWrapping || texture.wrapT !== THREE.ClampToEdgeWrapping ) {

				console.warn( 'THREE.WebGLRenderer: Texture is not power of two. Texture.wrapS and Texture.wrapT should be set to THREE.ClampToEdgeWrapping.', texture );

			}

			_gl.texParameteri( textureType, _gl.TEXTURE_MAG_FILTER, filterFallback( texture.magFilter ) );
			_gl.texParameteri( textureType, _gl.TEXTURE_MIN_FILTER, filterFallback( texture.minFilter ) );

			if ( texture.minFilter !== THREE.NearestFilter && texture.minFilter !== THREE.LinearFilter ) {

				console.warn( 'THREE.WebGLRenderer: Texture is not power of two. Texture.minFilter should be set to THREE.NearestFilter or THREE.LinearFilter.', texture );

			}

		}

		extension = extensions.get( 'EXT_texture_filter_anisotropic' );

		if ( extension ) {

			if ( texture.type === THREE.FloatType && extensions.get( 'OES_texture_float_linear' ) === null ) return;
			if ( texture.type === THREE.HalfFloatType && extensions.get( 'OES_texture_half_float_linear' ) === null ) return;

			if ( texture.anisotropy > 1 || properties.get( texture ).__currentAnisotropy ) {

				_gl.texParameterf( textureType, extension.TEXTURE_MAX_ANISOTROPY_EXT, Math.min( texture.anisotropy, _this.getMaxAnisotropy() ) );
				properties.get( texture ).__currentAnisotropy = texture.anisotropy;

			}

		}

	}

	function uploadTexture( textureProperties, texture, slot ) {

		if ( textureProperties.__webglInit === undefined ) {

			textureProperties.__webglInit = true;

			texture.addEventListener( 'dispose', onTextureDispose );

			textureProperties.__webglTexture = _gl.createTexture();

			_infoMemory.textures ++;

		}

		state.activeTexture( _gl.TEXTURE0 + slot );
		state.bindTexture( _gl.TEXTURE_2D, textureProperties.__webglTexture );

		_gl.pixelStorei( _gl.UNPACK_FLIP_Y_WEBGL, texture.flipY );
		_gl.pixelStorei( _gl.UNPACK_PREMULTIPLY_ALPHA_WEBGL, texture.premultiplyAlpha );
		_gl.pixelStorei( _gl.UNPACK_ALIGNMENT, texture.unpackAlignment );

		var image = clampToMaxSize( texture.image, capabilities.maxTextureSize );

		if ( textureNeedsPowerOfTwo( texture ) && isPowerOfTwo( image ) === false ) {

			image = makePowerOfTwo( image );

		}

		var isPowerOfTwoImage = isPowerOfTwo( image ),
		glFormat = paramThreeToGL( texture.format ),
		glType = paramThreeToGL( texture.type );

		setTextureParameters( _gl.TEXTURE_2D, texture, isPowerOfTwoImage );

		var mipmap, mipmaps = texture.mipmaps;

		if ( texture instanceof THREE.DepthTexture ) {

			// populate depth texture with dummy data

			var internalFormat = _gl.DEPTH_COMPONENT;

			if ( texture.type === THREE.FloatType ) {

				if ( !_isWebGL2 ) throw new Error('Float Depth Texture only supported in WebGL2.0');
				internalFormat = _gl.DEPTH_COMPONENT32F;

			} else if ( _isWebGL2 ) {

				// WebGL 2.0 requires signed internalformat for glTexImage2D
				internalFormat = _gl.DEPTH_COMPONENT16;

			}

			state.texImage2D( _gl.TEXTURE_2D, 0, internalFormat, image.width, image.height, 0, glFormat, glType, null );

		} else if ( texture instanceof THREE.DataTexture ) {

			// use manually created mipmaps if available
			// if there are no manual mipmaps
			// set 0 level mipmap and then use GL to generate other mipmap levels

			if ( mipmaps.length > 0 && isPowerOfTwoImage ) {

				for ( var i = 0, il = mipmaps.length; i < il; i ++ ) {

					mipmap = mipmaps[ i ];
					state.texImage2D( _gl.TEXTURE_2D, i, glFormat, mipmap.width, mipmap.height, 0, glFormat, glType, mipmap.data );

				}

				texture.generateMipmaps = false;

			} else {

				state.texImage2D( _gl.TEXTURE_2D, 0, glFormat, image.width, image.height, 0, glFormat, glType, image.data );

			}

		} else if ( texture instanceof THREE.CompressedTexture ) {

			for ( var i = 0, il = mipmaps.length; i < il; i ++ ) {

				mipmap = mipmaps[ i ];

				if ( texture.format !== THREE.RGBAFormat && texture.format !== THREE.RGBFormat ) {

					if ( state.getCompressedTextureFormats().indexOf( glFormat ) > - 1 ) {

						state.compressedTexImage2D( _gl.TEXTURE_2D, i, glFormat, mipmap.width, mipmap.height, 0, mipmap.data );

					} else {

						console.warn( "THREE.WebGLRenderer: Attempt to load unsupported compressed texture format in .uploadTexture()" );

					}

				} else {

					state.texImage2D( _gl.TEXTURE_2D, i, glFormat, mipmap.width, mipmap.height, 0, glFormat, glType, mipmap.data );

				}

			}

		} else {

			// regular Texture (image, video, canvas)

			// use manually created mipmaps if available
			// if there are no manual mipmaps
			// set 0 level mipmap and then use GL to generate other mipmap levels

			if ( mipmaps.length > 0 && isPowerOfTwoImage ) {

				for ( var i = 0, il = mipmaps.length; i < il; i ++ ) {

					mipmap = mipmaps[ i ];
					state.texImage2D( _gl.TEXTURE_2D, i, glFormat, glFormat, glType, mipmap );

				}

				texture.generateMipmaps = false;

			} else {

				state.texImage2D( _gl.TEXTURE_2D, 0, glFormat, glFormat, glType, image );

			}

		}

		if ( texture.generateMipmaps && isPowerOfTwoImage ) _gl.generateMipmap( _gl.TEXTURE_2D );

		textureProperties.__version = texture.version;

		if ( texture.onUpdate ) texture.onUpdate( texture );

	}

	function setTexture2D( texture, slot ) {

		if ( texture instanceof THREE.WebGLRenderTarget ) texture = texture.texture;

		var textureProperties = properties.get( texture );

		if ( texture.version > 0 && textureProperties.__version !== texture.version ) {

			var image = texture.image;

			if ( image === undefined ) {

				console.warn( 'THREE.WebGLRenderer: Texture marked for update but image is undefined', texture );
				return;

			}

			if ( image.complete === false ) {

				console.warn( 'THREE.WebGLRenderer: Texture marked for update but image is incomplete', texture );
				return;

			}

			uploadTexture( textureProperties, texture, slot );

			return;

		}

		state.activeTexture( _gl.TEXTURE0 + slot );
		state.bindTexture( _gl.TEXTURE_2D, textureProperties.__webglTexture );

	};

	function clampToMaxSize ( image, maxSize ) {

		if ( image.width > maxSize || image.height > maxSize ) {

			// Warning: Scaling through the canvas will only work with images that use
			// premultiplied alpha.

			var scale = maxSize / Math.max( image.width, image.height );

			var canvas = document.createElement( 'canvas' );
			canvas.width = Math.floor( image.width * scale );
			canvas.height = Math.floor( image.height * scale );

			var context = canvas.getContext( '2d' );
			context.drawImage( image, 0, 0, image.width, image.height, 0, 0, canvas.width, canvas.height );

			console.warn( 'THREE.WebGLRenderer: image is too big (' + image.width + 'x' + image.height + '). Resized to ' + canvas.width + 'x' + canvas.height, image );

			return canvas;

		}

		return image;

	}

	function isPowerOfTwo( image ) {

		return THREE.Math.isPowerOfTwo( image.width ) && THREE.Math.isPowerOfTwo( image.height );

	}

	function textureNeedsPowerOfTwo( texture ) {

		if ( texture.wrapS !== THREE.ClampToEdgeWrapping || texture.wrapT !== THREE.ClampToEdgeWrapping ) return true;
		if ( texture.minFilter !== THREE.NearestFilter && texture.minFilter !== THREE.LinearFilter ) return true;

		return false;

	}

	function makePowerOfTwo( image ) {

		if ( image instanceof HTMLImageElement || image instanceof HTMLCanvasElement ) {

			var canvas = document.createElement( 'canvas' );
			canvas.width = THREE.Math.nearestPowerOfTwo( image.width );
			canvas.height = THREE.Math.nearestPowerOfTwo( image.height );

			var context = canvas.getContext( '2d' );
			context.drawImage( image, 0, 0, canvas.width, canvas.height );

			console.warn( 'THREE.WebGLRenderer: image is not power of two (' + image.width + 'x' + image.height + '). Resized to ' + canvas.width + 'x' + canvas.height, image );

			return canvas;

		}

		return image;

	}

	function setCubeTexture ( texture, slot ) {

		var textureProperties = properties.get( texture );

		if ( texture.image.length === 6 ) {

			if ( texture.version > 0 && textureProperties.__version !== texture.version ) {

				if ( ! textureProperties.__image__webglTextureCube ) {

					texture.addEventListener( 'dispose', onTextureDispose );

					textureProperties.__image__webglTextureCube = _gl.createTexture();

					_infoMemory.textures ++;

				}

				state.activeTexture( _gl.TEXTURE0 + slot );
				state.bindTexture( _gl.TEXTURE_CUBE_MAP, textureProperties.__image__webglTextureCube );

				_gl.pixelStorei( _gl.UNPACK_FLIP_Y_WEBGL, texture.flipY );

				var isCompressed = texture instanceof THREE.CompressedTexture;
				var isDataTexture = texture.image[ 0 ] instanceof THREE.DataTexture;

				var cubeImage = [];

				for ( var i = 0; i < 6; i ++ ) {

					if ( _this.autoScaleCubemaps && ! isCompressed && ! isDataTexture ) {

						cubeImage[ i ] = clampToMaxSize( texture.image[ i ], capabilities.maxCubemapSize );

					} else {

						cubeImage[ i ] = isDataTexture ? texture.image[ i ].image : texture.image[ i ];

					}

				}

				var image = cubeImage[ 0 ],
				isPowerOfTwoImage = isPowerOfTwo( image ),
				glFormat = paramThreeToGL( texture.format ),
				glType = paramThreeToGL( texture.type );

				setTextureParameters( _gl.TEXTURE_CUBE_MAP, texture, isPowerOfTwoImage );

				for ( var i = 0; i < 6; i ++ ) {

					if ( ! isCompressed ) {

						if ( isDataTexture ) {

							state.texImage2D( _gl.TEXTURE_CUBE_MAP_POSITIVE_X + i, 0, glFormat, cubeImage[ i ].width, cubeImage[ i ].height, 0, glFormat, glType, cubeImage[ i ].data );

						} else {

							state.texImage2D( _gl.TEXTURE_CUBE_MAP_POSITIVE_X + i, 0, glFormat, glFormat, glType, cubeImage[ i ] );

						}

					} else {

						var mipmap, mipmaps = cubeImage[ i ].mipmaps;

						for ( var j = 0, jl = mipmaps.length; j < jl; j ++ ) {

							mipmap = mipmaps[ j ];

							if ( texture.format !== THREE.RGBAFormat && texture.format !== THREE.RGBFormat ) {

								if ( state.getCompressedTextureFormats().indexOf( glFormat ) > - 1 ) {

									state.compressedTexImage2D( _gl.TEXTURE_CUBE_MAP_POSITIVE_X + i, j, glFormat, mipmap.width, mipmap.height, 0, mipmap.data );

								} else {

									console.warn( "THREE.WebGLRenderer: Attempt to load unsupported compressed texture format in .setCubeTexture()" );

								}

							} else {

								state.texImage2D( _gl.TEXTURE_CUBE_MAP_POSITIVE_X + i, j, glFormat, mipmap.width, mipmap.height, 0, glFormat, glType, mipmap.data );

							}

						}

					}

				}

				if ( texture.generateMipmaps && isPowerOfTwoImage ) {

					_gl.generateMipmap( _gl.TEXTURE_CUBE_MAP );

				}

				textureProperties.__version = texture.version;

				if ( texture.onUpdate ) texture.onUpdate( texture );

			} else {

				state.activeTexture( _gl.TEXTURE0 + slot );
				state.bindTexture( _gl.TEXTURE_CUBE_MAP, textureProperties.__image__webglTextureCube );

			}

		}

	}

	function setCubeTextureDynamic ( texture, slot ) {

		state.activeTexture( _gl.TEXTURE0 + slot );
		state.bindTexture( _gl.TEXTURE_CUBE_MAP, properties.get( texture ).__webglTexture );

	}

	var setTextureWarned = false;
	this.setTexture = function( texture, slot ) {

		if ( ! setTextureWarned ) {

			console.warn( "THREE.WebGLRenderer: .setTexture is deprecated, " +
				"use setTexture2D instead." );
			setTextureWarned = true;

		}

		setTexture2D( texture, slot );

	};

	this.allocTextureUnit = allocTextureUnit;
	this.setTexture2D = setTexture2D;
	this.setTextureCube = function( texture, slot ) {

		if ( texture instanceof THREE.CubeTexture ||
			 ( Array.isArray( texture.image ) && texture.image.length === 6 ) ) {

			// CompressedTexture can have Array in image :/

			setCubeTexture( texture, slot );

		} else {
			// assumed: texture instanceof THREE.WebGLRenderTargetCube

			setCubeTextureDynamic( texture.texture, slot );

		}

	};

	// Render targets

	// Setup storage for target texture and bind it to correct framebuffer
	function setupFrameBufferTexture ( framebuffer, renderTarget, attachment, textureTarget ) {

		var glFormat = paramThreeToGL( renderTarget.texture.format );
		var glType = paramThreeToGL( renderTarget.texture.type );
		state.texImage2D( textureTarget, 0, glFormat, renderTarget.width, renderTarget.height, 0, glFormat, glType, null );
		_gl.bindFramebuffer( _gl.FRAMEBUFFER, framebuffer );
		_gl.framebufferTexture2D( _gl.FRAMEBUFFER, attachment, textureTarget, properties.get( renderTarget.texture ).__webglTexture, 0 );
		_gl.bindFramebuffer( _gl.FRAMEBUFFER, null );

	}

	// Setup storage for internal depth/stencil buffers and bind to correct framebuffer
	function setupRenderBufferStorage ( renderbuffer, renderTarget ) {

		_gl.bindRenderbuffer( _gl.RENDERBUFFER, renderbuffer );

		if ( renderTarget.depthBuffer && ! renderTarget.stencilBuffer ) {

			_gl.renderbufferStorage( _gl.RENDERBUFFER, _gl.DEPTH_COMPONENT16, renderTarget.width, renderTarget.height );
			_gl.framebufferRenderbuffer( _gl.FRAMEBUFFER, _gl.DEPTH_ATTACHMENT, _gl.RENDERBUFFER, renderbuffer );

		} else if ( renderTarget.depthBuffer && renderTarget.stencilBuffer ) {

			_gl.renderbufferStorage( _gl.RENDERBUFFER, _gl.DEPTH_STENCIL, renderTarget.width, renderTarget.height );
			_gl.framebufferRenderbuffer( _gl.FRAMEBUFFER, _gl.DEPTH_STENCIL_ATTACHMENT, _gl.RENDERBUFFER, renderbuffer );

		} else {

			// FIXME: We don't support !depth !stencil
			_gl.renderbufferStorage( _gl.RENDERBUFFER, _gl.RGBA4, renderTarget.width, renderTarget.height );

		}

		_gl.bindRenderbuffer( _gl.RENDERBUFFER, null );

	}

	// Setup resources for a Depth Texture for a FBO (needs an extension)
	function setupDepthTexture ( framebuffer, renderTarget ) {

		var isCube = ( renderTarget instanceof THREE.WebGLRenderTargetCube );
		if ( isCube ) throw new Error('Depth Texture with cube render targets is not supported!');

		_gl.bindFramebuffer( _gl.FRAMEBUFFER, framebuffer );

		if ( !( renderTarget.depthTexture instanceof THREE.DepthTexture ) ) {

			throw new Error('renderTarget.depthTexture must be an instance of THREE.DepthTexture');

		}

		// upload an empty depth texture with framebuffer size
		if ( !properties.get( renderTarget.depthTexture ).__webglTexture ||
				renderTarget.depthTexture.image.width !== renderTarget.width ||
				renderTarget.depthTexture.image.height !== renderTarget.height ) {
			renderTarget.depthTexture.image.width = renderTarget.width;
			renderTarget.depthTexture.image.height = renderTarget.height;
			renderTarget.depthTexture.needsUpdate = true;
		}

		_this.setTexture( renderTarget.depthTexture, 0 );

		var webglDepthTexture = properties.get( renderTarget.depthTexture ).__webglTexture;
		_gl.framebufferTexture2D( _gl.FRAMEBUFFER, _gl.DEPTH_ATTACHMENT, _gl.TEXTURE_2D, webglDepthTexture, 0 );

	}

	// Setup GL resources for a non-texture depth buffer
	function setupDepthRenderbuffer( renderTarget ) {

		var renderTargetProperties = properties.get( renderTarget );

		var isCube = ( renderTarget instanceof THREE.WebGLRenderTargetCube );

		if ( renderTarget.depthTexture ) {

			if ( isCube ) throw new Error('target.depthTexture not supported in Cube render targets');

			setupDepthTexture( renderTargetProperties.__webglFramebuffer, renderTarget );

		} else {

			if ( isCube ) {

				renderTargetProperties.__webglDepthbuffer = [];

				for ( var i = 0; i < 6; i ++ ) {

					_gl.bindFramebuffer( _gl.FRAMEBUFFER, renderTargetProperties.__webglFramebuffer[ i ] );
					renderTargetProperties.__webglDepthbuffer[ i ] = _gl.createRenderbuffer();
					setupRenderBufferStorage( renderTargetProperties.__webglDepthbuffer[ i ], renderTarget );

				}

			} else {

				_gl.bindFramebuffer( _gl.FRAMEBUFFER, renderTargetProperties.__webglFramebuffer );
				renderTargetProperties.__webglDepthbuffer = _gl.createRenderbuffer();
				setupRenderBufferStorage( renderTargetProperties.__webglDepthbuffer, renderTarget );

			}

		}

		_gl.bindFramebuffer( _gl.FRAMEBUFFER, null );

	}

	// Set up GL resources for the render target
	function setupRenderTarget( renderTarget ) {

		var renderTargetProperties = properties.get( renderTarget );
		var textureProperties = properties.get( renderTarget.texture );

		renderTarget.addEventListener( 'dispose', onRenderTargetDispose );

		textureProperties.__webglTexture = _gl.createTexture();

		_infoMemory.textures ++;

		var isCube = ( renderTarget instanceof THREE.WebGLRenderTargetCube );
		var isTargetPowerOfTwo = THREE.Math.isPowerOfTwo( renderTarget.width ) && THREE.Math.isPowerOfTwo( renderTarget.height );

		// Setup framebuffer

		if ( isCube ) {

			renderTargetProperties.__webglFramebuffer = [];

			for ( var i = 0; i < 6; i ++ ) {

				renderTargetProperties.__webglFramebuffer[ i ] = _gl.createFramebuffer();

			}

		} else {

			renderTargetProperties.__webglFramebuffer = _gl.createFramebuffer();

		}

		// Setup color buffer

		if ( isCube ) {

			state.bindTexture( _gl.TEXTURE_CUBE_MAP, textureProperties.__webglTexture );
			setTextureParameters( _gl.TEXTURE_CUBE_MAP, renderTarget.texture, isTargetPowerOfTwo );

			for ( var i = 0; i < 6; i ++ ) {

				setupFrameBufferTexture( renderTargetProperties.__webglFramebuffer[ i ], renderTarget, _gl.COLOR_ATTACHMENT0, _gl.TEXTURE_CUBE_MAP_POSITIVE_X + i );

			}

			if ( renderTarget.texture.generateMipmaps && isTargetPowerOfTwo ) _gl.generateMipmap( _gl.TEXTURE_CUBE_MAP );
			state.bindTexture( _gl.TEXTURE_CUBE_MAP, null );

		} else {

			state.bindTexture( _gl.TEXTURE_2D, textureProperties.__webglTexture );
			setTextureParameters( _gl.TEXTURE_2D, renderTarget.texture, isTargetPowerOfTwo );
			setupFrameBufferTexture( renderTargetProperties.__webglFramebuffer, renderTarget, _gl.COLOR_ATTACHMENT0, _gl.TEXTURE_2D );

			if ( renderTarget.texture.generateMipmaps && isTargetPowerOfTwo ) _gl.generateMipmap( _gl.TEXTURE_2D );
			state.bindTexture( _gl.TEXTURE_2D, null );

		}

		// Setup depth and stencil buffers

		if ( renderTarget.depthBuffer ) {

			setupDepthRenderbuffer( renderTarget );

		}

	}

	this.getCurrentRenderTarget = function() {

		return _currentRenderTarget;

	}

	this.setRenderTarget = function ( renderTarget ) {

		_currentRenderTarget = renderTarget;

		if ( renderTarget && properties.get( renderTarget ).__webglFramebuffer === undefined ) {

			setupRenderTarget( renderTarget );

		}

		var isCube = ( renderTarget instanceof THREE.WebGLRenderTargetCube );
		var framebuffer;

		if ( renderTarget ) {

			var renderTargetProperties = properties.get( renderTarget );

			if ( isCube ) {

				framebuffer = renderTargetProperties.__webglFramebuffer[ renderTarget.activeCubeFace ];

			} else {

				framebuffer = renderTargetProperties.__webglFramebuffer;

			}

			_currentScissor.copy( renderTarget.scissor );
			_currentScissorTest = renderTarget.scissorTest;

			_currentViewport.copy( renderTarget.viewport );

		} else {

			framebuffer = null;

			_currentScissor.copy( _scissor ).multiplyScalar( _pixelRatio );
			_currentScissorTest = _scissorTest;

			_currentViewport.copy( _viewport ).multiplyScalar( _pixelRatio );

		}

		if ( _currentFramebuffer !== framebuffer ) {

			_gl.bindFramebuffer( _gl.FRAMEBUFFER, framebuffer );
			_currentFramebuffer = framebuffer;

		}

		state.scissor( _currentScissor );
		state.setScissorTest( _currentScissorTest );

		state.viewport( _currentViewport );

		if ( isCube ) {

			var textureProperties = properties.get( renderTarget.texture );
			_gl.framebufferTexture2D( _gl.FRAMEBUFFER, _gl.COLOR_ATTACHMENT0, _gl.TEXTURE_CUBE_MAP_POSITIVE_X + renderTarget.activeCubeFace, textureProperties.__webglTexture, renderTarget.activeMipMapLevel );

		}

	};

	this.readRenderTargetPixels = function ( renderTarget, x, y, width, height, buffer ) {

		if ( renderTarget instanceof THREE.WebGLRenderTarget === false ) {

			console.error( 'THREE.WebGLRenderer.readRenderTargetPixels: renderTarget is not THREE.WebGLRenderTarget.' );
			return;

		}

		var framebuffer = properties.get( renderTarget ).__webglFramebuffer;

		if ( framebuffer ) {

			var restore = false;

			if ( framebuffer !== _currentFramebuffer ) {

				_gl.bindFramebuffer( _gl.FRAMEBUFFER, framebuffer );

				restore = true;

			}

			try {

				var texture = renderTarget.texture;

				if ( texture.format !== THREE.RGBAFormat
					&& paramThreeToGL( texture.format ) !== _gl.getParameter( _gl.IMPLEMENTATION_COLOR_READ_FORMAT ) ) {

					console.error( 'THREE.WebGLRenderer.readRenderTargetPixels: renderTarget is not in RGBA or implementation defined format.' );
					return;

				}

				if ( texture.type !== THREE.UnsignedByteType
					&& paramThreeToGL( texture.type ) !== _gl.getParameter( _gl.IMPLEMENTATION_COLOR_READ_TYPE )
					&& ! ( texture.type === THREE.FloatType && extensions.get( 'WEBGL_color_buffer_float' ) )
					&& ! ( texture.type === THREE.HalfFloatType && extensions.get( 'EXT_color_buffer_half_float' ) ) ) {

					console.error( 'THREE.WebGLRenderer.readRenderTargetPixels: renderTarget is not in UnsignedByteType or implementation defined type.' );
					return;

				}

				if ( _gl.checkFramebufferStatus( _gl.FRAMEBUFFER ) === _gl.FRAMEBUFFER_COMPLETE ) {

					// the following if statement ensures valid read requests (no out-of-bounds pixels, see #8604)

					if ( ( x > 0 && x <= ( renderTarget.width - width ) ) && ( y > 0 && y <= ( renderTarget.height - height ) ) ) {

						_gl.readPixels( x, y, width, height, paramThreeToGL( texture.format ), paramThreeToGL( texture.type ), buffer );

					}

				} else {

					console.error( 'THREE.WebGLRenderer.readRenderTargetPixels: readPixels from renderTarget failed. Framebuffer not complete.' );

				}

			} finally {

				if ( restore ) {

					_gl.bindFramebuffer( _gl.FRAMEBUFFER, _currentFramebuffer );

				}

			}

		}

	};

	function updateRenderTargetMipmap( renderTarget ) {

		var target = renderTarget instanceof THREE.WebGLRenderTargetCube ? _gl.TEXTURE_CUBE_MAP : _gl.TEXTURE_2D;
		var texture = properties.get( renderTarget.texture ).__webglTexture;

		state.bindTexture( target, texture );
		_gl.generateMipmap( target );
		state.bindTexture( target, null );

	}

	// Fallback filters for non-power-of-2 textures

	function filterFallback ( f ) {

		if ( f === THREE.NearestFilter || f === THREE.NearestMipMapNearestFilter || f === THREE.NearestMipMapLinearFilter ) {

			return _gl.NEAREST;

		}

		return _gl.LINEAR;

	}

	// Map three.js constants to WebGL constants

	function paramThreeToGL ( p ) {

		var extension;

		if ( p === THREE.RepeatWrapping ) return _gl.REPEAT;
		if ( p === THREE.ClampToEdgeWrapping ) return _gl.CLAMP_TO_EDGE;
		if ( p === THREE.MirroredRepeatWrapping ) return _gl.MIRRORED_REPEAT;

		if ( p === THREE.NearestFilter ) return _gl.NEAREST;
		if ( p === THREE.NearestMipMapNearestFilter ) return _gl.NEAREST_MIPMAP_NEAREST;
		if ( p === THREE.NearestMipMapLinearFilter ) return _gl.NEAREST_MIPMAP_LINEAR;

		if ( p === THREE.LinearFilter ) return _gl.LINEAR;
		if ( p === THREE.LinearMipMapNearestFilter ) return _gl.LINEAR_MIPMAP_NEAREST;
		if ( p === THREE.LinearMipMapLinearFilter ) return _gl.LINEAR_MIPMAP_LINEAR;

		if ( p === THREE.UnsignedByteType ) return _gl.UNSIGNED_BYTE;
		if ( p === THREE.UnsignedShort4444Type ) return _gl.UNSIGNED_SHORT_4_4_4_4;
		if ( p === THREE.UnsignedShort5551Type ) return _gl.UNSIGNED_SHORT_5_5_5_1;
		if ( p === THREE.UnsignedShort565Type ) return _gl.UNSIGNED_SHORT_5_6_5;

		if ( p === THREE.ByteType ) return _gl.BYTE;
		if ( p === THREE.ShortType ) return _gl.SHORT;
		if ( p === THREE.UnsignedShortType ) return _gl.UNSIGNED_SHORT;
		if ( p === THREE.IntType ) return _gl.INT;
		if ( p === THREE.UnsignedIntType ) return _gl.UNSIGNED_INT;
		if ( p === THREE.FloatType ) return _gl.FLOAT;

		extension = extensions.get( 'OES_texture_half_float' );

		if ( extension !== null ) {

			if ( p === THREE.HalfFloatType ) return extension.HALF_FLOAT_OES;

		}

		if ( p === THREE.AlphaFormat ) return _gl.ALPHA;
		if ( p === THREE.RGBFormat ) return _gl.RGB;
		if ( p === THREE.RGBAFormat ) return _gl.RGBA;
		if ( p === THREE.LuminanceFormat ) return _gl.LUMINANCE;
		if ( p === THREE.LuminanceAlphaFormat ) return _gl.LUMINANCE_ALPHA;
		if ( p === THREE.DepthFormat ) return _gl.DEPTH_COMPONENT;

		if ( p === THREE.AddEquation ) return _gl.FUNC_ADD;
		if ( p === THREE.SubtractEquation ) return _gl.FUNC_SUBTRACT;
		if ( p === THREE.ReverseSubtractEquation ) return _gl.FUNC_REVERSE_SUBTRACT;

		if ( p === THREE.ZeroFactor ) return _gl.ZERO;
		if ( p === THREE.OneFactor ) return _gl.ONE;
		if ( p === THREE.SrcColorFactor ) return _gl.SRC_COLOR;
		if ( p === THREE.OneMinusSrcColorFactor ) return _gl.ONE_MINUS_SRC_COLOR;
		if ( p === THREE.SrcAlphaFactor ) return _gl.SRC_ALPHA;
		if ( p === THREE.OneMinusSrcAlphaFactor ) return _gl.ONE_MINUS_SRC_ALPHA;
		if ( p === THREE.DstAlphaFactor ) return _gl.DST_ALPHA;
		if ( p === THREE.OneMinusDstAlphaFactor ) return _gl.ONE_MINUS_DST_ALPHA;

		if ( p === THREE.DstColorFactor ) return _gl.DST_COLOR;
		if ( p === THREE.OneMinusDstColorFactor ) return _gl.ONE_MINUS_DST_COLOR;
		if ( p === THREE.SrcAlphaSaturateFactor ) return _gl.SRC_ALPHA_SATURATE;

		extension = extensions.get( 'WEBGL_compressed_texture_s3tc' );

		if ( extension !== null ) {

			if ( p === THREE.RGB_S3TC_DXT1_Format ) return extension.COMPRESSED_RGB_S3TC_DXT1_EXT;
			if ( p === THREE.RGBA_S3TC_DXT1_Format ) return extension.COMPRESSED_RGBA_S3TC_DXT1_EXT;
			if ( p === THREE.RGBA_S3TC_DXT3_Format ) return extension.COMPRESSED_RGBA_S3TC_DXT3_EXT;
			if ( p === THREE.RGBA_S3TC_DXT5_Format ) return extension.COMPRESSED_RGBA_S3TC_DXT5_EXT;

		}

		extension = extensions.get( 'WEBGL_compressed_texture_pvrtc' );

		if ( extension !== null ) {

			if ( p === THREE.RGB_PVRTC_4BPPV1_Format ) return extension.COMPRESSED_RGB_PVRTC_4BPPV1_IMG;
			if ( p === THREE.RGB_PVRTC_2BPPV1_Format ) return extension.COMPRESSED_RGB_PVRTC_2BPPV1_IMG;
			if ( p === THREE.RGBA_PVRTC_4BPPV1_Format ) return extension.COMPRESSED_RGBA_PVRTC_4BPPV1_IMG;
			if ( p === THREE.RGBA_PVRTC_2BPPV1_Format ) return extension.COMPRESSED_RGBA_PVRTC_2BPPV1_IMG;

		}

		extension = extensions.get( 'WEBGL_compressed_texture_etc1' );

		if ( extension !== null ) {

			if ( p === THREE.RGB_ETC1_Format ) return extension.COMPRESSED_RGB_ETC1_WEBGL;

		}

		extension = extensions.get( 'EXT_blend_minmax' );

		if ( extension !== null ) {

			if ( p === THREE.MinEquation ) return extension.MIN_EXT;
			if ( p === THREE.MaxEquation ) return extension.MAX_EXT;

		}

		return 0;

	}

};<|MERGE_RESOLUTION|>--- conflicted
+++ resolved
@@ -1151,7 +1151,6 @@
 
 	}
 
-<<<<<<< HEAD
 	this.renderOverride = function ( overrideMaterial, scene, camera, renderTarget, clearColor, clearAlpha ) {
 
 		var originalClearColor = this.getClearColor(), originalClearAlpha = this.getClearAlpha(), originalAutoClear = this.autoClear;
@@ -1169,7 +1168,12 @@
 		this.render( scene, camera, renderTarget, clearNeeded );
 		scene.overrideMaterial = null;
 
-=======
+		this.autoClear = originalAutoClear;
+		this.setClearColor( originalClearColor );
+		this.setClearAlpha( originalClearAlpha );
+
+	}
+
 	this.renderPass = function ( passMaterial, renderTarget, clearColor, clearAlpha ) {
 
 		if( ! this.passScene ) {
@@ -1194,7 +1198,6 @@
 		this.render( this.passScene, this.passCamera, renderTarget, clearNeeded  );
 
 		// restore original state
->>>>>>> 488a67ca
 		this.autoClear = originalAutoClear;
 		this.setClearColor( originalClearColor );
 		this.setClearAlpha( originalClearAlpha );
