import {
	REVISION,
	BackSide,
	FrontSide,
	DoubleSide,
	RGBAFormat,
	HalfFloatType,
	FloatType,
	UnsignedByteType,
	NoToneMapping,
	LinearMipmapLinearFilter,
	SRGBColorSpace,
	LinearSRGBColorSpace,
	RGBAIntegerFormat,
	RGIntegerFormat,
	RedIntegerFormat,
	UnsignedIntType,
	UnsignedShortType,
	UnsignedInt248Type,
	UnsignedShort4444Type,
	UnsignedShort5551Type,
	WebGLCoordinateSystem,
	DisplayP3ColorSpace,
	LinearDisplayP3ColorSpace
} from '../constants.js';
import { Color } from '../math/Color.js';
import { Frustum } from '../math/Frustum.js';
import { Matrix4 } from '../math/Matrix4.js';
import { Vector2 } from '../math/Vector2.js';
import { Vector3 } from '../math/Vector3.js';
import { Vector4 } from '../math/Vector4.js';
import { WebGLAnimation } from './webgl/WebGLAnimation.js';
import { WebGLAttributes } from './webgl/WebGLAttributes.js';
import { WebGLBackground } from './webgl/WebGLBackground.js';
import { WebGLBindingStates } from './webgl/WebGLBindingStates.js';
import { WebGLBufferRenderer } from './webgl/WebGLBufferRenderer.js';
import { WebGLCapabilities } from './webgl/WebGLCapabilities.js';
import { WebGLClipping } from './webgl/WebGLClipping.js';
import { WebGLCubeMaps } from './webgl/WebGLCubeMaps.js';
import { WebGLCubeUVMaps } from './webgl/WebGLCubeUVMaps.js';
import { WebGLExtensions } from './webgl/WebGLExtensions.js';
import { WebGLGeometries } from './webgl/WebGLGeometries.js';
import { WebGLIndexedBufferRenderer } from './webgl/WebGLIndexedBufferRenderer.js';
import { WebGLInfo } from './webgl/WebGLInfo.js';
import { WebGLMorphtargets } from './webgl/WebGLMorphtargets.js';
import { WebGLObjects } from './webgl/WebGLObjects.js';
import { WebGLPrograms } from './webgl/WebGLPrograms.js';
import { WebGLProperties } from './webgl/WebGLProperties.js';
import { WebGLRenderLists } from './webgl/WebGLRenderLists.js';
import { WebGLRenderStates } from './webgl/WebGLRenderStates.js';
import { WebGLRenderTarget } from './WebGLRenderTarget.js';
import { WebGLShadowMap } from './webgl/WebGLShadowMap.js';
import { WebGLState } from './webgl/WebGLState.js';
import { WebGLTextures } from './webgl/WebGLTextures.js';
import { WebGLUniforms } from './webgl/WebGLUniforms.js';
import { WebGLUtils } from './webgl/WebGLUtils.js';
import { WebXRManager } from './webxr/WebXRManager.js';
import { WebGLMaterials } from './webgl/WebGLMaterials.js';
import { WebGLUniformsGroups } from './webgl/WebGLUniformsGroups.js';
import { createCanvasElement } from '../utils.js';
import { ColorManagement } from '../math/ColorManagement.js';

class WebGLRenderer {

	constructor( parameters = {} ) {

		const {
			canvas = createCanvasElement(),
			context = null,
			depth = true,
			stencil = true,
			alpha = false,
			antialias = false,
			premultipliedAlpha = true,
			preserveDrawingBuffer = false,
			powerPreference = 'default',
			failIfMajorPerformanceCaveat = false,
		} = parameters;

		this.isWebGLRenderer = true;

		let _alpha;

		if ( context !== null ) {

			if ( typeof WebGLRenderingContext !== 'undefined' && context instanceof WebGLRenderingContext ) {

				throw new Error( 'THREE.WebGLRenderer: WebGL 1 is not supported since r163.' );

			}

			_alpha = context.getContextAttributes().alpha;

		} else {

			_alpha = alpha;

		}

		const uintClearColor = new Uint32Array( 4 );
		const intClearColor = new Int32Array( 4 );

		let currentRenderList = null;
		let currentRenderState = null;

		// render() can be called from within a callback triggered by another render.
		// We track this so that the nested render call gets its list and state isolated from the parent render call.

		const renderListStack = [];
		const renderStateStack = [];

		// public properties

		this.domElement = canvas;

		// Debug configuration container
		this.debug = {

			/**
			 * Enables error checking and reporting when shader programs are being compiled
			 * @type {boolean}
			 */
			checkShaderErrors: true,
			/**
			 * Callback for custom error reporting.
			 * @type {?Function}
			 */
			onShaderError: null
		};

		// clearing

		this.autoClear = true;
		this.autoClearColor = true;
		this.autoClearDepth = true;
		this.autoClearStencil = true;

		// scene graph

		this.sortObjects = true;

		// user-defined clipping

		this.clippingPlanes = [];
		this.localClippingEnabled = false;

		// physically based shading

		this._outputColorSpace = SRGBColorSpace;

		// physical lights

		this._useLegacyLights = false;

		// tone mapping

		this.toneMapping = NoToneMapping;
		this.toneMappingExposure = 1.0;

		// internal properties

		const _this = this;

		let _isContextLost = false;

		// internal state cache

		let _currentActiveCubeFace = 0;
		let _currentActiveMipmapLevel = 0;
		let _currentRenderTarget = null;
		let _currentMaterialId = - 1;

		let _currentCamera = null;

		const _currentViewport = new Vector4();
		const _currentScissor = new Vector4();
		let _currentScissorTest = null;

		const _currentClearColor = new Color( 0x000000 );
		let _currentClearAlpha = 0;

		//

		let _width = canvas.width;
		let _height = canvas.height;

		let _pixelRatio = 1;
		let _opaqueSort = null;
		let _transparentSort = null;

		const _viewport = new Vector4( 0, 0, _width, _height );
		const _scissor = new Vector4( 0, 0, _width, _height );
		let _scissorTest = false;

		// frustum

		const _frustum = new Frustum();

		// clipping

		let _clippingEnabled = false;
		let _localClippingEnabled = false;

		// transmission

		let _transmissionRenderTarget = null;

		// camera matrices cache

		const _projScreenMatrix = new Matrix4();

		const _vector2 = new Vector2();
		const _vector3 = new Vector3();

		const _emptyScene = { background: null, fog: null, environment: null, overrideMaterial: null, isScene: true };

		function getTargetPixelRatio() {

			return _currentRenderTarget === null ? _pixelRatio : 1;

		}

		// initialize

		let _gl = context;

		function getContext( contextName, contextAttributes ) {

			const context = canvas.getContext( contextName, contextAttributes );
			if ( context !== null ) return context;

			return null;

		}

		try {

			const contextAttributes = {
				alpha: true,
				depth,
				stencil,
				antialias,
				premultipliedAlpha,
				preserveDrawingBuffer,
				powerPreference,
				failIfMajorPerformanceCaveat,
			};

			// OffscreenCanvas does not have setAttribute, see #22811
			if ( 'setAttribute' in canvas ) canvas.setAttribute( 'data-engine', `three.js r${REVISION}` );

			// event listeners must be registered before WebGL context is created, see #12753
			canvas.addEventListener( 'webglcontextlost', onContextLost, false );
			canvas.addEventListener( 'webglcontextrestored', onContextRestore, false );
			canvas.addEventListener( 'webglcontextcreationerror', onContextCreationError, false );

			if ( _gl === null ) {

				const contextName = 'webgl2';

				_gl = getContext( contextName, contextAttributes );

				if ( _gl === null ) {

					if ( getContext( contextName ) ) {

						throw new Error( 'Error creating WebGL context with your selected attributes.' );

					} else {

						throw new Error( 'Error creating WebGL context.' );

					}

				}

			}

		} catch ( error ) {

			console.error( 'THREE.WebGLRenderer: ' + error.message );
			throw error;

		}

		let extensions, capabilities, state, info;
		let properties, textures, cubemaps, cubeuvmaps, attributes, geometries, objects;
		let programCache, materials, renderLists, renderStates, clipping, shadowMap;

		let background, morphtargets, bufferRenderer, indexedBufferRenderer;

		let utils, bindingStates, uniformsGroups;

		function initGLContext() {

			extensions = new WebGLExtensions( _gl );
			extensions.init();

			capabilities = new WebGLCapabilities( _gl, extensions, parameters );

			utils = new WebGLUtils( _gl, extensions );

			state = new WebGLState( _gl );

			info = new WebGLInfo( _gl );
			properties = new WebGLProperties();
			textures = new WebGLTextures( _gl, extensions, state, properties, capabilities, utils, info );
			cubemaps = new WebGLCubeMaps( _this );
			cubeuvmaps = new WebGLCubeUVMaps( _this );
<<<<<<< HEAD
			attributes = new WebGLAttributes( _gl, capabilities, extensions );
			bindingStates = new WebGLBindingStates( _gl, extensions, attributes, capabilities );
=======
			attributes = new WebGLAttributes( _gl );
			bindingStates = new WebGLBindingStates( _gl, attributes );
>>>>>>> 1f5454f9
			geometries = new WebGLGeometries( _gl, attributes, info, bindingStates );
			objects = new WebGLObjects( _gl, geometries, attributes, info );
			morphtargets = new WebGLMorphtargets( _gl, capabilities, textures );
			clipping = new WebGLClipping( properties );
			programCache = new WebGLPrograms( _this, cubemaps, cubeuvmaps, extensions, capabilities, bindingStates, clipping );
			materials = new WebGLMaterials( _this, properties );
			renderLists = new WebGLRenderLists();
			renderStates = new WebGLRenderStates( extensions );
			background = new WebGLBackground( _this, cubemaps, cubeuvmaps, state, objects, _alpha, premultipliedAlpha );
			shadowMap = new WebGLShadowMap( _this, objects, capabilities );
			uniformsGroups = new WebGLUniformsGroups( _gl, info, capabilities, state );

			bufferRenderer = new WebGLBufferRenderer( _gl, extensions, info );
			indexedBufferRenderer = new WebGLIndexedBufferRenderer( _gl, extensions, info );

			info.programs = programCache.programs;

			_this.capabilities = capabilities;
			_this.extensions = extensions;
			_this.properties = properties;
			_this.renderLists = renderLists;
			_this.shadowMap = shadowMap;
			_this.state = state;
			_this.info = info;

		}

		initGLContext();

		// xr

		const xr = new WebXRManager( _this, _gl );

		this.xr = xr;

		// API

		this.getContext = function () {

			return _gl;

		};

		this.getContextAttributes = function () {

			return _gl.getContextAttributes();

		};

		this.forceContextLoss = function () {

			const extension = extensions.get( 'WEBGL_lose_context' );
			if ( extension ) extension.loseContext();

		};

		this.forceContextRestore = function () {

			const extension = extensions.get( 'WEBGL_lose_context' );
			if ( extension ) extension.restoreContext();

		};

		this.getPixelRatio = function () {

			return _pixelRatio;

		};

		this.setPixelRatio = function ( value ) {

			if ( value === undefined ) return;

			_pixelRatio = value;

			this.setSize( _width, _height, false );

		};

		this.getSize = function ( target ) {

			return target.set( _width, _height );

		};

		this.setSize = function ( width, height, updateStyle = true ) {

			if ( xr.isPresenting ) {

				console.warn( 'THREE.WebGLRenderer: Can\'t change size while VR device is presenting.' );
				return;

			}

			_width = width;
			_height = height;

			canvas.width = Math.floor( width * _pixelRatio );
			canvas.height = Math.floor( height * _pixelRatio );

			if ( updateStyle === true ) {

				canvas.style.width = width + 'px';
				canvas.style.height = height + 'px';

			}

			this.setViewport( 0, 0, width, height );

		};

		this.getDrawingBufferSize = function ( target ) {

			return target.set( _width * _pixelRatio, _height * _pixelRatio ).floor();

		};

		this.setDrawingBufferSize = function ( width, height, pixelRatio ) {

			_width = width;
			_height = height;

			_pixelRatio = pixelRatio;

			canvas.width = Math.floor( width * pixelRatio );
			canvas.height = Math.floor( height * pixelRatio );

			this.setViewport( 0, 0, width, height );

		};

		this.getCurrentViewport = function ( target ) {

			return target.copy( _currentViewport );

		};

		this.getViewport = function ( target ) {

			return target.copy( _viewport );

		};

		this.setViewport = function ( x, y, width, height ) {

			if ( x.isVector4 ) {

				_viewport.set( x.x, x.y, x.z, x.w );

			} else {

				_viewport.set( x, y, width, height );

			}

			state.viewport( _currentViewport.copy( _viewport ).multiplyScalar( _pixelRatio ).round() );

		};

		this.getScissor = function ( target ) {

			return target.copy( _scissor );

		};

		this.setScissor = function ( x, y, width, height ) {

			if ( x.isVector4 ) {

				_scissor.set( x.x, x.y, x.z, x.w );

			} else {

				_scissor.set( x, y, width, height );

			}

			state.scissor( _currentScissor.copy( _scissor ).multiplyScalar( _pixelRatio ).round() );

		};

		this.getScissorTest = function () {

			return _scissorTest;

		};

		this.setScissorTest = function ( boolean ) {

			state.setScissorTest( _scissorTest = boolean );

		};

		this.setOpaqueSort = function ( method ) {

			_opaqueSort = method;

		};

		this.setTransparentSort = function ( method ) {

			_transparentSort = method;

		};

		// Clearing

		this.getClearColor = function ( target ) {

			return target.copy( background.getClearColor() );

		};

		this.setClearColor = function () {

			background.setClearColor.apply( background, arguments );

		};

		this.getClearAlpha = function () {

			return background.getClearAlpha();

		};

		this.setClearAlpha = function () {

			background.setClearAlpha.apply( background, arguments );

		};

		this.clear = function ( color = true, depth = true, stencil = true ) {

			let bits = 0;

			if ( color ) {

				// check if we're trying to clear an integer target
				let isIntegerFormat = false;
				if ( _currentRenderTarget !== null ) {

					const targetFormat = _currentRenderTarget.texture.format;
					isIntegerFormat = targetFormat === RGBAIntegerFormat ||
						targetFormat === RGIntegerFormat ||
						targetFormat === RedIntegerFormat;

				}

				// use the appropriate clear functions to clear the target if it's a signed
				// or unsigned integer target
				if ( isIntegerFormat ) {

					const targetType = _currentRenderTarget.texture.type;
					const isUnsignedType = targetType === UnsignedByteType ||
						targetType === UnsignedIntType ||
						targetType === UnsignedShortType ||
						targetType === UnsignedInt248Type ||
						targetType === UnsignedShort4444Type ||
						targetType === UnsignedShort5551Type;

					const clearColor = background.getClearColor();
					const a = background.getClearAlpha();
					const r = clearColor.r;
					const g = clearColor.g;
					const b = clearColor.b;

					if ( isUnsignedType ) {

						uintClearColor[ 0 ] = r;
						uintClearColor[ 1 ] = g;
						uintClearColor[ 2 ] = b;
						uintClearColor[ 3 ] = a;
						_gl.clearBufferuiv( _gl.COLOR, 0, uintClearColor );

					} else {

						intClearColor[ 0 ] = r;
						intClearColor[ 1 ] = g;
						intClearColor[ 2 ] = b;
						intClearColor[ 3 ] = a;
						_gl.clearBufferiv( _gl.COLOR, 0, intClearColor );

					}

				} else {

					bits |= _gl.COLOR_BUFFER_BIT;

				}

			}

			if ( depth ) bits |= _gl.DEPTH_BUFFER_BIT;
			if ( stencil ) {

				bits |= _gl.STENCIL_BUFFER_BIT;
				this.state.buffers.stencil.setMask( 0xffffffff );

			}

			_gl.clear( bits );

		};

		this.clearColor = function () {

			this.clear( true, false, false );

		};

		this.clearDepth = function () {

			this.clear( false, true, false );

		};

		this.clearStencil = function () {

			this.clear( false, false, true );

		};

		//

		this.dispose = function () {

			canvas.removeEventListener( 'webglcontextlost', onContextLost, false );
			canvas.removeEventListener( 'webglcontextrestored', onContextRestore, false );
			canvas.removeEventListener( 'webglcontextcreationerror', onContextCreationError, false );

			renderLists.dispose();
			renderStates.dispose();
			properties.dispose();
			cubemaps.dispose();
			cubeuvmaps.dispose();
			objects.dispose();
			bindingStates.dispose();
			uniformsGroups.dispose();
			programCache.dispose();

			xr.dispose();

			xr.removeEventListener( 'sessionstart', onXRSessionStart );
			xr.removeEventListener( 'sessionend', onXRSessionEnd );

			if ( _transmissionRenderTarget ) {

				_transmissionRenderTarget.dispose();
				_transmissionRenderTarget = null;

			}

			animation.stop();

		};

		// Events

		function onContextLost( event ) {

			event.preventDefault();

			console.log( 'THREE.WebGLRenderer: Context Lost.' );

			_isContextLost = true;

		}

		function onContextRestore( /* event */ ) {

			console.log( 'THREE.WebGLRenderer: Context Restored.' );

			_isContextLost = false;

			const infoAutoReset = info.autoReset;
			const shadowMapEnabled = shadowMap.enabled;
			const shadowMapAutoUpdate = shadowMap.autoUpdate;
			const shadowMapNeedsUpdate = shadowMap.needsUpdate;
			const shadowMapType = shadowMap.type;

			initGLContext();

			info.autoReset = infoAutoReset;
			shadowMap.enabled = shadowMapEnabled;
			shadowMap.autoUpdate = shadowMapAutoUpdate;
			shadowMap.needsUpdate = shadowMapNeedsUpdate;
			shadowMap.type = shadowMapType;

		}

		function onContextCreationError( event ) {

			console.error( 'THREE.WebGLRenderer: A WebGL context could not be created. Reason: ', event.statusMessage );

		}

		function onMaterialDispose( event ) {

			const material = event.target;

			material.removeEventListener( 'dispose', onMaterialDispose );

			deallocateMaterial( material );

		}

		// Buffer deallocation

		function deallocateMaterial( material ) {

			releaseMaterialProgramReferences( material );

			properties.remove( material );

		}


		function releaseMaterialProgramReferences( material ) {

			const programs = properties.get( material ).programs;

			if ( programs !== undefined ) {

				programs.forEach( function ( program ) {

					programCache.releaseProgram( program );

				} );

				if ( material.isShaderMaterial ) {

					programCache.releaseShaderCache( material );

				}

			}

		}

		// Buffer rendering

		this.renderBufferDirect = function ( camera, scene, geometry, material, object, group ) {

			if ( scene === null ) scene = _emptyScene; // renderBufferDirect second parameter used to be fog (could be null)

			const frontFaceCW = ( object.isMesh && object.matrixWorld.determinant() < 0 );

			const program = setProgram( camera, scene, geometry, material, object );

			state.setMaterial( material, frontFaceCW );

			//

			let index = geometry.index;
			let rangeFactor = 1;

			if ( material.wireframe === true ) {

				index = geometries.getWireframeAttribute( geometry );

				if ( index === undefined ) return;

				rangeFactor = 2;

			}

			//

			const drawRange = geometry.drawRange;
			const position = geometry.attributes.position;

			let drawStart = drawRange.start * rangeFactor;
			let drawEnd = ( drawRange.start + drawRange.count ) * rangeFactor;

			if ( group !== null ) {

				drawStart = Math.max( drawStart, group.start * rangeFactor );
				drawEnd = Math.min( drawEnd, ( group.start + group.count ) * rangeFactor );

			}

			if ( index !== null ) {

				drawStart = Math.max( drawStart, 0 );
				drawEnd = Math.min( drawEnd, index.count );

			} else if ( position !== undefined && position !== null ) {

				drawStart = Math.max( drawStart, 0 );
				drawEnd = Math.min( drawEnd, position.count );

			}

			const drawCount = drawEnd - drawStart;

			if ( drawCount < 0 || drawCount === Infinity ) return;

			//

			bindingStates.setup( object, material, program, geometry, index );

			let attribute;
			let renderer = bufferRenderer;

			if ( index !== null ) {

				attribute = attributes.get( index );

				renderer = indexedBufferRenderer;
				renderer.setIndex( attribute );

			}

			//

			if ( object.isMesh ) {

				if ( material.wireframe === true ) {

					state.setLineWidth( material.wireframeLinewidth * getTargetPixelRatio() );
					renderer.setMode( _gl.LINES );

				} else {

					renderer.setMode( _gl.TRIANGLES );

				}

			} else if ( object.isLine ) {

				let lineWidth = material.linewidth;

				if ( lineWidth === undefined ) lineWidth = 1; // Not using Line*Material

				state.setLineWidth( lineWidth * getTargetPixelRatio() );

				if ( object.isLineSegments ) {

					renderer.setMode( _gl.LINES );

				} else if ( object.isLineLoop ) {

					renderer.setMode( _gl.LINE_LOOP );

				} else {

					renderer.setMode( _gl.LINE_STRIP );

				}

			} else if ( object.isPoints ) {

				renderer.setMode( _gl.POINTS );

			} else if ( object.isSprite ) {

				renderer.setMode( _gl.TRIANGLES );

			}

			if ( object.isBatchedMesh ) {

				renderer.renderMultiDraw( object._multiDrawStarts, object._multiDrawCounts, object._multiDrawCount );

			} else if ( object.isInstancedMesh ) {

				renderer.renderInstances( drawStart, drawCount, object.count );

			} else if ( geometry.isInstancedBufferGeometry ) {

				const maxInstanceCount = geometry._maxInstanceCount !== undefined ? geometry._maxInstanceCount : Infinity;
				const instanceCount = Math.min( geometry.instanceCount, maxInstanceCount );

				renderer.renderInstances( drawStart, drawCount, instanceCount );

			} else {

				renderer.render( drawStart, drawCount );

			}

		};

		// Compile

		function prepareMaterial( material, scene, object ) {

			if ( material.transparent === true && material.side === DoubleSide && material.forceSinglePass === false ) {

				material.side = BackSide;
				material.needsUpdate = true;
				getProgram( material, scene, object );

				material.side = FrontSide;
				material.needsUpdate = true;
				getProgram( material, scene, object );

				material.side = DoubleSide;

			} else {

				getProgram( material, scene, object );

			}

		}

		this.compile = function ( scene, camera, targetScene = null ) {

			if ( targetScene === null ) targetScene = scene;

			currentRenderState = renderStates.get( targetScene );
			currentRenderState.init();

			renderStateStack.push( currentRenderState );

			// gather lights from both the target scene and the new object that will be added to the scene.

			targetScene.traverseVisible( function ( object ) {

				if ( object.isLight && object.layers.test( camera.layers ) ) {

					currentRenderState.pushLight( object );

					if ( object.castShadow ) {

						currentRenderState.pushShadow( object );

					}

				}

			} );

			if ( scene !== targetScene ) {

				scene.traverseVisible( function ( object ) {

					if ( object.isLight && object.layers.test( camera.layers ) ) {

						currentRenderState.pushLight( object );

						if ( object.castShadow ) {

							currentRenderState.pushShadow( object );

						}

					}

				} );

			}

			currentRenderState.setupLights( _this._useLegacyLights );

			// Only initialize materials in the new scene, not the targetScene.

			const materials = new Set();

			scene.traverse( function ( object ) {

				const material = object.material;

				if ( material ) {

					if ( Array.isArray( material ) ) {

						for ( let i = 0; i < material.length; i ++ ) {

							const material2 = material[ i ];

							prepareMaterial( material2, targetScene, object );
							materials.add( material2 );

						}

					} else {

						prepareMaterial( material, targetScene, object );
						materials.add( material );

					}

				}

			} );

			renderStateStack.pop();
			currentRenderState = null;

			return materials;

		};

		// compileAsync

		this.compileAsync = function ( scene, camera, targetScene = null ) {

			const materials = this.compile( scene, camera, targetScene );

			// Wait for all the materials in the new object to indicate that they're
			// ready to be used before resolving the promise.

			return new Promise( ( resolve ) => {

				function checkMaterialsReady() {

					materials.forEach( function ( material ) {

						const materialProperties = properties.get( material );
						const program = materialProperties.currentProgram;

						if ( program.isReady() ) {

							// remove any programs that report they're ready to use from the list
							materials.delete( material );

						}

					} );

					// once the list of compiling materials is empty, call the callback

					if ( materials.size === 0 ) {

						resolve( scene );
						return;

					}

					// if some materials are still not ready, wait a bit and check again

					setTimeout( checkMaterialsReady, 10 );

				}

				if ( extensions.get( 'KHR_parallel_shader_compile' ) !== null ) {

					// If we can check the compilation status of the materials without
					// blocking then do so right away.

					checkMaterialsReady();

				} else {

					// Otherwise start by waiting a bit to give the materials we just
					// initialized a chance to finish.

					setTimeout( checkMaterialsReady, 10 );

				}

			} );

		};

		// Animation Loop

		let onAnimationFrameCallback = null;

		function onAnimationFrame( time ) {

			if ( onAnimationFrameCallback ) onAnimationFrameCallback( time );

		}

		function onXRSessionStart() {

			animation.stop();

		}

		function onXRSessionEnd() {

			animation.start();

		}

		const animation = new WebGLAnimation();
		animation.setAnimationLoop( onAnimationFrame );

		if ( typeof self !== 'undefined' ) animation.setContext( self );

		this.setAnimationLoop = function ( callback ) {

			onAnimationFrameCallback = callback;
			xr.setAnimationLoop( callback );

			( callback === null ) ? animation.stop() : animation.start();

		};

		xr.addEventListener( 'sessionstart', onXRSessionStart );
		xr.addEventListener( 'sessionend', onXRSessionEnd );

		// Rendering

		this.render = function ( scene, camera ) {

			if ( camera !== undefined && camera.isCamera !== true ) {

				console.error( 'THREE.WebGLRenderer.render: camera is not an instance of THREE.Camera.' );
				return;

			}

			if ( _isContextLost === true ) return;

			// update scene graph

			if ( scene.matrixWorldAutoUpdate === true ) scene.updateMatrixWorld();

			// update camera matrices and frustum

			if ( camera.parent === null && camera.matrixWorldAutoUpdate === true ) camera.updateMatrixWorld();

			if ( xr.enabled === true && xr.isPresenting === true ) {

				if ( xr.cameraAutoUpdate === true ) xr.updateCamera( camera );

				camera = xr.getCamera(); // use XR camera for rendering

			}

			//
			if ( scene.isScene === true ) scene.onBeforeRender( _this, scene, camera, _currentRenderTarget );

			currentRenderState = renderStates.get( scene, renderStateStack.length );
			currentRenderState.init();

			renderStateStack.push( currentRenderState );

			_projScreenMatrix.multiplyMatrices( camera.projectionMatrix, camera.matrixWorldInverse );
			_frustum.setFromProjectionMatrix( _projScreenMatrix );

			_localClippingEnabled = this.localClippingEnabled;
			_clippingEnabled = clipping.init( this.clippingPlanes, _localClippingEnabled );

			currentRenderList = renderLists.get( scene, renderListStack.length );
			currentRenderList.init();

			renderListStack.push( currentRenderList );

			projectObject( scene, camera, 0, _this.sortObjects );

			currentRenderList.finish();

			if ( _this.sortObjects === true ) {

				currentRenderList.sort( _opaqueSort, _transparentSort );

			}

			//

			this.info.render.frame ++;

			if ( _clippingEnabled === true ) clipping.beginShadows();

			const shadowsArray = currentRenderState.state.shadowsArray;

			shadowMap.render( shadowsArray, scene, camera );

			if ( _clippingEnabled === true ) clipping.endShadows();

			//

			if ( this.info.autoReset === true ) this.info.reset();


			//

			if ( xr.enabled === false || xr.isPresenting === false || xr.hasDepthSensing() === false ) {

				background.render( currentRenderList, scene );

			}

			// render scene

			currentRenderState.setupLights( _this._useLegacyLights );

			if ( camera.isArrayCamera ) {

				const cameras = camera.cameras;

				for ( let i = 0, l = cameras.length; i < l; i ++ ) {

					const camera2 = cameras[ i ];

					renderScene( currentRenderList, scene, camera2, camera2.viewport );

				}

			} else {

				renderScene( currentRenderList, scene, camera );

			}

			//

			if ( _currentRenderTarget !== null ) {

				// resolve multisample renderbuffers to a single-sample texture if necessary

				textures.updateMultisampleRenderTarget( _currentRenderTarget );

				// Generate mipmap if we're using any kind of mipmap filtering

				textures.updateRenderTargetMipmap( _currentRenderTarget );

			}

			//

			if ( scene.isScene === true ) scene.onAfterRender( _this, scene, camera );

			// _gl.finish();

			bindingStates.resetDefaultState();
			_currentMaterialId = - 1;
			_currentCamera = null;

			renderStateStack.pop();

			if ( renderStateStack.length > 0 ) {

				currentRenderState = renderStateStack[ renderStateStack.length - 1 ];

			} else {

				currentRenderState = null;

			}

			renderListStack.pop();

			if ( renderListStack.length > 0 ) {

				currentRenderList = renderListStack[ renderListStack.length - 1 ];

			} else {

				currentRenderList = null;

			}

		};

		function projectObject( object, camera, groupOrder, sortObjects ) {

			if ( object.visible === false ) return;

			const visible = object.layers.test( camera.layers );

			if ( visible ) {

				if ( object.isGroup ) {

					groupOrder = object.renderOrder;

				} else if ( object.isLOD ) {

					if ( object.autoUpdate === true ) object.update( camera );

				} else if ( object.isLight ) {

					currentRenderState.pushLight( object );

					if ( object.castShadow ) {

						currentRenderState.pushShadow( object );

					}

				} else if ( object.isSprite ) {

					if ( ! object.frustumCulled || _frustum.intersectsSprite( object ) ) {

						if ( sortObjects ) {

							_vector3.setFromMatrixPosition( object.matrixWorld )
								.applyMatrix4( _projScreenMatrix );

						}

						const geometry = objects.update( object );
						const material = object.material;

						if ( material.visible ) {

							currentRenderList.push( object, geometry, material, groupOrder, _vector3.z, null );

						}

					}

				} else if ( object.isMesh || object.isLine || object.isPoints ) {

					if ( ! object.frustumCulled || _frustum.intersectsObject( object ) ) {

						const geometry = objects.update( object );
						const material = object.material;

						if ( sortObjects ) {

							if ( object.boundingSphere !== undefined ) {

								if ( object.boundingSphere === null ) object.computeBoundingSphere();
								_vector3.copy( object.boundingSphere.center );

							} else {

								if ( geometry.boundingSphere === null ) geometry.computeBoundingSphere();
								_vector3.copy( geometry.boundingSphere.center );

							}

							_vector3
								.applyMatrix4( object.matrixWorld )
								.applyMatrix4( _projScreenMatrix );

						}

						if ( Array.isArray( material ) ) {

							const groups = geometry.groups;

							for ( let i = 0, l = groups.length; i < l; i ++ ) {

								const group = groups[ i ];
								const groupMaterial = material[ group.materialIndex ];

								if ( groupMaterial && groupMaterial.visible ) {

									currentRenderList.push( object, geometry, groupMaterial, groupOrder, _vector3.z, group );

								}

							}

						} else if ( material.visible ) {

							currentRenderList.push( object, geometry, material, groupOrder, _vector3.z, null );

						}

					}

				}

			}

			const children = object.children;

			for ( let i = 0, l = children.length; i < l; i ++ ) {

				projectObject( children[ i ], camera, groupOrder, sortObjects );

			}

		}

		function renderScene( currentRenderList, scene, camera, viewport ) {

			const opaqueObjects = currentRenderList.opaque;
			const transmissiveObjects = currentRenderList.transmissive;
			const transparentObjects = currentRenderList.transparent;

			currentRenderState.setupLightsView( camera );

			if ( _clippingEnabled === true ) clipping.setGlobalState( _this.clippingPlanes, camera );

			if ( transmissiveObjects.length > 0 ) renderTransmissionPass( opaqueObjects, transmissiveObjects, scene, camera );

			if ( viewport ) state.viewport( _currentViewport.copy( viewport ) );

			if ( opaqueObjects.length > 0 ) renderObjects( opaqueObjects, scene, camera );
			if ( transmissiveObjects.length > 0 ) renderObjects( transmissiveObjects, scene, camera );
			if ( transparentObjects.length > 0 ) renderObjects( transparentObjects, scene, camera );

			// Ensure depth buffer writing is enabled so it can be cleared on next render

			state.buffers.depth.setTest( true );
			state.buffers.depth.setMask( true );
			state.buffers.color.setMask( true );

			state.setPolygonOffset( false );

		}

		function renderTransmissionPass( opaqueObjects, transmissiveObjects, scene, camera ) {

			const overrideMaterial = scene.isScene === true ? scene.overrideMaterial : null;

			if ( overrideMaterial !== null ) {

				return;

			}

			if ( _transmissionRenderTarget === null ) {

				_transmissionRenderTarget = new WebGLRenderTarget( 1, 1, {
					generateMipmaps: true,
					type: ( extensions.has( 'EXT_color_buffer_half_float' ) || ( ! isWebGL2 && extensions.has( 'OES_texture_half_float' ) ) || ( isWebGL2 && extensions.has( 'EXT_color_buffer_float' ) ) ) ? HalfFloatType : UnsignedByteType,
					minFilter: LinearMipmapLinearFilter,
					samples: 4
				} );

				// debug

				/*
				const geometry = new PlaneGeometry();
				const material = new MeshBasicMaterial( { map: _transmissionRenderTarget.texture } );

				const mesh = new Mesh( geometry, material );
				scene.add( mesh );
				*/

			}

			_this.getDrawingBufferSize( _vector2 );
			_transmissionRenderTarget.setSize( _vector2.x, _vector2.y );

			//

			const currentRenderTarget = _this.getRenderTarget();
			_this.setRenderTarget( _transmissionRenderTarget );

			_this.getClearColor( _currentClearColor );
			_currentClearAlpha = _this.getClearAlpha();
			if ( _currentClearAlpha < 1 ) _this.setClearColor( 0xffffff, 0.5 );

			_this.clear();

			// Turn off the features which can affect the frag color for opaque objects pass.
			// Otherwise they are applied twice in opaque objects pass and transmission objects pass.
			const currentToneMapping = _this.toneMapping;
			_this.toneMapping = NoToneMapping;

			renderObjects( opaqueObjects, scene, camera );

			textures.updateMultisampleRenderTarget( _transmissionRenderTarget );
			textures.updateRenderTargetMipmap( _transmissionRenderTarget );

			let renderTargetNeedsUpdate = false;

			for ( let i = 0, l = transmissiveObjects.length; i < l; i ++ ) {

				const renderItem = transmissiveObjects[ i ];

				const object = renderItem.object;
				const geometry = renderItem.geometry;
				const material = renderItem.material;
				const group = renderItem.group;

				if ( material.side === DoubleSide && object.layers.test( camera.layers ) ) {

					const currentSide = material.side;

					material.side = BackSide;
					material.needsUpdate = true;

					renderObject( object, scene, camera, geometry, material, group );

					material.side = currentSide;
					material.needsUpdate = true;

					renderTargetNeedsUpdate = true;

				}

			}

			if ( renderTargetNeedsUpdate === true ) {

				textures.updateMultisampleRenderTarget( _transmissionRenderTarget );
				textures.updateRenderTargetMipmap( _transmissionRenderTarget );

			}

			_this.setRenderTarget( currentRenderTarget );

			_this.setClearColor( _currentClearColor, _currentClearAlpha );

			_this.toneMapping = currentToneMapping;

		}

		function renderObjects( renderList, scene, camera ) {

			const overrideMaterial = scene.isScene === true ? scene.overrideMaterial : null;

			for ( let i = 0, l = renderList.length; i < l; i ++ ) {

				const renderItem = renderList[ i ];

				const object = renderItem.object;
				const geometry = renderItem.geometry;
				const material = overrideMaterial === null ? renderItem.material : overrideMaterial;
				const group = renderItem.group;

				if ( object.layers.test( camera.layers ) ) {

					renderObject( object, scene, camera, geometry, material, group );

				}

			}

		}

		function renderObject( object, scene, camera, geometry, material, group ) {

			object.onBeforeRender( _this, scene, camera, geometry, material, group );

			object.modelViewMatrix.multiplyMatrices( camera.matrixWorldInverse, object.matrixWorld );
			object.normalMatrix.getNormalMatrix( object.modelViewMatrix );

			material.onBeforeRender( _this, scene, camera, geometry, object, group );

			if ( material.transparent === true && material.side === DoubleSide && material.forceSinglePass === false ) {

				material.side = BackSide;
				material.needsUpdate = true;
				_this.renderBufferDirect( camera, scene, geometry, material, object, group );

				material.side = FrontSide;
				material.needsUpdate = true;
				_this.renderBufferDirect( camera, scene, geometry, material, object, group );

				material.side = DoubleSide;

			} else {

				_this.renderBufferDirect( camera, scene, geometry, material, object, group );

			}

			object.onAfterRender( _this, scene, camera, geometry, material, group );

		}

		function getProgram( material, scene, object ) {

			if ( scene.isScene !== true ) scene = _emptyScene; // scene could be a Mesh, Line, Points, ...

			const materialProperties = properties.get( material );

			const lights = currentRenderState.state.lights;
			const shadowsArray = currentRenderState.state.shadowsArray;

			const lightsStateVersion = lights.state.version;

			const parameters = programCache.getParameters( material, lights.state, shadowsArray, scene, object );
			const programCacheKey = programCache.getProgramCacheKey( parameters );

			let programs = materialProperties.programs;

			// always update environment and fog - changing these trigger an getProgram call, but it's possible that the program doesn't change

			materialProperties.environment = material.isMeshStandardMaterial ? scene.environment : null;
			materialProperties.fog = scene.fog;
			materialProperties.envMap = ( material.isMeshStandardMaterial ? cubeuvmaps : cubemaps ).get( material.envMap || materialProperties.environment );
			materialProperties.envMapRotation = ( materialProperties.environment !== null && material.envMap === null ) ? scene.environmentRotation : material.envMapRotation;

			if ( programs === undefined ) {

				// new material

				material.addEventListener( 'dispose', onMaterialDispose );

				programs = new Map();
				materialProperties.programs = programs;

			}

			let program = programs.get( programCacheKey );

			if ( program !== undefined ) {

				// early out if program and light state is identical

				if ( materialProperties.currentProgram === program && materialProperties.lightsStateVersion === lightsStateVersion ) {

					updateCommonMaterialProperties( material, parameters );

					return program;

				}

			} else {

				parameters.uniforms = programCache.getUniforms( material );

				material.onBuild( object, parameters, _this );

				material.onBeforeCompile( parameters, _this );

				program = programCache.acquireProgram( parameters, programCacheKey );
				programs.set( programCacheKey, program );

				materialProperties.uniforms = parameters.uniforms;

			}

			const uniforms = materialProperties.uniforms;

			if ( ( ! material.isShaderMaterial && ! material.isRawShaderMaterial ) || material.clipping === true ) {

				uniforms.clippingPlanes = clipping.uniform;

			}

			updateCommonMaterialProperties( material, parameters );

			// store the light setup it was created for

			materialProperties.needsLights = materialNeedsLights( material );
			materialProperties.lightsStateVersion = lightsStateVersion;

			if ( materialProperties.needsLights ) {

				// wire up the material to this renderer's lighting state

				uniforms.ambientLightColor.value = lights.state.ambient;
				uniforms.lightProbe.value = lights.state.probe;
				uniforms.directionalLights.value = lights.state.directional;
				uniforms.directionalLightShadows.value = lights.state.directionalShadow;
				uniforms.spotLights.value = lights.state.spot;
				uniforms.spotLightShadows.value = lights.state.spotShadow;
				uniforms.rectAreaLights.value = lights.state.rectArea;
				uniforms.ltc_1.value = lights.state.rectAreaLTC1;
				uniforms.ltc_2.value = lights.state.rectAreaLTC2;
				uniforms.pointLights.value = lights.state.point;
				uniforms.pointLightShadows.value = lights.state.pointShadow;
				uniforms.hemisphereLights.value = lights.state.hemi;

				uniforms.directionalShadowMap.value = lights.state.directionalShadowMap;
				uniforms.directionalShadowMatrix.value = lights.state.directionalShadowMatrix;
				uniforms.spotShadowMap.value = lights.state.spotShadowMap;
				uniforms.spotLightMatrix.value = lights.state.spotLightMatrix;
				uniforms.spotLightMap.value = lights.state.spotLightMap;
				uniforms.pointShadowMap.value = lights.state.pointShadowMap;
				uniforms.pointShadowMatrix.value = lights.state.pointShadowMatrix;
				// TODO (abelnation): add area lights shadow info to uniforms

			}

			materialProperties.currentProgram = program;
			materialProperties.uniformsList = null;

			return program;

		}

		function getUniformList( materialProperties ) {

			if ( materialProperties.uniformsList === null ) {

				const progUniforms = materialProperties.currentProgram.getUniforms();
				materialProperties.uniformsList = WebGLUniforms.seqWithValue( progUniforms.seq, materialProperties.uniforms );

			}

			return materialProperties.uniformsList;

		}

		function updateCommonMaterialProperties( material, parameters ) {

			const materialProperties = properties.get( material );

			materialProperties.outputColorSpace = parameters.outputColorSpace;
			materialProperties.batching = parameters.batching;
			materialProperties.instancing = parameters.instancing;
			materialProperties.instancingColor = parameters.instancingColor;
			materialProperties.instancingMorph = parameters.instancingMorph;
			materialProperties.skinning = parameters.skinning;
			materialProperties.morphTargets = parameters.morphTargets;
			materialProperties.morphNormals = parameters.morphNormals;
			materialProperties.morphColors = parameters.morphColors;
			materialProperties.morphTargetsCount = parameters.morphTargetsCount;
			materialProperties.numClippingPlanes = parameters.numClippingPlanes;
			materialProperties.numIntersection = parameters.numClipIntersection;
			materialProperties.vertexAlphas = parameters.vertexAlphas;
			materialProperties.vertexTangents = parameters.vertexTangents;
			materialProperties.toneMapping = parameters.toneMapping;

		}

		function setProgram( camera, scene, geometry, material, object ) {

			if ( scene.isScene !== true ) scene = _emptyScene; // scene could be a Mesh, Line, Points, ...

			textures.resetTextureUnits();

			const fog = scene.fog;
			const environment = material.isMeshStandardMaterial ? scene.environment : null;
			const colorSpace = ( _currentRenderTarget === null ) ? _this.outputColorSpace : ( _currentRenderTarget.isXRRenderTarget === true ? _currentRenderTarget.texture.colorSpace : LinearSRGBColorSpace );
			const envMap = ( material.isMeshStandardMaterial ? cubeuvmaps : cubemaps ).get( material.envMap || environment );
			const vertexAlphas = material.vertexColors === true && !! geometry.attributes.color && geometry.attributes.color.itemSize === 4;
			const vertexTangents = !! geometry.attributes.tangent && ( !! material.normalMap || material.anisotropy > 0 );
			const morphTargets = !! geometry.morphAttributes.position;
			const morphNormals = !! geometry.morphAttributes.normal;
			const morphColors = !! geometry.morphAttributes.color;

			let toneMapping = NoToneMapping;

			if ( material.toneMapped ) {

				if ( _currentRenderTarget === null || _currentRenderTarget.isXRRenderTarget === true ) {

					toneMapping = _this.toneMapping;

				}

			}

			const morphAttribute = geometry.morphAttributes.position || geometry.morphAttributes.normal || geometry.morphAttributes.color;
			const morphTargetsCount = ( morphAttribute !== undefined ) ? morphAttribute.length : 0;

			const materialProperties = properties.get( material );
			const lights = currentRenderState.state.lights;

			if ( _clippingEnabled === true ) {

				if ( _localClippingEnabled === true || camera !== _currentCamera ) {

					const useCache =
						camera === _currentCamera &&
						material.id === _currentMaterialId;

					// we might want to call this function with some ClippingGroup
					// object instead of the material, once it becomes feasible
					// (#8465, #8379)
					clipping.setState( material, camera, useCache );

				}

			}

			//

			let needsProgramChange = false;

			if ( material.version === materialProperties.__version ) {

				if ( materialProperties.needsLights && ( materialProperties.lightsStateVersion !== lights.state.version ) ) {

					needsProgramChange = true;

				} else if ( materialProperties.outputColorSpace !== colorSpace ) {

					needsProgramChange = true;

				} else if ( object.isBatchedMesh && materialProperties.batching === false ) {

					needsProgramChange = true;

				} else if ( ! object.isBatchedMesh && materialProperties.batching === true ) {

					needsProgramChange = true;

				} else if ( object.isInstancedMesh && materialProperties.instancing === false ) {

					needsProgramChange = true;

				} else if ( ! object.isInstancedMesh && materialProperties.instancing === true ) {

					needsProgramChange = true;

				} else if ( object.isSkinnedMesh && materialProperties.skinning === false ) {

					needsProgramChange = true;

				} else if ( ! object.isSkinnedMesh && materialProperties.skinning === true ) {

					needsProgramChange = true;

				} else if ( object.isInstancedMesh && materialProperties.instancingColor === true && object.instanceColor === null ) {

					needsProgramChange = true;

				} else if ( object.isInstancedMesh && materialProperties.instancingColor === false && object.instanceColor !== null ) {

					needsProgramChange = true;

				} else if ( object.isInstancedMesh && materialProperties.instancingMorph === true && object.morphTexture === null ) {

					needsProgramChange = true;

				} else if ( object.isInstancedMesh && materialProperties.instancingMorph === false && object.morphTexture !== null ) {

					needsProgramChange = true;

				} else if ( materialProperties.envMap !== envMap ) {

					needsProgramChange = true;

				} else if ( material.fog === true && materialProperties.fog !== fog ) {

					needsProgramChange = true;

				} else if ( materialProperties.numClippingPlanes !== undefined &&
					( materialProperties.numClippingPlanes !== clipping.numPlanes ||
					materialProperties.numIntersection !== clipping.numIntersection ) ) {

					needsProgramChange = true;

				} else if ( materialProperties.vertexAlphas !== vertexAlphas ) {

					needsProgramChange = true;

				} else if ( materialProperties.vertexTangents !== vertexTangents ) {

					needsProgramChange = true;

				} else if ( materialProperties.morphTargets !== morphTargets ) {

					needsProgramChange = true;

				} else if ( materialProperties.morphNormals !== morphNormals ) {

					needsProgramChange = true;

				} else if ( materialProperties.morphColors !== morphColors ) {

					needsProgramChange = true;

				} else if ( materialProperties.toneMapping !== toneMapping ) {

					needsProgramChange = true;

				} else if ( materialProperties.morphTargetsCount !== morphTargetsCount ) {

					needsProgramChange = true;

				}

			} else {

				needsProgramChange = true;
				materialProperties.__version = material.version;

			}

			//

			let program = materialProperties.currentProgram;

			if ( needsProgramChange === true ) {

				program = getProgram( material, scene, object );

			}

			let refreshProgram = false;
			let refreshMaterial = false;
			let refreshLights = false;

			const p_uniforms = program.getUniforms(),
				m_uniforms = materialProperties.uniforms;

			if ( state.useProgram( program.program ) ) {

				refreshProgram = true;
				refreshMaterial = true;
				refreshLights = true;

			}

			if ( material.id !== _currentMaterialId ) {

				_currentMaterialId = material.id;

				refreshMaterial = true;

			}

			if ( refreshProgram || _currentCamera !== camera ) {

				// common camera uniforms

				p_uniforms.setValue( _gl, 'projectionMatrix', camera.projectionMatrix );
				p_uniforms.setValue( _gl, 'viewMatrix', camera.matrixWorldInverse );

				const uCamPos = p_uniforms.map.cameraPosition;

				if ( uCamPos !== undefined ) {

					uCamPos.setValue( _gl, _vector3.setFromMatrixPosition( camera.matrixWorld ) );

				}

				if ( capabilities.logarithmicDepthBuffer ) {

					p_uniforms.setValue( _gl, 'logDepthBufFC',
						2.0 / ( Math.log( camera.far + 1.0 ) / Math.LN2 ) );

				}

				// consider moving isOrthographic to UniformLib and WebGLMaterials, see https://github.com/mrdoob/three.js/pull/26467#issuecomment-1645185067

				if ( material.isMeshPhongMaterial ||
					material.isMeshToonMaterial ||
					material.isMeshLambertMaterial ||
					material.isMeshBasicMaterial ||
					material.isMeshStandardMaterial ||
					material.isShaderMaterial ) {

					p_uniforms.setValue( _gl, 'isOrthographic', camera.isOrthographicCamera === true );

				}

				if ( _currentCamera !== camera ) {

					_currentCamera = camera;

					// lighting uniforms depend on the camera so enforce an update
					// now, in case this material supports lights - or later, when
					// the next material that does gets activated:

					refreshMaterial = true;		// set to true on material change
					refreshLights = true;		// remains set until update done

				}

			}

			// skinning and morph target uniforms must be set even if material didn't change
			// auto-setting of texture unit for bone and morph texture must go before other textures
			// otherwise textures used for skinning and morphing can take over texture units reserved for other material textures

			if ( object.isSkinnedMesh ) {

				p_uniforms.setOptional( _gl, object, 'bindMatrix' );
				p_uniforms.setOptional( _gl, object, 'bindMatrixInverse' );

				const skeleton = object.skeleton;

				if ( skeleton ) {

					if ( skeleton.boneTexture === null ) skeleton.computeBoneTexture();

					p_uniforms.setValue( _gl, 'boneTexture', skeleton.boneTexture, textures );

				}

			}

			if ( object.isBatchedMesh ) {

				p_uniforms.setOptional( _gl, object, 'batchingTexture' );
				p_uniforms.setValue( _gl, 'batchingTexture', object._matricesTexture, textures );

			}

			const morphAttributes = geometry.morphAttributes;

			if ( morphAttributes.position !== undefined || morphAttributes.normal !== undefined || ( morphAttributes.color !== undefined ) ) {

				morphtargets.update( object, geometry, program );

			}

			if ( refreshMaterial || materialProperties.receiveShadow !== object.receiveShadow ) {

				materialProperties.receiveShadow = object.receiveShadow;
				p_uniforms.setValue( _gl, 'receiveShadow', object.receiveShadow );

			}

			// https://github.com/mrdoob/three.js/pull/24467#issuecomment-1209031512

			if ( material.isMeshGouraudMaterial && material.envMap !== null ) {

				m_uniforms.envMap.value = envMap;

				m_uniforms.flipEnvMap.value = ( envMap.isCubeTexture && envMap.isRenderTargetTexture === false ) ? - 1 : 1;

			}

			if ( refreshMaterial ) {

				p_uniforms.setValue( _gl, 'toneMappingExposure', _this.toneMappingExposure );

				if ( materialProperties.needsLights ) {

					// the current material requires lighting info

					// note: all lighting uniforms are always set correctly
					// they simply reference the renderer's state for their
					// values
					//
					// use the current material's .needsUpdate flags to set
					// the GL state when required

					markUniformsLightsNeedsUpdate( m_uniforms, refreshLights );

				}

				// refresh uniforms common to several materials

				if ( fog && material.fog === true ) {

					materials.refreshFogUniforms( m_uniforms, fog );

				}

				materials.refreshMaterialUniforms( m_uniforms, material, _pixelRatio, _height, _transmissionRenderTarget );

				WebGLUniforms.upload( _gl, getUniformList( materialProperties ), m_uniforms, textures );

			}

			if ( material.isShaderMaterial && material.uniformsNeedUpdate === true ) {

				WebGLUniforms.upload( _gl, getUniformList( materialProperties ), m_uniforms, textures );
				material.uniformsNeedUpdate = false;

			}

			if ( material.isSpriteMaterial ) {

				p_uniforms.setValue( _gl, 'center', object.center );

			}

			// common matrices

			p_uniforms.setValue( _gl, 'modelViewMatrix', object.modelViewMatrix );
			p_uniforms.setValue( _gl, 'normalMatrix', object.normalMatrix );
			p_uniforms.setValue( _gl, 'modelMatrix', object.matrixWorld );

			// UBOs

			if ( material.isShaderMaterial || material.isRawShaderMaterial ) {

				const groups = material.uniformsGroups;

				for ( let i = 0, l = groups.length; i < l; i ++ ) {

					const group = groups[ i ];

					uniformsGroups.update( group, program );
					uniformsGroups.bind( group, program );

				}

			}

			return program;

		}

		// If uniforms are marked as clean, they don't need to be loaded to the GPU.

		function markUniformsLightsNeedsUpdate( uniforms, value ) {

			uniforms.ambientLightColor.needsUpdate = value;
			uniforms.lightProbe.needsUpdate = value;

			uniforms.directionalLights.needsUpdate = value;
			uniforms.directionalLightShadows.needsUpdate = value;
			uniforms.pointLights.needsUpdate = value;
			uniforms.pointLightShadows.needsUpdate = value;
			uniforms.spotLights.needsUpdate = value;
			uniforms.spotLightShadows.needsUpdate = value;
			uniforms.rectAreaLights.needsUpdate = value;
			uniforms.hemisphereLights.needsUpdate = value;

		}

		function materialNeedsLights( material ) {

			return material.isMeshLambertMaterial || material.isMeshToonMaterial || material.isMeshPhongMaterial ||
				material.isMeshStandardMaterial || material.isShadowMaterial ||
				( material.isShaderMaterial && material.lights === true );

		}

		this.getActiveCubeFace = function () {

			return _currentActiveCubeFace;

		};

		this.getActiveMipmapLevel = function () {

			return _currentActiveMipmapLevel;

		};

		this.getRenderTarget = function () {

			return _currentRenderTarget;

		};

		this.setRenderTargetTextures = function ( renderTarget, colorTexture, depthTexture ) {

			properties.get( renderTarget.texture ).__webglTexture = colorTexture;
			properties.get( renderTarget.depthTexture ).__webglTexture = depthTexture;

			const renderTargetProperties = properties.get( renderTarget );
			renderTargetProperties.__hasExternalTextures = true;

			renderTargetProperties.__autoAllocateDepthBuffer = depthTexture === undefined;

			if ( ! renderTargetProperties.__autoAllocateDepthBuffer ) {

				// The multisample_render_to_texture extension doesn't work properly if there
				// are midframe flushes and an external depth buffer. Disable use of the extension.
				if ( extensions.has( 'WEBGL_multisampled_render_to_texture' ) === true ) {

					console.warn( 'THREE.WebGLRenderer: Render-to-texture extension was disabled because an external texture was provided' );
					renderTargetProperties.__useRenderToTexture = false;

				}

			}

		};

		this.setRenderTargetFramebuffer = function ( renderTarget, defaultFramebuffer ) {

			const renderTargetProperties = properties.get( renderTarget );
			renderTargetProperties.__webglFramebuffer = defaultFramebuffer;
			renderTargetProperties.__useDefaultFramebuffer = defaultFramebuffer === undefined;

		};

		this.setRenderTarget = function ( renderTarget, activeCubeFace = 0, activeMipmapLevel = 0 ) {

			_currentRenderTarget = renderTarget;
			_currentActiveCubeFace = activeCubeFace;
			_currentActiveMipmapLevel = activeMipmapLevel;

			let useDefaultFramebuffer = true;
			let framebuffer = null;
			let isCube = false;
			let isRenderTarget3D = false;

			if ( renderTarget ) {

				const renderTargetProperties = properties.get( renderTarget );

				if ( renderTargetProperties.__useDefaultFramebuffer !== undefined ) {

					// We need to make sure to rebind the framebuffer.
					state.bindFramebuffer( _gl.FRAMEBUFFER, null );
					useDefaultFramebuffer = false;

				} else if ( renderTargetProperties.__webglFramebuffer === undefined ) {

					textures.setupRenderTarget( renderTarget );

				} else if ( renderTargetProperties.__hasExternalTextures ) {

					// Color and depth texture must be rebound in order for the swapchain to update.
					textures.rebindTextures( renderTarget, properties.get( renderTarget.texture ).__webglTexture, properties.get( renderTarget.depthTexture ).__webglTexture );

				}

				const texture = renderTarget.texture;

				if ( texture.isData3DTexture || texture.isDataArrayTexture || texture.isCompressedArrayTexture ) {

					isRenderTarget3D = true;

				}

				const __webglFramebuffer = properties.get( renderTarget ).__webglFramebuffer;

				if ( renderTarget.isWebGLCubeRenderTarget ) {

					if ( Array.isArray( __webglFramebuffer[ activeCubeFace ] ) ) {

						framebuffer = __webglFramebuffer[ activeCubeFace ][ activeMipmapLevel ];

					} else {

						framebuffer = __webglFramebuffer[ activeCubeFace ];

					}

					isCube = true;

				} else if ( ( renderTarget.samples > 0 ) && textures.useMultisampledRTT( renderTarget ) === false ) {

					framebuffer = properties.get( renderTarget ).__webglMultisampledFramebuffer;

				} else {

					if ( Array.isArray( __webglFramebuffer ) ) {

						framebuffer = __webglFramebuffer[ activeMipmapLevel ];

					} else {

						framebuffer = __webglFramebuffer;

					}

				}

				_currentViewport.copy( renderTarget.viewport );
				_currentScissor.copy( renderTarget.scissor );
				_currentScissorTest = renderTarget.scissorTest;

			} else {

				_currentViewport.copy( _viewport ).multiplyScalar( _pixelRatio ).floor();
				_currentScissor.copy( _scissor ).multiplyScalar( _pixelRatio ).floor();
				_currentScissorTest = _scissorTest;

			}

			const framebufferBound = state.bindFramebuffer( _gl.FRAMEBUFFER, framebuffer );

			if ( framebufferBound && useDefaultFramebuffer ) {

				state.drawBuffers( renderTarget, framebuffer );

			}

			state.viewport( _currentViewport );
			state.scissor( _currentScissor );
			state.setScissorTest( _currentScissorTest );

			if ( isCube ) {

				const textureProperties = properties.get( renderTarget.texture );
				_gl.framebufferTexture2D( _gl.FRAMEBUFFER, _gl.COLOR_ATTACHMENT0, _gl.TEXTURE_CUBE_MAP_POSITIVE_X + activeCubeFace, textureProperties.__webglTexture, activeMipmapLevel );

			} else if ( isRenderTarget3D ) {

				const textureProperties = properties.get( renderTarget.texture );
				const layer = activeCubeFace || 0;
				_gl.framebufferTextureLayer( _gl.FRAMEBUFFER, _gl.COLOR_ATTACHMENT0, textureProperties.__webglTexture, activeMipmapLevel || 0, layer );

			}

			_currentMaterialId = - 1; // reset current material to ensure correct uniform bindings

		};

		this.readRenderTargetPixels = function ( renderTarget, x, y, width, height, buffer, activeCubeFaceIndex ) {

			if ( ! ( renderTarget && renderTarget.isWebGLRenderTarget ) ) {

				console.error( 'THREE.WebGLRenderer.readRenderTargetPixels: renderTarget is not THREE.WebGLRenderTarget.' );
				return;

			}

			let framebuffer = properties.get( renderTarget ).__webglFramebuffer;

			if ( renderTarget.isWebGLCubeRenderTarget && activeCubeFaceIndex !== undefined ) {

				framebuffer = framebuffer[ activeCubeFaceIndex ];

			}

			if ( framebuffer ) {

				state.bindFramebuffer( _gl.FRAMEBUFFER, framebuffer );

				try {

					const texture = renderTarget.texture;
					const textureFormat = texture.format;
					const textureType = texture.type;

					if ( textureFormat !== RGBAFormat && utils.convert( textureFormat ) !== _gl.getParameter( _gl.IMPLEMENTATION_COLOR_READ_FORMAT ) ) {

						console.error( 'THREE.WebGLRenderer.readRenderTargetPixels: renderTarget is not in RGBA or implementation defined format.' );
						return;

					}

<<<<<<< HEAD
					const halfFloatSupportedByExt = ( textureType === HalfFloatType ) && ( extensions.has( 'EXT_color_buffer_half_float' ) || ( ! capabilities.isWebGL2 && extensions.has( 'OES_texture_half_float' ) ) || ( capabilities.isWebGL2 && extensions.has( 'EXT_color_buffer_float' ) ) );
=======
					const halfFloatSupportedByExt = ( textureType === HalfFloatType ) && ( extensions.has( 'EXT_color_buffer_half_float' ) || ( extensions.has( 'EXT_color_buffer_float' ) ) );
>>>>>>> 1f5454f9

					if ( textureType !== UnsignedByteType && utils.convert( textureType ) !== _gl.getParameter( _gl.IMPLEMENTATION_COLOR_READ_TYPE ) && // Edge and Chrome Mac < 52 (#9513)
						textureType !== FloatType && ! halfFloatSupportedByExt ) {

						console.error( 'THREE.WebGLRenderer.readRenderTargetPixels: renderTarget is not in UnsignedByteType or implementation defined type.' );
						return;

					}

					// the following if statement ensures valid read requests (no out-of-bounds pixels, see #8604)

					if ( ( x >= 0 && x <= ( renderTarget.width - width ) ) && ( y >= 0 && y <= ( renderTarget.height - height ) ) ) {

						_gl.readPixels( x, y, width, height, utils.convert( textureFormat ), utils.convert( textureType ), buffer );

					}

				} finally {

					// restore framebuffer of current render target if necessary

					const framebuffer = ( _currentRenderTarget !== null ) ? properties.get( _currentRenderTarget ).__webglFramebuffer : null;
					state.bindFramebuffer( _gl.FRAMEBUFFER, framebuffer );

				}

			}

		};

		this.copyFramebufferToTexture = function ( position, texture, level = 0 ) {

			const levelScale = Math.pow( 2, - level );
			const width = Math.floor( texture.image.width * levelScale );
			const height = Math.floor( texture.image.height * levelScale );

			textures.setTexture2D( texture, 0 );

			_gl.copyTexSubImage2D( _gl.TEXTURE_2D, level, 0, 0, position.x, position.y, width, height );

			state.unbindTexture();

		};

		this.copyTextureToTexture = function ( position, srcTexture, dstTexture, level = 0 ) {

			const width = srcTexture.image.width;
			const height = srcTexture.image.height;
			const glFormat = utils.convert( dstTexture.format );
			const glType = utils.convert( dstTexture.type );

			textures.setTexture2D( dstTexture, 0 );

			// As another texture upload may have changed pixelStorei
			// parameters, make sure they are correct for the dstTexture
			_gl.pixelStorei( _gl.UNPACK_FLIP_Y_WEBGL, dstTexture.flipY );
			_gl.pixelStorei( _gl.UNPACK_PREMULTIPLY_ALPHA_WEBGL, dstTexture.premultiplyAlpha );
			_gl.pixelStorei( _gl.UNPACK_ALIGNMENT, dstTexture.unpackAlignment );

			if ( srcTexture.isDataTexture ) {

				_gl.texSubImage2D( _gl.TEXTURE_2D, level, position.x, position.y, width, height, glFormat, glType, srcTexture.image.data );

			} else {

				if ( srcTexture.isCompressedTexture ) {

					_gl.compressedTexSubImage2D( _gl.TEXTURE_2D, level, position.x, position.y, srcTexture.mipmaps[ 0 ].width, srcTexture.mipmaps[ 0 ].height, glFormat, srcTexture.mipmaps[ 0 ].data );

				} else {

					_gl.texSubImage2D( _gl.TEXTURE_2D, level, position.x, position.y, glFormat, glType, srcTexture.image );

				}

			}

			// Generate mipmaps only when copying level 0
			if ( level === 0 && dstTexture.generateMipmaps ) _gl.generateMipmap( _gl.TEXTURE_2D );

			state.unbindTexture();

		};

		this.copyTextureToTexture3D = function ( sourceBox, position, srcTexture, dstTexture, level = 0 ) {

			const width = Math.round( sourceBox.max.x - sourceBox.min.x );
			const height = Math.round( sourceBox.max.y - sourceBox.min.y );
			const depth = sourceBox.max.z - sourceBox.min.z + 1;
			const glFormat = utils.convert( dstTexture.format );
			const glType = utils.convert( dstTexture.type );
			let glTarget;

			if ( dstTexture.isData3DTexture ) {

				textures.setTexture3D( dstTexture, 0 );
				glTarget = _gl.TEXTURE_3D;

			} else if ( dstTexture.isDataArrayTexture || dstTexture.isCompressedArrayTexture ) {

				textures.setTexture2DArray( dstTexture, 0 );
				glTarget = _gl.TEXTURE_2D_ARRAY;

			} else {

				console.warn( 'THREE.WebGLRenderer.copyTextureToTexture3D: only supports THREE.DataTexture3D and THREE.DataTexture2DArray.' );
				return;

			}

			_gl.pixelStorei( _gl.UNPACK_FLIP_Y_WEBGL, dstTexture.flipY );
			_gl.pixelStorei( _gl.UNPACK_PREMULTIPLY_ALPHA_WEBGL, dstTexture.premultiplyAlpha );
			_gl.pixelStorei( _gl.UNPACK_ALIGNMENT, dstTexture.unpackAlignment );

			const unpackRowLen = _gl.getParameter( _gl.UNPACK_ROW_LENGTH );
			const unpackImageHeight = _gl.getParameter( _gl.UNPACK_IMAGE_HEIGHT );
			const unpackSkipPixels = _gl.getParameter( _gl.UNPACK_SKIP_PIXELS );
			const unpackSkipRows = _gl.getParameter( _gl.UNPACK_SKIP_ROWS );
			const unpackSkipImages = _gl.getParameter( _gl.UNPACK_SKIP_IMAGES );

			const image = srcTexture.isCompressedTexture ? srcTexture.mipmaps[ level ] : srcTexture.image;

			_gl.pixelStorei( _gl.UNPACK_ROW_LENGTH, image.width );
			_gl.pixelStorei( _gl.UNPACK_IMAGE_HEIGHT, image.height );
			_gl.pixelStorei( _gl.UNPACK_SKIP_PIXELS, sourceBox.min.x );
			_gl.pixelStorei( _gl.UNPACK_SKIP_ROWS, sourceBox.min.y );
			_gl.pixelStorei( _gl.UNPACK_SKIP_IMAGES, sourceBox.min.z );

			if ( srcTexture.isDataTexture || srcTexture.isData3DTexture ) {

				_gl.texSubImage3D( glTarget, level, position.x, position.y, position.z, width, height, depth, glFormat, glType, image.data );

			} else {

				if ( dstTexture.isCompressedArrayTexture ) {

					_gl.compressedTexSubImage3D( glTarget, level, position.x, position.y, position.z, width, height, depth, glFormat, image.data );

				} else {

					_gl.texSubImage3D( glTarget, level, position.x, position.y, position.z, width, height, depth, glFormat, glType, image );

				}

			}

			_gl.pixelStorei( _gl.UNPACK_ROW_LENGTH, unpackRowLen );
			_gl.pixelStorei( _gl.UNPACK_IMAGE_HEIGHT, unpackImageHeight );
			_gl.pixelStorei( _gl.UNPACK_SKIP_PIXELS, unpackSkipPixels );
			_gl.pixelStorei( _gl.UNPACK_SKIP_ROWS, unpackSkipRows );
			_gl.pixelStorei( _gl.UNPACK_SKIP_IMAGES, unpackSkipImages );

			// Generate mipmaps only when copying level 0
			if ( level === 0 && dstTexture.generateMipmaps ) _gl.generateMipmap( glTarget );

			state.unbindTexture();

		};

		this.initTexture = function ( texture ) {

			if ( texture.isCubeTexture ) {

				textures.setTextureCube( texture, 0 );

			} else if ( texture.isData3DTexture ) {

				textures.setTexture3D( texture, 0 );

			} else if ( texture.isDataArrayTexture || texture.isCompressedArrayTexture ) {

				textures.setTexture2DArray( texture, 0 );

			} else {

				textures.setTexture2D( texture, 0 );

			}

			state.unbindTexture();

		};

		this.resetState = function () {

			_currentActiveCubeFace = 0;
			_currentActiveMipmapLevel = 0;
			_currentRenderTarget = null;

			state.reset();
			bindingStates.reset();

		};

		if ( typeof __THREE_DEVTOOLS__ !== 'undefined' ) {

			__THREE_DEVTOOLS__.dispatchEvent( new CustomEvent( 'observe', { detail: this } ) );

		}

	}

	get coordinateSystem() {

		return WebGLCoordinateSystem;

	}

	get outputColorSpace() {

		return this._outputColorSpace;

	}

	set outputColorSpace( colorSpace ) {

		this._outputColorSpace = colorSpace;

		const gl = this.getContext();
		gl.drawingBufferColorSpace = colorSpace === DisplayP3ColorSpace ? 'display-p3' : 'srgb';
		gl.unpackColorSpace = ColorManagement.workingColorSpace === LinearDisplayP3ColorSpace ? 'display-p3' : 'srgb';

	}

	get useLegacyLights() { // @deprecated, r155

		console.warn( 'THREE.WebGLRenderer: The property .useLegacyLights has been deprecated. Migrate your lighting according to the following guide: https://discourse.threejs.org/t/updates-to-lighting-in-three-js-r155/53733.' );
		return this._useLegacyLights;

	}

	set useLegacyLights( value ) { // @deprecated, r155

		console.warn( 'THREE.WebGLRenderer: The property .useLegacyLights has been deprecated. Migrate your lighting according to the following guide: https://discourse.threejs.org/t/updates-to-lighting-in-three-js-r155/53733.' );
		this._useLegacyLights = value;

	}

}


export { WebGLRenderer };<|MERGE_RESOLUTION|>--- conflicted
+++ resolved
@@ -307,13 +307,9 @@
 			textures = new WebGLTextures( _gl, extensions, state, properties, capabilities, utils, info );
 			cubemaps = new WebGLCubeMaps( _this );
 			cubeuvmaps = new WebGLCubeUVMaps( _this );
-<<<<<<< HEAD
-			attributes = new WebGLAttributes( _gl, capabilities, extensions );
-			bindingStates = new WebGLBindingStates( _gl, extensions, attributes, capabilities );
-=======
 			attributes = new WebGLAttributes( _gl );
 			bindingStates = new WebGLBindingStates( _gl, attributes );
->>>>>>> 1f5454f9
+			bindingStates = new WebGLBindingStates( _gl, extensions, attributes, capabilities );
 			geometries = new WebGLGeometries( _gl, attributes, info, bindingStates );
 			objects = new WebGLObjects( _gl, geometries, attributes, info );
 			morphtargets = new WebGLMorphtargets( _gl, capabilities, textures );
@@ -2299,11 +2295,7 @@
 
 					}
 
-<<<<<<< HEAD
 					const halfFloatSupportedByExt = ( textureType === HalfFloatType ) && ( extensions.has( 'EXT_color_buffer_half_float' ) || ( ! capabilities.isWebGL2 && extensions.has( 'OES_texture_half_float' ) ) || ( capabilities.isWebGL2 && extensions.has( 'EXT_color_buffer_float' ) ) );
-=======
-					const halfFloatSupportedByExt = ( textureType === HalfFloatType ) && ( extensions.has( 'EXT_color_buffer_half_float' ) || ( extensions.has( 'EXT_color_buffer_float' ) ) );
->>>>>>> 1f5454f9
 
 					if ( textureType !== UnsignedByteType && utils.convert( textureType ) !== _gl.getParameter( _gl.IMPLEMENTATION_COLOR_READ_TYPE ) && // Edge and Chrome Mac < 52 (#9513)
 						textureType !== FloatType && ! halfFloatSupportedByExt ) {
