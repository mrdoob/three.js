import { MaxEquation, MinEquation, RGB_ETC1_Format, RGBA_PVRTC_2BPPV1_Format, RGBA_PVRTC_4BPPV1_Format, RGB_PVRTC_2BPPV1_Format, RGB_PVRTC_4BPPV1_Format, RGBA_S3TC_DXT5_Format, RGBA_S3TC_DXT3_Format, RGBA_S3TC_DXT1_Format, RGB_S3TC_DXT1_Format, SrcAlphaSaturateFactor, OneMinusDstColorFactor, DstColorFactor, OneMinusDstAlphaFactor, DstAlphaFactor, OneMinusSrcAlphaFactor, SrcAlphaFactor, OneMinusSrcColorFactor, SrcColorFactor, OneFactor, ZeroFactor, ReverseSubtractEquation, SubtractEquation, AddEquation, DepthFormat, LuminanceAlphaFormat, LuminanceFormat, RGBAFormat, RGBFormat, AlphaFormat, HalfFloatType, FloatType, UnsignedIntType, IntType, UnsignedShortType, ShortType, ByteType, UnsignedShort565Type, UnsignedShort5551Type, UnsignedShort4444Type, UnsignedByteType, LinearMipMapLinearFilter, LinearMipMapNearestFilter, LinearFilter, NearestMipMapLinearFilter, NearestMipMapNearestFilter, NearestFilter, MirroredRepeatWrapping, ClampToEdgeWrapping, RepeatWrapping, FrontFaceDirectionCW, NoBlending, BackSide, DoubleSide, TriangleFanDrawMode, TriangleStripDrawMode, TrianglesDrawMode, NoColors, FlatShading, LinearToneMapping } from '../constants';
import { Matrix4 } from '../math/Matrix4';
import { WebGLUniforms } from './webgl/WebGLUniforms';
import { UniformsUtils } from './shaders/UniformsUtils';
import { ShaderLib } from './shaders/ShaderLib';
import { LensFlarePlugin } from './webgl/plugins/LensFlarePlugin';
import { SpritePlugin } from './webgl/plugins/SpritePlugin';
import { WebGLShadowMap } from './webgl/WebGLShadowMap';
import { ShaderMaterial } from '../materials/ShaderMaterial';
import { BoxBufferGeometry } from '../extras/geometries/BoxBufferGeometry';
import { Mesh } from '../objects/Mesh';
import { MeshBasicMaterial } from '../materials/MeshBasicMaterial';
import { PlaneBufferGeometry } from '../extras/geometries/PlaneBufferGeometry';
import { PerspectiveCamera } from '../cameras/PerspectiveCamera';
import { OrthographicCamera } from '../cameras/OrthographicCamera';
import { WebGLIndexedBufferRenderer } from './webgl/WebGLIndexedBufferRenderer';
import { WebGLBufferRenderer } from './webgl/WebGLBufferRenderer';
import { WebGLLights } from './webgl/WebGLLights';
import { WebGLPrograms } from './webgl/WebGLPrograms';
import { WebGLObjects } from './webgl/WebGLObjects';
import { WebGLTextures } from './webgl/WebGLTextures';
import { WebGLProperties } from './webgl/WebGLProperties';
import { WebGLState } from './webgl/WebGLState';
import { WebGLCapabilities } from './webgl/WebGLCapabilities';
import { BufferGeometry } from '../core/BufferGeometry';
import { WebGLExtensions } from './webgl/WebGLExtensions';
import { Vector3 } from '../math/Vector3';
import { Sphere } from '../math/Sphere';
import { WebGLClipping } from './webgl/WebGLClipping';
import { Frustum } from '../math/Frustum';
import { Vector4 } from '../math/Vector4';
import { Color } from '../math/Color';

/**
 * @author supereggbert / http://www.paulbrunt.co.uk/
 * @author mrdoob / http://mrdoob.com/
 * @author alteredq / http://alteredqualia.com/
 * @author szimek / https://github.com/szimek/
 * @author tschw
 */

function WebGLRenderer( parameters ) {
	this.isWebGLRenderer = true;

	console.log( 'THREE.WebGLRenderer', "80dev" );

	parameters = parameters || {};

	var _canvas = parameters.canvas !== undefined ? parameters.canvas : document.createElementNS( 'http://www.w3.org/1999/xhtml', 'canvas' ),
	_context = parameters.context !== undefined ? parameters.context : null,

	_alpha = parameters.alpha !== undefined ? parameters.alpha : false,
	_depth = parameters.depth !== undefined ? parameters.depth : true,
	_stencil = parameters.stencil !== undefined ? parameters.stencil : true,
	_antialias = parameters.antialias !== undefined ? parameters.antialias : false,
	_premultipliedAlpha = parameters.premultipliedAlpha !== undefined ? parameters.premultipliedAlpha : true,
	_preserveDrawingBuffer = parameters.preserveDrawingBuffer !== undefined ? parameters.preserveDrawingBuffer : false;

	var lights = [];

	var opaqueObjects = [];
	var opaqueObjectsLastIndex = - 1;
	var transparentObjects = [];
	var transparentObjectsLastIndex = - 1;

	var morphInfluences = new Float32Array( 8 );

	var sprites = [];
	var lensFlares = [];

	// public properties

	this.domElement = _canvas;
	this.context = null;

	// clearing

	this.autoClear = true;
	this.autoClearColor = true;
	this.autoClearDepth = true;
	this.autoClearStencil = true;

	// scene graph

	this.sortObjects = true;

	// user-defined clipping

	this.clippingPlanes = [];
	this.localClippingEnabled = false;

	// physically based shading

	this.gammaFactor = 2.0;	// for backwards compatibility
	this.gammaInput = false;
	this.gammaOutput = false;

	// physical lights

	this.physicallyCorrectLights = false;

	// tone mapping

	this.toneMapping = LinearToneMapping;
	this.toneMappingExposure = 1.0;
	this.toneMappingWhitePoint = 1.0;

	// morphs

	this.maxMorphTargets = 8;
	this.maxMorphNormals = 4;

	// internal properties

	var _this = this,

	// internal state cache

	_currentProgram = null,
	_currentRenderTarget = null,
	_currentFramebuffer = null,
	_currentMaterialId = - 1,
	_currentGeometryProgram = '',
	_currentCamera = null,

	_currentScissor = new Vector4(),
	_currentScissorTest = null,

	_currentViewport = new Vector4(),

	//

	_usedTextureUnits = 0,

	//

	_clearColor = new Color( 0x000000 ),
	_clearAlpha = 0,

	_width = _canvas.width,
	_height = _canvas.height,

	_pixelRatio = 1,

	_scissor = new Vector4( 0, 0, _width, _height ),
	_scissorTest = false,

	_viewport = new Vector4( 0, 0, _width, _height ),

	// frustum

	_frustum = new Frustum(),

	// clipping

	_clipping = new WebGLClipping(),
	_clippingEnabled = false,
	_localClippingEnabled = false,

	_sphere = new Sphere(),

	// camera matrices cache

	_projScreenMatrix = new Matrix4(),

	_vector3 = new Vector3(),

	// light arrays cache

	_lights = {

		hash: '',

		ambient: [ 0, 0, 0 ],
		directional: [],
		directionalShadowMap: [],
		directionalShadowMatrix: [],
		spot: [],
		spotShadowMap: [],
		spotShadowMatrix: [],
		point: [],
		pointShadowMap: [],
		pointShadowMatrix: [],
		hemi: [],

		shadows: []

	},

	// info

	_infoRender = {

		calls: 0,
		vertices: 0,
		faces: 0,
		points: 0

	};

	this.info = {

		render: _infoRender,
		memory: {

			geometries: 0,
			textures: 0

		},
		programs: null

	};


	// initialize

	var _gl;

	try {

		var attributes = {
			alpha: _alpha,
			depth: _depth,
			stencil: _stencil,
			antialias: _antialias,
			premultipliedAlpha: _premultipliedAlpha,
			preserveDrawingBuffer: _preserveDrawingBuffer
		};

		_gl = _context || _canvas.getContext( 'webgl', attributes ) || _canvas.getContext( 'experimental-webgl', attributes );

		if ( _gl === null ) {

			if ( _canvas.getContext( 'webgl' ) !== null ) {

				throw 'Error creating WebGL context with your selected attributes.';

			} else {

				throw 'Error creating WebGL context.';

			}

		}

		// Some experimental-webgl implementations do not have getShaderPrecisionFormat

		if ( _gl.getShaderPrecisionFormat === undefined ) {

			_gl.getShaderPrecisionFormat = function () {

				return { 'rangeMin': 1, 'rangeMax': 1, 'precision': 1 };

			};

		}

		_canvas.addEventListener( 'webglcontextlost', onContextLost, false );

	} catch ( error ) {

		console.error( 'THREE.WebGLRenderer: ' + error );

	}

	var extensions = new WebGLExtensions( _gl );

	extensions.get( 'WEBGL_depth_texture' );
	extensions.get( 'OES_texture_float' );
	extensions.get( 'OES_texture_float_linear' );
	extensions.get( 'OES_texture_half_float' );
	extensions.get( 'OES_texture_half_float_linear' );
	extensions.get( 'OES_standard_derivatives' );
	extensions.get( 'ANGLE_instanced_arrays' );

	if ( extensions.get( 'OES_element_index_uint' ) ) {

		BufferGeometry.MaxIndex = 4294967296;

	}

	var capabilities = new WebGLCapabilities( _gl, extensions, parameters );

	var state = new WebGLState( _gl, extensions, paramThreeToGL );
	var properties = new WebGLProperties();
	var textures = new WebGLTextures( _gl, extensions, state, properties, capabilities, paramThreeToGL, this.info );
	var objects = new WebGLObjects( _gl, properties, this.info );
	var programCache = new WebGLPrograms( this, capabilities );
	var lightCache = new WebGLLights();

	this.info.programs = programCache.programs;

	var bufferRenderer = new WebGLBufferRenderer( _gl, extensions, _infoRender );
	var indexedBufferRenderer = new WebGLIndexedBufferRenderer( _gl, extensions, _infoRender );

	//

	var backgroundCamera = new OrthographicCamera( - 1, 1, 1, - 1, 0, 1 );
	var backgroundCamera2 = new PerspectiveCamera();
	var backgroundPlaneMesh = new Mesh(
		new PlaneBufferGeometry( 2, 2 ),
		new MeshBasicMaterial( { depthTest: false, depthWrite: false, fog: false } )
	);
	var backgroundBoxShader = ShaderLib[ 'cube' ];
	var backgroundBoxMesh = new Mesh(
		new BoxBufferGeometry( 5, 5, 5 ),
		new ShaderMaterial( {
			uniforms: backgroundBoxShader.uniforms,
			vertexShader: backgroundBoxShader.vertexShader,
			fragmentShader: backgroundBoxShader.fragmentShader,
			side: BackSide,
			depthTest: false,
			depthWrite: false,
			fog: false
		} )
	);

	//

	function getTargetPixelRatio() {

		return _currentRenderTarget === null ? _pixelRatio : 1;

	}

	function glClearColor( r, g, b, a ) {

		if ( _premultipliedAlpha === true ) {

			r *= a; g *= a; b *= a;

		}

		state.clearColor( r, g, b, a );

	}

	function setDefaultGLState() {

		state.init();

		state.scissor( _currentScissor.copy( _scissor ).multiplyScalar( _pixelRatio ) );
		state.viewport( _currentViewport.copy( _viewport ).multiplyScalar( _pixelRatio ) );

		glClearColor( _clearColor.r, _clearColor.g, _clearColor.b, _clearAlpha );

	}

	function resetGLState() {

		_currentProgram = null;
		_currentCamera = null;

		_currentGeometryProgram = '';
		_currentMaterialId = - 1;

		state.reset();

	}

	setDefaultGLState();

	this.context = _gl;
	this.capabilities = capabilities;
	this.extensions = extensions;
	this.properties = properties;
	this.state = state;

	// shadow map

	var shadowMap = new WebGLShadowMap( this, _lights, objects, capabilities );

	this.shadowMap = shadowMap;


	// Plugins

	var spritePlugin = new SpritePlugin( this, sprites );
	var lensFlarePlugin = new LensFlarePlugin( this, lensFlares );

	// API

	this.getContext = function () {

		return _gl;

	};

	this.getContextAttributes = function () {

		return _gl.getContextAttributes();

	};

	this.forceContextLoss = function () {

		extensions.get( 'WEBGL_lose_context' ).loseContext();

	};

	this.getMaxAnisotropy = function () {

		return capabilities.getMaxAnisotropy();

	};

	this.getPrecision = function () {

		return capabilities.precision;

	};

	this.getPixelRatio = function () {

		return _pixelRatio;

	};

	this.setPixelRatio = function ( value ) {

		if ( value === undefined ) return;

		_pixelRatio = value;

		this.setSize( _viewport.z, _viewport.w, false );

	};

	this.getSize = function () {

		return {
			width: _width,
			height: _height
		};

	};

	this.setSize = function ( width, height, updateStyle ) {

		_width = width;
		_height = height;

		_canvas.width = width * _pixelRatio;
		_canvas.height = height * _pixelRatio;

		if ( updateStyle !== false ) {

			_canvas.style.width = width + 'px';
			_canvas.style.height = height + 'px';

		}

		this.setViewport( 0, 0, width, height );

	};

	this.setViewport = function ( x, y, width, height ) {

		state.viewport( _viewport.set( x, y, width, height ) );

	};

	this.setScissor = function ( x, y, width, height ) {

		state.scissor( _scissor.set( x, y, width, height ) );

	};

	this.setScissorTest = function ( boolean ) {

		state.setScissorTest( _scissorTest = boolean );

	};

	// Clearing

	this.getClearColor = function () {

		return _clearColor;

	};

	this.setClearColor = function ( color, alpha ) {

		_clearColor.set( color );

		_clearAlpha = alpha !== undefined ? alpha : 1;

		glClearColor( _clearColor.r, _clearColor.g, _clearColor.b, _clearAlpha );

	};

	this.getClearAlpha = function () {

		return _clearAlpha;

	};

	this.setClearAlpha = function ( alpha ) {

		_clearAlpha = alpha;

		glClearColor( _clearColor.r, _clearColor.g, _clearColor.b, _clearAlpha );

	};

	this.clear = function ( color, depth, stencil ) {

		var bits = 0;

		if ( color === undefined || color ) bits |= _gl.COLOR_BUFFER_BIT;
		if ( depth === undefined || depth ) bits |= _gl.DEPTH_BUFFER_BIT;
		if ( stencil === undefined || stencil ) bits |= _gl.STENCIL_BUFFER_BIT;

		_gl.clear( bits );

	};

	this.clearColor = function () {

		this.clear( true, false, false );

	};

	this.clearDepth = function () {

		this.clear( false, true, false );

	};

	this.clearStencil = function () {

		this.clear( false, false, true );

	};

	this.clearTarget = function ( renderTarget, color, depth, stencil ) {

		this.setRenderTarget( renderTarget );
		this.clear( color, depth, stencil );

	};

	// Reset

	this.resetGLState = resetGLState;

	this.dispose = function() {

		transparentObjects = [];
		transparentObjectsLastIndex = -1;
		opaqueObjects = [];
		opaqueObjectsLastIndex = -1;

		_canvas.removeEventListener( 'webglcontextlost', onContextLost, false );

	};

	// Events

	function onContextLost( event ) {

		event.preventDefault();

		resetGLState();
		setDefaultGLState();

		properties.clear();

	}

	function onMaterialDispose( event ) {

		var material = event.target;

		material.removeEventListener( 'dispose', onMaterialDispose );

		deallocateMaterial( material );

	}

	// Buffer deallocation

	function deallocateMaterial( material ) {

		releaseMaterialProgramReference( material );

		properties.delete( material );

	}


	function releaseMaterialProgramReference( material ) {

		var programInfo = properties.get( material ).program;

		material.program = undefined;

		if ( programInfo !== undefined ) {

			programCache.releaseProgram( programInfo );

		}

	}

	// Buffer rendering

	this.renderBufferImmediate = function ( object, program, material ) {

		state.initAttributes();

		var buffers = properties.get( object );

		if ( object.hasPositions && ! buffers.position ) buffers.position = _gl.createBuffer();
		if ( object.hasNormals && ! buffers.normal ) buffers.normal = _gl.createBuffer();
		if ( object.hasUvs && ! buffers.uv ) buffers.uv = _gl.createBuffer();
		if ( object.hasColors && ! buffers.color ) buffers.color = _gl.createBuffer();

		var attributes = program.getAttributes();

		if ( object.hasPositions ) {

			_gl.bindBuffer( _gl.ARRAY_BUFFER, buffers.position );
			_gl.bufferData( _gl.ARRAY_BUFFER, object.positionArray, _gl.DYNAMIC_DRAW );

			state.enableAttribute( attributes.position );
			_gl.vertexAttribPointer( attributes.position, 3, _gl.FLOAT, false, 0, 0 );

		}

		if ( object.hasNormals ) {

			_gl.bindBuffer( _gl.ARRAY_BUFFER, buffers.normal );

			if ( material.type !== 'MeshPhongMaterial' && material.type !== 'MeshStandardMaterial' && material.type !== 'MeshPhysicalMaterial' && material.shading === FlatShading ) {

				for ( var i = 0, l = object.count * 3; i < l; i += 9 ) {

					var array = object.normalArray;

					var nx = ( array[ i + 0 ] + array[ i + 3 ] + array[ i + 6 ] ) / 3;
					var ny = ( array[ i + 1 ] + array[ i + 4 ] + array[ i + 7 ] ) / 3;
					var nz = ( array[ i + 2 ] + array[ i + 5 ] + array[ i + 8 ] ) / 3;

					array[ i + 0 ] = nx;
					array[ i + 1 ] = ny;
					array[ i + 2 ] = nz;

					array[ i + 3 ] = nx;
					array[ i + 4 ] = ny;
					array[ i + 5 ] = nz;

					array[ i + 6 ] = nx;
					array[ i + 7 ] = ny;
					array[ i + 8 ] = nz;

				}

			}

			_gl.bufferData( _gl.ARRAY_BUFFER, object.normalArray, _gl.DYNAMIC_DRAW );

			state.enableAttribute( attributes.normal );

			_gl.vertexAttribPointer( attributes.normal, 3, _gl.FLOAT, false, 0, 0 );

		}

		if ( object.hasUvs && material.map ) {

			_gl.bindBuffer( _gl.ARRAY_BUFFER, buffers.uv );
			_gl.bufferData( _gl.ARRAY_BUFFER, object.uvArray, _gl.DYNAMIC_DRAW );

			state.enableAttribute( attributes.uv );

			_gl.vertexAttribPointer( attributes.uv, 2, _gl.FLOAT, false, 0, 0 );

		}

		if ( object.hasColors && material.vertexColors !== NoColors ) {

			_gl.bindBuffer( _gl.ARRAY_BUFFER, buffers.color );
			_gl.bufferData( _gl.ARRAY_BUFFER, object.colorArray, _gl.DYNAMIC_DRAW );

			state.enableAttribute( attributes.color );

			_gl.vertexAttribPointer( attributes.color, 3, _gl.FLOAT, false, 0, 0 );

		}

		state.disableUnusedAttributes();

		_gl.drawArrays( _gl.TRIANGLES, 0, object.count );

		object.count = 0;

	};

	this.renderBufferDirect = function ( camera, fog, geometry, material, object, group ) {

		setMaterial( material );

		var program = setProgram( camera, fog, material, object );

		var updateBuffers = false;
		var geometryProgram = geometry.id + '_' + program.id + '_' + material.wireframe;

		if ( geometryProgram !== _currentGeometryProgram ) {

			_currentGeometryProgram = geometryProgram;
			updateBuffers = true;

		}

		// morph targets

		var morphTargetInfluences = object.morphTargetInfluences;

		if ( morphTargetInfluences !== undefined ) {

			var activeInfluences = [];

			for ( var i = 0, l = morphTargetInfluences.length; i < l; i ++ ) {

				var influence = morphTargetInfluences[ i ];
				activeInfluences.push( [ influence, i ] );

			}

			activeInfluences.sort( absNumericalSort );

			if ( activeInfluences.length > 8 ) {

				activeInfluences.length = 8;

			}

			var morphAttributes = geometry.morphAttributes;

			for ( var i = 0, l = activeInfluences.length; i < l; i ++ ) {

				var influence = activeInfluences[ i ];
				morphInfluences[ i ] = influence[ 0 ];

				if ( influence[ 0 ] !== 0 ) {

					var index = influence[ 1 ];

					if ( material.morphTargets === true && morphAttributes.position ) geometry.addAttribute( 'morphTarget' + i, morphAttributes.position[ index ] );
					if ( material.morphNormals === true && morphAttributes.normal ) geometry.addAttribute( 'morphNormal' + i, morphAttributes.normal[ index ] );

				} else {

					if ( material.morphTargets === true ) geometry.removeAttribute( 'morphTarget' + i );
					if ( material.morphNormals === true ) geometry.removeAttribute( 'morphNormal' + i );

				}

			}

			program.getUniforms().setValue(
					_gl, 'morphTargetInfluences', morphInfluences );

			updateBuffers = true;

		}

		//

		var index = geometry.index;
		var position = geometry.attributes.position;

		if ( material.wireframe === true ) {

			index = objects.getWireframeAttribute( geometry );

		}

		var renderer;

		if ( index !== null ) {

			renderer = indexedBufferRenderer;
			renderer.setIndex( index );

		} else {

			renderer = bufferRenderer;

		}

		if ( updateBuffers ) {

			setupVertexAttributes( material, program, geometry );

			if ( index !== null ) {

				_gl.bindBuffer( _gl.ELEMENT_ARRAY_BUFFER, objects.getAttributeBuffer( index ) );

			}

		}

		//

		var dataStart = 0;
		var dataCount = Infinity;

		if ( index !== null ) {

			dataCount = index.count;

		} else if ( position !== undefined ) {

			dataCount = position.count;

		}

		var rangeStart = geometry.drawRange.start;
		var rangeCount = geometry.drawRange.count;

		var groupStart = group !== null ? group.start : 0;
		var groupCount = group !== null ? group.count : Infinity;

		var drawStart = Math.max( dataStart, rangeStart, groupStart );
		var drawEnd = Math.min( dataStart + dataCount, rangeStart + rangeCount, groupStart + groupCount ) - 1;

		var drawCount = Math.max( 0, drawEnd - drawStart + 1 );

		//

		if ( (object && object.isMesh) ) {

			if ( material.wireframe === true ) {

				state.setLineWidth( material.wireframeLinewidth * getTargetPixelRatio() );
				renderer.setMode( _gl.LINES );

			} else {

				switch ( object.drawMode ) {

					case TrianglesDrawMode:
						renderer.setMode( _gl.TRIANGLES );
						break;

					case TriangleStripDrawMode:
						renderer.setMode( _gl.TRIANGLE_STRIP );
						break;

					case TriangleFanDrawMode:
						renderer.setMode( _gl.TRIANGLE_FAN );
						break;

				}

			}


		} else if ( (object && object.isLine) ) {

			var lineWidth = material.linewidth;

			if ( lineWidth === undefined ) lineWidth = 1; // Not using Line*Material

			state.setLineWidth( lineWidth * getTargetPixelRatio() );

			if ( (object && object.isLineSegments) ) {

				renderer.setMode( _gl.LINES );

			} else {

				renderer.setMode( _gl.LINE_STRIP );

			}

		} else if ( (object && object.isPoints) ) {

			renderer.setMode( _gl.POINTS );

		}

		if ( (geometry && geometry.isInstancedBufferGeometry) ) {

			if ( geometry.maxInstancedCount > 0 ) {

				renderer.renderInstances( geometry, drawStart, drawCount );

			}

		} else {

			renderer.render( drawStart, drawCount );

		}

	};

	function setupVertexAttributes( material, program, geometry, startIndex ) {

		var extension;

		if ( (geometry && geometry.isInstancedBufferGeometry) ) {

			extension = extensions.get( 'ANGLE_instanced_arrays' );

			if ( extension === null ) {

				console.error( 'THREE.WebGLRenderer.setupVertexAttributes: using THREE.InstancedBufferGeometry but hardware does not support extension ANGLE_instanced_arrays.' );
				return;

			}

		}

		if ( startIndex === undefined ) startIndex = 0;

		state.initAttributes();

		var geometryAttributes = geometry.attributes;

		var programAttributes = program.getAttributes();

		var materialDefaultAttributeValues = material.defaultAttributeValues;

		for ( var name in programAttributes ) {

			var programAttribute = programAttributes[ name ];

			if ( programAttribute >= 0 ) {

				var geometryAttribute = geometryAttributes[ name ];

				if ( geometryAttribute !== undefined ) {

					var type = _gl.FLOAT;
					var array = geometryAttribute.array;
					var normalized = geometryAttribute.normalized;

					if ( array instanceof Float32Array ) {

						type = _gl.FLOAT;

					} else if ( array instanceof Float64Array ) {

						console.warn("Unsupported data buffer format: Float64Array");

					} else if ( array instanceof Uint16Array ) {

						type = _gl.UNSIGNED_SHORT;

					} else if ( array instanceof Int16Array ) {

						type = _gl.SHORT;

					} else if ( array instanceof Uint32Array ) {

						type = _gl.UNSIGNED_INT;

					} else if ( array instanceof Int32Array ) {

						type = _gl.INT;

					} else if ( array instanceof Int8Array ) {

						type = _gl.BYTE;

					} else if ( array instanceof Uint8Array ) {

						type = _gl.UNSIGNED_BYTE;

					}

					var size = geometryAttribute.itemSize;
					var buffer = objects.getAttributeBuffer( geometryAttribute );

					if ( (geometryAttribute && geometryAttribute.isInterleavedBufferAttribute) ) {

						var data = geometryAttribute.data;
						var stride = data.stride;
						var offset = geometryAttribute.offset;

						if ( (data && data.isInstancedInterleavedBuffer) ) {

							state.enableAttributeAndDivisor( programAttribute, data.meshPerAttribute, extension );

							if ( geometry.maxInstancedCount === undefined ) {

								geometry.maxInstancedCount = data.meshPerAttribute * data.count;

							}

						} else {

							state.enableAttribute( programAttribute );

						}

						_gl.bindBuffer( _gl.ARRAY_BUFFER, buffer );
						_gl.vertexAttribPointer( programAttribute, size, type, normalized, stride * data.array.BYTES_PER_ELEMENT, ( startIndex * stride + offset ) * data.array.BYTES_PER_ELEMENT );

					} else {

						if ( (geometryAttribute && geometryAttribute.isInstancedBufferAttribute) ) {

							state.enableAttributeAndDivisor( programAttribute, geometryAttribute.meshPerAttribute, extension );

							if ( geometry.maxInstancedCount === undefined ) {

								geometry.maxInstancedCount = geometryAttribute.meshPerAttribute * geometryAttribute.count;

							}

						} else {

							state.enableAttribute( programAttribute );

						}

						_gl.bindBuffer( _gl.ARRAY_BUFFER, buffer );
						_gl.vertexAttribPointer( programAttribute, size, type, normalized, 0, startIndex * size * geometryAttribute.array.BYTES_PER_ELEMENT );

					}

				} else if ( materialDefaultAttributeValues !== undefined ) {

					var value = materialDefaultAttributeValues[ name ];

					if ( value !== undefined ) {

						switch ( value.length ) {

							case 2:
								_gl.vertexAttrib2fv( programAttribute, value );
								break;

							case 3:
								_gl.vertexAttrib3fv( programAttribute, value );
								break;

							case 4:
								_gl.vertexAttrib4fv( programAttribute, value );
								break;

							default:
								_gl.vertexAttrib1fv( programAttribute, value );

						}

					}

				}

			}

		}

		state.disableUnusedAttributes();

	}

	// Sorting

	function absNumericalSort( a, b ) {

		return Math.abs( b[ 0 ] ) - Math.abs( a[ 0 ] );

	}

	function painterSortStable( a, b ) {

		if ( a.object.renderOrder !== b.object.renderOrder ) {

			return a.object.renderOrder - b.object.renderOrder;

		} else if ( a.material.program && b.material.program && a.material.program !== b.material.program ) {

			return a.material.program.id - b.material.program.id;

		} else if ( a.material.id !== b.material.id ) {

			return a.material.id - b.material.id;

		} else if ( a.z !== b.z ) {

			return a.z - b.z;

		} else {

			return a.id - b.id;

		}

	}

	function reversePainterSortStable( a, b ) {

		if ( a.object.renderOrder !== b.object.renderOrder ) {

			return a.object.renderOrder - b.object.renderOrder;

		} if ( a.z !== b.z ) {

			return b.z - a.z;

		} else {

			return a.id - b.id;

		}

	}

	// Rendering

	this.render = function ( scene, camera, renderTarget, forceClear ) {

		if ( (camera && camera.isCamera) === false ) {

			console.error( 'THREE.WebGLRenderer.render: camera is not an instance of THREE.Camera.' );
			return;

		}

		var fog = scene.fog;

		// reset caching for this frame

		_currentGeometryProgram = '';
		_currentMaterialId = - 1;
		_currentCamera = null;

		// update scene graph

		if ( scene.autoUpdate === true ) scene.updateMatrixWorld();

		// update camera matrices and frustum

		if ( camera.parent === null ) camera.updateMatrixWorld();

		camera.matrixWorldInverse.getInverse( camera.matrixWorld );

		_projScreenMatrix.multiplyMatrices( camera.projectionMatrix, camera.matrixWorldInverse );
		_frustum.setFromMatrix( _projScreenMatrix );

		lights.length = 0;

		opaqueObjectsLastIndex = - 1;
		transparentObjectsLastIndex = - 1;

		sprites.length = 0;
		lensFlares.length = 0;

		_localClippingEnabled = this.localClippingEnabled;
		_clippingEnabled = _clipping.init( this.clippingPlanes, _localClippingEnabled, camera );

		projectObject( scene, camera );

		opaqueObjects.length = opaqueObjectsLastIndex + 1;
		transparentObjects.length = transparentObjectsLastIndex + 1;

		if ( _this.sortObjects === true ) {

			opaqueObjects.sort( painterSortStable );
			transparentObjects.sort( reversePainterSortStable );

		}

		//

		if ( _clippingEnabled ) _clipping.beginShadows();

		setupShadows( lights );

		shadowMap.render( scene, camera );

		setupLights( lights, camera );

		if ( _clippingEnabled ) _clipping.endShadows();

		//

		_infoRender.calls = 0;
		_infoRender.vertices = 0;
		_infoRender.faces = 0;
		_infoRender.points = 0;

		if ( renderTarget === undefined ) {

			renderTarget = null;

		}

		this.setRenderTarget( renderTarget );

		//

		var background = scene.background;

		if ( background === null ) {

			glClearColor( _clearColor.r, _clearColor.g, _clearColor.b, _clearAlpha );

		} else if ( (background && background.isColor) ) {

			glClearColor( background.r, background.g, background.b, 1 );

		}

		if ( this.autoClear || forceClear ) {

			this.clear( this.autoClearColor, this.autoClearDepth, this.autoClearStencil );

		}

		if ( (background && background.isCubeTexture) ) {

			backgroundCamera2.projectionMatrix.copy( camera.projectionMatrix );

			backgroundCamera2.matrixWorld.extractRotation( camera.matrixWorld );
			backgroundCamera2.matrixWorldInverse.getInverse( backgroundCamera2.matrixWorld );

			backgroundBoxMesh.material.uniforms[ "tCube" ].value = background;
			backgroundBoxMesh.modelViewMatrix.multiplyMatrices( backgroundCamera2.matrixWorldInverse, backgroundBoxMesh.matrixWorld );

			objects.update( backgroundBoxMesh );

			_this.renderBufferDirect( backgroundCamera2, null, backgroundBoxMesh.geometry, backgroundBoxMesh.material, backgroundBoxMesh, null );

		} else if ( (background && background.isTexture) ) {

			backgroundPlaneMesh.material.map = background;

			objects.update( backgroundPlaneMesh );

			_this.renderBufferDirect( backgroundCamera, null, backgroundPlaneMesh.geometry, backgroundPlaneMesh.material, backgroundPlaneMesh, null );

		}

		//

		if ( scene.overrideMaterial ) {

			var overrideMaterial = scene.overrideMaterial;

			renderObjects( opaqueObjects, camera, fog, overrideMaterial );
			renderObjects( transparentObjects, camera, fog, overrideMaterial );

		} else {

			// opaque pass (front-to-back order)

			state.setBlending( NoBlending );
			renderObjects( opaqueObjects, camera, fog );

			// transparent pass (back-to-front order)

			renderObjects( transparentObjects, camera, fog );

		}

		// custom render plugins (post pass)

		spritePlugin.render( scene, camera );
		lensFlarePlugin.render( scene, camera, _currentViewport );

		// Generate mipmap if we're using any kind of mipmap filtering

		if ( renderTarget ) {

			textures.updateRenderTargetMipmap( renderTarget );

		}

		// Ensure depth buffer writing is enabled so it can be cleared on next render

		state.setDepthTest( true );
		state.setDepthWrite( true );
		state.setColorWrite( true );

		// _gl.finish();

	};

	function pushRenderItem( object, geometry, material, z, group ) {

		var array, index;

		// allocate the next position in the appropriate array

		if ( material.transparent ) {

			array = transparentObjects;
			index = ++ transparentObjectsLastIndex;

		} else {

			array = opaqueObjects;
			index = ++ opaqueObjectsLastIndex;

		}

		// recycle existing render item or grow the array

		var renderItem = array[ index ];

		if ( renderItem !== undefined ) {

			renderItem.id = object.id;
			renderItem.object = object;
			renderItem.geometry = geometry;
			renderItem.material = material;
			renderItem.z = _vector3.z;
			renderItem.group = group;

		} else {

			renderItem = {
				id: object.id,
				object: object,
				geometry: geometry,
				material: material,
				z: _vector3.z,
				group: group
			};

			// assert( index === array.length );
			array.push( renderItem );

		}

	}

	// TODO Duplicated code (Frustum)

	function isObjectViewable( object ) {

		var geometry = object.geometry;

		if ( geometry.boundingSphere === null )
			geometry.computeBoundingSphere();

		_sphere.copy( geometry.boundingSphere ).
			applyMatrix4( object.matrixWorld );

		return isSphereViewable( _sphere );

	}

	function isSpriteViewable( sprite ) {

		_sphere.center.set( 0, 0, 0 );
		_sphere.radius = 0.7071067811865476;
		_sphere.applyMatrix4( sprite.matrixWorld );

		return isSphereViewable( _sphere );

	}

	function isSphereViewable( sphere ) {

		if ( ! _frustum.intersectsSphere( sphere ) ) return false;

		var numPlanes = _clipping.numPlanes;

		if ( numPlanes === 0 ) return true;

		var planes = _this.clippingPlanes,

			center = sphere.center,
			negRad = - sphere.radius,
			i = 0;

		do {

			// out when deeper than radius in the negative halfspace
			if ( planes[ i ].distanceToPoint( center ) < negRad ) return false;

		} while ( ++ i !== numPlanes );

		return true;

	}

	function projectObject( object, camera ) {

		if ( object.visible === false ) return;

		if ( object.layers.test( camera.layers ) ) {

			if ( (object && object.isLight) ) {

				lights.push( object );

			} else if ( (object && object.isSprite) ) {

				if ( object.frustumCulled === false || isSpriteViewable( object ) === true ) {

					sprites.push( object );

				}

			} else if ( (object && object.isLensFlare) ) {

				lensFlares.push( object );

			} else if ( (object && object.isImmediateRenderObject) ) {

				if ( _this.sortObjects === true ) {

					_vector3.setFromMatrixPosition( object.matrixWorld );
					_vector3.applyProjection( _projScreenMatrix );

				}

				pushRenderItem( object, null, object.material, _vector3.z, null );

			} else if ( (object && object.isMesh) || (object && object.isLine) || (object && object.isPoints) ) {

				if ( (object && object.isSkinnedMesh) ) {

					object.skeleton.update();

				}

				if ( object.frustumCulled === false || isObjectViewable( object ) === true ) {

					var material = object.material;

					if ( material.visible === true ) {

						if ( _this.sortObjects === true ) {

							_vector3.setFromMatrixPosition( object.matrixWorld );
							_vector3.applyProjection( _projScreenMatrix );

						}

						var geometry = objects.update( object );

						if ( (material && material.isMultiMaterial) ) {

							var groups = geometry.groups;
							var materials = material.materials;

							for ( var i = 0, l = groups.length; i < l; i ++ ) {

								var group = groups[ i ];
								var groupMaterial = materials[ group.materialIndex ];

								if ( groupMaterial.visible === true ) {

									pushRenderItem( object, geometry, groupMaterial, _vector3.z, group );

								}

							}

						} else {

							pushRenderItem( object, geometry, material, _vector3.z, null );

						}

					}

				}

			}

		}

		var children = object.children;

		for ( var i = 0, l = children.length; i < l; i ++ ) {

			projectObject( children[ i ], camera );

		}

	}

	function renderObjects( renderList, camera, fog, overrideMaterial ) {

		for ( var i = 0, l = renderList.length; i < l; i ++ ) {

			var renderItem = renderList[ i ];

			var object = renderItem.object;
			var geometry = renderItem.geometry;
			var material = overrideMaterial === undefined ? renderItem.material : overrideMaterial;
			var group = renderItem.group;

			object.modelViewMatrix.multiplyMatrices( camera.matrixWorldInverse, object.matrixWorld );
			object.normalMatrix.getNormalMatrix( object.modelViewMatrix );

			if ( (object && object.isImmediateRenderObject) ) {

				setMaterial( material );

				var program = setProgram( camera, fog, material, object );

				_currentGeometryProgram = '';

				object.render( function ( object ) {

					_this.renderBufferImmediate( object, program, material );

				} );

			} else {

				_this.renderBufferDirect( camera, fog, geometry, material, object, group );

			}

		}

	}

	function initMaterial( material, fog, object ) {

		var materialProperties = properties.get( material );

		var parameters = programCache.getParameters(
				material, _lights, fog, _clipping.numPlanes, object );

		var code = programCache.getProgramCode( material, parameters );

		var program = materialProperties.program;
		var programChange = true;

		if ( program === undefined ) {

			// new material
			material.addEventListener( 'dispose', onMaterialDispose );

		} else if ( program.code !== code ) {

			// changed glsl or parameters
			releaseMaterialProgramReference( material );

		} else if ( parameters.shaderID !== undefined ) {

			// same glsl and uniform list
			return;

		} else {

			// only rebuild uniform list
			programChange = false;

		}

		if ( programChange ) {

			if ( parameters.shaderID ) {

				var shader = ShaderLib[ parameters.shaderID ];

				materialProperties.__webglShader = {
					name: material.type,
					uniforms: UniformsUtils.clone( shader.uniforms ),
					vertexShader: shader.vertexShader,
					fragmentShader: shader.fragmentShader
				};

			} else {

				materialProperties.__webglShader = {
					name: material.type,
					uniforms: material.uniforms,
					vertexShader: material.vertexShader,
					fragmentShader: material.fragmentShader
				};

			}

			material.__webglShader = materialProperties.__webglShader;

			program = programCache.acquireProgram( material, parameters, code );

			materialProperties.program = program;
			material.program = program;

		}

		var attributes = program.getAttributes();

		if ( material.morphTargets ) {

			material.numSupportedMorphTargets = 0;

			for ( var i = 0; i < _this.maxMorphTargets; i ++ ) {

				if ( attributes[ 'morphTarget' + i ] >= 0 ) {

					material.numSupportedMorphTargets ++;

				}

			}

		}

		if ( material.morphNormals ) {

			material.numSupportedMorphNormals = 0;

			for ( var i = 0; i < _this.maxMorphNormals; i ++ ) {

				if ( attributes[ 'morphNormal' + i ] >= 0 ) {

					material.numSupportedMorphNormals ++;

				}

			}

		}

		var uniforms = materialProperties.__webglShader.uniforms;

		if ( ! ( (material && material.isShaderMaterial) ) &&
				! ( (material && material.isRawShaderMaterial) ) ||
				material.clipping === true ) {

			materialProperties.numClippingPlanes = _clipping.numPlanes;
			uniforms.clippingPlanes = _clipping.uniform;

		}

		if ( material.lights ) {

			// store the light setup it was created for

			materialProperties.lightsHash = _lights.hash;

			// wire up the material to this renderer's lighting state

			uniforms.ambientLightColor.value = _lights.ambient;
			uniforms.directionalLights.value = _lights.directional;
			uniforms.spotLights.value = _lights.spot;
			uniforms.pointLights.value = _lights.point;
			uniforms.hemisphereLights.value = _lights.hemi;

			uniforms.directionalShadowMap.value = _lights.directionalShadowMap;
			uniforms.directionalShadowMatrix.value = _lights.directionalShadowMatrix;
			uniforms.spotShadowMap.value = _lights.spotShadowMap;
			uniforms.spotShadowMatrix.value = _lights.spotShadowMatrix;
			uniforms.pointShadowMap.value = _lights.pointShadowMap;
			uniforms.pointShadowMatrix.value = _lights.pointShadowMatrix;

		}

		var progUniforms = materialProperties.program.getUniforms(),
			uniformsList =
					WebGLUniforms.seqWithValue( progUniforms.seq, uniforms );

		materialProperties.uniformsList = uniformsList;
		materialProperties.dynamicUniforms =
				WebGLUniforms.splitDynamic( uniformsList, uniforms );

	}

	function setMaterial( material ) {

		if ( material.side !== DoubleSide )
			state.enable( _gl.CULL_FACE );
		else
			state.disable( _gl.CULL_FACE );

		state.setFlipSided( material.side === BackSide );

		if ( material.transparent === true ) {

			state.setBlending( material.blending, material.blendEquation, material.blendSrc, material.blendDst, material.blendEquationAlpha, material.blendSrcAlpha, material.blendDstAlpha, material.premultipliedAlpha );

		} else {

			state.setBlending( NoBlending );

		}

		state.setDepthFunc( material.depthFunc );
		state.setDepthTest( material.depthTest );
		state.setDepthWrite( material.depthWrite );
		state.setColorWrite( material.colorWrite );
		state.setPolygonOffset( material.polygonOffset, material.polygonOffsetFactor, material.polygonOffsetUnits );

	}

	function setProgram( camera, fog, material, object ) {

		_usedTextureUnits = 0;

		var materialProperties = properties.get( material );

		if ( _clippingEnabled ) {

			if ( _localClippingEnabled || camera !== _currentCamera ) {

				var useCache =
						camera === _currentCamera &&
						material.id === _currentMaterialId;

				// we might want to call this function with some ClippingGroup
				// object instead of the material, once it becomes feasible
				// (#8465, #8379)
				_clipping.setState(
						material.clippingPlanes, material.clipShadows,
						camera, materialProperties, useCache );

			}

			if ( materialProperties.numClippingPlanes !== undefined &&
				materialProperties.numClippingPlanes !== _clipping.numPlanes ) {

				material.needsUpdate = true;

			}

		}

		if ( materialProperties.program === undefined ) {

			material.needsUpdate = true;

		}

		if ( materialProperties.lightsHash !== undefined &&
			materialProperties.lightsHash !== _lights.hash ) {

			material.needsUpdate = true;

		}

		if ( material.needsUpdate ) {

			initMaterial( material, fog, object );
			material.needsUpdate = false;

		}

		var refreshProgram = false;
		var refreshMaterial = false;
		var refreshLights = false;

		var program = materialProperties.program,
			p_uniforms = program.getUniforms(),
			m_uniforms = materialProperties.__webglShader.uniforms;

		if ( program.id !== _currentProgram ) {

			_gl.useProgram( program.program );
			_currentProgram = program.id;

			refreshProgram = true;
			refreshMaterial = true;
			refreshLights = true;

		}

		if ( material.id !== _currentMaterialId ) {

			_currentMaterialId = material.id;

			refreshMaterial = true;

		}

		if ( refreshProgram || camera !== _currentCamera ) {

			p_uniforms.set( _gl, camera, 'projectionMatrix' );

			if ( capabilities.logarithmicDepthBuffer ) {

				p_uniforms.setValue( _gl, 'logDepthBufFC',
						2.0 / ( Math.log( camera.far + 1.0 ) / Math.LN2 ) );

			}


			if ( camera !== _currentCamera ) {

				_currentCamera = camera;

				// lighting uniforms depend on the camera so enforce an update
				// now, in case this material supports lights - or later, when
				// the next material that does gets activated:

				refreshMaterial = true;		// set to true on material change
				refreshLights = true;		// remains set until update done

			}

			// load material specific uniforms
			// (shader material also gets them for the sake of genericity)

			if ( (material && material.isShaderMaterial) ||
				 (material && material.isMeshPhongMaterial) ||
				 (material && material.isMeshStandardMaterial) ||
				 material.envMap ) {

				var uCamPos = p_uniforms.map.cameraPosition;

				if ( uCamPos !== undefined ) {

					uCamPos.setValue( _gl,
							_vector3.setFromMatrixPosition( camera.matrixWorld ) );

				}

			}

			if ( (material && material.isMeshPhongMaterial) ||
				 (material && material.isMeshLambertMaterial) ||
				 (material && material.isMeshBasicMaterial) ||
				 (material && material.isMeshStandardMaterial) ||
				 (material && material.isShaderMaterial) ||
				 material.skinning ) {

				p_uniforms.setValue( _gl, 'viewMatrix', camera.matrixWorldInverse );

			}

			p_uniforms.set( _gl, _this, 'toneMappingExposure' );
			p_uniforms.set( _gl, _this, 'toneMappingWhitePoint' );

		}

		// skinning uniforms must be set even if material didn't change
		// auto-setting of texture unit for bone texture must go before other textures
		// not sure why, but otherwise weird things happen

		if ( material.skinning ) {

			p_uniforms.setOptional( _gl, object, 'bindMatrix' );
			p_uniforms.setOptional( _gl, object, 'bindMatrixInverse' );

			var skeleton = object.skeleton;

			if ( skeleton ) {

				if ( capabilities.floatVertexTextures && skeleton.useVertexTexture ) {

					p_uniforms.set( _gl, skeleton, 'boneTexture' );
					p_uniforms.set( _gl, skeleton, 'boneTextureWidth' );
					p_uniforms.set( _gl, skeleton, 'boneTextureHeight' );

				} else {

					p_uniforms.setOptional( _gl, skeleton, 'boneMatrices' );

				}

			}

		}

		if ( refreshMaterial ) {

			if ( material.lights ) {

				// the current material requires lighting info

				// note: all lighting uniforms are always set correctly
				// they simply reference the renderer's state for their
				// values
				//
				// use the current material's .needsUpdate flags to set
				// the GL state when required

				markUniformsLightsNeedsUpdate( m_uniforms, refreshLights );

			}

			// refresh uniforms common to several materials

			if ( fog && material.fog ) {

				refreshUniformsFog( m_uniforms, fog );

			}

			if ( (material && material.isMeshBasicMaterial) ||
				 (material && material.isMeshLambertMaterial) ||
				 (material && material.isMeshPhongMaterial) ||
				 (material && material.isMeshStandardMaterial) ||
				 (material && material.isMeshDepthMaterial) ) {

				refreshUniformsCommon( m_uniforms, material );

			}

			// refresh single material specific uniforms

			if ( (material && material.isLineBasicMaterial) ) {

				refreshUniformsLine( m_uniforms, material );

			} else if ( (material && material.isLineDashedMaterial) ) {

				refreshUniformsLine( m_uniforms, material );
				refreshUniformsDash( m_uniforms, material );

			} else if ( (material && material.isPointsMaterial) ) {

				refreshUniformsPoints( m_uniforms, material );

			} else if ( (material && material.isMeshLambertMaterial) ) {

				refreshUniformsLambert( m_uniforms, material );

			} else if ( (material && material.isMeshPhongMaterial) ) {

				refreshUniformsPhong( m_uniforms, material );

			} else if ( (material && material.isMeshPhysicalMaterial) ) {

				refreshUniformsPhysical( m_uniforms, material );

			} else if ( (material && material.isMeshStandardMaterial) ) {

				refreshUniformsStandard( m_uniforms, material );

			} else if ( (material && material.isMeshDepthMaterial) ) {

				if ( material.displacementMap ) {

					m_uniforms.displacementMap.value = material.displacementMap;
					m_uniforms.displacementScale.value = material.displacementScale;
					m_uniforms.displacementBias.value = material.displacementBias;

				}

			} else if ( (material && material.isMeshNormalMaterial) ) {

				m_uniforms.opacity.value = material.opacity;

			}

			WebGLUniforms.upload(
					_gl, materialProperties.uniformsList, m_uniforms, _this );

		}


		// common matrices

		p_uniforms.set( _gl, object, 'modelViewMatrix' );
		p_uniforms.set( _gl, object, 'normalMatrix' );
		p_uniforms.setValue( _gl, 'modelMatrix', object.matrixWorld );


		// dynamic uniforms

		var dynUniforms = materialProperties.dynamicUniforms;

		if ( dynUniforms !== null ) {

			WebGLUniforms.evalDynamic(
					dynUniforms, m_uniforms, object, camera );

			WebGLUniforms.upload( _gl, dynUniforms, m_uniforms, _this );

		}

		return program;

	}

	// Uniforms (refresh uniforms objects)

	function refreshUniformsCommon( uniforms, material ) {

		uniforms.opacity.value = material.opacity;

		uniforms.diffuse.value = material.color;

		if ( material.emissive ) {

			uniforms.emissive.value.copy( material.emissive ).multiplyScalar( material.emissiveIntensity );

		}

		uniforms.map.value = material.map;
		uniforms.specularMap.value = material.specularMap;
		uniforms.alphaMap.value = material.alphaMap;

		if ( material.aoMap ) {

			uniforms.aoMap.value = material.aoMap;
			uniforms.aoMapIntensity.value = material.aoMapIntensity;

		}

		// uv repeat and offset setting priorities
		// 1. color map
		// 2. specular map
		// 3. normal map
		// 4. bump map
		// 5. alpha map
		// 6. emissive map

		var uvScaleMap;

		if ( material.map ) {

			uvScaleMap = material.map;

		} else if ( material.specularMap ) {

			uvScaleMap = material.specularMap;

		} else if ( material.displacementMap ) {

			uvScaleMap = material.displacementMap;

		} else if ( material.normalMap ) {

			uvScaleMap = material.normalMap;

		} else if ( material.bumpMap ) {

			uvScaleMap = material.bumpMap;

		} else if ( material.roughnessMap ) {

			uvScaleMap = material.roughnessMap;

		} else if ( material.metalnessMap ) {

			uvScaleMap = material.metalnessMap;

		} else if ( material.alphaMap ) {

			uvScaleMap = material.alphaMap;

		} else if ( material.emissiveMap ) {

			uvScaleMap = material.emissiveMap;

		}

		if ( uvScaleMap !== undefined ) {

			// backwards compatibility
			if ( (uvScaleMap && uvScaleMap.isWebGLRenderTarget) ) {

				uvScaleMap = uvScaleMap.texture;

			}

			var offset = uvScaleMap.offset;
			var repeat = uvScaleMap.repeat;

			uniforms.offsetRepeat.value.set( offset.x, offset.y, repeat.x, repeat.y );

		}

		uniforms.envMap.value = material.envMap;

		// don't flip CubeTexture envMaps, flip everything else:
		//  WebGLRenderTargetCube will be flipped for backwards compatibility
		//  WebGLRenderTargetCube.texture will be flipped because it's a Texture and NOT a CubeTexture
		// this check must be handled differently, or removed entirely, if WebGLRenderTargetCube uses a CubeTexture in the future
		uniforms.flipEnvMap.value = ( ! ( (material.envMap && material.envMap.isCubeTexture) ) ) ? 1 : - 1;

		uniforms.reflectivity.value = material.reflectivity;
		uniforms.refractionRatio.value = material.refractionRatio;

	}

	function refreshUniformsLine( uniforms, material ) {

		uniforms.diffuse.value = material.color;
		uniforms.opacity.value = material.opacity;

	}

	function refreshUniformsDash( uniforms, material ) {

		uniforms.dashSize.value = material.dashSize;
		uniforms.totalSize.value = material.dashSize + material.gapSize;
		uniforms.scale.value = material.scale;

	}

	function refreshUniformsPoints( uniforms, material ) {

		uniforms.diffuse.value = material.color;
		uniforms.opacity.value = material.opacity;
		uniforms.size.value = material.size * _pixelRatio;
		uniforms.scale.value = _canvas.clientHeight * 0.5;

		uniforms.map.value = material.map;

		if ( material.map !== null ) {

			var offset = material.map.offset;
			var repeat = material.map.repeat;

			uniforms.offsetRepeat.value.set( offset.x, offset.y, repeat.x, repeat.y );

		}

	}

	function refreshUniformsFog( uniforms, fog ) {

		uniforms.fogColor.value = fog.color;

		if ( (fog && fog.isFog) ) {

			uniforms.fogNear.value = fog.near;
			uniforms.fogFar.value = fog.far;

		} else if ( (fog && fog.isFogExp2) ) {

			uniforms.fogDensity.value = fog.density;

		}

	}

	function refreshUniformsLambert( uniforms, material ) {

		if ( material.lightMap ) {

			uniforms.lightMap.value = material.lightMap;
			uniforms.lightMapIntensity.value = material.lightMapIntensity;

		}

		if ( material.emissiveMap ) {

			uniforms.emissiveMap.value = material.emissiveMap;

		}

	}

	function refreshUniformsPhong( uniforms, material ) {

		uniforms.specular.value = material.specular;
		uniforms.shininess.value = Math.max( material.shininess, 1e-4 ); // to prevent pow( 0.0, 0.0 )

		if ( material.lightMap ) {

			uniforms.lightMap.value = material.lightMap;
			uniforms.lightMapIntensity.value = material.lightMapIntensity;

		}

		if ( material.emissiveMap ) {

			uniforms.emissiveMap.value = material.emissiveMap;

		}

		if ( material.bumpMap ) {

			uniforms.bumpMap.value = material.bumpMap;
			uniforms.bumpScale.value = material.bumpScale;

		}

		if ( material.normalMap ) {

			uniforms.normalMap.value = material.normalMap;
			uniforms.normalScale.value.copy( material.normalScale );

		}

		if ( material.displacementMap ) {

			uniforms.displacementMap.value = material.displacementMap;
			uniforms.displacementScale.value = material.displacementScale;
			uniforms.displacementBias.value = material.displacementBias;

		}

	}

	function refreshUniformsStandard( uniforms, material ) {

		uniforms.roughness.value = material.roughness;
		uniforms.metalness.value = material.metalness;

		if ( material.roughnessMap ) {

			uniforms.roughnessMap.value = material.roughnessMap;

		}

		if ( material.metalnessMap ) {

			uniforms.metalnessMap.value = material.metalnessMap;

		}

		if ( material.lightMap ) {

			uniforms.lightMap.value = material.lightMap;
			uniforms.lightMapIntensity.value = material.lightMapIntensity;

		}

		if ( material.emissiveMap ) {

			uniforms.emissiveMap.value = material.emissiveMap;

		}

		if ( material.bumpMap ) {

			uniforms.bumpMap.value = material.bumpMap;
			uniforms.bumpScale.value = material.bumpScale;

		}

		if ( material.normalMap ) {

			uniforms.normalMap.value = material.normalMap;
			uniforms.normalScale.value.copy( material.normalScale );

		}

		if ( material.displacementMap ) {

			uniforms.displacementMap.value = material.displacementMap;
			uniforms.displacementScale.value = material.displacementScale;
			uniforms.displacementBias.value = material.displacementBias;

		}

		if ( material.envMap ) {

			//uniforms.envMap.value = material.envMap; // part of uniforms common
			uniforms.envMapIntensity.value = material.envMapIntensity;

		}

	}

	function refreshUniformsPhysical( uniforms, material ) {

		uniforms.clearCoat.value = material.clearCoat;
		uniforms.clearCoatRoughness.value = material.clearCoatRoughness;

		refreshUniformsStandard( uniforms, material );

	}

	// If uniforms are marked as clean, they don't need to be loaded to the GPU.

	function markUniformsLightsNeedsUpdate( uniforms, value ) {

		uniforms.ambientLightColor.needsUpdate = value;

		uniforms.directionalLights.needsUpdate = value;
		uniforms.pointLights.needsUpdate = value;
		uniforms.spotLights.needsUpdate = value;
		uniforms.hemisphereLights.needsUpdate = value;

	}

	// Lighting

	function setupShadows( lights ) {

		var lightShadowsLength = 0;

		for ( var i = 0, l = lights.length; i < l; i ++ ) {

			var light = lights[ i ];

			if ( light.castShadow ) {

				_lights.shadows[ lightShadowsLength ++ ] = light;

			}

		}

		_lights.shadows.length = lightShadowsLength;

	}

	function setupLights( lights, camera ) {

		var l, ll, light,
		r = 0, g = 0, b = 0,
		color,
		intensity,
		distance,
		shadowMap,

		viewMatrix = camera.matrixWorldInverse,

		directionalLength = 0,
		pointLength = 0,
		spotLength = 0,
		hemiLength = 0;

		for ( l = 0, ll = lights.length; l < ll; l ++ ) {

			light = lights[ l ];

			color = light.color;
			intensity = light.intensity;
			distance = light.distance;

			shadowMap = ( light.shadow && light.shadow.map ) ? light.shadow.map.texture : null;

			if ( (light && light.isAmbientLight) ) {

				r += color.r * intensity;
				g += color.g * intensity;
				b += color.b * intensity;

			} else if ( (light && light.isDirectionalLight) ) {

				var uniforms = lightCache.get( light );

				uniforms.color.copy( light.color ).multiplyScalar( light.intensity );
				uniforms.direction.setFromMatrixPosition( light.matrixWorld );
				_vector3.setFromMatrixPosition( light.target.matrixWorld );
				uniforms.direction.sub( _vector3 );
				uniforms.direction.transformDirection( viewMatrix );

				uniforms.shadow = light.castShadow;

				if ( light.castShadow ) {

					uniforms.shadowBias = light.shadow.bias;
					uniforms.shadowRadius = light.shadow.radius;
					uniforms.shadowMapSize = light.shadow.mapSize;

				}

				_lights.directionalShadowMap[ directionalLength ] = shadowMap;
				_lights.directionalShadowMatrix[ directionalLength ] = light.shadow.matrix;
				_lights.directional[ directionalLength ++ ] = uniforms;

			} else if ( (light && light.isSpotLight) ) {

				var uniforms = lightCache.get( light );

				uniforms.position.setFromMatrixPosition( light.matrixWorld );
				uniforms.position.applyMatrix4( viewMatrix );

				uniforms.color.copy( color ).multiplyScalar( intensity );
				uniforms.distance = distance;

				uniforms.direction.setFromMatrixPosition( light.matrixWorld );
				_vector3.setFromMatrixPosition( light.target.matrixWorld );
				uniforms.direction.sub( _vector3 );
				uniforms.direction.transformDirection( viewMatrix );

				uniforms.coneCos = Math.cos( light.angle );
				uniforms.penumbraCos = Math.cos( light.angle * ( 1 - light.penumbra ) );
				uniforms.decay = ( light.distance === 0 ) ? 0.0 : light.decay;

				uniforms.shadow = light.castShadow;

				if ( light.castShadow ) {

					uniforms.shadowBias = light.shadow.bias;
					uniforms.shadowRadius = light.shadow.radius;
					uniforms.shadowMapSize = light.shadow.mapSize;

				}

				_lights.spotShadowMap[ spotLength ] = shadowMap;
				_lights.spotShadowMatrix[ spotLength ] = light.shadow.matrix;
				_lights.spot[ spotLength ++ ] = uniforms;

			} else if ( (light && light.isPointLight) ) {

				var uniforms = lightCache.get( light );

				uniforms.position.setFromMatrixPosition( light.matrixWorld );
				uniforms.position.applyMatrix4( viewMatrix );

				uniforms.color.copy( light.color ).multiplyScalar( light.intensity );
				uniforms.distance = light.distance;
				uniforms.decay = ( light.distance === 0 ) ? 0.0 : light.decay;

				uniforms.shadow = light.castShadow;

				if ( light.castShadow ) {

					uniforms.shadowBias = light.shadow.bias;
					uniforms.shadowRadius = light.shadow.radius;
					uniforms.shadowMapSize = light.shadow.mapSize;

				}

				_lights.pointShadowMap[ pointLength ] = shadowMap;

				if ( _lights.pointShadowMatrix[ pointLength ] === undefined ) {

					_lights.pointShadowMatrix[ pointLength ] = new Matrix4();

				}

				// for point lights we set the shadow matrix to be a translation-only matrix
				// equal to inverse of the light's position
				_vector3.setFromMatrixPosition( light.matrixWorld ).negate();
				_lights.pointShadowMatrix[ pointLength ].identity().setPosition( _vector3 );

				_lights.point[ pointLength ++ ] = uniforms;

			} else if ( (light && light.isHemisphereLight) ) {

				var uniforms = lightCache.get( light );

				uniforms.direction.setFromMatrixPosition( light.matrixWorld );
				uniforms.direction.transformDirection( viewMatrix );
				uniforms.direction.normalize();

				uniforms.skyColor.copy( light.color ).multiplyScalar( intensity );
				uniforms.groundColor.copy( light.groundColor ).multiplyScalar( intensity );

				_lights.hemi[ hemiLength ++ ] = uniforms;

			}

		}

		_lights.ambient[ 0 ] = r;
		_lights.ambient[ 1 ] = g;
		_lights.ambient[ 2 ] = b;

		_lights.directional.length = directionalLength;
		_lights.spot.length = spotLength;
		_lights.point.length = pointLength;
		_lights.hemi.length = hemiLength;

		_lights.hash = directionalLength + ',' + pointLength + ',' + spotLength + ',' + hemiLength + ',' + _lights.shadows.length;

	}

	// GL state setting

	this.setFaceCulling = function ( cullFace, frontFaceDirection ) {

		state.setCullFace( cullFace );
		state.setFlipSided( frontFaceDirection === FrontFaceDirectionCW );

	};

	// Textures

	function allocTextureUnit() {

		var textureUnit = _usedTextureUnits;

		if ( textureUnit >= capabilities.maxTextures ) {

			console.warn( 'WebGLRenderer: trying to use ' + textureUnit + ' texture units while this GPU supports only ' + capabilities.maxTextures );

		}

		_usedTextureUnits += 1;

		return textureUnit;

	}

	this.allocTextureUnit = allocTextureUnit;

	// this.setTexture2D = setTexture2D;
	this.setTexture2D = ( function() {

		var warned = false;

		// backwards compatibility: peel texture.texture
		return function setTexture2D( texture, slot ) {

			if ( (texture && texture.isWebGLRenderTarget) ) {

				if ( ! warned ) {

					console.warn( "THREE.WebGLRenderer.setTexture2D: don't use render targets as textures. Use their .texture property instead." );
					warned = true;

				}

				texture = texture.texture;

			}

			textures.setTexture2D( texture, slot );

		};

	}() );

	this.setTexture = ( function() {

		var warned = false;

		return function setTexture( texture, slot ) {

			if ( ! warned ) {

				console.warn( "THREE.WebGLRenderer: .setTexture is deprecated, use setTexture2D instead." );
				warned = true;

			}

			textures.setTexture2D( texture, slot );

		};

	}() );

	this.setTextureCube = ( function() {

		var warned = false;

		return function setTextureCube( texture, slot ) {

			// backwards compatibility: peel texture.texture
			if ( (texture && texture.isWebGLRenderTargetCube) ) {

				if ( ! warned ) {

					console.warn( "THREE.WebGLRenderer.setTextureCube: don't use cube render targets as textures. Use their .texture property instead." );
					warned = true;

				}

				texture = texture.texture;

			}

			// currently relying on the fact that WebGLRenderTargetCube.texture is a Texture and NOT a CubeTexture
			// TODO: unify these code paths
			if ( (texture && texture.isCubeTexture) ||
				 ( Array.isArray( texture.image ) && texture.image.length === 6 ) ) {

				// CompressedTexture can have Array in image :/

				// this function alone should take care of cube textures
				textures.setTextureCube( texture, slot );

			} else {

				// assumed: texture property of THREE.WebGLRenderTargetCube

				textures.setTextureCubeDynamic( texture, slot );

			}

		};

	}() );

	this.getCurrentRenderTarget = function() {

		return _currentRenderTarget;

	};

	this.setRenderTarget = function ( renderTarget ) {

		_currentRenderTarget = renderTarget;

		if ( renderTarget && properties.get( renderTarget ).__webglFramebuffer === undefined ) {

			textures.setupRenderTarget( renderTarget );

		}

		var isCube = ( (renderTarget && renderTarget.isWebGLRenderTargetCube) );
		var framebuffer;

		if ( renderTarget ) {

			var renderTargetProperties = properties.get( renderTarget );

			if ( isCube ) {

				framebuffer = renderTargetProperties.__webglFramebuffer[ renderTarget.activeCubeFace ];

			} else {

				framebuffer = renderTargetProperties.__webglFramebuffer;

			}

			_currentScissor.copy( renderTarget.scissor );
			_currentScissorTest = renderTarget.scissorTest;

			_currentViewport.copy( renderTarget.viewport );

		} else {

			framebuffer = null;

			_currentScissor.copy( _scissor ).multiplyScalar( _pixelRatio );
			_currentScissorTest = _scissorTest;

			_currentViewport.copy( _viewport ).multiplyScalar( _pixelRatio );

		}

		if ( _currentFramebuffer !== framebuffer ) {

			_gl.bindFramebuffer( _gl.FRAMEBUFFER, framebuffer );
			_currentFramebuffer = framebuffer;

		}

		state.scissor( _currentScissor );
		state.setScissorTest( _currentScissorTest );

		state.viewport( _currentViewport );

		if ( isCube ) {

			var textureProperties = properties.get( renderTarget.texture );
			_gl.framebufferTexture2D( _gl.FRAMEBUFFER, _gl.COLOR_ATTACHMENT0, _gl.TEXTURE_CUBE_MAP_POSITIVE_X + renderTarget.activeCubeFace, textureProperties.__webglTexture, renderTarget.activeMipMapLevel );

		}

	};

	this.readRenderTargetPixels = function ( renderTarget, x, y, width, height, buffer ) {

		if ( (renderTarget && renderTarget.isWebGLRenderTarget) === false ) {

			console.error( 'THREE.WebGLRenderer.readRenderTargetPixels: renderTarget is not THREE.WebGLRenderTarget.' );
			return;

		}

		var framebuffer = properties.get( renderTarget ).__webglFramebuffer;

		if ( framebuffer ) {

			var restore = false;

			if ( framebuffer !== _currentFramebuffer ) {

				_gl.bindFramebuffer( _gl.FRAMEBUFFER, framebuffer );

				restore = true;

			}

			try {

				var texture = renderTarget.texture;

				if ( texture.format !== RGBAFormat && paramThreeToGL( texture.format ) !== _gl.getParameter( _gl.IMPLEMENTATION_COLOR_READ_FORMAT ) ) {

					console.error( 'THREE.WebGLRenderer.readRenderTargetPixels: renderTarget is not in RGBA or implementation defined format.' );
					return;

				}

				if ( texture.type !== UnsignedByteType &&
				     paramThreeToGL( texture.type ) !== _gl.getParameter( _gl.IMPLEMENTATION_COLOR_READ_TYPE ) &&
				     ! ( texture.type === FloatType && extensions.get( 'WEBGL_color_buffer_float' ) ) &&
				     ! ( texture.type === HalfFloatType && extensions.get( 'EXT_color_buffer_half_float' ) ) ) {

					console.error( 'THREE.WebGLRenderer.readRenderTargetPixels: renderTarget is not in UnsignedByteType or implementation defined type.' );
					return;

				}

				if ( _gl.checkFramebufferStatus( _gl.FRAMEBUFFER ) === _gl.FRAMEBUFFER_COMPLETE ) {

					// the following if statement ensures valid read requests (no out-of-bounds pixels, see #8604)

					if ( ( x >= 0 && x <= ( renderTarget.width - width ) ) && ( y >= 0 && y <= ( renderTarget.height - height ) ) ) {

						_gl.readPixels( x, y, width, height, paramThreeToGL( texture.format ), paramThreeToGL( texture.type ), buffer );

					}

				} else {

					console.error( 'THREE.WebGLRenderer.readRenderTargetPixels: readPixels from renderTarget failed. Framebuffer not complete.' );

				}

			} finally {

				if ( restore ) {

					_gl.bindFramebuffer( _gl.FRAMEBUFFER, _currentFramebuffer );

				}

			}

		}

	};

	// Map three.js constants to WebGL constants

	function paramThreeToGL( p ) {

		var extension;

		if ( p === RepeatWrapping ) return _gl.REPEAT;
		if ( p === ClampToEdgeWrapping ) return _gl.CLAMP_TO_EDGE;
		if ( p === MirroredRepeatWrapping ) return _gl.MIRRORED_REPEAT;

		if ( p === NearestFilter ) return _gl.NEAREST;
		if ( p === NearestMipMapNearestFilter ) return _gl.NEAREST_MIPMAP_NEAREST;
		if ( p === NearestMipMapLinearFilter ) return _gl.NEAREST_MIPMAP_LINEAR;

		if ( p === LinearFilter ) return _gl.LINEAR;
		if ( p === LinearMipMapNearestFilter ) return _gl.LINEAR_MIPMAP_NEAREST;
		if ( p === LinearMipMapLinearFilter ) return _gl.LINEAR_MIPMAP_LINEAR;

		if ( p === UnsignedByteType ) return _gl.UNSIGNED_BYTE;
		if ( p === UnsignedShort4444Type ) return _gl.UNSIGNED_SHORT_4_4_4_4;
		if ( p === UnsignedShort5551Type ) return _gl.UNSIGNED_SHORT_5_5_5_1;
		if ( p === UnsignedShort565Type ) return _gl.UNSIGNED_SHORT_5_6_5;

		if ( p === ByteType ) return _gl.BYTE;
		if ( p === ShortType ) return _gl.SHORT;
		if ( p === UnsignedShortType ) return _gl.UNSIGNED_SHORT;
		if ( p === IntType ) return _gl.INT;
		if ( p === UnsignedIntType ) return _gl.UNSIGNED_INT;
		if ( p === FloatType ) return _gl.FLOAT;

		extension = extensions.get( 'OES_texture_half_float' );

		if ( extension !== null ) {

			if ( p === HalfFloatType ) return extension.HALF_FLOAT_OES;

		}

<<<<<<< HEAD
		if ( p === THREE.AlphaFormat ) return _gl.ALPHA;
		if ( p === THREE.RGBFormat ) return _gl.RGB;
		if ( p === THREE.RGBAFormat ) return _gl.RGBA;
		if ( p === THREE.LuminanceFormat ) return _gl.LUMINANCE;
		if ( p === THREE.LuminanceAlphaFormat ) return _gl.LUMINANCE_ALPHA;
		if ( p === THREE.DepthFormat ) return _gl.DEPTH_COMPONENT;
		if ( p === THREE.DepthStencilFormat ) return _gl.DEPTH_STENCIL;
=======
		if ( p === AlphaFormat ) return _gl.ALPHA;
		if ( p === RGBFormat ) return _gl.RGB;
		if ( p === RGBAFormat ) return _gl.RGBA;
		if ( p === LuminanceFormat ) return _gl.LUMINANCE;
		if ( p === LuminanceAlphaFormat ) return _gl.LUMINANCE_ALPHA;
		if ( p === DepthFormat ) return _gl.DEPTH_COMPONENT;
>>>>>>> bdea7d00

		if ( p === AddEquation ) return _gl.FUNC_ADD;
		if ( p === SubtractEquation ) return _gl.FUNC_SUBTRACT;
		if ( p === ReverseSubtractEquation ) return _gl.FUNC_REVERSE_SUBTRACT;

		if ( p === ZeroFactor ) return _gl.ZERO;
		if ( p === OneFactor ) return _gl.ONE;
		if ( p === SrcColorFactor ) return _gl.SRC_COLOR;
		if ( p === OneMinusSrcColorFactor ) return _gl.ONE_MINUS_SRC_COLOR;
		if ( p === SrcAlphaFactor ) return _gl.SRC_ALPHA;
		if ( p === OneMinusSrcAlphaFactor ) return _gl.ONE_MINUS_SRC_ALPHA;
		if ( p === DstAlphaFactor ) return _gl.DST_ALPHA;
		if ( p === OneMinusDstAlphaFactor ) return _gl.ONE_MINUS_DST_ALPHA;

		if ( p === DstColorFactor ) return _gl.DST_COLOR;
		if ( p === OneMinusDstColorFactor ) return _gl.ONE_MINUS_DST_COLOR;
		if ( p === SrcAlphaSaturateFactor ) return _gl.SRC_ALPHA_SATURATE;

		extension = extensions.get( 'WEBGL_compressed_texture_s3tc' );

		if ( extension !== null ) {

			if ( p === RGB_S3TC_DXT1_Format ) return extension.COMPRESSED_RGB_S3TC_DXT1_EXT;
			if ( p === RGBA_S3TC_DXT1_Format ) return extension.COMPRESSED_RGBA_S3TC_DXT1_EXT;
			if ( p === RGBA_S3TC_DXT3_Format ) return extension.COMPRESSED_RGBA_S3TC_DXT3_EXT;
			if ( p === RGBA_S3TC_DXT5_Format ) return extension.COMPRESSED_RGBA_S3TC_DXT5_EXT;

		}

		extension = extensions.get( 'WEBGL_compressed_texture_pvrtc' );

		if ( extension !== null ) {

			if ( p === RGB_PVRTC_4BPPV1_Format ) return extension.COMPRESSED_RGB_PVRTC_4BPPV1_IMG;
			if ( p === RGB_PVRTC_2BPPV1_Format ) return extension.COMPRESSED_RGB_PVRTC_2BPPV1_IMG;
			if ( p === RGBA_PVRTC_4BPPV1_Format ) return extension.COMPRESSED_RGBA_PVRTC_4BPPV1_IMG;
			if ( p === RGBA_PVRTC_2BPPV1_Format ) return extension.COMPRESSED_RGBA_PVRTC_2BPPV1_IMG;

		}

		extension = extensions.get( 'WEBGL_compressed_texture_etc1' );

		if ( extension !== null ) {

			if ( p === RGB_ETC1_Format ) return extension.COMPRESSED_RGB_ETC1_WEBGL;

		}

		extension = extensions.get( 'EXT_blend_minmax' );

		if ( extension !== null ) {

			if ( p === MinEquation ) return extension.MIN_EXT;
			if ( p === MaxEquation ) return extension.MAX_EXT;

		}

		extension = extensions.get( 'WEBGL_depth_texture' );

		if ( extension !== null ){

			if ( p === THREE.UnsignedInt248Type ) return extension.UNSIGNED_INT_24_8_WEBGL;

		}

		return 0;

	}

};


export { WebGLRenderer };<|MERGE_RESOLUTION|>--- conflicted
+++ resolved
@@ -2744,22 +2744,13 @@
 
 		}
 
-<<<<<<< HEAD
-		if ( p === THREE.AlphaFormat ) return _gl.ALPHA;
-		if ( p === THREE.RGBFormat ) return _gl.RGB;
-		if ( p === THREE.RGBAFormat ) return _gl.RGBA;
-		if ( p === THREE.LuminanceFormat ) return _gl.LUMINANCE;
-		if ( p === THREE.LuminanceAlphaFormat ) return _gl.LUMINANCE_ALPHA;
-		if ( p === THREE.DepthFormat ) return _gl.DEPTH_COMPONENT;
-		if ( p === THREE.DepthStencilFormat ) return _gl.DEPTH_STENCIL;
-=======
 		if ( p === AlphaFormat ) return _gl.ALPHA;
 		if ( p === RGBFormat ) return _gl.RGB;
 		if ( p === RGBAFormat ) return _gl.RGBA;
 		if ( p === LuminanceFormat ) return _gl.LUMINANCE;
 		if ( p === LuminanceAlphaFormat ) return _gl.LUMINANCE_ALPHA;
 		if ( p === DepthFormat ) return _gl.DEPTH_COMPONENT;
->>>>>>> bdea7d00
+		if ( p === DepthStencilFormat ) return _gl.DEPTH_STENCIL;
 
 		if ( p === AddEquation ) return _gl.FUNC_ADD;
 		if ( p === SubtractEquation ) return _gl.FUNC_SUBTRACT;
