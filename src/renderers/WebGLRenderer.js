import {
	RGBAFormat,
	HalfFloatType,
	FloatType,
	UnsignedByteType,
	TriangleFanDrawMode,
	TriangleStripDrawMode,
	TrianglesDrawMode,
	LinearToneMapping,
	BackSide
} from '../constants.js';
import { _Math } from '../math/Math.js';
import { DataTexture } from '../textures/DataTexture.js';
import { Frustum } from '../math/Frustum.js';
import { Matrix4 } from '../math/Matrix4.js';
import { ShaderLib } from './shaders/ShaderLib.js';
import { UniformsLib } from './shaders/UniformsLib.js';
import { cloneUniforms } from './shaders/UniformsUtils.js';
import { Vector2 } from '../math/Vector2.js';
import { Vector3 } from '../math/Vector3.js';
import { Vector4 } from '../math/Vector4.js';
import { WebGLAnimation } from './webgl/WebGLAnimation.js';
import { WebGLAttributes } from './webgl/WebGLAttributes.js';
import { WebGLBackground } from './webgl/WebGLBackground.js';
import { WebGLBufferRenderer } from './webgl/WebGLBufferRenderer.js';
import { WebGLCapabilities } from './webgl/WebGLCapabilities.js';
import { WebGLClipping } from './webgl/WebGLClipping.js';
import { WebGLExtensions } from './webgl/WebGLExtensions.js';
import { WebGLGeometries } from './webgl/WebGLGeometries.js';
import { WebGLIndexedBufferRenderer } from './webgl/WebGLIndexedBufferRenderer.js';
import { WebGLInfo } from './webgl/WebGLInfo.js';
import { WebGLMorphtargets } from './webgl/WebGLMorphtargets.js';
import { WebGLObjects } from './webgl/WebGLObjects.js';
import { WebGLPrograms } from './webgl/WebGLPrograms.js';
import { WebGLProperties } from './webgl/WebGLProperties.js';
import { WebGLRenderLists } from './webgl/WebGLRenderLists.js';
import { WebGLRenderStates } from './webgl/WebGLRenderStates.js';
import { WebGLShadowMap } from './webgl/WebGLShadowMap.js';
import { WebGLState } from './webgl/WebGLState.js';
import { WebGLTextures } from './webgl/WebGLTextures.js';
import { WebGLUniforms } from './webgl/WebGLUniforms.js';
import { WebGLUtils } from './webgl/WebGLUtils.js';
import { WebVRManager } from './webvr/WebVRManager.js';
import { WebXRManager } from './webvr/WebXRManager.js';

/**
 * @author supereggbert / http://www.paulbrunt.co.uk/
 * @author mrdoob / http://mrdoob.com/
 * @author alteredq / http://alteredqualia.com/
 * @author szimek / https://github.com/szimek/
 * @author tschw
 */

function WebGLRenderer( parameters ) {

	parameters = parameters || {};

	var _canvas = parameters.canvas !== undefined ? parameters.canvas : document.createElementNS( 'http://www.w3.org/1999/xhtml', 'canvas' ),
		_context = parameters.context !== undefined ? parameters.context : null,

		_alpha = parameters.alpha !== undefined ? parameters.alpha : false,
		_depth = parameters.depth !== undefined ? parameters.depth : true,
		_stencil = parameters.stencil !== undefined ? parameters.stencil : true,
		_antialias = parameters.antialias !== undefined ? parameters.antialias : false,
		_premultipliedAlpha = parameters.premultipliedAlpha !== undefined ? parameters.premultipliedAlpha : true,
		_preserveDrawingBuffer = parameters.preserveDrawingBuffer !== undefined ? parameters.preserveDrawingBuffer : false,
		_powerPreference = parameters.powerPreference !== undefined ? parameters.powerPreference : 'default',
		_failIfMajorPerformanceCaveat = parameters.failIfMajorPerformanceCaveat !== undefined ? parameters.failIfMajorPerformanceCaveat : false;

	var currentRenderList = null;
	var currentRenderState = null;

	// public properties

	this.domElement = _canvas;

	// Debug configuration container
	this.debug = {

		/**
		 * Enables error checking and reporting when shader programs are being compiled
		 * @type {boolean}
		 */
		checkShaderErrors: true
	};

	// clearing

	this.autoClear = true;
	this.autoClearColor = true;
	this.autoClearDepth = true;
	this.autoClearStencil = true;

	// scene graph

	this.sortObjects = true;

	// user-defined clipping

	this.clippingPlanes = [];
	this.localClippingEnabled = false;

	// physically based shading

	this.gammaFactor = 2.0;	// for backwards compatibility
	this.gammaInput = false;
	this.gammaOutput = false;

	// physical lights

	this.physicallyCorrectLights = false;

	// tone mapping

	this.toneMapping = LinearToneMapping;
	this.toneMappingExposure = 1.0;
	this.toneMappingWhitePoint = 1.0;

	// morphs

	this.maxMorphTargets = 8;
	this.maxMorphNormals = 4;

	// internal properties

	var _this = this,

		_isContextLost = false,

		// internal state cache

		_framebuffer = null,

		_currentActiveCubeFace = 0,
		_currentActiveMipmapLevel = 0,
		_currentRenderTarget = null,
		_currentFramebuffer = null,
		_currentMaterialId = - 1,

		// geometry and program caching

		_currentGeometryProgram = {
			geometry: null,
			program: null,
			wireframe: false
		},

		_currentCamera = null,
		_currentArrayCamera = null,

		_currentViewport = new Vector4(),
		_currentScissor = new Vector4(),
		_currentScissorTest = null,

		//

		_width = _canvas.width,
		_height = _canvas.height,

		_pixelRatio = 1,

		_viewport = new Vector4( 0, 0, _width, _height ),
		_scissor = new Vector4( 0, 0, _width, _height ),
		_scissorTest = false,

		// frustum

		_frustum = new Frustum(),

		// clipping

		_clipping = new WebGLClipping(),
		_clippingEnabled = false,
		_localClippingEnabled = false,

		// camera matrices cache

		_projScreenMatrix = new Matrix4(),

		_vector3 = new Vector3();

	function getTargetPixelRatio() {

		return _currentRenderTarget === null ? _pixelRatio : 1;

	}

	// initialize

	var _gl;

	try {

		var contextAttributes = {
			alpha: _alpha,
			depth: _depth,
			stencil: _stencil,
			antialias: _antialias,
			premultipliedAlpha: _premultipliedAlpha,
			preserveDrawingBuffer: _preserveDrawingBuffer,
			powerPreference: _powerPreference,
			failIfMajorPerformanceCaveat: _failIfMajorPerformanceCaveat,
			xrCompatible: true
		};

		// event listeners must be registered before WebGL context is created, see #12753

		_canvas.addEventListener( 'webglcontextlost', onContextLost, false );
		_canvas.addEventListener( 'webglcontextrestored', onContextRestore, false );

		_gl = _context || _canvas.getContext( 'webgl', contextAttributes ) || _canvas.getContext( 'experimental-webgl', contextAttributes );

		if ( _gl === null ) {

			if ( _canvas.getContext( 'webgl' ) !== null ) {

				throw new Error( 'Error creating WebGL context with your selected attributes.' );

			} else {

				throw new Error( 'Error creating WebGL context.' );

			}

		}

		// Some experimental-webgl implementations do not have getShaderPrecisionFormat

		if ( _gl.getShaderPrecisionFormat === undefined ) {

			_gl.getShaderPrecisionFormat = function () {

				return { 'rangeMin': 1, 'rangeMax': 1, 'precision': 1 };

			};

		}

	} catch ( error ) {

		console.error( 'THREE.WebGLRenderer: ' + error.message );
		throw error;

	}

	var extensions, capabilities, state, info;
	var properties, textures, attributes, geometries, objects;
	var programCache, renderLists, renderStates;

	var background, morphtargets, bufferRenderer, indexedBufferRenderer;

	var utils;

	function initGLContext() {

		extensions = new WebGLExtensions( _gl );

		capabilities = new WebGLCapabilities( _gl, extensions, parameters );

		if ( ! capabilities.isWebGL2 ) {

			extensions.get( 'WEBGL_depth_texture' );
			extensions.get( 'OES_texture_float' );
			extensions.get( 'OES_texture_half_float' );
			extensions.get( 'OES_texture_half_float_linear' );
			extensions.get( 'OES_standard_derivatives' );
			extensions.get( 'OES_element_index_uint' );
			extensions.get( 'ANGLE_instanced_arrays' );

		}

		extensions.get( 'OES_texture_float_linear' );

		utils = new WebGLUtils( _gl, extensions, capabilities );

		state = new WebGLState( _gl, extensions, utils, capabilities );
		state.scissor( _currentScissor.copy( _scissor ).multiplyScalar( _pixelRatio ).floor() );
		state.viewport( _currentViewport.copy( _viewport ).multiplyScalar( _pixelRatio ).floor() );

		info = new WebGLInfo( _gl );
		properties = new WebGLProperties();
		textures = new WebGLTextures( _gl, extensions, state, properties, capabilities, utils, info );
		attributes = new WebGLAttributes( _gl );
		geometries = new WebGLGeometries( _gl, attributes, info );
		objects = new WebGLObjects( geometries, info );
		morphtargets = new WebGLMorphtargets( _gl );
		programCache = new WebGLPrograms( _this, extensions, capabilities );
		renderLists = new WebGLRenderLists();
		renderStates = new WebGLRenderStates();

		background = new WebGLBackground( _this, state, objects, _premultipliedAlpha );

		bufferRenderer = new WebGLBufferRenderer( _gl, extensions, info, capabilities );
		indexedBufferRenderer = new WebGLIndexedBufferRenderer( _gl, extensions, info, capabilities );

		info.programs = programCache.programs;

		_this.capabilities = capabilities;
		_this.extensions = extensions;
		_this.properties = properties;
		_this.renderLists = renderLists;
		_this.state = state;
		_this.info = info;

	}

	initGLContext();

	// vr

	var vr = ( typeof navigator !== 'undefined' && 'xr' in navigator && 'supportsSession' in navigator.xr ) ? new WebXRManager( _this, _gl ) : new WebVRManager( _this );

	this.vr = vr;

	// shadow map

	var shadowMap = new WebGLShadowMap( _this, objects, capabilities.maxTextureSize );

	this.shadowMap = shadowMap;

	// API

	this.getContext = function () {

		return _gl;

	};

	this.getContextAttributes = function () {

		return _gl.getContextAttributes();

	};

	this.forceContextLoss = function () {

		var extension = extensions.get( 'WEBGL_lose_context' );
		if ( extension ) extension.loseContext();

	};

	this.forceContextRestore = function () {

		var extension = extensions.get( 'WEBGL_lose_context' );
		if ( extension ) extension.restoreContext();

	};

	this.getPixelRatio = function () {

		return _pixelRatio;

	};

	this.setPixelRatio = function ( value ) {

		if ( value === undefined ) return;

		_pixelRatio = value;

		this.setSize( _width, _height, false );

	};

	this.getSize = function ( target ) {

		if ( target === undefined ) {

			console.warn( 'WebGLRenderer: .getsize() now requires a Vector2 as an argument' );

			target = new Vector2();

		}

		return target.set( _width, _height );

	};

	this.setSize = function ( width, height, updateStyle ) {

		if ( vr.isPresenting() ) {

			console.warn( 'THREE.WebGLRenderer: Can\'t change size while VR device is presenting.' );
			return;

		}

		_width = width;
		_height = height;

		_canvas.width = Math.floor( width * _pixelRatio );
		_canvas.height = Math.floor( height * _pixelRatio );

		if ( updateStyle !== false ) {

			_canvas.style.width = width + 'px';
			_canvas.style.height = height + 'px';

		}

		this.setViewport( 0, 0, width, height );

	};

	this.getDrawingBufferSize = function ( target ) {

		if ( target === undefined ) {

			console.warn( 'WebGLRenderer: .getdrawingBufferSize() now requires a Vector2 as an argument' );

			target = new Vector2();

		}

		return target.set( _width * _pixelRatio, _height * _pixelRatio ).floor();

	};

	this.setDrawingBufferSize = function ( width, height, pixelRatio ) {

		_width = width;
		_height = height;

		_pixelRatio = pixelRatio;

		_canvas.width = Math.floor( width * pixelRatio );
		_canvas.height = Math.floor( height * pixelRatio );

		this.setViewport( 0, 0, width, height );

	};

	this.getCurrentViewport = function ( target ) {

		if ( target === undefined ) {

			console.warn( 'WebGLRenderer: .getCurrentViewport() now requires a Vector4 as an argument' );

			target = new Vector4();

		}

		return target.copy( _currentViewport );

	};

	this.getViewport = function ( target ) {

		return target.copy( _viewport );

	};

	this.setViewport = function ( x, y, width, height ) {

		if ( x.isVector4 ) {

			_viewport.set( x.x, x.y, x.z, x.w );

		} else {

			_viewport.set( x, y, width, height );

		}

		state.viewport( _currentViewport.copy( _viewport ).multiplyScalar( _pixelRatio ).floor() );

	};

	this.getScissor = function ( target ) {

		return target.copy( _scissor );

	};

	this.setScissor = function ( x, y, width, height ) {

		if ( x.isVector4 ) {

			_scissor.set( x.x, x.y, x.z, x.w );

		} else {

			_scissor.set( x, y, width, height );

		}

		state.scissor( _currentScissor.copy( _scissor ).multiplyScalar( _pixelRatio ).floor() );

	};

	this.getScissorTest = function () {

		return _scissorTest;

	};

	this.setScissorTest = function ( boolean ) {

		state.setScissorTest( _scissorTest = boolean );

	};

	// Clearing

	this.getClearColor = function () {

		return background.getClearColor();

	};

	this.setClearColor = function () {

		background.setClearColor.apply( background, arguments );

	};

	this.getClearAlpha = function () {

		return background.getClearAlpha();

	};

	this.setClearAlpha = function () {

		background.setClearAlpha.apply( background, arguments );

	};

	this.clear = function ( color, depth, stencil ) {

		var bits = 0;

		if ( color === undefined || color ) bits |= _gl.COLOR_BUFFER_BIT;
		if ( depth === undefined || depth ) bits |= _gl.DEPTH_BUFFER_BIT;
		if ( stencil === undefined || stencil ) bits |= _gl.STENCIL_BUFFER_BIT;

		_gl.clear( bits );

	};

	this.clearColor = function () {

		this.clear( true, false, false );

	};

	this.clearDepth = function () {

		this.clear( false, true, false );

	};

	this.clearStencil = function () {

		this.clear( false, false, true );

	};

	//

	this.dispose = function () {

		_canvas.removeEventListener( 'webglcontextlost', onContextLost, false );
		_canvas.removeEventListener( 'webglcontextrestored', onContextRestore, false );

		renderLists.dispose();
		renderStates.dispose();
		properties.dispose();
		objects.dispose();

		vr.dispose();

		animation.stop();

	};

	// Events

	function onContextLost( event ) {

		event.preventDefault();

		console.log( 'THREE.WebGLRenderer: Context Lost.' );

		_isContextLost = true;

	}

	function onContextRestore( /* event */ ) {

		console.log( 'THREE.WebGLRenderer: Context Restored.' );

		_isContextLost = false;

		initGLContext();

	}

	function onMaterialDispose( event ) {

		var material = event.target;

		material.removeEventListener( 'dispose', onMaterialDispose );

		deallocateMaterial( material );

	}

	// Buffer deallocation

	function deallocateMaterial( material ) {

		releaseMaterialProgramReference( material );

		properties.remove( material );

	}


	function releaseMaterialProgramReference( material ) {

		var programInfo = properties.get( material ).program;

		material.program = undefined;

		if ( programInfo !== undefined ) {

			programCache.releaseProgram( programInfo );

		}

	}

	// Buffer rendering

	function renderObjectImmediate( object, program ) {

		object.render( function ( object ) {

			_this.renderBufferImmediate( object, program );

		} );

	}

	this.renderBufferImmediate = function ( object, program ) {

		state.initAttributes();

		var buffers = properties.get( object );

		if ( object.hasPositions && ! buffers.position ) buffers.position = _gl.createBuffer();
		if ( object.hasNormals && ! buffers.normal ) buffers.normal = _gl.createBuffer();
		if ( object.hasUvs && ! buffers.uv ) buffers.uv = _gl.createBuffer();
		if ( object.hasColors && ! buffers.color ) buffers.color = _gl.createBuffer();

		var programAttributes = program.getAttributes();

		if ( object.hasPositions ) {

			_gl.bindBuffer( _gl.ARRAY_BUFFER, buffers.position );
			_gl.bufferData( _gl.ARRAY_BUFFER, object.positionArray, _gl.DYNAMIC_DRAW );

			state.enableAttribute( programAttributes.position );
			_gl.vertexAttribPointer( programAttributes.position, 3, _gl.FLOAT, false, 0, 0 );

		}

		if ( object.hasNormals ) {

			_gl.bindBuffer( _gl.ARRAY_BUFFER, buffers.normal );
			_gl.bufferData( _gl.ARRAY_BUFFER, object.normalArray, _gl.DYNAMIC_DRAW );

			state.enableAttribute( programAttributes.normal );
			_gl.vertexAttribPointer( programAttributes.normal, 3, _gl.FLOAT, false, 0, 0 );

		}

		if ( object.hasUvs ) {

			_gl.bindBuffer( _gl.ARRAY_BUFFER, buffers.uv );
			_gl.bufferData( _gl.ARRAY_BUFFER, object.uvArray, _gl.DYNAMIC_DRAW );

			state.enableAttribute( programAttributes.uv );
			_gl.vertexAttribPointer( programAttributes.uv, 2, _gl.FLOAT, false, 0, 0 );

		}

		if ( object.hasColors ) {

			_gl.bindBuffer( _gl.ARRAY_BUFFER, buffers.color );
			_gl.bufferData( _gl.ARRAY_BUFFER, object.colorArray, _gl.DYNAMIC_DRAW );

			state.enableAttribute( programAttributes.color );
			_gl.vertexAttribPointer( programAttributes.color, 3, _gl.FLOAT, false, 0, 0 );

		}

		state.disableUnusedAttributes();

		_gl.drawArrays( _gl.TRIANGLES, 0, object.count );

		object.count = 0;

	};

	this.renderBufferDirect = function ( camera, fog, geometry, material, object, group ) {

		var frontFaceCW = ( object.isMesh && object.matrixWorld.determinant() < 0 );

		state.setMaterial( material, frontFaceCW );

		var program = setProgram( camera, fog, material, object );

		var updateBuffers = false;

		if ( _currentGeometryProgram.geometry !== geometry.id ||
			_currentGeometryProgram.program !== program.id ||
			_currentGeometryProgram.wireframe !== ( material.wireframe === true ) ) {

			_currentGeometryProgram.geometry = geometry.id;
			_currentGeometryProgram.program = program.id;
			_currentGeometryProgram.wireframe = material.wireframe === true;
			updateBuffers = true;

		}

		if ( object.morphTargetInfluences ) {

			morphtargets.update( object, geometry, material, program );

			updateBuffers = true;

		}

		//

		var index = geometry.index;
		var position = geometry.attributes.position;
		var rangeFactor = 1;

		if ( material.wireframe === true ) {

			index = geometries.getWireframeAttribute( geometry );
			rangeFactor = 2;

		}

		var attribute;
		var renderer = bufferRenderer;

		if ( index !== null ) {

			attribute = attributes.get( index );

			renderer = indexedBufferRenderer;
			renderer.setIndex( attribute );

		}

		if ( updateBuffers ) {

			setupVertexAttributes( material, program, geometry );

			if ( index !== null ) {

				_gl.bindBuffer( _gl.ELEMENT_ARRAY_BUFFER, attribute.buffer );

			}

		}

		//

		var dataCount = Infinity;

		if ( index !== null ) {

			dataCount = index.count;

		} else if ( position !== undefined ) {

			dataCount = position.count;

		}

		var rangeStart = geometry.drawRange.start * rangeFactor;
		var rangeCount = geometry.drawRange.count * rangeFactor;

		var groupStart = group !== null ? group.start * rangeFactor : 0;
		var groupCount = group !== null ? group.count * rangeFactor : Infinity;

		var drawStart = Math.max( rangeStart, groupStart );
		var drawEnd = Math.min( dataCount, rangeStart + rangeCount, groupStart + groupCount ) - 1;

		var drawCount = Math.max( 0, drawEnd - drawStart + 1 );

		if ( drawCount === 0 ) return;

		//

		if ( object.isMesh ) {

			if ( material.wireframe === true ) {

				state.setLineWidth( material.wireframeLinewidth * getTargetPixelRatio() );
				renderer.setMode( _gl.LINES );

			} else {

				switch ( object.drawMode ) {

					case TrianglesDrawMode:
						renderer.setMode( _gl.TRIANGLES );
						break;

					case TriangleStripDrawMode:
						renderer.setMode( _gl.TRIANGLE_STRIP );
						break;

					case TriangleFanDrawMode:
						renderer.setMode( _gl.TRIANGLE_FAN );
						break;

				}

			}


		} else if ( object.isLine ) {

			var lineWidth = material.linewidth;

			if ( lineWidth === undefined ) lineWidth = 1; // Not using Line*Material

			state.setLineWidth( lineWidth * getTargetPixelRatio() );

			if ( object.isLineSegments ) {

				renderer.setMode( _gl.LINES );

			} else if ( object.isLineLoop ) {

				renderer.setMode( _gl.LINE_LOOP );

			} else {

				renderer.setMode( _gl.LINE_STRIP );

			}

		} else if ( object.isPoints ) {

			renderer.setMode( _gl.POINTS );

		} else if ( object.isSprite ) {

			renderer.setMode( _gl.TRIANGLES );

		}

		if ( geometry && geometry.isInstancedBufferGeometry ) {

			if ( geometry.maxInstancedCount > 0 ) {

				renderer.renderInstances( geometry, drawStart, drawCount );

			}

		} else {

			renderer.render( drawStart, drawCount );

		}

	};

	function setupVertexAttributes( material, program, geometry ) {

		if ( geometry && geometry.isInstancedBufferGeometry && ! capabilities.isWebGL2 ) {

			if ( extensions.get( 'ANGLE_instanced_arrays' ) === null ) {

				console.error( 'THREE.WebGLRenderer.setupVertexAttributes: using THREE.InstancedBufferGeometry but hardware does not support extension ANGLE_instanced_arrays.' );
				return;

			}

		}

		state.initAttributes();

		var geometryAttributes = geometry.attributes;

		var programAttributes = program.getAttributes();

		var materialDefaultAttributeValues = material.defaultAttributeValues;

		for ( var name in programAttributes ) {

			var programAttribute = programAttributes[ name ];

			if ( programAttribute >= 0 ) {

				var geometryAttribute = geometryAttributes[ name ];

				if ( geometryAttribute !== undefined ) {

					var normalized = geometryAttribute.normalized;
					var size = geometryAttribute.itemSize;

					var attribute = attributes.get( geometryAttribute );

					// TODO Attribute may not be available on context restore

					if ( attribute === undefined ) continue;

					var buffer = attribute.buffer;
					var type = attribute.type;
					var bytesPerElement = attribute.bytesPerElement;

					if ( geometryAttribute.isInterleavedBufferAttribute ) {

						var data = geometryAttribute.data;
						var stride = data.stride;
						var offset = geometryAttribute.offset;

						if ( data && data.isInstancedInterleavedBuffer ) {

							state.enableAttributeAndDivisor( programAttribute, data.meshPerAttribute );

							if ( geometry.maxInstancedCount === undefined ) {

								geometry.maxInstancedCount = data.meshPerAttribute * data.count;

							}

						} else {

							state.enableAttribute( programAttribute );

						}

						_gl.bindBuffer( _gl.ARRAY_BUFFER, buffer );
						_gl.vertexAttribPointer( programAttribute, size, type, normalized, stride * bytesPerElement, offset * bytesPerElement );

					} else {

						if ( geometryAttribute.isInstancedBufferAttribute ) {

							state.enableAttributeAndDivisor( programAttribute, geometryAttribute.meshPerAttribute );

							if ( geometry.maxInstancedCount === undefined ) {

								geometry.maxInstancedCount = geometryAttribute.meshPerAttribute * geometryAttribute.count;

							}

						} else {

							state.enableAttribute( programAttribute );

						}

						_gl.bindBuffer( _gl.ARRAY_BUFFER, buffer );
						_gl.vertexAttribPointer( programAttribute, size, type, normalized, 0, 0 );

					}

				} else if ( materialDefaultAttributeValues !== undefined ) {

					var value = materialDefaultAttributeValues[ name ];

					if ( value !== undefined ) {

						switch ( value.length ) {

							case 2:
								_gl.vertexAttrib2fv( programAttribute, value );
								break;

							case 3:
								_gl.vertexAttrib3fv( programAttribute, value );
								break;

							case 4:
								_gl.vertexAttrib4fv( programAttribute, value );
								break;

							default:
								_gl.vertexAttrib1fv( programAttribute, value );

						}

					}

				}

			}

		}

		state.disableUnusedAttributes();

	}

	// Compile

	this.compile = function ( scene, camera ) {

		currentRenderState = renderStates.get( scene, camera );
		currentRenderState.init();

		scene.traverse( function ( object ) {

			if ( object.isLight ) {

				currentRenderState.pushLight( object );

				if ( object.castShadow ) {

					currentRenderState.pushShadow( object );

				}

			}

		} );

		currentRenderState.setupLights( camera );

		scene.traverse( function ( object ) {

			if ( object.material ) {

				if ( Array.isArray( object.material ) ) {

					for ( var i = 0; i < object.material.length; i ++ ) {

						initMaterial( object.material[ i ], scene.fog, object );

					}

				} else {

					initMaterial( object.material, scene.fog, object );

				}

			}

		} );

	};

	// Animation Loop

	var onAnimationFrameCallback = null;

	function onAnimationFrame( time ) {

		if ( vr.isPresenting() ) return;
		if ( onAnimationFrameCallback ) onAnimationFrameCallback( time );

	}

	var animation = new WebGLAnimation();
	animation.setAnimationLoop( onAnimationFrame );

	if ( typeof window !== 'undefined' ) animation.setContext( window );

	this.setAnimationLoop = function ( callback ) {

		onAnimationFrameCallback = callback;
		vr.setAnimationLoop( callback );

		animation.start();

	};

	// Rendering

	this.render = function ( scene, camera ) {

		var renderTarget, forceClear;

		if ( arguments[ 2 ] !== undefined ) {

			console.warn( 'THREE.WebGLRenderer.render(): the renderTarget argument has been removed. Use .setRenderTarget() instead.' );
			renderTarget = arguments[ 2 ];

		}

		if ( arguments[ 3 ] !== undefined ) {

			console.warn( 'THREE.WebGLRenderer.render(): the forceClear argument has been removed. Use .clear() instead.' );
			forceClear = arguments[ 3 ];

		}

		if ( ! ( camera && camera.isCamera ) ) {

			console.error( 'THREE.WebGLRenderer.render: camera is not an instance of THREE.Camera.' );
			return;

		}

		if ( _isContextLost ) return;

		// reset caching for this frame

		_currentGeometryProgram.geometry = null;
		_currentGeometryProgram.program = null;
		_currentGeometryProgram.wireframe = false;
		_currentMaterialId = - 1;
		_currentCamera = null;

		// update scene graph

		if ( scene.autoUpdate === true ) scene.updateMatrixWorld();

		// update camera matrices and frustum

		if ( camera.parent === null ) camera.updateMatrixWorld();

		if ( vr.enabled ) {

			camera = vr.getCamera( camera );

		}

		//

		currentRenderState = renderStates.get( scene, camera );
		currentRenderState.init();

		scene.onBeforeRender( _this, scene, camera, renderTarget || _currentRenderTarget );

		_projScreenMatrix.multiplyMatrices( camera.projectionMatrix, camera.matrixWorldInverse );
		_frustum.setFromMatrix( _projScreenMatrix );

		_localClippingEnabled = this.localClippingEnabled;
		_clippingEnabled = _clipping.init( this.clippingPlanes, _localClippingEnabled, camera );

		currentRenderList = renderLists.get( scene, camera );
		currentRenderList.init();

		projectObject( scene, camera, 0, _this.sortObjects );

		if ( _this.sortObjects === true ) {

			currentRenderList.sort();

		}

		//

		if ( _clippingEnabled ) _clipping.beginShadows();

		var shadowsArray = currentRenderState.state.shadowsArray;

		shadowMap.render( shadowsArray, scene, camera );

		currentRenderState.setupLights( camera );

		if ( _clippingEnabled ) _clipping.endShadows();

		//

		if ( this.info.autoReset ) this.info.reset();

		if ( renderTarget !== undefined ) {

			this.setRenderTarget( renderTarget );

		}

		//

		background.render( currentRenderList, scene, camera, forceClear );

		// render scene

		var opaqueObjects = currentRenderList.opaque;
		var transparentObjects = currentRenderList.transparent;

		if ( scene.overrideMaterial ) {

			var overrideMaterial = scene.overrideMaterial;

			if ( opaqueObjects.length ) renderObjects( opaqueObjects, scene, camera, overrideMaterial );
			if ( transparentObjects.length ) renderObjects( transparentObjects, scene, camera, overrideMaterial );

		} else {

			// opaque pass (front-to-back order)

			if ( opaqueObjects.length ) renderObjects( opaqueObjects, scene, camera );

			// transparent pass (back-to-front order)

			if ( transparentObjects.length ) renderObjects( transparentObjects, scene, camera );

		}

		//

		scene.onAfterRender( _this, scene, camera );

		//

		if ( _currentRenderTarget !== null ) {

			// Generate mipmap if we're using any kind of mipmap filtering

			textures.updateRenderTargetMipmap( _currentRenderTarget );

			// resolve multisample renderbuffers to a single-sample texture if necessary

			textures.updateMultisampleRenderTarget( _currentRenderTarget );

		}

		// Ensure depth buffer writing is enabled so it can be cleared on next render

		state.buffers.depth.setTest( true );
		state.buffers.depth.setMask( true );
		state.buffers.color.setMask( true );

		state.setPolygonOffset( false );

		if ( vr.enabled ) {

			vr.submitFrame();

		}

		// _gl.finish();

		currentRenderList = null;
		currentRenderState = null;

	};

	function projectObject( object, camera, groupOrder, sortObjects ) {

		if ( object.visible === false ) return;

		var visible = object.layers.test( camera.layers );

		if ( visible ) {

			if ( object.isGroup ) {

				groupOrder = object.renderOrder;

			} else if ( object.isLOD ) {

				if ( object.autoUpdate === true ) object.update( camera );

			} else if ( object.isLight ) {

				currentRenderState.pushLight( object );

				if ( object.castShadow ) {

					currentRenderState.pushShadow( object );

				}

			} else if ( object.isSprite ) {

				if ( ! object.frustumCulled || _frustum.intersectsSprite( object ) ) {

					if ( sortObjects ) {

						_vector3.setFromMatrixPosition( object.matrixWorld )
							.applyMatrix4( _projScreenMatrix );

					}

					var geometry = objects.update( object );
					var material = object.material;

					if ( material.visible ) {

						currentRenderList.push( object, geometry, material, groupOrder, _vector3.z, null );

					}

				}

			} else if ( object.isImmediateRenderObject ) {

				if ( sortObjects ) {

					_vector3.setFromMatrixPosition( object.matrixWorld )
						.applyMatrix4( _projScreenMatrix );

				}

				currentRenderList.push( object, null, object.material, groupOrder, _vector3.z, null );

			} else if ( object.isMesh || object.isLine || object.isPoints ) {

				if ( object.isSkinnedMesh ) {

					object.skeleton.update();

				}

				if ( ! object.frustumCulled || _frustum.intersectsObject( object ) ) {

					if ( sortObjects ) {

						_vector3.setFromMatrixPosition( object.matrixWorld )
							.applyMatrix4( _projScreenMatrix );

					}

					var geometry = objects.update( object );
					var material = object.material;

					if ( Array.isArray( material ) ) {

						var groups = geometry.groups;

						for ( var i = 0, l = groups.length; i < l; i ++ ) {

							var group = groups[ i ];
							var groupMaterial = material[ group.materialIndex ];

							if ( groupMaterial && groupMaterial.visible ) {

								currentRenderList.push( object, geometry, groupMaterial, groupOrder, _vector3.z, group );

							}

						}

					} else if ( material.visible ) {

						currentRenderList.push( object, geometry, material, groupOrder, _vector3.z, null );

					}

				}

			}

		}

		var children = object.children;

		for ( var i = 0, l = children.length; i < l; i ++ ) {

			projectObject( children[ i ], camera, groupOrder, sortObjects );

		}

	}

	function renderObjects( renderList, scene, camera, overrideMaterial ) {

		for ( var i = 0, l = renderList.length; i < l; i ++ ) {

			var renderItem = renderList[ i ];

			var object = renderItem.object;
			var geometry = renderItem.geometry;
			var material = overrideMaterial === undefined ? renderItem.material : overrideMaterial;
			var group = renderItem.group;

			if ( camera.isArrayCamera ) {

				_currentArrayCamera = camera;

				var cameras = camera.cameras;

				for ( var j = 0, jl = cameras.length; j < jl; j ++ ) {

					var camera2 = cameras[ j ];

					if ( object.layers.test( camera2.layers ) ) {

						state.viewport( _currentViewport.copy( camera2.viewport ) );

						currentRenderState.setupLights( camera2 );

						renderObject( object, scene, camera2, geometry, material, group );

					}

				}

			} else {

				_currentArrayCamera = null;

				renderObject( object, scene, camera, geometry, material, group );

			}

		}

	}

	function renderObject( object, scene, camera, geometry, material, group ) {

		object.onBeforeRender( _this, scene, camera, geometry, material, group );
		currentRenderState = renderStates.get( scene, _currentArrayCamera || camera );

		object.modelViewMatrix.multiplyMatrices( camera.matrixWorldInverse, object.matrixWorld );
		object.normalMatrix.getNormalMatrix( object.modelViewMatrix );

		if ( object.isImmediateRenderObject ) {

			state.setMaterial( material );

			var program = setProgram( camera, scene.fog, material, object );

			_currentGeometryProgram.geometry = null;
			_currentGeometryProgram.program = null;
			_currentGeometryProgram.wireframe = false;

			renderObjectImmediate( object, program );

		} else {

			_this.renderBufferDirect( camera, scene.fog, geometry, material, object, group );

		}

		object.onAfterRender( _this, scene, camera, geometry, material, group );
		currentRenderState = renderStates.get( scene, _currentArrayCamera || camera );

	}

	function initMaterial( material, fog, object ) {

		var materialProperties = properties.get( material );

		var lights = currentRenderState.state.lights;
		var shadowsArray = currentRenderState.state.shadowsArray;

		var lightsStateVersion = lights.state.version;

		var parameters = programCache.getParameters(
			material, lights.state, shadowsArray, fog, _clipping.numPlanes, _clipping.numIntersection, object );

		var code = programCache.getProgramCode( material, parameters );

		var program = materialProperties.program;
		var programChange = true;

		if ( program === undefined ) {

			// new material
			material.addEventListener( 'dispose', onMaterialDispose );

		} else if ( program.code !== code ) {

			// changed glsl or parameters
			releaseMaterialProgramReference( material );

		} else if ( materialProperties.lightsStateVersion !== lightsStateVersion ) {

			materialProperties.lightsStateVersion = lightsStateVersion;

			programChange = false;

		} else if ( parameters.shaderID !== undefined ) {

			// same glsl and uniform list
			return;

		} else {

			// only rebuild uniform list
			programChange = false;

		}

		if ( programChange ) {

			if ( parameters.shaderID ) {

				var shader = ShaderLib[ parameters.shaderID ];

				materialProperties.shader = {
					name: material.type,
					uniforms: cloneUniforms( shader.uniforms ),
					vertexShader: shader.vertexShader,
					fragmentShader: shader.fragmentShader
				};

			} else {

				materialProperties.shader = {
					name: material.type,
					uniforms: material.uniforms,
					vertexShader: material.vertexShader,
					fragmentShader: material.fragmentShader
				};

			}

			material.onBeforeCompile( materialProperties.shader, _this );

			// Computing code again as onBeforeCompile may have changed the shaders
			code = programCache.getProgramCode( material, parameters );

			program = programCache.acquireProgram( material, materialProperties.shader, parameters, code );

			materialProperties.program = program;
			material.program = program;

		}

		var programAttributes = program.getAttributes();

		if ( material.morphTargets ) {

			material.numSupportedMorphTargets = 0;

			for ( var i = 0; i < _this.maxMorphTargets; i ++ ) {

				if ( programAttributes[ 'morphTarget' + i ] >= 0 ) {

					material.numSupportedMorphTargets ++;

				}

			}

		}

		if ( material.morphNormals ) {

			material.numSupportedMorphNormals = 0;

			for ( var i = 0; i < _this.maxMorphNormals; i ++ ) {

				if ( programAttributes[ 'morphNormal' + i ] >= 0 ) {

					material.numSupportedMorphNormals ++;

				}

			}

		}

		var uniforms = materialProperties.shader.uniforms;

		if ( ! material.isShaderMaterial &&
			! material.isRawShaderMaterial ||
			material.clipping === true ) {

			materialProperties.numClippingPlanes = _clipping.numPlanes;
			materialProperties.numIntersection = _clipping.numIntersection;
			uniforms.clippingPlanes = _clipping.uniform;

		}

		materialProperties.fog = fog;

		// store the light setup it was created for

		materialProperties.lightsStateVersion = lightsStateVersion;

		if ( material.lights ) {

			// wire up the material to this renderer's lighting state

			uniforms.ambientLightColor.value = lights.state.ambient;
			uniforms.lightProbe.value = lights.state.probe;
			uniforms.directionalLights.value = lights.state.directional;
			uniforms.spotLights.value = lights.state.spot;
			uniforms.rectAreaLights.value = lights.state.rectArea;
			uniforms.pointLights.value = lights.state.point;
			uniforms.hemisphereLights.value = lights.state.hemi;

			uniforms.directionalShadowMap.value = lights.state.directionalShadowMap;
			uniforms.directionalShadowMatrix.value = lights.state.directionalShadowMatrix;
			uniforms.spotShadowMap.value = lights.state.spotShadowMap;
			uniforms.spotShadowMatrix.value = lights.state.spotShadowMatrix;
			uniforms.pointShadowMap.value = lights.state.pointShadowMap;
			uniforms.pointShadowMatrix.value = lights.state.pointShadowMatrix;
			// TODO (abelnation): add area lights shadow info to uniforms

		}

		var progUniforms = materialProperties.program.getUniforms(),
			uniformsList =
				WebGLUniforms.seqWithValue( progUniforms.seq, uniforms );

		materialProperties.uniformsList = uniformsList;

	}

	function setProgram( camera, fog, material, object ) {

		textures.resetTextureUnits();

		var materialProperties = properties.get( material );
		var lights = currentRenderState.state.lights;

		if ( _clippingEnabled ) {

			if ( _localClippingEnabled || camera !== _currentCamera ) {

				var useCache =
					camera === _currentCamera &&
					material.id === _currentMaterialId;

				// we might want to call this function with some ClippingGroup
				// object instead of the material, once it becomes feasible
				// (#8465, #8379)
				_clipping.setState(
					material.clippingPlanes, material.clipIntersection, material.clipShadows,
					camera, materialProperties, useCache );

			}

		}

		if ( material.needsUpdate === false ) {

			if ( materialProperties.program === undefined ) {

				material.needsUpdate = true;

			} else if ( material.fog && materialProperties.fog !== fog ) {

				material.needsUpdate = true;

			} else if ( material.lights && materialProperties.lightsStateVersion !== lights.state.version ) {

				material.needsUpdate = true;

			} else if ( materialProperties.numClippingPlanes !== undefined &&
				( materialProperties.numClippingPlanes !== _clipping.numPlanes ||
				materialProperties.numIntersection !== _clipping.numIntersection ) ) {

				material.needsUpdate = true;

			}

		}

		if ( material.needsUpdate ) {

			initMaterial( material, fog, object );
			material.needsUpdate = false;

		}

		var refreshProgram = false;
		var refreshMaterial = false;
		var refreshLights = false;

		var program = materialProperties.program,
			p_uniforms = program.getUniforms(),
			m_uniforms = materialProperties.shader.uniforms;

		if ( state.useProgram( program.program ) ) {

			refreshProgram = true;
			refreshMaterial = true;
			refreshLights = true;

		}

		if ( material.id !== _currentMaterialId ) {

			_currentMaterialId = material.id;

			refreshMaterial = true;

		}

		if ( refreshProgram || _currentCamera !== camera ) {

			p_uniforms.setValue( _gl, 'projectionMatrix', camera.projectionMatrix );

			if ( capabilities.logarithmicDepthBuffer ) {

				p_uniforms.setValue( _gl, 'logDepthBufFC',
					2.0 / ( Math.log( camera.far + 1.0 ) / Math.LN2 ) );

			}

			if ( _currentCamera !== camera ) {

				_currentCamera = camera;

				// lighting uniforms depend on the camera so enforce an update
				// now, in case this material supports lights - or later, when
				// the next material that does gets activated:

				refreshMaterial = true;		// set to true on material change
				refreshLights = true;		// remains set until update done

			}

			// load material specific uniforms
			// (shader material also gets them for the sake of genericity)

			if ( material.isShaderMaterial ||
				material.isMeshPhongMaterial ||
				material.isMeshStandardMaterial ||
				material.envMap ) {

				var uCamPos = p_uniforms.map.cameraPosition;

				if ( uCamPos !== undefined ) {

					uCamPos.setValue( _gl,
						_vector3.setFromMatrixPosition( camera.matrixWorld ) );

				}

			}

			if ( material.isMeshPhongMaterial ||
				material.isMeshLambertMaterial ||
				material.isMeshBasicMaterial ||
				material.isMeshStandardMaterial ||
				material.isShaderMaterial ||
				material.skinning ) {

				p_uniforms.setValue( _gl, 'viewMatrix', camera.matrixWorldInverse );

			}

		}

		// skinning uniforms must be set even if material didn't change
		// auto-setting of texture unit for bone texture must go before other textures
		// not sure why, but otherwise weird things happen

		if ( material.skinning ) {

			p_uniforms.setOptional( _gl, object, 'bindMatrix' );
			p_uniforms.setOptional( _gl, object, 'bindMatrixInverse' );

			var skeleton = object.skeleton;

			if ( skeleton ) {

				var bones = skeleton.bones;

				if ( capabilities.floatVertexTextures ) {

					if ( skeleton.boneTexture === undefined ) {

						// layout (1 matrix = 4 pixels)
						//      RGBA RGBA RGBA RGBA (=> column1, column2, column3, column4)
						//  with  8x8  pixel texture max   16 bones * 4 pixels =  (8 * 8)
						//       16x16 pixel texture max   64 bones * 4 pixels = (16 * 16)
						//       32x32 pixel texture max  256 bones * 4 pixels = (32 * 32)
						//       64x64 pixel texture max 1024 bones * 4 pixels = (64 * 64)


						var size = Math.sqrt( bones.length * 4 ); // 4 pixels needed for 1 matrix
						size = _Math.ceilPowerOfTwo( size );
						size = Math.max( size, 4 );

						var boneMatrices = new Float32Array( size * size * 4 ); // 4 floats per RGBA pixel
						boneMatrices.set( skeleton.boneMatrices ); // copy current values

						var boneTexture = new DataTexture( boneMatrices, size, size, RGBAFormat, FloatType );
						boneTexture.needsUpdate = true;

						skeleton.boneMatrices = boneMatrices;
						skeleton.boneTexture = boneTexture;
						skeleton.boneTextureSize = size;

					}

					p_uniforms.setValue( _gl, 'boneTexture', skeleton.boneTexture, textures );
					p_uniforms.setValue( _gl, 'boneTextureSize', skeleton.boneTextureSize );

				} else {

					p_uniforms.setOptional( _gl, skeleton, 'boneMatrices' );

				}

			}

		}

		if ( refreshMaterial ) {

			p_uniforms.setValue( _gl, 'toneMappingExposure', _this.toneMappingExposure );
			p_uniforms.setValue( _gl, 'toneMappingWhitePoint', _this.toneMappingWhitePoint );

			if ( material.lights ) {

				// the current material requires lighting info

				// note: all lighting uniforms are always set correctly
				// they simply reference the renderer's state for their
				// values
				//
				// use the current material's .needsUpdate flags to set
				// the GL state when required

				markUniformsLightsNeedsUpdate( m_uniforms, refreshLights );

			}

			// refresh uniforms common to several materials

			if ( fog && material.fog ) {

				refreshUniformsFog( m_uniforms, fog );

			}

			if ( material.isMeshBasicMaterial ) {

				refreshUniformsCommon( m_uniforms, material );

			} else if ( material.isMeshLambertMaterial ) {

				refreshUniformsCommon( m_uniforms, material );
				refreshUniformsLambert( m_uniforms, material );

			} else if ( material.isMeshPhongMaterial ) {

				refreshUniformsCommon( m_uniforms, material );

				if ( material.isMeshToonMaterial ) {

					refreshUniformsToon( m_uniforms, material );

				} else {

					refreshUniformsPhong( m_uniforms, material );

				}

			} else if ( material.isMeshStandardMaterial ) {

				refreshUniformsCommon( m_uniforms, material );

				if ( material.isMeshPhysicalMaterial ) {

					refreshUniformsPhysical( m_uniforms, material );

				} else {

					refreshUniformsStandard( m_uniforms, material );

				}

			} else if ( material.isMeshMatcapMaterial ) {

				refreshUniformsCommon( m_uniforms, material );

				refreshUniformsMatcap( m_uniforms, material );

			} else if ( material.isMeshDepthMaterial ) {

				refreshUniformsCommon( m_uniforms, material );
				refreshUniformsDepth( m_uniforms, material );

			} else if ( material.isMeshDistanceMaterial ) {

				refreshUniformsCommon( m_uniforms, material );
				refreshUniformsDistance( m_uniforms, material );

			} else if ( material.isMeshNormalMaterial ) {

				refreshUniformsCommon( m_uniforms, material );
				refreshUniformsNormal( m_uniforms, material );

			} else if ( material.isLineBasicMaterial ) {

				refreshUniformsLine( m_uniforms, material );

				if ( material.isLineDashedMaterial ) {

					refreshUniformsDash( m_uniforms, material );

				}

			} else if ( material.isPointsMaterial ) {

				refreshUniformsPoints( m_uniforms, material );

			} else if ( material.isSpriteMaterial ) {

				refreshUniformsSprites( m_uniforms, material );

			} else if ( material.isShadowMaterial ) {

				m_uniforms.color.value.copy( material.color );
				m_uniforms.opacity.value = material.opacity;

			}

			// RectAreaLight Texture
			// TODO (mrdoob): Find a nicer implementation

			if ( m_uniforms.ltc_1 !== undefined ) m_uniforms.ltc_1.value = UniformsLib.LTC_1;
			if ( m_uniforms.ltc_2 !== undefined ) m_uniforms.ltc_2.value = UniformsLib.LTC_2;

			if ( m_uniforms.sheenIblLut !== undefined ) m_uniforms.sheenIblLut.value = UniformsLib.SheenIblLut;

			WebGLUniforms.upload( _gl, materialProperties.uniformsList, m_uniforms, textures );

		}

		if ( material.isShaderMaterial && material.uniformsNeedUpdate === true ) {

			WebGLUniforms.upload( _gl, materialProperties.uniformsList, m_uniforms, textures );
			material.uniformsNeedUpdate = false;

		}

		if ( material.isSpriteMaterial ) {

			p_uniforms.setValue( _gl, 'center', object.center );

		}

		// common matrices

		p_uniforms.setValue( _gl, 'modelViewMatrix', object.modelViewMatrix );
		p_uniforms.setValue( _gl, 'normalMatrix', object.normalMatrix );
		p_uniforms.setValue( _gl, 'modelMatrix', object.matrixWorld );

		return program;

	}

	// Uniforms (refresh uniforms objects)

	function refreshUniformsCommon( uniforms, material ) {

		uniforms.opacity.value = material.opacity;

		if ( material.color ) {

			uniforms.diffuse.value.copy( material.color );

		}

		if ( material.emissive ) {

			uniforms.emissive.value.copy( material.emissive ).multiplyScalar( material.emissiveIntensity );

		}

		if ( material.map ) {

			uniforms.map.value = material.map;

		}

		if ( material.alphaMap ) {

			uniforms.alphaMap.value = material.alphaMap;

		}

		if ( material.specularMap ) {

			uniforms.specularMap.value = material.specularMap;

		}

		if ( material.envMap ) {

			uniforms.envMap.value = material.envMap;

			// don't flip CubeTexture envMaps, flip everything else:
			//  WebGLRenderTargetCube will be flipped for backwards compatibility
			//  WebGLRenderTargetCube.texture will be flipped because it's a Texture and NOT a CubeTexture
			// this check must be handled differently, or removed entirely, if WebGLRenderTargetCube uses a CubeTexture in the future
			uniforms.flipEnvMap.value = material.envMap.isCubeTexture ? - 1 : 1;

			uniforms.reflectivity.value = material.reflectivity;
			uniforms.refractionRatio.value = material.refractionRatio;

			uniforms.maxMipLevel.value = properties.get( material.envMap ).__maxMipLevel;

		}

		if ( material.lightMap ) {

			uniforms.lightMap.value = material.lightMap;
			uniforms.lightMapIntensity.value = material.lightMapIntensity;

		}

		if ( material.aoMap ) {

			uniforms.aoMap.value = material.aoMap;
			uniforms.aoMapIntensity.value = material.aoMapIntensity;

		}

		// uv repeat and offset setting priorities
		// 1. color map
		// 2. specular map
		// 3. normal map
		// 4. bump map
		// 5. alpha map
		// 6. emissive map

		var uvScaleMap;

		if ( material.map ) {

			uvScaleMap = material.map;

		} else if ( material.specularMap ) {

			uvScaleMap = material.specularMap;

		} else if ( material.displacementMap ) {

			uvScaleMap = material.displacementMap;

		} else if ( material.normalMap ) {

			uvScaleMap = material.normalMap;

		} else if ( material.bumpMap ) {

			uvScaleMap = material.bumpMap;

		} else if ( material.roughnessMap ) {

			uvScaleMap = material.roughnessMap;

		} else if ( material.metalnessMap ) {

			uvScaleMap = material.metalnessMap;

		} else if ( material.alphaMap ) {

			uvScaleMap = material.alphaMap;

		} else if ( material.emissiveMap ) {

			uvScaleMap = material.emissiveMap;

		}

		if ( uvScaleMap !== undefined ) {

			// backwards compatibility
			if ( uvScaleMap.isWebGLRenderTarget ) {

				uvScaleMap = uvScaleMap.texture;

			}

			if ( uvScaleMap.matrixAutoUpdate === true ) {

				uvScaleMap.updateMatrix();

			}

			uniforms.uvTransform.value.copy( uvScaleMap.matrix );

		}

	}

	function refreshUniformsLine( uniforms, material ) {

		uniforms.diffuse.value.copy( material.color );
		uniforms.opacity.value = material.opacity;

	}

	function refreshUniformsDash( uniforms, material ) {

		uniforms.dashSize.value = material.dashSize;
		uniforms.totalSize.value = material.dashSize + material.gapSize;
		uniforms.scale.value = material.scale;

	}

	function refreshUniformsPoints( uniforms, material ) {

		uniforms.diffuse.value.copy( material.color );
		uniforms.opacity.value = material.opacity;
		uniforms.size.value = material.size * _pixelRatio;
		uniforms.scale.value = _height * 0.5;

		uniforms.map.value = material.map;

		if ( material.map !== null ) {

			if ( material.map.matrixAutoUpdate === true ) {

				material.map.updateMatrix();

			}

			uniforms.uvTransform.value.copy( material.map.matrix );

		}

	}

	function refreshUniformsSprites( uniforms, material ) {

		uniforms.diffuse.value.copy( material.color );
		uniforms.opacity.value = material.opacity;
		uniforms.rotation.value = material.rotation;
		uniforms.map.value = material.map;

		if ( material.map !== null ) {

			if ( material.map.matrixAutoUpdate === true ) {

				material.map.updateMatrix();

			}

			uniforms.uvTransform.value.copy( material.map.matrix );

		}

	}

	function refreshUniformsFog( uniforms, fog ) {

		uniforms.fogColor.value.copy( fog.color );

		if ( fog.isFog ) {

			uniforms.fogNear.value = fog.near;
			uniforms.fogFar.value = fog.far;

		} else if ( fog.isFogExp2 ) {

			uniforms.fogDensity.value = fog.density;

		}

	}

	function refreshUniformsLambert( uniforms, material ) {

		if ( material.emissiveMap ) {

			uniforms.emissiveMap.value = material.emissiveMap;

		}

	}

	function refreshUniformsPhong( uniforms, material ) {

		uniforms.specular.value.copy( material.specular );
		uniforms.shininess.value = Math.max( material.shininess, 1e-4 ); // to prevent pow( 0.0, 0.0 )

		if ( material.emissiveMap ) {

			uniforms.emissiveMap.value = material.emissiveMap;

		}

		if ( material.bumpMap ) {

			uniforms.bumpMap.value = material.bumpMap;
			uniforms.bumpScale.value = material.bumpScale;
			if ( material.side === BackSide ) uniforms.bumpScale.value *= - 1;

		}

		if ( material.normalMap ) {

			uniforms.normalMap.value = material.normalMap;
			uniforms.normalScale.value.copy( material.normalScale );
			if ( material.side === BackSide ) uniforms.normalScale.value.negate();

		}

		if ( material.displacementMap ) {

			uniforms.displacementMap.value = material.displacementMap;
			uniforms.displacementScale.value = material.displacementScale;
			uniforms.displacementBias.value = material.displacementBias;

		}

	}

	function refreshUniformsToon( uniforms, material ) {

		refreshUniformsPhong( uniforms, material );

		if ( material.gradientMap ) {

			uniforms.gradientMap.value = material.gradientMap;

		}

	}

	function refreshUniformsStandard( uniforms, material ) {

		uniforms.roughness.value = material.roughness;
		uniforms.metalness.value = material.metalness;

		if ( material.roughnessMap ) {

			uniforms.roughnessMap.value = material.roughnessMap;

		}

		if ( material.metalnessMap ) {

			uniforms.metalnessMap.value = material.metalnessMap;

		}

		if ( material.emissiveMap ) {

			uniforms.emissiveMap.value = material.emissiveMap;

		}

		if ( material.bumpMap ) {

			uniforms.bumpMap.value = material.bumpMap;
			uniforms.bumpScale.value = material.bumpScale;
			if ( material.side === BackSide ) uniforms.bumpScale.value *= - 1;

		}

		if ( material.normalMap ) {

			uniforms.normalMap.value = material.normalMap;
			uniforms.normalScale.value.copy( material.normalScale );
			if ( material.side === BackSide ) uniforms.normalScale.value.negate();

		}

		if ( material.displacementMap ) {

			uniforms.displacementMap.value = material.displacementMap;
			uniforms.displacementScale.value = material.displacementScale;
			uniforms.displacementBias.value = material.displacementBias;

		}

		if ( material.envMap ) {

			//uniforms.envMap.value = material.envMap; // part of uniforms common
			uniforms.envMapIntensity.value = material.envMapIntensity;

		}

	}

	function refreshUniformsPhysical( uniforms, material ) {

		refreshUniformsStandard( uniforms, material );

		uniforms.reflectivity.value = material.reflectivity; // also part of uniforms common

<<<<<<< HEAD
		uniforms.clearCoat.value = material.clearCoat;
		uniforms.clearCoatRoughness.value = material.clearCoatRoughness;
		if ( material.sheen && uniforms.sheen ) uniforms.sheen.value.copy( material.sheen );
=======
		uniforms.clearcoat.value = material.clearcoat;
		uniforms.clearcoatRoughness.value = material.clearcoatRoughness;
		if ( material.sheen ) uniforms.sheen.value.copy( material.sheen );
>>>>>>> 3852d77f

		if ( material.clearcoatNormalMap ) {

			uniforms.clearcoatNormalScale.value.copy( material.clearcoatNormalScale );
			uniforms.clearcoatNormalMap.value = material.clearcoatNormalMap;

			if ( material.side === BackSide ) {

				uniforms.clearcoatNormalScale.value.negate();

			}

		}

	}

	function refreshUniformsMatcap( uniforms, material ) {

		if ( material.matcap ) {

			uniforms.matcap.value = material.matcap;

		}

		if ( material.bumpMap ) {

			uniforms.bumpMap.value = material.bumpMap;
			uniforms.bumpScale.value = material.bumpScale;
			if ( material.side === BackSide ) uniforms.bumpScale.value *= - 1;

		}

		if ( material.normalMap ) {

			uniforms.normalMap.value = material.normalMap;
			uniforms.normalScale.value.copy( material.normalScale );
			if ( material.side === BackSide ) uniforms.normalScale.value.negate();

		}

		if ( material.displacementMap ) {

			uniforms.displacementMap.value = material.displacementMap;
			uniforms.displacementScale.value = material.displacementScale;
			uniforms.displacementBias.value = material.displacementBias;

		}

	}

	function refreshUniformsDepth( uniforms, material ) {

		if ( material.displacementMap ) {

			uniforms.displacementMap.value = material.displacementMap;
			uniforms.displacementScale.value = material.displacementScale;
			uniforms.displacementBias.value = material.displacementBias;

		}

	}

	function refreshUniformsDistance( uniforms, material ) {

		if ( material.displacementMap ) {

			uniforms.displacementMap.value = material.displacementMap;
			uniforms.displacementScale.value = material.displacementScale;
			uniforms.displacementBias.value = material.displacementBias;

		}

		uniforms.referencePosition.value.copy( material.referencePosition );
		uniforms.nearDistance.value = material.nearDistance;
		uniforms.farDistance.value = material.farDistance;

	}

	function refreshUniformsNormal( uniforms, material ) {

		if ( material.bumpMap ) {

			uniforms.bumpMap.value = material.bumpMap;
			uniforms.bumpScale.value = material.bumpScale;
			if ( material.side === BackSide ) uniforms.bumpScale.value *= - 1;

		}

		if ( material.normalMap ) {

			uniforms.normalMap.value = material.normalMap;
			uniforms.normalScale.value.copy( material.normalScale );
			if ( material.side === BackSide ) uniforms.normalScale.value.negate();

		}

		if ( material.displacementMap ) {

			uniforms.displacementMap.value = material.displacementMap;
			uniforms.displacementScale.value = material.displacementScale;
			uniforms.displacementBias.value = material.displacementBias;

		}

	}

	// If uniforms are marked as clean, they don't need to be loaded to the GPU.

	function markUniformsLightsNeedsUpdate( uniforms, value ) {

		uniforms.ambientLightColor.needsUpdate = value;
		uniforms.lightProbe.needsUpdate = value;

		uniforms.directionalLights.needsUpdate = value;
		uniforms.pointLights.needsUpdate = value;
		uniforms.spotLights.needsUpdate = value;
		uniforms.rectAreaLights.needsUpdate = value;
		uniforms.hemisphereLights.needsUpdate = value;

	}

	//
	this.setFramebuffer = function ( value ) {

		if ( _framebuffer !== value ) _gl.bindFramebuffer( _gl.FRAMEBUFFER, value );

		_framebuffer = value;

	};

	this.getActiveCubeFace = function () {

		return _currentActiveCubeFace;

	};

	this.getActiveMipmapLevel = function () {

		return _currentActiveMipmapLevel;

	};

	this.getRenderTarget = function () {

		return _currentRenderTarget;

	};

	this.setRenderTarget = function ( renderTarget, activeCubeFace, activeMipmapLevel ) {

		_currentRenderTarget = renderTarget;
		_currentActiveCubeFace = activeCubeFace;
		_currentActiveMipmapLevel = activeMipmapLevel;

		if ( renderTarget && properties.get( renderTarget ).__webglFramebuffer === undefined ) {

			textures.setupRenderTarget( renderTarget );

		}

		var framebuffer = _framebuffer;
		var isCube = false;

		if ( renderTarget ) {

			var __webglFramebuffer = properties.get( renderTarget ).__webglFramebuffer;

			if ( renderTarget.isWebGLRenderTargetCube ) {

				framebuffer = __webglFramebuffer[ activeCubeFace || 0 ];
				isCube = true;

			} else if ( renderTarget.isWebGLMultisampleRenderTarget ) {

				framebuffer = properties.get( renderTarget ).__webglMultisampledFramebuffer;

			} else {

				framebuffer = __webglFramebuffer;

			}

			_currentViewport.copy( renderTarget.viewport );
			_currentScissor.copy( renderTarget.scissor );
			_currentScissorTest = renderTarget.scissorTest;

		} else {

			_currentViewport.copy( _viewport ).multiplyScalar( _pixelRatio ).floor();
			_currentScissor.copy( _scissor ).multiplyScalar( _pixelRatio ).floor();
			_currentScissorTest = _scissorTest;

		}

		if ( _currentFramebuffer !== framebuffer ) {

			_gl.bindFramebuffer( _gl.FRAMEBUFFER, framebuffer );
			_currentFramebuffer = framebuffer;

		}

		state.viewport( _currentViewport );
		state.scissor( _currentScissor );
		state.setScissorTest( _currentScissorTest );

		if ( isCube ) {

			var textureProperties = properties.get( renderTarget.texture );
			_gl.framebufferTexture2D( _gl.FRAMEBUFFER, _gl.COLOR_ATTACHMENT0, _gl.TEXTURE_CUBE_MAP_POSITIVE_X + ( activeCubeFace || 0 ), textureProperties.__webglTexture, activeMipmapLevel || 0 );

		}

	};

	this.readRenderTargetPixels = function ( renderTarget, x, y, width, height, buffer, activeCubeFaceIndex ) {

		if ( ! ( renderTarget && renderTarget.isWebGLRenderTarget ) ) {

			console.error( 'THREE.WebGLRenderer.readRenderTargetPixels: renderTarget is not THREE.WebGLRenderTarget.' );
			return;

		}

		var framebuffer = properties.get( renderTarget ).__webglFramebuffer;

		if ( renderTarget.isWebGLRenderTargetCube && activeCubeFaceIndex !== undefined ) {

			framebuffer = framebuffer[ activeCubeFaceIndex ];

		}

		if ( framebuffer ) {

			var restore = false;

			if ( framebuffer !== _currentFramebuffer ) {

				_gl.bindFramebuffer( _gl.FRAMEBUFFER, framebuffer );

				restore = true;

			}

			try {

				var texture = renderTarget.texture;
				var textureFormat = texture.format;
				var textureType = texture.type;

				if ( textureFormat !== RGBAFormat && utils.convert( textureFormat ) !== _gl.getParameter( _gl.IMPLEMENTATION_COLOR_READ_FORMAT ) ) {

					console.error( 'THREE.WebGLRenderer.readRenderTargetPixels: renderTarget is not in RGBA or implementation defined format.' );
					return;

				}

				if ( textureType !== UnsignedByteType && utils.convert( textureType ) !== _gl.getParameter( _gl.IMPLEMENTATION_COLOR_READ_TYPE ) && // IE11, Edge and Chrome Mac < 52 (#9513)
					! ( textureType === FloatType && ( capabilities.isWebGL2 || extensions.get( 'OES_texture_float' ) || extensions.get( 'WEBGL_color_buffer_float' ) ) ) && // Chrome Mac >= 52 and Firefox
					! ( textureType === HalfFloatType && ( capabilities.isWebGL2 ? extensions.get( 'EXT_color_buffer_float' ) : extensions.get( 'EXT_color_buffer_half_float' ) ) ) ) {

					console.error( 'THREE.WebGLRenderer.readRenderTargetPixels: renderTarget is not in UnsignedByteType or implementation defined type.' );
					return;

				}

				if ( _gl.checkFramebufferStatus( _gl.FRAMEBUFFER ) === _gl.FRAMEBUFFER_COMPLETE ) {

					// the following if statement ensures valid read requests (no out-of-bounds pixels, see #8604)

					if ( ( x >= 0 && x <= ( renderTarget.width - width ) ) && ( y >= 0 && y <= ( renderTarget.height - height ) ) ) {

						_gl.readPixels( x, y, width, height, utils.convert( textureFormat ), utils.convert( textureType ), buffer );

					}

				} else {

					console.error( 'THREE.WebGLRenderer.readRenderTargetPixels: readPixels from renderTarget failed. Framebuffer not complete.' );

				}

			} finally {

				if ( restore ) {

					_gl.bindFramebuffer( _gl.FRAMEBUFFER, _currentFramebuffer );

				}

			}

		}

	};

	this.copyFramebufferToTexture = function ( position, texture, level ) {

		var width = texture.image.width;
		var height = texture.image.height;
		var glFormat = utils.convert( texture.format );

		textures.setTexture2D( texture, 0 );

		_gl.copyTexImage2D( _gl.TEXTURE_2D, level || 0, glFormat, position.x, position.y, width, height, 0 );

	};

	this.copyTextureToTexture = function ( position, srcTexture, dstTexture, level ) {

		var width = srcTexture.image.width;
		var height = srcTexture.image.height;
		var glFormat = utils.convert( dstTexture.format );
		var glType = utils.convert( dstTexture.type );

		textures.setTexture2D( dstTexture, 0 );

		if ( srcTexture.isDataTexture ) {

			_gl.texSubImage2D( _gl.TEXTURE_2D, level || 0, position.x, position.y, width, height, glFormat, glType, srcTexture.image.data );

		} else {

			_gl.texSubImage2D( _gl.TEXTURE_2D, level || 0, position.x, position.y, glFormat, glType, srcTexture.image );

		}

	};

	if ( typeof __THREE_DEVTOOLS__ !== 'undefined' ) {

		__THREE_DEVTOOLS__.dispatchEvent( new CustomEvent( 'observe', { detail: this } ) ); // eslint-disable-line no-undef

	}

}

export { WebGLRenderer };<|MERGE_RESOLUTION|>--- conflicted
+++ resolved
@@ -2271,15 +2271,9 @@
 
 		uniforms.reflectivity.value = material.reflectivity; // also part of uniforms common
 
-<<<<<<< HEAD
-		uniforms.clearCoat.value = material.clearCoat;
-		uniforms.clearCoatRoughness.value = material.clearCoatRoughness;
-		if ( material.sheen && uniforms.sheen ) uniforms.sheen.value.copy( material.sheen );
-=======
 		uniforms.clearcoat.value = material.clearcoat;
 		uniforms.clearcoatRoughness.value = material.clearcoatRoughness;
-		if ( material.sheen ) uniforms.sheen.value.copy( material.sheen );
->>>>>>> 3852d77f
+		if ( material.sheen && uniforms.sheen ) uniforms.sheen.value.copy( material.sheen );
 
 		if ( material.clearcoatNormalMap ) {
 
