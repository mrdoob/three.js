import {
	REVISION,
	BackSide,
	FrontSide,
	DoubleSide,
	RGBAFormat,
	HalfFloatType,
	FloatType,
	UnsignedByteType,
	LinearEncoding,
	NoToneMapping,
	LinearMipmapLinearFilter
} from '../constants.js';
import { Frustum } from '../math/Frustum.js';
import { Matrix4 } from '../math/Matrix4.js';
import { Vector3 } from '../math/Vector3.js';
import { Vector4 } from '../math/Vector4.js';
import { WebGLAnimation } from './webgl/WebGLAnimation.js';
import { WebGLAttributes } from './webgl/WebGLAttributes.js';
import { WebGLBackground } from './webgl/WebGLBackground.js';
import { WebGLBindingStates } from './webgl/WebGLBindingStates.js';
import { WebGLBufferRenderer } from './webgl/WebGLBufferRenderer.js';
import { WebGLCapabilities } from './webgl/WebGLCapabilities.js';
import { WebGLClipping } from './webgl/WebGLClipping.js';
import { WebGLCubeMaps } from './webgl/WebGLCubeMaps.js';
import { WebGLCubeUVMaps } from './webgl/WebGLCubeUVMaps.js';
import { WebGLExtensions } from './webgl/WebGLExtensions.js';
import { WebGLGeometries } from './webgl/WebGLGeometries.js';
import { WebGLIndexedBufferRenderer } from './webgl/WebGLIndexedBufferRenderer.js';
import { WebGLInfo } from './webgl/WebGLInfo.js';
import { WebGLMorphtargets } from './webgl/WebGLMorphtargets.js';
import { WebGLObjects } from './webgl/WebGLObjects.js';
import { WebGLPrograms } from './webgl/WebGLPrograms.js';
import { WebGLProperties } from './webgl/WebGLProperties.js';
import { WebGLRenderLists } from './webgl/WebGLRenderLists.js';
import { WebGLRenderStates } from './webgl/WebGLRenderStates.js';
import { WebGLRenderTarget } from './WebGLRenderTarget.js';
import { WebGLShadowMap } from './webgl/WebGLShadowMap.js';
import { WebGLState } from './webgl/WebGLState.js';
import { WebGLTextures } from './webgl/WebGLTextures.js';
import { WebGLUniforms } from './webgl/WebGLUniforms.js';
import { WebGLUtils } from './webgl/WebGLUtils.js';
import { WebXRManager } from './webxr/WebXRManager.js';
import { WebGLMaterials } from './webgl/WebGLMaterials.js';
import { WebGLUniformsGroups } from './webgl/WebGLUniformsGroups.js';
import { createElementNS } from '../utils.js';

function createCanvasElement() {

	const canvas = createElementNS( 'canvas' );
	canvas.style.display = 'block';
	return canvas;

}

class WebGLRenderer {

	constructor( parameters = {} ) {

		const {
			canvas = createCanvasElement(),
			context = null,
			depth = true,
			stencil = true,
			alpha = false,
			antialias = false,
			premultipliedAlpha = true,
			preserveDrawingBuffer = false,
			powerPreference = 'default',
			failIfMajorPerformanceCaveat = false,
		} = parameters;

		this.isWebGLRenderer = true;

		let _alpha;

		if ( context !== null ) {

			_alpha = context.getContextAttributes().alpha;

		} else {

			_alpha = alpha;

		}

		let currentRenderList = null;
		let currentRenderState = null;

		// render() can be called from within a callback triggered by another render.
		// We track this so that the nested render call gets its list and state isolated from the parent render call.

		const renderListStack = [];
		const renderStateStack = [];

		// public properties

		this.domElement = canvas;

		// Debug configuration container
		this.debug = {

			/**
			 * Enables error checking and reporting when shader programs are being compiled
			 * @type {boolean}
			 */
			checkShaderErrors: true
		};

		// clearing

		this.autoClear = true;
		this.autoClearColor = true;
		this.autoClearDepth = true;
		this.autoClearStencil = true;

		// scene graph

		this.sortObjects = true;

		// user-defined clipping

		this.clippingPlanes = [];
		this.localClippingEnabled = false;

		// physically based shading

		this.outputEncoding = LinearEncoding;

		// physical lights

		this.useLegacyLights = true;

		// tone mapping

		this.toneMapping = NoToneMapping;
		this.toneMappingExposure = 1.0;

		// internal properties

		const _this = this;

		let _isContextLost = false;

		// internal state cache

		let _currentActiveCubeFace = 0;
		let _currentActiveMipmapLevel = 0;
		let _currentRenderTarget = null;
		let _currentMaterialId = - 1;

		let _currentCamera = null;

		const _currentViewport = new Vector4();
		const _currentScissor = new Vector4();
		let _currentScissorTest = null;

		//

		let _width = canvas.width;
		let _height = canvas.height;

		let _pixelRatio = 1;
		let _opaqueSort = null;
		let _transparentSort = null;

		const _viewport = new Vector4( 0, 0, _width, _height );
		const _scissor = new Vector4( 0, 0, _width, _height );
		let _scissorTest = false;

		// frustum

		const _frustum = new Frustum();

		// clipping

		let _clippingEnabled = false;
		let _localClippingEnabled = false;

		// transmission

		let _transmissionRenderTarget = null;

		// camera matrices cache

		const _projScreenMatrix = new Matrix4();

		const _vector3 = new Vector3();

		const _emptyScene = { background: null, fog: null, environment: null, overrideMaterial: null, isScene: true };

		function getTargetPixelRatio() {

			return _currentRenderTarget === null ? _pixelRatio : 1;

		}

		// initialize

		let _gl = context;

		function getContext( contextNames, contextAttributes ) {

			for ( let i = 0; i < contextNames.length; i ++ ) {

				const contextName = contextNames[ i ];
				const context = canvas.getContext( contextName, contextAttributes );
				if ( context !== null ) return context;

			}

			return null;

		}

		try {

			const contextAttributes = {
				alpha: true,
				depth,
				stencil,
				antialias,
				premultipliedAlpha,
				preserveDrawingBuffer,
				powerPreference,
				failIfMajorPerformanceCaveat,
			};

			// OffscreenCanvas does not have setAttribute, see #22811
			if ( 'setAttribute' in canvas ) canvas.setAttribute( 'data-engine', `three.js r${REVISION}` );

			// event listeners must be registered before WebGL context is created, see #12753
			canvas.addEventListener( 'webglcontextlost', onContextLost, false );
			canvas.addEventListener( 'webglcontextrestored', onContextRestore, false );
			canvas.addEventListener( 'webglcontextcreationerror', onContextCreationError, false );

			if ( _gl === null ) {

				const contextNames = [ 'webgl2', 'webgl', 'experimental-webgl' ];

				if ( _this.isWebGL1Renderer === true ) {

					contextNames.shift();

				}

				_gl = getContext( contextNames, contextAttributes );

				if ( _gl === null ) {

					if ( getContext( contextNames ) ) {

						throw new Error( 'Error creating WebGL context with your selected attributes.' );

					} else {

						throw new Error( 'Error creating WebGL context.' );

					}

				}

			}

			// Some experimental-webgl implementations do not have getShaderPrecisionFormat

			if ( _gl.getShaderPrecisionFormat === undefined ) {

				_gl.getShaderPrecisionFormat = function () {

					return { 'rangeMin': 1, 'rangeMax': 1, 'precision': 1 };

				};

			}

		} catch ( error ) {

			console.error( 'THREE.WebGLRenderer: ' + error.message );
			throw error;

		}

		let extensions, capabilities, state, info;
		let properties, textures, cubemaps, cubeuvmaps, attributes, geometries, objects;
		let programCache, materials, renderLists, renderStates, clipping, shadowMap;

		let background, morphtargets, bufferRenderer, indexedBufferRenderer;

		let utils, bindingStates, uniformsGroups;

		function initGLContext() {

			extensions = new WebGLExtensions( _gl );

			capabilities = new WebGLCapabilities( _gl, extensions, parameters );

			extensions.init( capabilities );

			utils = new WebGLUtils( _gl, extensions, capabilities );

			state = new WebGLState( _gl, extensions, capabilities );

			info = new WebGLInfo( _gl );
			properties = new WebGLProperties();
			textures = new WebGLTextures( _gl, extensions, state, properties, capabilities, utils, info );
			cubemaps = new WebGLCubeMaps( _this );
			cubeuvmaps = new WebGLCubeUVMaps( _this );
			attributes = new WebGLAttributes( _gl, capabilities );
			bindingStates = new WebGLBindingStates( _gl, extensions, attributes, capabilities );
			geometries = new WebGLGeometries( _gl, attributes, info, bindingStates );
			objects = new WebGLObjects( _gl, geometries, attributes, info );
			morphtargets = new WebGLMorphtargets( _gl, capabilities, textures );
			clipping = new WebGLClipping( properties );
			programCache = new WebGLPrograms( _this, cubemaps, cubeuvmaps, extensions, capabilities, bindingStates, clipping );
			materials = new WebGLMaterials( _this, properties );
			renderLists = new WebGLRenderLists();
			renderStates = new WebGLRenderStates( extensions, capabilities );
			background = new WebGLBackground( _this, cubemaps, cubeuvmaps, state, objects, _alpha, premultipliedAlpha );
			shadowMap = new WebGLShadowMap( _this, objects, capabilities );
			uniformsGroups = new WebGLUniformsGroups( _gl, info, capabilities, state );

			bufferRenderer = new WebGLBufferRenderer( _gl, extensions, info, capabilities );
			indexedBufferRenderer = new WebGLIndexedBufferRenderer( _gl, extensions, info, capabilities );

			info.programs = programCache.programs;

			_this.capabilities = capabilities;
			_this.extensions = extensions;
			_this.properties = properties;
			_this.renderLists = renderLists;
			_this.shadowMap = shadowMap;
			_this.state = state;
			_this.info = info;

		}

		initGLContext();

		// xr

		const xr = new WebXRManager( _this, _gl );

		this.xr = xr;

		// API

		this.getContext = function () {

			return _gl;

		};

		this.getContextAttributes = function () {

			return _gl.getContextAttributes();

		};

		this.forceContextLoss = function () {

			const extension = extensions.get( 'WEBGL_lose_context' );
			if ( extension ) extension.loseContext();

		};

		this.forceContextRestore = function () {

			const extension = extensions.get( 'WEBGL_lose_context' );
			if ( extension ) extension.restoreContext();

		};

		this.getPixelRatio = function () {

			return _pixelRatio;

		};

		this.setPixelRatio = function ( value ) {

			if ( value === undefined ) return;

			_pixelRatio = value;

			this.setSize( _width, _height, false );

		};

		this.getSize = function ( target ) {

			return target.set( _width, _height );

		};

		this.setSize = function ( width, height, updateStyle = true ) {

			if ( xr.isPresenting ) {

				console.warn( 'THREE.WebGLRenderer: Can\'t change size while VR device is presenting.' );
				return;

			}

			_width = width;
			_height = height;

			canvas.width = Math.floor( width * _pixelRatio );
			canvas.height = Math.floor( height * _pixelRatio );

			if ( updateStyle === true ) {

				canvas.style.width = width + 'px';
				canvas.style.height = height + 'px';

			}

			this.setViewport( 0, 0, width, height );

		};

		this.getDrawingBufferSize = function ( target ) {

			return target.set( _width * _pixelRatio, _height * _pixelRatio ).floor();

		};

		this.setDrawingBufferSize = function ( width, height, pixelRatio ) {

			_width = width;
			_height = height;

			_pixelRatio = pixelRatio;

			canvas.width = Math.floor( width * pixelRatio );
			canvas.height = Math.floor( height * pixelRatio );

			this.setViewport( 0, 0, width, height );

		};

		this.getCurrentViewport = function ( target ) {

			return target.copy( _currentViewport );

		};

		this.getViewport = function ( target ) {

			return target.copy( _viewport );

		};

		this.setViewport = function ( x, y, width, height ) {

			if ( x.isVector4 ) {

				_viewport.set( x.x, x.y, x.z, x.w );

			} else {

				_viewport.set( x, y, width, height );

			}

			state.viewport( _currentViewport.copy( _viewport ).multiplyScalar( _pixelRatio ).floor() );

		};

		this.getScissor = function ( target ) {

			return target.copy( _scissor );

		};

		this.setScissor = function ( x, y, width, height ) {

			if ( x.isVector4 ) {

				_scissor.set( x.x, x.y, x.z, x.w );

			} else {

				_scissor.set( x, y, width, height );

			}

			state.scissor( _currentScissor.copy( _scissor ).multiplyScalar( _pixelRatio ).floor() );

		};

		this.getScissorTest = function () {

			return _scissorTest;

		};

		this.setScissorTest = function ( boolean ) {

			state.setScissorTest( _scissorTest = boolean );

		};

		this.setOpaqueSort = function ( method ) {

			_opaqueSort = method;

		};

		this.setTransparentSort = function ( method ) {

			_transparentSort = method;

		};

		// Clearing

		this.getClearColor = function ( target ) {

			return target.copy( background.getClearColor() );

		};

		this.setClearColor = function () {

			background.setClearColor.apply( background, arguments );

		};

		this.getClearAlpha = function () {

			return background.getClearAlpha();

		};

		this.setClearAlpha = function () {

			background.setClearAlpha.apply( background, arguments );

		};

		this.clear = function ( color = true, depth = true, stencil = true ) {

			let bits = 0;

			if ( color ) bits |= _gl.COLOR_BUFFER_BIT;
			if ( depth ) bits |= _gl.DEPTH_BUFFER_BIT;
			if ( stencil ) bits |= _gl.STENCIL_BUFFER_BIT;

			_gl.clear( bits );

		};

		this.clearColor = function () {

			this.clear( true, false, false );

		};

		this.clearDepth = function () {

			this.clear( false, true, false );

		};

		this.clearStencil = function () {

			this.clear( false, false, true );

		};

		//

		this.dispose = function () {

			canvas.removeEventListener( 'webglcontextlost', onContextLost, false );
			canvas.removeEventListener( 'webglcontextrestored', onContextRestore, false );
			canvas.removeEventListener( 'webglcontextcreationerror', onContextCreationError, false );

			renderLists.dispose();
			renderStates.dispose();
			properties.dispose();
			cubemaps.dispose();
			cubeuvmaps.dispose();
			objects.dispose();
			bindingStates.dispose();
			uniformsGroups.dispose();
			programCache.dispose();

			xr.dispose();

			xr.removeEventListener( 'sessionstart', onXRSessionStart );
			xr.removeEventListener( 'sessionend', onXRSessionEnd );

			if ( _transmissionRenderTarget ) {

				_transmissionRenderTarget.dispose();
				_transmissionRenderTarget = null;

			}

			animation.stop();

		};

		// Events

		function onContextLost( event ) {

			event.preventDefault();

			console.log( 'THREE.WebGLRenderer: Context Lost.' );

			_isContextLost = true;

		}

		function onContextRestore( /* event */ ) {

			console.log( 'THREE.WebGLRenderer: Context Restored.' );

			_isContextLost = false;

			const infoAutoReset = info.autoReset;
			const shadowMapEnabled = shadowMap.enabled;
			const shadowMapAutoUpdate = shadowMap.autoUpdate;
			const shadowMapNeedsUpdate = shadowMap.needsUpdate;
			const shadowMapType = shadowMap.type;

			initGLContext();

			info.autoReset = infoAutoReset;
			shadowMap.enabled = shadowMapEnabled;
			shadowMap.autoUpdate = shadowMapAutoUpdate;
			shadowMap.needsUpdate = shadowMapNeedsUpdate;
			shadowMap.type = shadowMapType;

		}

		function onContextCreationError( event ) {

			console.error( 'THREE.WebGLRenderer: A WebGL context could not be created. Reason: ', event.statusMessage );

		}

		function onMaterialDispose( event ) {

			const material = event.target;

			material.removeEventListener( 'dispose', onMaterialDispose );

			deallocateMaterial( material );

		}

		// Buffer deallocation

		function deallocateMaterial( material ) {

			releaseMaterialProgramReferences( material );

			properties.remove( material );

		}


		function releaseMaterialProgramReferences( material ) {

			const programs = properties.get( material ).programs;

			if ( programs !== undefined ) {

				programs.forEach( function ( program ) {

					programCache.releaseProgram( program );

				} );

				if ( material.isShaderMaterial ) {

					programCache.releaseShaderCache( material );

				}

			}

		}

		// Buffer rendering

		this.renderBufferDirect = function ( camera, scene, geometry, material, object, group ) {

			if ( scene === null ) scene = _emptyScene; // renderBufferDirect second parameter used to be fog (could be null)

			const frontFaceCW = ( object.isMesh && object.matrixWorld.determinant() < 0 );

			const program = setProgram( camera, scene, geometry, material, object );

			state.setMaterial( material, frontFaceCW );

			//

			let index = geometry.index;
			let rangeFactor = 1;

			if ( material.wireframe === true ) {

				index = geometries.getWireframeAttribute( geometry );
				rangeFactor = 2;

			}

			//

			const drawRange = geometry.drawRange;
			const position = geometry.attributes.position;

			let drawStart = drawRange.start * rangeFactor;
			let drawEnd = ( drawRange.start + drawRange.count ) * rangeFactor;

			if ( group !== null ) {

				drawStart = Math.max( drawStart, group.start * rangeFactor );
				drawEnd = Math.min( drawEnd, ( group.start + group.count ) * rangeFactor );

			}

			if ( index !== null ) {

				drawStart = Math.max( drawStart, 0 );
				drawEnd = Math.min( drawEnd, index.count );

			} else if ( position !== undefined && position !== null ) {

				drawStart = Math.max( drawStart, 0 );
				drawEnd = Math.min( drawEnd, position.count );

			}

			const drawCount = drawEnd - drawStart;

			if ( drawCount < 0 || drawCount === Infinity ) return;

			//

			bindingStates.setup( object, material, program, geometry, index );

			let attribute;
			let renderer = bufferRenderer;

			if ( index !== null ) {

				attribute = attributes.get( index );

				renderer = indexedBufferRenderer;
				renderer.setIndex( attribute );

			}

			//

			if ( object.isMesh ) {

				if ( material.wireframe === true ) {

					state.setLineWidth( material.wireframeLinewidth * getTargetPixelRatio() );
					renderer.setMode( _gl.LINES );

				} else {

					renderer.setMode( _gl.TRIANGLES );

				}

			} else if ( object.isLine ) {

				let lineWidth = material.linewidth;

				if ( lineWidth === undefined ) lineWidth = 1; // Not using Line*Material

				state.setLineWidth( lineWidth * getTargetPixelRatio() );

				if ( object.isLineSegments ) {

					renderer.setMode( _gl.LINES );

				} else if ( object.isLineLoop ) {

					renderer.setMode( _gl.LINE_LOOP );

				} else {

					renderer.setMode( _gl.LINE_STRIP );

				}

			} else if ( object.isPoints ) {

				renderer.setMode( _gl.POINTS );

			} else if ( object.isSprite ) {

				renderer.setMode( _gl.TRIANGLES );

			}

			if ( object.isInstancedMesh ) {

				renderer.renderInstances( drawStart, drawCount, object.count );

			} else if ( geometry.isInstancedBufferGeometry ) {

				const maxInstanceCount = geometry._maxInstanceCount !== undefined ? geometry._maxInstanceCount : Infinity;
				const instanceCount = Math.min( geometry.instanceCount, maxInstanceCount );

				renderer.renderInstances( drawStart, drawCount, instanceCount );

			} else {

				renderer.render( drawStart, drawCount );

			}

		};

		// Compile

		this.compile = function ( scene, camera ) {

			function prepare( material, scene, object ) {

				if ( material.transparent === true && material.side === DoubleSide && material.forceSinglePass === false ) {

					material.side = BackSide;
					material.needsUpdate = true;
					getProgram( material, scene, object );

					material.side = FrontSide;
					material.needsUpdate = true;
					getProgram( material, scene, object );

					material.side = DoubleSide;

				} else {

					getProgram( material, scene, object );

				}

			}

			currentRenderState = renderStates.get( scene );
			currentRenderState.init();

			renderStateStack.push( currentRenderState );

			scene.traverseVisible( function ( object ) {

				if ( object.isLight && object.layers.test( camera.layers ) ) {

					currentRenderState.pushLight( object );

					if ( object.castShadow ) {

						currentRenderState.pushShadow( object );

					}

				}

			} );

			currentRenderState.setupLights( _this.useLegacyLights );

			scene.traverse( function ( object ) {

				const material = object.material;

				if ( material ) {

					if ( Array.isArray( material ) ) {

						for ( let i = 0; i < material.length; i ++ ) {

							const material2 = material[ i ];

							prepare( material2, scene, object );

						}

					} else {

						prepare( material, scene, object );

					}

				}

			} );

			renderStateStack.pop();
			currentRenderState = null;

		};

		// Animation Loop

		let onAnimationFrameCallback = null;

		function onAnimationFrame( time ) {

			if ( onAnimationFrameCallback ) onAnimationFrameCallback( time );

		}

		function onXRSessionStart() {

			animation.stop();

		}

		function onXRSessionEnd() {

			animation.start();

		}

		const animation = new WebGLAnimation();
		animation.setAnimationLoop( onAnimationFrame );

		if ( typeof self !== 'undefined' ) animation.setContext( self );

		this.setAnimationLoop = function ( callback ) {

			onAnimationFrameCallback = callback;
			xr.setAnimationLoop( callback );

			( callback === null ) ? animation.stop() : animation.start();

		};

		xr.addEventListener( 'sessionstart', onXRSessionStart );
		xr.addEventListener( 'sessionend', onXRSessionEnd );

		// Rendering

		this.render = function ( scene, camera ) {

			if ( camera !== undefined && camera.isCamera !== true ) {

				console.error( 'THREE.WebGLRenderer.render: camera is not an instance of THREE.Camera.' );
				return;

			}

			if ( _isContextLost === true ) return;

			// update scene graph

			if ( scene.matrixWorldAutoUpdate === true ) scene.updateMatrixWorld();

			// update camera matrices and frustum

			if ( camera.parent === null && camera.matrixWorldAutoUpdate === true ) camera.updateMatrixWorld();

			if ( xr.enabled === true && xr.isPresenting === true ) {

				if ( xr.cameraAutoUpdate === true ) xr.updateCamera( camera );

				camera = xr.getCamera(); // use XR camera for rendering

			}

			//
			if ( scene.isScene === true ) scene.onBeforeRender( _this, scene, camera, _currentRenderTarget );

			currentRenderState = renderStates.get( scene, renderStateStack.length );
			currentRenderState.init();

			renderStateStack.push( currentRenderState );

			_projScreenMatrix.multiplyMatrices( camera.projectionMatrix, camera.matrixWorldInverse );
			_frustum.setFromProjectionMatrix( _projScreenMatrix );

			_localClippingEnabled = this.localClippingEnabled;
			_clippingEnabled = clipping.init( this.clippingPlanes, _localClippingEnabled );

			currentRenderList = renderLists.get( scene, renderListStack.length );
			currentRenderList.init();

			renderListStack.push( currentRenderList );

			projectObject( scene, camera, 0, _this.sortObjects );

			currentRenderList.finish();

			if ( _this.sortObjects === true ) {

				currentRenderList.sort( _opaqueSort, _transparentSort );

			}

			//

			if ( _clippingEnabled === true ) clipping.beginShadows();

			const shadowsArray = currentRenderState.state.shadowsArray;

			shadowMap.render( shadowsArray, scene, camera );

			if ( _clippingEnabled === true ) clipping.endShadows();

			//

			if ( this.info.autoReset === true ) this.info.reset();

			//

			background.render( currentRenderList, scene );

			// render scene

			currentRenderState.setupLights( _this.useLegacyLights );

			if ( camera.isArrayCamera ) {

				const cameras = camera.cameras;

				for ( let i = 0, l = cameras.length; i < l; i ++ ) {

					const camera2 = cameras[ i ];

					renderScene( currentRenderList, scene, camera2, camera2.viewport );

				}

			} else {

				renderScene( currentRenderList, scene, camera );

			}

			//

			if ( _currentRenderTarget !== null ) {

				// resolve multisample renderbuffers to a single-sample texture if necessary

				textures.updateMultisampleRenderTarget( _currentRenderTarget );

				// Generate mipmap if we're using any kind of mipmap filtering

				textures.updateRenderTargetMipmap( _currentRenderTarget );

			}

			//

			if ( scene.isScene === true ) scene.onAfterRender( _this, scene, camera );

			// _gl.finish();

			bindingStates.resetDefaultState();
			_currentMaterialId = - 1;
			_currentCamera = null;

			renderStateStack.pop();

			if ( renderStateStack.length > 0 ) {

				currentRenderState = renderStateStack[ renderStateStack.length - 1 ];

			} else {

				currentRenderState = null;

			}

			renderListStack.pop();

			if ( renderListStack.length > 0 ) {

				currentRenderList = renderListStack[ renderListStack.length - 1 ];

			} else {

				currentRenderList = null;

			}

		};

		function projectObject( object, camera, groupOrder, sortObjects ) {

			if ( object.visible === false ) return;

			const visible = object.layers.test( camera.layers );

			if ( visible ) {

				if ( object.isGroup ) {

					groupOrder = object.renderOrder;

				} else if ( object.isLOD ) {

					if ( object.autoUpdate === true ) object.update( camera );

				} else if ( object.isLight ) {

					currentRenderState.pushLight( object );

					if ( object.castShadow ) {

						currentRenderState.pushShadow( object );

					}

				} else if ( object.isSprite ) {

					if ( ! object.frustumCulled || _frustum.intersectsSprite( object ) ) {

						if ( sortObjects ) {

							_vector3.setFromMatrixPosition( object.matrixWorld )
								.applyMatrix4( _projScreenMatrix );

						}

						const geometry = objects.update( object );
						const material = object.material;

						if ( material.visible ) {

							currentRenderList.push( object, geometry, material, groupOrder, _vector3.z, null );

						}

					}

				} else if ( object.isMesh || object.isLine || object.isPoints ) {

					if ( object.isSkinnedMesh ) {

						// update skeleton only once in a frame

						if ( object.skeleton.frame !== info.render.frame ) {

							object.skeleton.update();
							object.skeleton.frame = info.render.frame;

						}

					}

					if ( ! object.frustumCulled || _frustum.intersectsObject( object ) ) {

						if ( sortObjects ) {

							_vector3.setFromMatrixPosition( object.matrixWorld )
								.applyMatrix4( _projScreenMatrix );

						}

						const geometry = objects.update( object );
						const material = object.material;

						if ( Array.isArray( material ) ) {

							const groups = geometry.groups;

							for ( let i = 0, l = groups.length; i < l; i ++ ) {

								const group = groups[ i ];
								const groupMaterial = material[ group.materialIndex ];

								if ( groupMaterial && groupMaterial.visible ) {

									currentRenderList.push( object, geometry, groupMaterial, groupOrder, _vector3.z, group );

								}

							}

						} else if ( material.visible ) {

							currentRenderList.push( object, geometry, material, groupOrder, _vector3.z, null );

						}

					}

				}

			}

			const children = object.children;

			for ( let i = 0, l = children.length; i < l; i ++ ) {

				projectObject( children[ i ], camera, groupOrder, sortObjects );

			}

		}

		function renderScene( currentRenderList, scene, camera, viewport ) {

			const opaqueObjects = currentRenderList.opaque;
			const transmissiveObjects = currentRenderList.transmissive;
			const transparentObjects = currentRenderList.transparent;

			currentRenderState.setupLightsView( camera );

			if ( _clippingEnabled === true ) clipping.setGlobalState( _this.clippingPlanes, camera );

			if ( transmissiveObjects.length > 0 ) renderTransmissionPass( opaqueObjects, transmissiveObjects, scene, camera );

			if ( viewport ) state.viewport( _currentViewport.copy( viewport ) );

			if ( opaqueObjects.length > 0 ) renderObjects( opaqueObjects, scene, camera );
			if ( transmissiveObjects.length > 0 ) renderObjects( transmissiveObjects, scene, camera );
			if ( transparentObjects.length > 0 ) renderObjects( transparentObjects, scene, camera );

			// Ensure depth buffer writing is enabled so it can be cleared on next render

			state.buffers.depth.setTest( true );
			state.buffers.depth.setMask( true );
			state.buffers.color.setMask( true );

			state.setPolygonOffset( false );

		}

		function renderTransmissionPass( opaqueObjects, transmissiveObjects, scene, camera ) {

			if ( _transmissionRenderTarget === null ) {

				const isWebGL2 = capabilities.isWebGL2;

				_transmissionRenderTarget = new WebGLRenderTarget( 1024, 1024, {
					generateMipmaps: true,
					type: extensions.has( 'EXT_color_buffer_half_float' ) ? HalfFloatType : UnsignedByteType,
					minFilter: LinearMipmapLinearFilter,
					samples: ( isWebGL2 && antialias === true ) ? 4 : 0
				} );

				// debug

				/*
				const geometry = new PlaneGeometry();
				const material = new MeshBasicMaterial( { map: _transmissionRenderTarget.texture } );

				const mesh = new Mesh( geometry, material );
				scene.add( mesh );
				*/

			}

			//

			const currentRenderTarget = _this.getRenderTarget();
			_this.setRenderTarget( _transmissionRenderTarget );
			_this.clear();

			// Turn off the features which can affect the frag color for opaque objects pass.
			// Otherwise they are applied twice in opaque objects pass and transmission objects pass.
			const currentToneMapping = _this.toneMapping;
			_this.toneMapping = NoToneMapping;

			renderObjects( opaqueObjects, scene, camera );

			textures.updateMultisampleRenderTarget( _transmissionRenderTarget );
			textures.updateRenderTargetMipmap( _transmissionRenderTarget );

			let renderTargetNeedsUpdate = false;

			for ( let i = 0, l = transmissiveObjects.length; i < l; i ++ ) {

				const renderItem = transmissiveObjects[ i ];

				const object = renderItem.object;
				const geometry = renderItem.geometry;
				const material = renderItem.material;
				const group = renderItem.group;

				if ( material.side === DoubleSide && object.layers.test( camera.layers ) ) {

					const currentSide = material.side;

					material.side = BackSide;
					material.needsUpdate = true;

					renderObject( object, scene, camera, geometry, material, group );

					material.side = currentSide;
					material.needsUpdate = true;

					renderTargetNeedsUpdate = true;

				}

			}

			if ( renderTargetNeedsUpdate === true ) {

				textures.updateMultisampleRenderTarget( _transmissionRenderTarget );
				textures.updateRenderTargetMipmap( _transmissionRenderTarget );

			}

			_this.setRenderTarget( currentRenderTarget );

			_this.toneMapping = currentToneMapping;

		}

		function renderObjects( renderList, scene, camera ) {

			const overrideMaterial = scene.isScene === true ? scene.overrideMaterial : null;

			for ( let i = 0, l = renderList.length; i < l; i ++ ) {

				const renderItem = renderList[ i ];

				const object = renderItem.object;
				const geometry = renderItem.geometry;
				const material = overrideMaterial === null ? renderItem.material : overrideMaterial;
				const group = renderItem.group;

				if ( object.layers.test( camera.layers ) ) {

					renderObject( object, scene, camera, geometry, material, group );

				}

			}

		}

		function renderObject( object, scene, camera, geometry, material, group ) {

			object.onBeforeRender( _this, scene, camera, geometry, material, group );

			object.modelViewMatrix.multiplyMatrices( camera.matrixWorldInverse, object.matrixWorld );
			object.normalMatrix.getNormalMatrix( object.modelViewMatrix );

			material.onBeforeRender( _this, scene, camera, geometry, object, group );

			if ( material.transparent === true && material.side === DoubleSide && material.forceSinglePass === false ) {

				material.side = BackSide;
				material.needsUpdate = true;
				_this.renderBufferDirect( camera, scene, geometry, material, object, group );

				material.side = FrontSide;
				material.needsUpdate = true;
				_this.renderBufferDirect( camera, scene, geometry, material, object, group );

				material.side = DoubleSide;

			} else {

				_this.renderBufferDirect( camera, scene, geometry, material, object, group );

			}

			object.onAfterRender( _this, scene, camera, geometry, material, group );

		}

		function getProgram( material, scene, object ) {

			if ( scene.isScene !== true ) scene = _emptyScene; // scene could be a Mesh, Line, Points, ...

			const materialProperties = properties.get( material );

			const lights = currentRenderState.state.lights;
			const shadowsArray = currentRenderState.state.shadowsArray;

			const lightsStateVersion = lights.state.version;

			const parameters = programCache.getParameters( material, lights.state, shadowsArray, scene, object );
			const programCacheKey = programCache.getProgramCacheKey( parameters );

			let programs = materialProperties.programs;

			// always update environment and fog - changing these trigger an getProgram call, but it's possible that the program doesn't change

			materialProperties.environment = material.isMeshStandardMaterial ? scene.environment : null;
			materialProperties.fog = scene.fog;
			materialProperties.envMap = ( material.isMeshStandardMaterial ? cubeuvmaps : cubemaps ).get( material.envMap || materialProperties.environment );

			if ( programs === undefined ) {

				// new material

				material.addEventListener( 'dispose', onMaterialDispose );

				programs = new Map();
				materialProperties.programs = programs;

			}

			let program = programs.get( programCacheKey );

			if ( program !== undefined ) {

				// early out if program and light state is identical

				if ( materialProperties.currentProgram === program && materialProperties.lightsStateVersion === lightsStateVersion ) {

					updateCommonMaterialProperties( material, parameters );

					return program;

				}

			} else {

				parameters.uniforms = programCache.getUniforms( material );

				material.onBuild( object, parameters, _this );

				material.onBeforeCompile( parameters, _this );

				program = programCache.acquireProgram( parameters, programCacheKey );
				programs.set( programCacheKey, program );

				materialProperties.uniforms = parameters.uniforms;

			}

			const uniforms = materialProperties.uniforms;

			if ( ( ! material.isShaderMaterial && ! material.isRawShaderMaterial ) || material.clipping === true ) {

				uniforms.clippingPlanes = clipping.uniform;

			}

			updateCommonMaterialProperties( material, parameters );

			// store the light setup it was created for

			materialProperties.needsLights = materialNeedsLights( material );
			materialProperties.lightsStateVersion = lightsStateVersion;

			if ( materialProperties.needsLights ) {

				// wire up the material to this renderer's lighting state

				uniforms.ambientLightColor.value = lights.state.ambient;
				uniforms.lightProbe.value = lights.state.probe;
				uniforms.directionalLights.value = lights.state.directional;
				uniforms.directionalLightShadows.value = lights.state.directionalShadow;
				uniforms.spotLights.value = lights.state.spot;
				uniforms.spotLightShadows.value = lights.state.spotShadow;
				uniforms.rectAreaLights.value = lights.state.rectArea;
				uniforms.ltc_1.value = lights.state.rectAreaLTC1;
				uniforms.ltc_2.value = lights.state.rectAreaLTC2;
				uniforms.pointLights.value = lights.state.point;
				uniforms.pointLightShadows.value = lights.state.pointShadow;
				uniforms.hemisphereLights.value = lights.state.hemi;

				uniforms.directionalShadowMap.value = lights.state.directionalShadowMap;
				uniforms.directionalShadowMatrix.value = lights.state.directionalShadowMatrix;
				uniforms.spotShadowMap.value = lights.state.spotShadowMap;
				uniforms.spotLightMatrix.value = lights.state.spotLightMatrix;
				uniforms.spotLightMap.value = lights.state.spotLightMap;
				uniforms.pointShadowMap.value = lights.state.pointShadowMap;
				uniforms.pointShadowMatrix.value = lights.state.pointShadowMatrix;
				// TODO (abelnation): add area lights shadow info to uniforms

			}

			const progUniforms = program.getUniforms();
			const uniformsList = WebGLUniforms.seqWithValue( progUniforms.seq, uniforms );

			materialProperties.currentProgram = program;
			materialProperties.uniformsList = uniformsList;

			return program;

		}

		function updateCommonMaterialProperties( material, parameters ) {

			const materialProperties = properties.get( material );

			materialProperties.outputEncoding = parameters.outputEncoding;
			materialProperties.instancing = parameters.instancing;
			materialProperties.skinning = parameters.skinning;
			materialProperties.morphTargets = parameters.morphTargets;
			materialProperties.morphNormals = parameters.morphNormals;
			materialProperties.morphColors = parameters.morphColors;
			materialProperties.morphTargetsCount = parameters.morphTargetsCount;
			materialProperties.numClippingPlanes = parameters.numClippingPlanes;
			materialProperties.numIntersection = parameters.numClipIntersection;
			materialProperties.vertexAlphas = parameters.vertexAlphas;
			materialProperties.vertexTangents = parameters.vertexTangents;
			materialProperties.toneMapping = parameters.toneMapping;

		}

		function setProgram( camera, scene, geometry, material, object ) {

			if ( scene.isScene !== true ) scene = _emptyScene; // scene could be a Mesh, Line, Points, ...

			textures.resetTextureUnits();

			const fog = scene.fog;
			const environment = material.isMeshStandardMaterial ? scene.environment : null;
			const encoding = ( _currentRenderTarget === null ) ? _this.outputEncoding : ( _currentRenderTarget.isXRRenderTarget === true ? _currentRenderTarget.texture.encoding : LinearEncoding );
			const envMap = ( material.isMeshStandardMaterial ? cubeuvmaps : cubemaps ).get( material.envMap || environment );
			const vertexAlphas = material.vertexColors === true && !! geometry.attributes.color && geometry.attributes.color.itemSize === 4;
			const vertexTangents = !! material.normalMap && !! geometry.attributes.tangent;
			const morphTargets = !! geometry.morphAttributes.position;
			const morphNormals = !! geometry.morphAttributes.normal;
			const morphColors = !! geometry.morphAttributes.color;
			const toneMapping = material.toneMapped ? _this.toneMapping : NoToneMapping;

			const morphAttribute = geometry.morphAttributes.position || geometry.morphAttributes.normal || geometry.morphAttributes.color;
			const morphTargetsCount = ( morphAttribute !== undefined ) ? morphAttribute.length : 0;

			const materialProperties = properties.get( material );
			const lights = currentRenderState.state.lights;

			if ( _clippingEnabled === true ) {

<<<<<<< HEAD
		const fog = scene.fog;
		const environment = material.isMeshStandardMaterial ? scene.environment : null;
		const encoding = ( _currentRenderTarget === null ) ? _this.outputEncoding : ( _currentRenderTarget.isXRRenderTarget === true ? _currentRenderTarget.texture.encoding : LinearEncoding );
		const envMap = ( material.isMeshStandardMaterial ? cubeuvmaps : cubemaps ).get( material.envMap || environment );
		const vertexAlphas = material.vertexColors === true && !! geometry.attributes.color && geometry.attributes.color.itemSize === 4;
		const vertexTangents = !! geometry.attributes.tangent && ( !! material.normalMap || material.anisotropy > 0 );
		const morphTargets = !! geometry.morphAttributes.position;
		const morphNormals = !! geometry.morphAttributes.normal;
		const morphColors = !! geometry.morphAttributes.color;
		const toneMapping = material.toneMapped ? _this.toneMapping : NoToneMapping;
=======
				if ( _localClippingEnabled === true || camera !== _currentCamera ) {
>>>>>>> b98157b6

					const useCache =
						camera === _currentCamera &&
						material.id === _currentMaterialId;

					// we might want to call this function with some ClippingGroup
					// object instead of the material, once it becomes feasible
					// (#8465, #8379)
					clipping.setState( material, camera, useCache );

				}

			}

			//

			let needsProgramChange = false;

			if ( material.version === materialProperties.__version ) {

				if ( materialProperties.needsLights && ( materialProperties.lightsStateVersion !== lights.state.version ) ) {

					needsProgramChange = true;

				} else if ( materialProperties.outputEncoding !== encoding ) {

					needsProgramChange = true;

				} else if ( object.isInstancedMesh && materialProperties.instancing === false ) {

					needsProgramChange = true;

				} else if ( ! object.isInstancedMesh && materialProperties.instancing === true ) {

					needsProgramChange = true;

				} else if ( object.isSkinnedMesh && materialProperties.skinning === false ) {

					needsProgramChange = true;

				} else if ( ! object.isSkinnedMesh && materialProperties.skinning === true ) {

					needsProgramChange = true;

				} else if ( materialProperties.envMap !== envMap ) {

					needsProgramChange = true;

				} else if ( material.fog === true && materialProperties.fog !== fog ) {

					needsProgramChange = true;

				} else if ( materialProperties.numClippingPlanes !== undefined &&
					( materialProperties.numClippingPlanes !== clipping.numPlanes ||
					materialProperties.numIntersection !== clipping.numIntersection ) ) {

					needsProgramChange = true;

				} else if ( materialProperties.vertexAlphas !== vertexAlphas ) {

					needsProgramChange = true;

				} else if ( materialProperties.vertexTangents !== vertexTangents ) {

					needsProgramChange = true;

				} else if ( materialProperties.morphTargets !== morphTargets ) {

					needsProgramChange = true;

				} else if ( materialProperties.morphNormals !== morphNormals ) {

					needsProgramChange = true;

				} else if ( materialProperties.morphColors !== morphColors ) {

					needsProgramChange = true;

				} else if ( materialProperties.toneMapping !== toneMapping ) {

					needsProgramChange = true;

				} else if ( capabilities.isWebGL2 === true && materialProperties.morphTargetsCount !== morphTargetsCount ) {

					needsProgramChange = true;

				}

			} else {

				needsProgramChange = true;
				materialProperties.__version = material.version;

			}

			//

			let program = materialProperties.currentProgram;

			if ( needsProgramChange === true ) {

				program = getProgram( material, scene, object );

			}

			let refreshProgram = false;
			let refreshMaterial = false;
			let refreshLights = false;

			const p_uniforms = program.getUniforms(),
				m_uniforms = materialProperties.uniforms;

			if ( state.useProgram( program.program ) ) {

				refreshProgram = true;
				refreshMaterial = true;
				refreshLights = true;

			}

			if ( material.id !== _currentMaterialId ) {

				_currentMaterialId = material.id;

				refreshMaterial = true;

			}

			if ( refreshProgram || _currentCamera !== camera ) {

				p_uniforms.setValue( _gl, 'projectionMatrix', camera.projectionMatrix );

				if ( capabilities.logarithmicDepthBuffer ) {

					p_uniforms.setValue( _gl, 'logDepthBufFC',
						2.0 / ( Math.log( camera.far + 1.0 ) / Math.LN2 ) );

				}

				if ( _currentCamera !== camera ) {

					_currentCamera = camera;

					// lighting uniforms depend on the camera so enforce an update
					// now, in case this material supports lights - or later, when
					// the next material that does gets activated:

					refreshMaterial = true;		// set to true on material change
					refreshLights = true;		// remains set until update done

				}

				// load material specific uniforms
				// (shader material also gets them for the sake of genericity)

				if ( material.isShaderMaterial ||
					material.isMeshPhongMaterial ||
					material.isMeshToonMaterial ||
					material.isMeshStandardMaterial ||
					material.envMap ) {

					const uCamPos = p_uniforms.map.cameraPosition;

					if ( uCamPos !== undefined ) {

						uCamPos.setValue( _gl,
							_vector3.setFromMatrixPosition( camera.matrixWorld ) );

					}

				}

				if ( material.isMeshPhongMaterial ||
					material.isMeshToonMaterial ||
					material.isMeshLambertMaterial ||
					material.isMeshBasicMaterial ||
					material.isMeshStandardMaterial ||
					material.isShaderMaterial ) {

					p_uniforms.setValue( _gl, 'isOrthographic', camera.isOrthographicCamera === true );

				}

				if ( material.isMeshPhongMaterial ||
					material.isMeshToonMaterial ||
					material.isMeshLambertMaterial ||
					material.isMeshBasicMaterial ||
					material.isMeshStandardMaterial ||
					material.isShaderMaterial ||
					material.isShadowMaterial ||
					object.isSkinnedMesh ) {

					p_uniforms.setValue( _gl, 'viewMatrix', camera.matrixWorldInverse );

				}

			}

			// skinning and morph target uniforms must be set even if material didn't change
			// auto-setting of texture unit for bone and morph texture must go before other textures
			// otherwise textures used for skinning and morphing can take over texture units reserved for other material textures

			if ( object.isSkinnedMesh ) {

				p_uniforms.setOptional( _gl, object, 'bindMatrix' );
				p_uniforms.setOptional( _gl, object, 'bindMatrixInverse' );

				const skeleton = object.skeleton;

				if ( skeleton ) {

					if ( capabilities.floatVertexTextures ) {

						if ( skeleton.boneTexture === null ) skeleton.computeBoneTexture();

						p_uniforms.setValue( _gl, 'boneTexture', skeleton.boneTexture, textures );
						p_uniforms.setValue( _gl, 'boneTextureSize', skeleton.boneTextureSize );

					} else {

						console.warn( 'THREE.WebGLRenderer: SkinnedMesh can only be used with WebGL 2. With WebGL 1 OES_texture_float and vertex textures support is required.' );

					}

				}

			}

			const morphAttributes = geometry.morphAttributes;

			if ( morphAttributes.position !== undefined || morphAttributes.normal !== undefined || ( morphAttributes.color !== undefined && capabilities.isWebGL2 === true ) ) {

				morphtargets.update( object, geometry, program );

			}

			if ( refreshMaterial || materialProperties.receiveShadow !== object.receiveShadow ) {

				materialProperties.receiveShadow = object.receiveShadow;
				p_uniforms.setValue( _gl, 'receiveShadow', object.receiveShadow );

			}

			// https://github.com/mrdoob/three.js/pull/24467#issuecomment-1209031512

			if ( material.isMeshGouraudMaterial && material.envMap !== null ) {

				m_uniforms.envMap.value = envMap;

				m_uniforms.flipEnvMap.value = ( envMap.isCubeTexture && envMap.isRenderTargetTexture === false ) ? - 1 : 1;

			}

			if ( refreshMaterial ) {

				p_uniforms.setValue( _gl, 'toneMappingExposure', _this.toneMappingExposure );

				if ( materialProperties.needsLights ) {

					// the current material requires lighting info

					// note: all lighting uniforms are always set correctly
					// they simply reference the renderer's state for their
					// values
					//
					// use the current material's .needsUpdate flags to set
					// the GL state when required

					markUniformsLightsNeedsUpdate( m_uniforms, refreshLights );

				}

				// refresh uniforms common to several materials

				if ( fog && material.fog === true ) {

					materials.refreshFogUniforms( m_uniforms, fog );

				}

				materials.refreshMaterialUniforms( m_uniforms, material, _pixelRatio, _height, _transmissionRenderTarget );

				WebGLUniforms.upload( _gl, materialProperties.uniformsList, m_uniforms, textures );

			}

			if ( material.isShaderMaterial && material.uniformsNeedUpdate === true ) {

				WebGLUniforms.upload( _gl, materialProperties.uniformsList, m_uniforms, textures );
				material.uniformsNeedUpdate = false;

			}

			if ( material.isSpriteMaterial ) {

				p_uniforms.setValue( _gl, 'center', object.center );

			}

			// common matrices

			p_uniforms.setValue( _gl, 'modelViewMatrix', object.modelViewMatrix );
			p_uniforms.setValue( _gl, 'normalMatrix', object.normalMatrix );
			p_uniforms.setValue( _gl, 'modelMatrix', object.matrixWorld );

			// UBOs

			if ( material.isShaderMaterial || material.isRawShaderMaterial ) {

				const groups = material.uniformsGroups;

				for ( let i = 0, l = groups.length; i < l; i ++ ) {

					if ( capabilities.isWebGL2 ) {

						const group = groups[ i ];

						uniformsGroups.update( group, program );
						uniformsGroups.bind( group, program );

					} else {

						console.warn( 'THREE.WebGLRenderer: Uniform Buffer Objects can only be used with WebGL 2.' );

					}

				}

			}

			return program;

		}

		// If uniforms are marked as clean, they don't need to be loaded to the GPU.

		function markUniformsLightsNeedsUpdate( uniforms, value ) {

			uniforms.ambientLightColor.needsUpdate = value;
			uniforms.lightProbe.needsUpdate = value;

			uniforms.directionalLights.needsUpdate = value;
			uniforms.directionalLightShadows.needsUpdate = value;
			uniforms.pointLights.needsUpdate = value;
			uniforms.pointLightShadows.needsUpdate = value;
			uniforms.spotLights.needsUpdate = value;
			uniforms.spotLightShadows.needsUpdate = value;
			uniforms.rectAreaLights.needsUpdate = value;
			uniforms.hemisphereLights.needsUpdate = value;

		}

		function materialNeedsLights( material ) {

			return material.isMeshLambertMaterial || material.isMeshToonMaterial || material.isMeshPhongMaterial ||
				material.isMeshStandardMaterial || material.isShadowMaterial ||
				( material.isShaderMaterial && material.lights === true );

		}

		this.getActiveCubeFace = function () {

			return _currentActiveCubeFace;

		};

		this.getActiveMipmapLevel = function () {

			return _currentActiveMipmapLevel;

		};

		this.getRenderTarget = function () {

			return _currentRenderTarget;

		};

		this.setRenderTargetTextures = function ( renderTarget, colorTexture, depthTexture ) {

			properties.get( renderTarget.texture ).__webglTexture = colorTexture;
			properties.get( renderTarget.depthTexture ).__webglTexture = depthTexture;

			const renderTargetProperties = properties.get( renderTarget );
			renderTargetProperties.__hasExternalTextures = true;

			if ( renderTargetProperties.__hasExternalTextures ) {

				renderTargetProperties.__autoAllocateDepthBuffer = depthTexture === undefined;

				if ( ! renderTargetProperties.__autoAllocateDepthBuffer ) {

					// The multisample_render_to_texture extension doesn't work properly if there
					// are midframe flushes and an external depth buffer. Disable use of the extension.
					if ( extensions.has( 'WEBGL_multisampled_render_to_texture' ) === true ) {

						console.warn( 'THREE.WebGLRenderer: Render-to-texture extension was disabled because an external texture was provided' );
						renderTargetProperties.__useRenderToTexture = false;

					}

				}

			}

		};

		this.setRenderTargetFramebuffer = function ( renderTarget, defaultFramebuffer ) {

			const renderTargetProperties = properties.get( renderTarget );
			renderTargetProperties.__webglFramebuffer = defaultFramebuffer;
			renderTargetProperties.__useDefaultFramebuffer = defaultFramebuffer === undefined;

		};

		this.setRenderTarget = function ( renderTarget, activeCubeFace = 0, activeMipmapLevel = 0 ) {

			_currentRenderTarget = renderTarget;
			_currentActiveCubeFace = activeCubeFace;
			_currentActiveMipmapLevel = activeMipmapLevel;

			let useDefaultFramebuffer = true;
			let framebuffer = null;
			let isCube = false;
			let isRenderTarget3D = false;

			if ( renderTarget ) {

				const renderTargetProperties = properties.get( renderTarget );

				if ( renderTargetProperties.__useDefaultFramebuffer !== undefined ) {

					// We need to make sure to rebind the framebuffer.
					state.bindFramebuffer( _gl.FRAMEBUFFER, null );
					useDefaultFramebuffer = false;

				} else if ( renderTargetProperties.__webglFramebuffer === undefined ) {

					textures.setupRenderTarget( renderTarget );

				} else if ( renderTargetProperties.__hasExternalTextures ) {

					// Color and depth texture must be rebound in order for the swapchain to update.
					textures.rebindTextures( renderTarget, properties.get( renderTarget.texture ).__webglTexture, properties.get( renderTarget.depthTexture ).__webglTexture );

				}

				const texture = renderTarget.texture;

				if ( texture.isData3DTexture || texture.isDataArrayTexture || texture.isCompressedArrayTexture ) {

					isRenderTarget3D = true;

				}

				const __webglFramebuffer = properties.get( renderTarget ).__webglFramebuffer;

				if ( renderTarget.isWebGLCubeRenderTarget ) {

					framebuffer = __webglFramebuffer[ activeCubeFace ];
					isCube = true;

				} else if ( ( capabilities.isWebGL2 && renderTarget.samples > 0 ) && textures.useMultisampledRTT( renderTarget ) === false ) {

					framebuffer = properties.get( renderTarget ).__webglMultisampledFramebuffer;

				} else {

					framebuffer = __webglFramebuffer;

				}

				_currentViewport.copy( renderTarget.viewport );
				_currentScissor.copy( renderTarget.scissor );
				_currentScissorTest = renderTarget.scissorTest;

			} else {

				_currentViewport.copy( _viewport ).multiplyScalar( _pixelRatio ).floor();
				_currentScissor.copy( _scissor ).multiplyScalar( _pixelRatio ).floor();
				_currentScissorTest = _scissorTest;

			}

			const framebufferBound = state.bindFramebuffer( _gl.FRAMEBUFFER, framebuffer );

			if ( framebufferBound && capabilities.drawBuffers && useDefaultFramebuffer ) {

				state.drawBuffers( renderTarget, framebuffer );

			}

			state.viewport( _currentViewport );
			state.scissor( _currentScissor );
			state.setScissorTest( _currentScissorTest );

			if ( isCube ) {

				const textureProperties = properties.get( renderTarget.texture );
				_gl.framebufferTexture2D( _gl.FRAMEBUFFER, _gl.COLOR_ATTACHMENT0, _gl.TEXTURE_CUBE_MAP_POSITIVE_X + activeCubeFace, textureProperties.__webglTexture, activeMipmapLevel );

			} else if ( isRenderTarget3D ) {

				const textureProperties = properties.get( renderTarget.texture );
				const layer = activeCubeFace || 0;
				_gl.framebufferTextureLayer( _gl.FRAMEBUFFER, _gl.COLOR_ATTACHMENT0, textureProperties.__webglTexture, activeMipmapLevel || 0, layer );

			}

			_currentMaterialId = - 1; // reset current material to ensure correct uniform bindings

		};

		this.readRenderTargetPixels = function ( renderTarget, x, y, width, height, buffer, activeCubeFaceIndex ) {

			if ( ! ( renderTarget && renderTarget.isWebGLRenderTarget ) ) {

				console.error( 'THREE.WebGLRenderer.readRenderTargetPixels: renderTarget is not THREE.WebGLRenderTarget.' );
				return;

			}

			let framebuffer = properties.get( renderTarget ).__webglFramebuffer;

			if ( renderTarget.isWebGLCubeRenderTarget && activeCubeFaceIndex !== undefined ) {

				framebuffer = framebuffer[ activeCubeFaceIndex ];

			}

			if ( framebuffer ) {

				state.bindFramebuffer( _gl.FRAMEBUFFER, framebuffer );

				try {

					const texture = renderTarget.texture;
					const textureFormat = texture.format;
					const textureType = texture.type;

					if ( textureFormat !== RGBAFormat && utils.convert( textureFormat ) !== _gl.getParameter( _gl.IMPLEMENTATION_COLOR_READ_FORMAT ) ) {

						console.error( 'THREE.WebGLRenderer.readRenderTargetPixels: renderTarget is not in RGBA or implementation defined format.' );
						return;

					}

					const halfFloatSupportedByExt = ( textureType === HalfFloatType ) && ( extensions.has( 'EXT_color_buffer_half_float' ) || ( capabilities.isWebGL2 && extensions.has( 'EXT_color_buffer_float' ) ) );

					if ( textureType !== UnsignedByteType && utils.convert( textureType ) !== _gl.getParameter( _gl.IMPLEMENTATION_COLOR_READ_TYPE ) && // Edge and Chrome Mac < 52 (#9513)
						! ( textureType === FloatType && ( capabilities.isWebGL2 || extensions.has( 'OES_texture_float' ) || extensions.has( 'WEBGL_color_buffer_float' ) ) ) && // Chrome Mac >= 52 and Firefox
						! halfFloatSupportedByExt ) {

						console.error( 'THREE.WebGLRenderer.readRenderTargetPixels: renderTarget is not in UnsignedByteType or implementation defined type.' );
						return;

					}

					// the following if statement ensures valid read requests (no out-of-bounds pixels, see #8604)

					if ( ( x >= 0 && x <= ( renderTarget.width - width ) ) && ( y >= 0 && y <= ( renderTarget.height - height ) ) ) {

						_gl.readPixels( x, y, width, height, utils.convert( textureFormat ), utils.convert( textureType ), buffer );

					}

				} finally {

					// restore framebuffer of current render target if necessary

					const framebuffer = ( _currentRenderTarget !== null ) ? properties.get( _currentRenderTarget ).__webglFramebuffer : null;
					state.bindFramebuffer( _gl.FRAMEBUFFER, framebuffer );

				}

			}

		};

		this.copyFramebufferToTexture = function ( position, texture, level = 0 ) {

			const levelScale = Math.pow( 2, - level );
			const width = Math.floor( texture.image.width * levelScale );
			const height = Math.floor( texture.image.height * levelScale );

			textures.setTexture2D( texture, 0 );

			_gl.copyTexSubImage2D( _gl.TEXTURE_2D, level, 0, 0, position.x, position.y, width, height );

			state.unbindTexture();

		};

		this.copyTextureToTexture = function ( position, srcTexture, dstTexture, level = 0 ) {

			const width = srcTexture.image.width;
			const height = srcTexture.image.height;
			const glFormat = utils.convert( dstTexture.format );
			const glType = utils.convert( dstTexture.type );

			textures.setTexture2D( dstTexture, 0 );

			// As another texture upload may have changed pixelStorei
			// parameters, make sure they are correct for the dstTexture
			_gl.pixelStorei( _gl.UNPACK_FLIP_Y_WEBGL, dstTexture.flipY );
			_gl.pixelStorei( _gl.UNPACK_PREMULTIPLY_ALPHA_WEBGL, dstTexture.premultiplyAlpha );
			_gl.pixelStorei( _gl.UNPACK_ALIGNMENT, dstTexture.unpackAlignment );

			if ( srcTexture.isDataTexture ) {

				_gl.texSubImage2D( _gl.TEXTURE_2D, level, position.x, position.y, width, height, glFormat, glType, srcTexture.image.data );

			} else {

				if ( srcTexture.isCompressedTexture ) {

					_gl.compressedTexSubImage2D( _gl.TEXTURE_2D, level, position.x, position.y, srcTexture.mipmaps[ 0 ].width, srcTexture.mipmaps[ 0 ].height, glFormat, srcTexture.mipmaps[ 0 ].data );

				} else {

					_gl.texSubImage2D( _gl.TEXTURE_2D, level, position.x, position.y, glFormat, glType, srcTexture.image );

				}

			}

			// Generate mipmaps only when copying level 0
			if ( level === 0 && dstTexture.generateMipmaps ) _gl.generateMipmap( _gl.TEXTURE_2D );

			state.unbindTexture();

		};

		this.copyTextureToTexture3D = function ( sourceBox, position, srcTexture, dstTexture, level = 0 ) {

			if ( _this.isWebGL1Renderer ) {

				console.warn( 'THREE.WebGLRenderer.copyTextureToTexture3D: can only be used with WebGL2.' );
				return;

			}

			const width = sourceBox.max.x - sourceBox.min.x + 1;
			const height = sourceBox.max.y - sourceBox.min.y + 1;
			const depth = sourceBox.max.z - sourceBox.min.z + 1;
			const glFormat = utils.convert( dstTexture.format );
			const glType = utils.convert( dstTexture.type );
			let glTarget;

			if ( dstTexture.isData3DTexture ) {

				textures.setTexture3D( dstTexture, 0 );
				glTarget = _gl.TEXTURE_3D;

			} else if ( dstTexture.isDataArrayTexture ) {

				textures.setTexture2DArray( dstTexture, 0 );
				glTarget = _gl.TEXTURE_2D_ARRAY;

			} else {

				console.warn( 'THREE.WebGLRenderer.copyTextureToTexture3D: only supports THREE.DataTexture3D and THREE.DataTexture2DArray.' );
				return;

			}

			_gl.pixelStorei( _gl.UNPACK_FLIP_Y_WEBGL, dstTexture.flipY );
			_gl.pixelStorei( _gl.UNPACK_PREMULTIPLY_ALPHA_WEBGL, dstTexture.premultiplyAlpha );
			_gl.pixelStorei( _gl.UNPACK_ALIGNMENT, dstTexture.unpackAlignment );

			const unpackRowLen = _gl.getParameter( _gl.UNPACK_ROW_LENGTH );
			const unpackImageHeight = _gl.getParameter( _gl.UNPACK_IMAGE_HEIGHT );
			const unpackSkipPixels = _gl.getParameter( _gl.UNPACK_SKIP_PIXELS );
			const unpackSkipRows = _gl.getParameter( _gl.UNPACK_SKIP_ROWS );
			const unpackSkipImages = _gl.getParameter( _gl.UNPACK_SKIP_IMAGES );

			const image = srcTexture.isCompressedTexture ? srcTexture.mipmaps[ 0 ] : srcTexture.image;

			_gl.pixelStorei( _gl.UNPACK_ROW_LENGTH, image.width );
			_gl.pixelStorei( _gl.UNPACK_IMAGE_HEIGHT, image.height );
			_gl.pixelStorei( _gl.UNPACK_SKIP_PIXELS, sourceBox.min.x );
			_gl.pixelStorei( _gl.UNPACK_SKIP_ROWS, sourceBox.min.y );
			_gl.pixelStorei( _gl.UNPACK_SKIP_IMAGES, sourceBox.min.z );

			if ( srcTexture.isDataTexture || srcTexture.isData3DTexture ) {

				_gl.texSubImage3D( glTarget, level, position.x, position.y, position.z, width, height, depth, glFormat, glType, image.data );

			} else {

				if ( srcTexture.isCompressedArrayTexture ) {

					console.warn( 'THREE.WebGLRenderer.copyTextureToTexture3D: untested support for compressed srcTexture.' );
					_gl.compressedTexSubImage3D( glTarget, level, position.x, position.y, position.z, width, height, depth, glFormat, image.data );

				} else {

					_gl.texSubImage3D( glTarget, level, position.x, position.y, position.z, width, height, depth, glFormat, glType, image );

				}

			}

			_gl.pixelStorei( _gl.UNPACK_ROW_LENGTH, unpackRowLen );
			_gl.pixelStorei( _gl.UNPACK_IMAGE_HEIGHT, unpackImageHeight );
			_gl.pixelStorei( _gl.UNPACK_SKIP_PIXELS, unpackSkipPixels );
			_gl.pixelStorei( _gl.UNPACK_SKIP_ROWS, unpackSkipRows );
			_gl.pixelStorei( _gl.UNPACK_SKIP_IMAGES, unpackSkipImages );

			// Generate mipmaps only when copying level 0
			if ( level === 0 && dstTexture.generateMipmaps ) _gl.generateMipmap( glTarget );

			state.unbindTexture();

		};

		this.initTexture = function ( texture ) {

			if ( texture.isCubeTexture ) {

				textures.setTextureCube( texture, 0 );

			} else if ( texture.isData3DTexture ) {

				textures.setTexture3D( texture, 0 );

			} else if ( texture.isDataArrayTexture || texture.isCompressedArrayTexture ) {

				textures.setTexture2DArray( texture, 0 );

			} else {

				textures.setTexture2D( texture, 0 );

			}

			state.unbindTexture();

		};

		this.resetState = function () {

			_currentActiveCubeFace = 0;
			_currentActiveMipmapLevel = 0;
			_currentRenderTarget = null;

			state.reset();
			bindingStates.reset();

		};

		if ( typeof __THREE_DEVTOOLS__ !== 'undefined' ) {

			__THREE_DEVTOOLS__.dispatchEvent( new CustomEvent( 'observe', { detail: this } ) );

		}

	}

	// @deprecated since r150

	get physicallyCorrectLights() {

		console.warn( 'THREE.WebGLRenderer: the property .physicallyCorrectLights has been removed. Set renderer.useLegacyLights instead.' );
		return ! this.useLegacyLights;

	}

	// @deprecated since r150

	set physicallyCorrectLights( value ) {

		console.warn( 'THREE.WebGLRenderer: the property .physicallyCorrectLights has been removed. Set renderer.useLegacyLights instead.' );
		this.useLegacyLights = ! value;

	}

}


export { WebGLRenderer };<|MERGE_RESOLUTION|>--- conflicted
+++ resolved
@@ -1514,7 +1514,7 @@
 			const encoding = ( _currentRenderTarget === null ) ? _this.outputEncoding : ( _currentRenderTarget.isXRRenderTarget === true ? _currentRenderTarget.texture.encoding : LinearEncoding );
 			const envMap = ( material.isMeshStandardMaterial ? cubeuvmaps : cubemaps ).get( material.envMap || environment );
 			const vertexAlphas = material.vertexColors === true && !! geometry.attributes.color && geometry.attributes.color.itemSize === 4;
-			const vertexTangents = !! material.normalMap && !! geometry.attributes.tangent;
+			const vertexTangents = !! geometry.attributes.tangent && ( !! material.normalMap || material.anisotropy > 0 );
 			const morphTargets = !! geometry.morphAttributes.position;
 			const morphNormals = !! geometry.morphAttributes.normal;
 			const morphColors = !! geometry.morphAttributes.color;
@@ -1528,20 +1528,7 @@
 
 			if ( _clippingEnabled === true ) {
 
-<<<<<<< HEAD
-		const fog = scene.fog;
-		const environment = material.isMeshStandardMaterial ? scene.environment : null;
-		const encoding = ( _currentRenderTarget === null ) ? _this.outputEncoding : ( _currentRenderTarget.isXRRenderTarget === true ? _currentRenderTarget.texture.encoding : LinearEncoding );
-		const envMap = ( material.isMeshStandardMaterial ? cubeuvmaps : cubemaps ).get( material.envMap || environment );
-		const vertexAlphas = material.vertexColors === true && !! geometry.attributes.color && geometry.attributes.color.itemSize === 4;
-		const vertexTangents = !! geometry.attributes.tangent && ( !! material.normalMap || material.anisotropy > 0 );
-		const morphTargets = !! geometry.morphAttributes.position;
-		const morphNormals = !! geometry.morphAttributes.normal;
-		const morphColors = !! geometry.morphAttributes.color;
-		const toneMapping = material.toneMapped ? _this.toneMapping : NoToneMapping;
-=======
 				if ( _localClippingEnabled === true || camera !== _currentCamera ) {
->>>>>>> b98157b6
 
 					const useCache =
 						camera === _currentCamera &&
