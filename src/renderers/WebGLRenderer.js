/**
 * @author supereggbert / http://www.paulbrunt.co.uk/
 * @author mrdoob / http://mrdoob.com/
 * @author alteredq / http://alteredqualia.com/
 * @author szimek / https://github.com/szimek/
 * @author tschw
 */

THREE.WebGLRenderer = function ( parameters ) {

	console.log( 'THREE.WebGLRenderer', THREE.REVISION );

	parameters = parameters || {};

	var _canvas = parameters.canvas !== undefined ? parameters.canvas : document.createElement( 'canvas' ),
	_context = parameters.context !== undefined ? parameters.context : null,

	_alpha = parameters.alpha !== undefined ? parameters.alpha : false,
	_depth = parameters.depth !== undefined ? parameters.depth : true,
	_stencil = parameters.stencil !== undefined ? parameters.stencil : true,
	_antialias = parameters.antialias !== undefined ? parameters.antialias : false,
	_premultipliedAlpha = parameters.premultipliedAlpha !== undefined ? parameters.premultipliedAlpha : true,
	_preserveDrawingBuffer = parameters.preserveDrawingBuffer !== undefined ? parameters.preserveDrawingBuffer : false;

	var lights = [];

	var opaqueObjects = [];
	var opaqueObjectsLastIndex = - 1;
	var transparentObjects = [];
	var transparentObjectsLastIndex = - 1;

	var morphInfluences = new Float32Array( 8 );

	var sprites = [];
	var lensFlares = [];

	// public properties

	this.domElement = _canvas;
	this.context = null;

	// clearing

	this.autoClear = true;
	this.autoClearColor = true;
	this.autoClearDepth = true;
	this.autoClearStencil = true;

	// scene graph

	this.sortObjects = true;

	// user-defined clipping

	this.clippingPlanes = [];
	this.localClippingEnabled = false;

	// physically based shading

	this.gammaFactor = 2.0;	// for backwards compatibility
	this.gammaInput = false;
	this.gammaOutput = false;

	// physical lights

	this.physicallyCorrectLights = false;

	// tone mapping

	this.toneMapping = THREE.LinearToneMapping;
	this.toneMappingExposure = 1.0;
	this.toneMappingWhitePoint = 1.0;

	this.passCamera = null;
	this.passQuad = null;
	this.passScene = null;

	// morphs

	this.maxMorphTargets = 8;
	this.maxMorphNormals = 4;

	// flags

	this.autoScaleCubemaps = true;

	// internal properties

	var _this = this,

	// internal state cache

	_currentProgram = null,
	_currentRenderTarget = null,
	_currentFramebuffer = null,
	_currentMaterialId = - 1,
	_currentGeometryProgram = '',
	_currentCamera = null,

	_currentScissor = new THREE.Vector4(),
	_currentScissorTest = null,

	_currentViewport = new THREE.Vector4(),

	//

	_usedTextureUnits = 0,

	//

	_clearColor = new THREE.Color( 0x000000 ),
	_clearAlpha = 0,

	_width = _canvas.width,
	_height = _canvas.height,

	_pixelRatio = 1,

	_scissor = new THREE.Vector4( 0, 0, _width, _height ),
	_scissorTest = false,

	_viewport = new THREE.Vector4( 0, 0, _width, _height ),

	// frustum

	_frustum = new THREE.Frustum(),

	// clipping

	_clippingEnabled = false,
	_localClippingEnabled = false,
	_clipRenderingShadows = false,

	_numClippingPlanes = 0,
	_clippingPlanesUniform = {
			type: '4fv', value: null, needsUpdate: false },

	_globalClippingState = null,
	_numGlobalClippingPlanes = 0,

	_matrix3 = new THREE.Matrix3(),
	_sphere = new THREE.Sphere(),
	_plane = new THREE.Plane(),


	// camera matrices cache

	_projScreenMatrix = new THREE.Matrix4(),

	_vector3 = new THREE.Vector3(),

	// light arrays cache

	_lights = {

		hash: '',

		ambient: [ 0, 0, 0 ],
		directional: [],
		directionalShadowMap: [],
		directionalShadowMatrix: [],
		spot: [],
		spotShadowMap: [],
		spotShadowMatrix: [],
		point: [],
		pointShadowMap: [],
		pointShadowMatrix: [],
		hemi: [],

		shadows: []

	},

	// info

	_infoMemory = {

		geometries: 0,
		textures: 0

	},

	_infoRender = {

		calls: 0,
		vertices: 0,
		faces: 0,
		points: 0

	};

	this.info = {

		render: _infoRender,
		memory: _infoMemory,
		programs: null

	};


	// initialize

	var _gl;

	try {

		var attributes = {
			alpha: _alpha,
			depth: _depth,
			stencil: _stencil,
			antialias: _antialias,
			premultipliedAlpha: _premultipliedAlpha,
			preserveDrawingBuffer: _preserveDrawingBuffer
		};

		_gl = _context || _canvas.getContext( 'webgl', attributes ) || _canvas.getContext( 'experimental-webgl', attributes );

		if ( _gl === null ) {

			if ( _canvas.getContext( 'webgl' ) !== null ) {

				throw 'Error creating WebGL context with your selected attributes.';

			} else {

				throw 'Error creating WebGL context.';

			}

		}

		// Some experimental-webgl implementations do not have getShaderPrecisionFormat

		if ( _gl.getShaderPrecisionFormat === undefined ) {

			_gl.getShaderPrecisionFormat = function () {

				return { 'rangeMin': 1, 'rangeMax': 1, 'precision': 1 };

			};

		}

		_canvas.addEventListener( 'webglcontextlost', onContextLost, false );

	} catch ( error ) {

		console.error( 'THREE.WebGLRenderer: ' + error );

	}

	var _isWebGL2 = (typeof WebGL2RenderingContext !== 'undefined' && _gl instanceof WebGL2RenderingContext);
	var extensions = new THREE.WebGLExtensions( _gl );

	extensions.get( 'WEBGL_depth_texture' );
	extensions.get( 'OES_texture_float' );
	extensions.get( 'OES_texture_float_linear' );
	extensions.get( 'OES_texture_half_float' );
	extensions.get( 'OES_texture_half_float_linear' );
	extensions.get( 'OES_standard_derivatives' );
	extensions.get( 'ANGLE_instanced_arrays' );

	if ( extensions.get( 'OES_element_index_uint' ) ) {

		THREE.BufferGeometry.MaxIndex = 4294967296;

	}

	var capabilities = new THREE.WebGLCapabilities( _gl, extensions, parameters );

	var state = new THREE.WebGLState( _gl, extensions, paramThreeToGL );
	var properties = new THREE.WebGLProperties();
	var objects = new THREE.WebGLObjects( _gl, properties, this.info );
	var programCache = new THREE.WebGLPrograms( this, capabilities );
	var lightCache = new THREE.WebGLLights();

	this.info.programs = programCache.programs;

	var bufferRenderer = new THREE.WebGLBufferRenderer( _gl, extensions, _infoRender );
	var indexedBufferRenderer = new THREE.WebGLIndexedBufferRenderer( _gl, extensions, _infoRender );

	//

	function getTargetPixelRatio() {

		return _currentRenderTarget === null ? _pixelRatio : 1;

	}

	function glClearColor( r, g, b, a ) {

		if ( _premultipliedAlpha === true ) {

			r *= a; g *= a; b *= a;

		}

		state.clearColor( r, g, b, a );

	}

	function setDefaultGLState() {

		state.init();

		state.scissor( _currentScissor.copy( _scissor ).multiplyScalar( _pixelRatio ) );
		state.viewport( _currentViewport.copy( _viewport ).multiplyScalar( _pixelRatio ) );

		glClearColor( _clearColor.r, _clearColor.g, _clearColor.b, _clearAlpha );

	}

	function resetGLState() {

		_currentProgram = null;
		_currentCamera = null;

		_currentGeometryProgram = '';
		_currentMaterialId = - 1;

		state.reset();

	}

	setDefaultGLState();

	this.context = _gl;
	this.capabilities = capabilities;
	this.extensions = extensions;
	this.properties = properties;
	this.state = state;

	// shadow map

	var shadowMap = new THREE.WebGLShadowMap( this, _lights, objects );

	this.shadowMap = shadowMap;


	// Plugins

	var spritePlugin = new THREE.SpritePlugin( this, sprites );
	var lensFlarePlugin = new THREE.LensFlarePlugin( this, lensFlares );

	// API

	this.getContext = function () {

		return _gl;

	};

	this.getContextAttributes = function () {

		return _gl.getContextAttributes();

	};

	this.forceContextLoss = function () {

		extensions.get( 'WEBGL_lose_context' ).loseContext();

	};

	this.getMaxAnisotropy = ( function () {

		var value;

		return function getMaxAnisotropy() {

			if ( value !== undefined ) return value;

			var extension = extensions.get( 'EXT_texture_filter_anisotropic' );

			if ( extension !== null ) {

				value = _gl.getParameter( extension.MAX_TEXTURE_MAX_ANISOTROPY_EXT );

			} else {

				value = 0;

			}

			return value;

		};

	} )();

	this.getPrecision = function () {

		return capabilities.precision;

	};

	this.getPixelRatio = function () {

		return _pixelRatio;

	};

	this.setPixelRatio = function ( value ) {

		if ( value === undefined ) return;

		_pixelRatio = value;

		this.setSize( _viewport.z, _viewport.w, false );

	};

	this.getSize = function () {

		return {
			width: _width,
			height: _height
		};

	};

	this.setSize = function ( width, height, updateStyle ) {

		_width = width;
		_height = height;

		_canvas.width = width * _pixelRatio;
		_canvas.height = height * _pixelRatio;

		if ( updateStyle !== false ) {

			_canvas.style.width = width + 'px';
			_canvas.style.height = height + 'px';

		}

		this.setViewport( 0, 0, width, height );

	};

	this.setViewport = function ( x, y, width, height ) {

		state.viewport( _viewport.set( x, y, width, height ) );

	};

	this.setScissor = function ( x, y, width, height ) {

		state.scissor( _scissor.set( x, y, width, height ) );

	};

	this.setScissorTest = function ( boolean ) {

		state.setScissorTest( _scissorTest = boolean );

	};

	// Clearing

	this.getClearColor = function () {

		return _clearColor;

	};

	this.setClearColor = function ( color, alpha ) {

		_clearColor.set( color );

		_clearAlpha = alpha !== undefined ? alpha : 1;

		glClearColor( _clearColor.r, _clearColor.g, _clearColor.b, _clearAlpha );

	};

	this.getClearAlpha = function () {

		return _clearAlpha;

	};

	this.setClearAlpha = function ( alpha ) {

		_clearAlpha = alpha;

		glClearColor( _clearColor.r, _clearColor.g, _clearColor.b, _clearAlpha );

	};

	this.clear = function ( color, depth, stencil ) {

		var bits = 0;

		if ( color === undefined || color ) bits |= _gl.COLOR_BUFFER_BIT;
		if ( depth === undefined || depth ) bits |= _gl.DEPTH_BUFFER_BIT;
		if ( stencil === undefined || stencil ) bits |= _gl.STENCIL_BUFFER_BIT;

		_gl.clear( bits );

	};

	this.clearColor = function () {

		this.clear( true, false, false );

	};

	this.clearDepth = function () {

		this.clear( false, true, false );

	};

	this.clearStencil = function () {

		this.clear( false, false, true );

	};

	this.clearTarget = function ( renderTarget, color, depth, stencil ) {

		this.setRenderTarget( renderTarget );
		this.clear( color, depth, stencil );

	};

	// Reset

	this.resetGLState = resetGLState;

	this.dispose = function() {

		_canvas.removeEventListener( 'webglcontextlost', onContextLost, false );

	};

	// Events

	function onContextLost( event ) {

		event.preventDefault();

		resetGLState();
		setDefaultGLState();

		properties.clear();

	}

	function onTextureDispose( event ) {

		var texture = event.target;

		texture.removeEventListener( 'dispose', onTextureDispose );

		deallocateTexture( texture );

		_infoMemory.textures --;


	}

	function onRenderTargetDispose( event ) {

		var renderTarget = event.target;

		renderTarget.removeEventListener( 'dispose', onRenderTargetDispose );

		deallocateRenderTarget( renderTarget );

		_infoMemory.textures --;

	}

	function onMaterialDispose( event ) {

		var material = event.target;

		material.removeEventListener( 'dispose', onMaterialDispose );

		deallocateMaterial( material );

	}

	// Buffer deallocation

	function deallocateTexture( texture ) {

		var textureProperties = properties.get( texture );

		if ( texture.image && textureProperties.__image__webglTextureCube ) {

			// cube texture

			_gl.deleteTexture( textureProperties.__image__webglTextureCube );

		} else {

			// 2D texture

			if ( textureProperties.__webglInit === undefined ) return;

			_gl.deleteTexture( textureProperties.__webglTexture );

		}

		// remove all webgl properties
		properties.delete( texture );

	}

	function deallocateRenderTarget( renderTarget ) {

		var renderTargetProperties = properties.get( renderTarget );
		var textureProperties = properties.get( renderTarget.texture );

		if ( ! renderTarget ) return;

		if ( textureProperties.__webglTexture !== undefined ) {

			_gl.deleteTexture( textureProperties.__webglTexture );

		}

		if ( renderTarget.depthTexture ) {

			renderTarget.depthTexture.dispose();

		}

		if ( renderTarget instanceof THREE.WebGLRenderTargetCube ) {

			for ( var i = 0; i < 6; i ++ ) {

				_gl.deleteFramebuffer( renderTargetProperties.__webglFramebuffer[ i ] );
				if ( renderTargetProperties.__webglDepthbuffer ) _gl.deleteRenderbuffer( renderTargetProperties.__webglDepthbuffer[ i ] );

			}

		} else {

			_gl.deleteFramebuffer( renderTargetProperties.__webglFramebuffer );
			if ( renderTargetProperties.__webglDepthbuffer ) _gl.deleteRenderbuffer( renderTargetProperties.__webglDepthbuffer );

		}

		properties.delete( renderTarget.texture );
		properties.delete( renderTarget );

	}

	function deallocateMaterial( material ) {

		releaseMaterialProgramReference( material );

		properties.delete( material );

	}


	function releaseMaterialProgramReference( material ) {

		var programInfo = properties.get( material ).program;

		material.program = undefined;

		if ( programInfo !== undefined ) {

			programCache.releaseProgram( programInfo );

		}

	}

	// Buffer rendering

	this.renderBufferImmediate = function ( object, program, material ) {

		state.initAttributes();

		var buffers = properties.get( object );

		if ( object.hasPositions && ! buffers.position ) buffers.position = _gl.createBuffer();
		if ( object.hasNormals && ! buffers.normal ) buffers.normal = _gl.createBuffer();
		if ( object.hasUvs && ! buffers.uv ) buffers.uv = _gl.createBuffer();
		if ( object.hasColors && ! buffers.color ) buffers.color = _gl.createBuffer();

		var attributes = program.getAttributes();

		if ( object.hasPositions ) {

			_gl.bindBuffer( _gl.ARRAY_BUFFER, buffers.position );
			_gl.bufferData( _gl.ARRAY_BUFFER, object.positionArray, _gl.DYNAMIC_DRAW );

			state.enableAttribute( attributes.position );
			_gl.vertexAttribPointer( attributes.position, 3, _gl.FLOAT, false, 0, 0 );

		}

		if ( object.hasNormals ) {

			_gl.bindBuffer( _gl.ARRAY_BUFFER, buffers.normal );

			if ( material.type !== 'MeshPhongMaterial' && material.type !== 'MeshStandardMaterial' && material.type !== 'MeshPhysicalMaterial' && material.shading === THREE.FlatShading ) {

				for ( var i = 0, l = object.count * 3; i < l; i += 9 ) {

					var array = object.normalArray;

					var nx = ( array[ i + 0 ] + array[ i + 3 ] + array[ i + 6 ] ) / 3;
					var ny = ( array[ i + 1 ] + array[ i + 4 ] + array[ i + 7 ] ) / 3;
					var nz = ( array[ i + 2 ] + array[ i + 5 ] + array[ i + 8 ] ) / 3;

					array[ i + 0 ] = nx;
					array[ i + 1 ] = ny;
					array[ i + 2 ] = nz;

					array[ i + 3 ] = nx;
					array[ i + 4 ] = ny;
					array[ i + 5 ] = nz;

					array[ i + 6 ] = nx;
					array[ i + 7 ] = ny;
					array[ i + 8 ] = nz;

				}

			}

			_gl.bufferData( _gl.ARRAY_BUFFER, object.normalArray, _gl.DYNAMIC_DRAW );

			state.enableAttribute( attributes.normal );

			_gl.vertexAttribPointer( attributes.normal, 3, _gl.FLOAT, false, 0, 0 );

		}

		if ( object.hasUvs && material.map ) {

			_gl.bindBuffer( _gl.ARRAY_BUFFER, buffers.uv );
			_gl.bufferData( _gl.ARRAY_BUFFER, object.uvArray, _gl.DYNAMIC_DRAW );

			state.enableAttribute( attributes.uv );

			_gl.vertexAttribPointer( attributes.uv, 2, _gl.FLOAT, false, 0, 0 );

		}

		if ( object.hasColors && material.vertexColors !== THREE.NoColors ) {

			_gl.bindBuffer( _gl.ARRAY_BUFFER, buffers.color );
			_gl.bufferData( _gl.ARRAY_BUFFER, object.colorArray, _gl.DYNAMIC_DRAW );

			state.enableAttribute( attributes.color );

			_gl.vertexAttribPointer( attributes.color, 3, _gl.FLOAT, false, 0, 0 );

		}

		state.disableUnusedAttributes();

		_gl.drawArrays( _gl.TRIANGLES, 0, object.count );

		object.count = 0;

	};

	this.renderBufferDirect = function ( camera, fog, geometry, material, object, group ) {

		setMaterial( material );

		var program = setProgram( camera, fog, material, object );

		var updateBuffers = false;
		var geometryProgram = geometry.id + '_' + program.id + '_' + material.wireframe;

		if ( geometryProgram !== _currentGeometryProgram ) {

			_currentGeometryProgram = geometryProgram;
			updateBuffers = true;

		}

		// morph targets

		var morphTargetInfluences = object.morphTargetInfluences;

		if ( morphTargetInfluences !== undefined ) {

			var activeInfluences = [];

			for ( var i = 0, l = morphTargetInfluences.length; i < l; i ++ ) {

				var influence = morphTargetInfluences[ i ];
				activeInfluences.push( [ influence, i ] );

			}

			activeInfluences.sort( absNumericalSort );

			if ( activeInfluences.length > 8 ) {

				activeInfluences.length = 8;

			}

			var morphAttributes = geometry.morphAttributes;

			for ( var i = 0, l = activeInfluences.length; i < l; i ++ ) {

				var influence = activeInfluences[ i ];
				morphInfluences[ i ] = influence[ 0 ];

				if ( influence[ 0 ] !== 0 ) {

					var index = influence[ 1 ];

					if ( material.morphTargets === true && morphAttributes.position ) geometry.addAttribute( 'morphTarget' + i, morphAttributes.position[ index ] );
					if ( material.morphNormals === true && morphAttributes.normal ) geometry.addAttribute( 'morphNormal' + i, morphAttributes.normal[ index ] );

				} else {

					if ( material.morphTargets === true ) geometry.removeAttribute( 'morphTarget' + i );
					if ( material.morphNormals === true ) geometry.removeAttribute( 'morphNormal' + i );

				}

			}

			program.getUniforms().setValue(
					_gl, 'morphTargetInfluences', morphInfluences );

			updateBuffers = true;

		}

		//

		var index = geometry.index;
		var position = geometry.attributes.position;

		if ( material.wireframe === true ) {

			index = objects.getWireframeAttribute( geometry );

		}

		var renderer;

		if ( index !== null ) {

			renderer = indexedBufferRenderer;
			renderer.setIndex( index );

		} else {

			renderer = bufferRenderer;

		}

		if ( updateBuffers ) {

			setupVertexAttributes( material, program, geometry );

			if ( index !== null ) {

				_gl.bindBuffer( _gl.ELEMENT_ARRAY_BUFFER, objects.getAttributeBuffer( index ) );

			}

		}

		//

		var dataStart = 0;
		var dataCount = Infinity;

		if ( index !== null ) {

			dataCount = index.count;

		} else if ( position !== undefined ) {

			dataCount = position.count;

		}

		var rangeStart = geometry.drawRange.start;
		var rangeCount = geometry.drawRange.count;

		var groupStart = group !== null ? group.start : 0;
		var groupCount = group !== null ? group.count : Infinity;

		var drawStart = Math.max( dataStart, rangeStart, groupStart );
		var drawEnd = Math.min( dataStart + dataCount, rangeStart + rangeCount, groupStart + groupCount ) - 1;

		var drawCount = Math.max( 0, drawEnd - drawStart + 1 );

		//

		if ( object instanceof THREE.Mesh ) {

			if ( material.wireframe === true ) {

				state.setLineWidth( material.wireframeLinewidth * getTargetPixelRatio() );
				renderer.setMode( _gl.LINES );

			} else {

				switch ( object.drawMode ) {

					case THREE.TrianglesDrawMode:
						renderer.setMode( _gl.TRIANGLES );
						break;

					case THREE.TriangleStripDrawMode:
						renderer.setMode( _gl.TRIANGLE_STRIP );
						break;

					case THREE.TriangleFanDrawMode:
						renderer.setMode( _gl.TRIANGLE_FAN );
						break;

				}

			}


		} else if ( object instanceof THREE.Line ) {

			var lineWidth = material.linewidth;

			if ( lineWidth === undefined ) lineWidth = 1; // Not using Line*Material

			state.setLineWidth( lineWidth * getTargetPixelRatio() );

			if ( object instanceof THREE.LineSegments ) {

				renderer.setMode( _gl.LINES );

			} else {

				renderer.setMode( _gl.LINE_STRIP );

			}

		} else if ( object instanceof THREE.Points ) {

			renderer.setMode( _gl.POINTS );

		}

		if ( geometry instanceof THREE.InstancedBufferGeometry ) {

			if ( geometry.maxInstancedCount > 0 ) {

				renderer.renderInstances( geometry, drawStart, drawCount );

			}

		} else {

			renderer.render( drawStart, drawCount );

		}

	};

	function setupVertexAttributes( material, program, geometry, startIndex ) {

		var extension;

		if ( geometry instanceof THREE.InstancedBufferGeometry ) {

			extension = extensions.get( 'ANGLE_instanced_arrays' );

			if ( extension === null ) {

				console.error( 'THREE.WebGLRenderer.setupVertexAttributes: using THREE.InstancedBufferGeometry but hardware does not support extension ANGLE_instanced_arrays.' );
				return;

			}

		}

		if ( startIndex === undefined ) startIndex = 0;

		state.initAttributes();

		var geometryAttributes = geometry.attributes;

		var programAttributes = program.getAttributes();

		var materialDefaultAttributeValues = material.defaultAttributeValues;

		for ( var name in programAttributes ) {

			var programAttribute = programAttributes[ name ];

			if ( programAttribute >= 0 ) {

				var geometryAttribute = geometryAttributes[ name ];

				if ( geometryAttribute !== undefined ) {

					var size = geometryAttribute.itemSize;
					var buffer = objects.getAttributeBuffer( geometryAttribute );

					if ( geometryAttribute instanceof THREE.InterleavedBufferAttribute ) {

						var data = geometryAttribute.data;
						var stride = data.stride;
						var offset = geometryAttribute.offset;

						if ( data instanceof THREE.InstancedInterleavedBuffer ) {

							state.enableAttributeAndDivisor( programAttribute, data.meshPerAttribute, extension );

							if ( geometry.maxInstancedCount === undefined ) {

								geometry.maxInstancedCount = data.meshPerAttribute * data.count;

							}

						} else {

							state.enableAttribute( programAttribute );

						}

						_gl.bindBuffer( _gl.ARRAY_BUFFER, buffer );
						_gl.vertexAttribPointer( programAttribute, size, _gl.FLOAT, false, stride * data.array.BYTES_PER_ELEMENT, ( startIndex * stride + offset ) * data.array.BYTES_PER_ELEMENT );

					} else {

						if ( geometryAttribute instanceof THREE.InstancedBufferAttribute ) {

							state.enableAttributeAndDivisor( programAttribute, geometryAttribute.meshPerAttribute, extension );

							if ( geometry.maxInstancedCount === undefined ) {

								geometry.maxInstancedCount = geometryAttribute.meshPerAttribute * geometryAttribute.count;

							}

						} else {

							state.enableAttribute( programAttribute );

						}

						var type = _gl.FLOAT;
						var normalized = false;
						var array = geometryAttribute.array;

						if ( array instanceof Uint8Array ) {

							type = _gl.UNSIGNED_BYTE;
							normalized = true;

						}

						_gl.bindBuffer( _gl.ARRAY_BUFFER, buffer );
						_gl.vertexAttribPointer( programAttribute, size, type, normalized, 0, startIndex * size * array.BYTES_PER_ELEMENT );

					}

				} else if ( materialDefaultAttributeValues !== undefined ) {

					var value = materialDefaultAttributeValues[ name ];

					if ( value !== undefined ) {

						switch ( value.length ) {

							case 2:
								_gl.vertexAttrib2fv( programAttribute, value );
								break;

							case 3:
								_gl.vertexAttrib3fv( programAttribute, value );
								break;

							case 4:
								_gl.vertexAttrib4fv( programAttribute, value );
								break;

							default:
								_gl.vertexAttrib1fv( programAttribute, value );

						}

					}

				}

			}

		}

		state.disableUnusedAttributes();

	}

	// Sorting

	function absNumericalSort( a, b ) {

		return Math.abs( b[ 0 ] ) - Math.abs( a[ 0 ] );

	}

	function painterSortStable ( a, b ) {

		if ( a.object.renderOrder !== b.object.renderOrder ) {

			return a.object.renderOrder - b.object.renderOrder;

		} else if ( a.material.id !== b.material.id ) {

			return a.material.id - b.material.id;

		} else if ( a.z !== b.z ) {

			return a.z - b.z;

		} else {

			return a.id - b.id;

		}

	}

	function reversePainterSortStable ( a, b ) {

		if ( a.object.renderOrder !== b.object.renderOrder ) {

			return a.object.renderOrder - b.object.renderOrder;

		} if ( a.z !== b.z ) {

			return b.z - a.z;

		} else {

			return a.id - b.id;

		}

	}

	this.renderOverride = function ( overrideMaterial, scene, camera, renderTarget, clearColor, clearAlpha ) {

		var originalClearColor = this.getClearColor(), originalClearAlpha = this.getClearAlpha(), originalAutoClear = this.autoClear;

		this.autoClear = false;
		var clearNeeded = ( clearColor !== undefined )&&( clearColor !== null );
		if( clearNeeded ) {
			this.setClearColor( clearColor );
 	 		this.setClearAlpha( clearAlpha || 0.0 );
		}

		scene.overrideMaterial = overrideMaterial;
		this.render( scene, camera, renderTarget, clearNeeded );
		scene.overrideMaterial = null;

<<<<<<< HEAD
		// restore original state
		this.setClearColor( originalClearColor );
		this.setClearAlpha( originalClearAlpha );

	}


	this.renderPass = function ( passMaterial, renderTarget, clearColor, clearAlpha ) {

		if( ! this.passScene ) {
			this.postCamera = new THREE.OrthographicCamera(-1, 1, 1, -1, 0, 1);
			this.postQuad = new THREE.Mesh(new THREE.PlaneGeometry(2, 2), null);
			this.postScene = new THREE.Scene();
			this.postScene.add( this.postQuad );
		}

		// save original state
		var originalClearColor = this.getClearColor(), originalClearAlpha = this.getClearAlpha();

		// setup pass state
		var clearNeeded = ( clearColor !== undefined )&&( clearColor !== null );
		if( clearNeeded  ) {
			this.setClearColor( clearColor );
			this.setClearAlpha( clearAlpha || 0.0 );
		}

		this.postQuad.material = passMaterial;
		this.render( this.postScene, this.postCamera, renderTarget, clearNeeded  );

		// restore original state
=======
		this.autoClear = originalAutoClear;
>>>>>>> 86e66135
		this.setClearColor( originalClearColor );
		this.setClearAlpha( originalClearAlpha );

	}

	// Rendering

	this.render = function ( scene, camera, renderTarget, forceClear ) {

		if ( camera instanceof THREE.Camera === false ) {

			console.error( 'THREE.WebGLRenderer.render: camera is not an instance of THREE.Camera.' );
			return;

		}

		var fog = scene.fog;

		// reset caching for this frame

		_currentGeometryProgram = '';
		_currentMaterialId = - 1;
		_currentCamera = null;

		// update scene graph

		if ( scene.autoUpdate === true ) scene.updateMatrixWorld();

		// update camera matrices and frustum

		if ( camera.parent === null ) camera.updateMatrixWorld();

		camera.matrixWorldInverse.getInverse( camera.matrixWorld );

		_projScreenMatrix.multiplyMatrices( camera.projectionMatrix, camera.matrixWorldInverse );
		_frustum.setFromMatrix( _projScreenMatrix );

		lights.length = 0;

		opaqueObjectsLastIndex = - 1;
		transparentObjectsLastIndex = - 1;

		sprites.length = 0;
		lensFlares.length = 0;

		setupGlobalClippingPlanes( this.clippingPlanes, camera );

		projectObject( scene, camera );


		opaqueObjects.length = opaqueObjectsLastIndex + 1;
		transparentObjects.length = transparentObjectsLastIndex + 1;

		if ( _this.sortObjects === true ) {

			opaqueObjects.sort( painterSortStable );
			transparentObjects.sort( reversePainterSortStable );

		}

		//

		if ( _clippingEnabled ) {

			_clipRenderingShadows = true;
			setupClippingPlanes( null );

		}

		setupShadows( lights );

		shadowMap.render( scene, camera );

		setupLights( lights, camera );

		if ( _clippingEnabled ) {

			_clipRenderingShadows = false;
			resetGlobalClippingState();

		}

		//

		_infoRender.calls = 0;
		_infoRender.vertices = 0;
		_infoRender.faces = 0;
		_infoRender.points = 0;

		if ( renderTarget === undefined ) {

			renderTarget = null;

		}

		this.setRenderTarget( renderTarget );

		if ( this.autoClear || forceClear ) {

			this.clear( this.autoClearColor, this.autoClearDepth, this.autoClearStencil );

		}

		//

		if ( scene.overrideMaterial ) {

			var overrideMaterial = scene.overrideMaterial;

			renderObjects( opaqueObjects, camera, fog, overrideMaterial );
			renderObjects( transparentObjects, camera, fog, overrideMaterial );

		} else {

			// opaque pass (front-to-back order)

			state.setBlending( THREE.NoBlending );
			renderObjects( opaqueObjects, camera, fog );

			// transparent pass (back-to-front order)

			renderObjects( transparentObjects, camera, fog );

		}

		// custom render plugins (post pass)

		spritePlugin.render( scene, camera );
		lensFlarePlugin.render( scene, camera, _currentViewport );

		// Generate mipmap if we're using any kind of mipmap filtering

		if ( renderTarget ) {

			var texture = renderTarget.texture;

			if ( texture.generateMipmaps && isPowerOfTwo( renderTarget ) &&
					texture.minFilter !== THREE.NearestFilter &&
					texture.minFilter !== THREE.LinearFilter ) {

				updateRenderTargetMipmap( renderTarget );

			}

		}

		// Ensure depth buffer writing is enabled so it can be cleared on next render

		state.setDepthTest( true );
		state.setDepthWrite( true );
		state.setColorWrite( true );

		// _gl.finish();

	};

	function pushRenderItem( object, geometry, material, z, group ) {

		var array, index;

		// allocate the next position in the appropriate array

		if ( material.transparent ) {

			array = transparentObjects;
			index = ++ transparentObjectsLastIndex;

		} else {

			array = opaqueObjects;
			index = ++ opaqueObjectsLastIndex;

		}

		// recycle existing render item or grow the array

		var renderItem = array[ index ];

		if ( renderItem !== undefined ) {

			renderItem.id = object.id;
			renderItem.object = object;
			renderItem.geometry = geometry;
			renderItem.material = material;
			renderItem.z = _vector3.z;
			renderItem.group = group;

		} else {

			renderItem = {
				id: object.id,
				object: object,
				geometry: geometry,
				material: material,
				z: _vector3.z,
				group: group
			};

			// assert( index === array.length );
			array.push( renderItem );

		}

	}

	function isObjectViewable( object ) {

		var geometry = object.geometry;

		if ( geometry.boundingSphere === null )
			geometry.computeBoundingSphere();

		var sphere = _sphere.
				copy( geometry.boundingSphere ).
				applyMatrix4( object.matrixWorld );

		if ( ! _frustum.intersectsSphere( sphere ) ) return false;
		if ( _numClippingPlanes === 0 ) return true;

		var planes = _this.clippingPlanes,

			center = sphere.center,
			negRad = - sphere.radius,
			i = 0;

		do {

			// out when deeper than radius in the negative halfspace
			if ( planes[ i ].distanceToPoint( center ) < negRad ) return false;

		} while ( ++ i !== _numClippingPlanes );

		return true;

	}

	function projectObject( object, camera ) {

		if ( object.visible === false ) return;

		if ( object.layers.test( camera.layers ) ) {

			if ( object instanceof THREE.Light ) {

				lights.push( object );

			} else if ( object instanceof THREE.Sprite ) {

				if ( object.frustumCulled === false || isObjectViewable( object ) === true ) {

					sprites.push( object );

				}

			} else if ( object instanceof THREE.LensFlare ) {

				lensFlares.push( object );

			} else if ( object instanceof THREE.ImmediateRenderObject ) {

				if ( _this.sortObjects === true ) {

					_vector3.setFromMatrixPosition( object.matrixWorld );
					_vector3.applyProjection( _projScreenMatrix );

				}

				pushRenderItem( object, null, object.material, _vector3.z, null );

			} else if ( object instanceof THREE.Mesh || object instanceof THREE.Line || object instanceof THREE.Points ) {

				if ( object instanceof THREE.SkinnedMesh ) {

					object.skeleton.update();

				}

				if ( object.frustumCulled === false || isObjectViewable( object ) === true ) {

					var material = object.material;

					if ( material.visible === true ) {

						if ( _this.sortObjects === true ) {

							_vector3.setFromMatrixPosition( object.matrixWorld );
							_vector3.applyProjection( _projScreenMatrix );

						}

						var geometry = objects.update( object );

						if ( material instanceof THREE.MultiMaterial ) {

							var groups = geometry.groups;
							var materials = material.materials;

							for ( var i = 0, l = groups.length; i < l; i ++ ) {

								var group = groups[ i ];
								var groupMaterial = materials[ group.materialIndex ];

								if ( groupMaterial.visible === true ) {

									pushRenderItem( object, geometry, groupMaterial, _vector3.z, group );

								}

							}

						} else {

							pushRenderItem( object, geometry, material, _vector3.z, null );

						}

					}

				}

			}

		}

		var children = object.children;

		for ( var i = 0, l = children.length; i < l; i ++ ) {

			projectObject( children[ i ], camera );

		}

	}

	function renderObjects( renderList, camera, fog, overrideMaterial ) {

		for ( var i = 0, l = renderList.length; i < l; i ++ ) {

			var renderItem = renderList[ i ];

			var object = renderItem.object;
			var geometry = renderItem.geometry;
			var material = overrideMaterial === undefined ? renderItem.material : overrideMaterial;
			var group = renderItem.group;

			object.modelViewMatrix.multiplyMatrices( camera.matrixWorldInverse, object.matrixWorld );
			object.normalMatrix.getNormalMatrix( object.modelViewMatrix );

			if ( object instanceof THREE.ImmediateRenderObject ) {

				setMaterial( material );

				var program = setProgram( camera, fog, material, object );

				_currentGeometryProgram = '';

				object.render( function ( object ) {

					_this.renderBufferImmediate( object, program, material );

				} );

			} else {

				_this.renderBufferDirect( camera, fog, geometry, material, object, group );

			}

		}

	}

	function initMaterial( material, fog, object ) {

		var materialProperties = properties.get( material );

		var parameters = programCache.getParameters(
				material, _lights, fog, _numClippingPlanes, object );

		var code = programCache.getProgramCode( material, parameters );

		var program = materialProperties.program;
		var programChange = true;

		if ( program === undefined ) {

			// new material
			material.addEventListener( 'dispose', onMaterialDispose );

		} else if ( program.code !== code ) {

			// changed glsl or parameters
			releaseMaterialProgramReference( material );

		} else if ( parameters.shaderID !== undefined ) {

			// same glsl and uniform list
			return;

		} else {

			// only rebuild uniform list
			programChange = false;

		}

		if ( programChange ) {

			if ( parameters.shaderID ) {

				var shader = THREE.ShaderLib[ parameters.shaderID ];

				materialProperties.__webglShader = {
					name: material.type,
					uniforms: THREE.UniformsUtils.clone( shader.uniforms ),
					vertexShader: shader.vertexShader,
					fragmentShader: shader.fragmentShader
				};

			} else {

				materialProperties.__webglShader = {
					name: material.type,
					uniforms: material.uniforms,
					vertexShader: material.vertexShader,
					fragmentShader: material.fragmentShader
				};

			}

			material.__webglShader = materialProperties.__webglShader;

			program = programCache.acquireProgram( material, parameters, code );

			materialProperties.program = program;
			material.program = program;

		}

		var attributes = program.getAttributes();

		if ( material.morphTargets ) {

			material.numSupportedMorphTargets = 0;

			for ( var i = 0; i < _this.maxMorphTargets; i ++ ) {

				if ( attributes[ 'morphTarget' + i ] >= 0 ) {

					material.numSupportedMorphTargets ++;

				}

			}

		}

		if ( material.morphNormals ) {

			material.numSupportedMorphNormals = 0;

			for ( var i = 0; i < _this.maxMorphNormals; i ++ ) {

				if ( attributes[ 'morphNormal' + i ] >= 0 ) {

					material.numSupportedMorphNormals ++;

				}

			}

		}

		var uniforms = materialProperties.__webglShader.uniforms;

		if ( ! ( material instanceof THREE.ShaderMaterial ) &&
				! ( material instanceof THREE.RawShaderMaterial ) ||
				material.clipping === true ) {

			materialProperties.numClippingPlanes = _numClippingPlanes;
			uniforms.clippingPlanes = _clippingPlanesUniform;

		}

		if ( material instanceof THREE.MeshPhongMaterial ||
				material instanceof THREE.MeshLambertMaterial ||
				material instanceof THREE.MeshStandardMaterial ||
				material.lights ) {

			// store the light setup it was created for

			materialProperties.lightsHash = _lights.hash;

			// wire up the material to this renderer's lighting state

			uniforms.ambientLightColor.value = _lights.ambient;
			uniforms.directionalLights.value = _lights.directional;
			uniforms.spotLights.value = _lights.spot;
			uniforms.pointLights.value = _lights.point;
			uniforms.hemisphereLights.value = _lights.hemi;

			uniforms.directionalShadowMap.value = _lights.directionalShadowMap;
			uniforms.directionalShadowMatrix.value = _lights.directionalShadowMatrix;
			uniforms.spotShadowMap.value = _lights.spotShadowMap;
			uniforms.spotShadowMatrix.value = _lights.spotShadowMatrix;
			uniforms.pointShadowMap.value = _lights.pointShadowMap;
			uniforms.pointShadowMatrix.value = _lights.pointShadowMatrix;

		}

		var progUniforms = materialProperties.program.getUniforms(),
			uniformsList =
					THREE.WebGLUniforms.seqWithValue( progUniforms.seq, uniforms );

		materialProperties.uniformsList = uniformsList;
		materialProperties.dynamicUniforms =
				THREE.WebGLUniforms.splitDynamic( uniformsList, uniforms );

	}

	function setMaterial( material ) {

		setMaterialFaces( material );

		if ( material.transparent === true ) {

			state.setBlending( material.blending, material.blendEquation, material.blendSrc, material.blendDst, material.blendEquationAlpha, material.blendSrcAlpha, material.blendDstAlpha, material.premultipliedAlpha );

		} else {

			state.setBlending( THREE.NoBlending );

		}

		state.setDepthFunc( material.depthFunc );
		state.setDepthTest( material.depthTest );
		state.setDepthWrite( material.depthWrite );
		state.setColorWrite( material.colorWrite );
		state.setPolygonOffset( material.polygonOffset, material.polygonOffsetFactor, material.polygonOffsetUnits );

	}

	function setMaterialFaces( material ) {

		material.side !== THREE.DoubleSide ? state.enable( _gl.CULL_FACE ) : state.disable( _gl.CULL_FACE );
		state.setFlipSided( material.side === THREE.BackSide );

	}

	function setProgram( camera, fog, material, object ) {

		_usedTextureUnits = 0;

		var materialProperties = properties.get( material );

		if ( _clippingEnabled ) {

			if ( _localClippingEnabled || camera !== _currentCamera ) {

				var useCache =
						camera === _currentCamera &&
						material.id === _currentMaterialId;

				// we might want to call this function with some ClippingGroup
				// object instead of the material, once it becomes feasible
				// (#8465, #8379)
				setClippingState(
						material.clippingPlanes, material.clipShadows,
						camera, materialProperties, useCache );

			}

			if ( materialProperties.numClippingPlanes !== undefined &&
				materialProperties.numClippingPlanes !== _numClippingPlanes ) {

				material.needsUpdate = true;

			}

		}

		if ( materialProperties.program === undefined ) {

			material.needsUpdate = true;

		}

		if ( materialProperties.lightsHash !== undefined &&
			materialProperties.lightsHash !== _lights.hash ) {

			material.needsUpdate = true;

		}

		if ( material.needsUpdate ) {

			initMaterial( material, fog, object );
			material.needsUpdate = false;

		}

		var refreshProgram = false;
		var refreshMaterial = false;
		var refreshLights = false;

		var program = materialProperties.program,
			p_uniforms = program.getUniforms(),
			m_uniforms = materialProperties.__webglShader.uniforms;

		if ( program.id !== _currentProgram ) {

			_gl.useProgram( program.program );
			_currentProgram = program.id;

			refreshProgram = true;
			refreshMaterial = true;
			refreshLights = true;

		}

		if ( material.id !== _currentMaterialId ) {

			_currentMaterialId = material.id;

			refreshMaterial = true;

		}

		if ( refreshProgram || camera !== _currentCamera ) {

			p_uniforms.set( _gl, camera, 'projectionMatrix' );

			if ( capabilities.logarithmicDepthBuffer ) {

				p_uniforms.setValue( _gl, 'logDepthBufFC',
						2.0 / ( Math.log( camera.far + 1.0 ) / Math.LN2 ) );

			}


			if ( camera !== _currentCamera ) {

				_currentCamera = camera;

				// lighting uniforms depend on the camera so enforce an update
				// now, in case this material supports lights - or later, when
				// the next material that does gets activated:

				refreshMaterial = true;		// set to true on material change
				refreshLights = true;		// remains set until update done

			}

			// load material specific uniforms
			// (shader material also gets them for the sake of genericity)

			if ( material instanceof THREE.ShaderMaterial ||
				 material instanceof THREE.MeshPhongMaterial ||
				 material instanceof THREE.MeshStandardMaterial ||
				 material.envMap ) {

				var uCamPos = p_uniforms.map.cameraPosition;

				if ( uCamPos !== undefined ) {

					uCamPos.setValue( _gl,
							_vector3.setFromMatrixPosition( camera.matrixWorld ) );

				}

			}

			if ( material instanceof THREE.MeshPhongMaterial ||
				 material instanceof THREE.MeshLambertMaterial ||
				 material instanceof THREE.MeshBasicMaterial ||
				 material instanceof THREE.MeshStandardMaterial ||
				 material instanceof THREE.ShaderMaterial ||
				 material.skinning ) {

				p_uniforms.setValue( _gl, 'viewMatrix', camera.matrixWorldInverse );

			}

			p_uniforms.set( _gl, _this, 'toneMappingExposure' );
			p_uniforms.set( _gl, _this, 'toneMappingWhitePoint' );

		}

		// skinning uniforms must be set even if material didn't change
		// auto-setting of texture unit for bone texture must go before other textures
		// not sure why, but otherwise weird things happen

		if ( material.skinning ) {

			p_uniforms.setOptional( _gl, object, 'bindMatrix' );
			p_uniforms.setOptional( _gl, object, 'bindMatrixInverse' );

			var skeleton = object.skeleton;

			if ( skeleton ) {

				if ( capabilities.floatVertexTextures && skeleton.useVertexTexture ) {

					p_uniforms.set( _gl, skeleton, 'boneTexture' );
					p_uniforms.set( _gl, skeleton, 'boneTextureWidth' );
					p_uniforms.set( _gl, skeleton, 'boneTextureHeight' );

				} else {

					p_uniforms.setOptional( _gl, skeleton, 'boneMatrices' );

				}

			}

		}

		if ( refreshMaterial ) {

			if ( material instanceof THREE.MeshPhongMaterial ||
				 material instanceof THREE.MeshLambertMaterial ||
				 material instanceof THREE.MeshStandardMaterial ||
				 material.lights ) {

				// the current material requires lighting info

				// note: all lighting uniforms are always set correctly
				// they simply reference the renderer's state for their
				// values
				//
				// use the current material's .needsUpdate flags to set
				// the GL state when required

				markUniformsLightsNeedsUpdate( m_uniforms, refreshLights );

			}

			// refresh uniforms common to several materials

			if ( fog && material.fog ) {

				refreshUniformsFog( m_uniforms, fog );

			}

			if ( material instanceof THREE.MeshBasicMaterial ||
				 material instanceof THREE.MeshLambertMaterial ||
				 material instanceof THREE.MeshPhongMaterial ||
				 material instanceof THREE.MeshStandardMaterial ) {

				refreshUniformsCommon( m_uniforms, material );

			}

			// refresh single material specific uniforms

			if ( material instanceof THREE.LineBasicMaterial ) {

				refreshUniformsLine( m_uniforms, material );

			} else if ( material instanceof THREE.LineDashedMaterial ) {

				refreshUniformsLine( m_uniforms, material );
				refreshUniformsDash( m_uniforms, material );

			} else if ( material instanceof THREE.PointsMaterial ) {

				refreshUniformsPoints( m_uniforms, material );

			} else if ( material instanceof THREE.MeshLambertMaterial ) {

				refreshUniformsLambert( m_uniforms, material );

			} else if ( material instanceof THREE.MeshPhongMaterial ) {

				refreshUniformsPhong( m_uniforms, material );

			} else if ( material instanceof THREE.MeshPhysicalMaterial ) {

				refreshUniformsPhysical( m_uniforms, material );

			} else if ( material instanceof THREE.MeshStandardMaterial ) {

				refreshUniformsStandard( m_uniforms, material );

			} else if ( material instanceof THREE.MeshDepthMaterial ) {

				m_uniforms.opacity.value = material.opacity;

				if ( material.displacementMap ) {

					m_uniforms.displacementMap.value = material.displacementMap;
					m_uniforms.displacementScale.value = material.displacementScale;
					m_uniforms.displacementBias.value = material.displacementBias;

				}

			} else if ( material instanceof THREE.MeshNormalMaterial ) {

				m_uniforms.opacity.value = material.opacity;

			}

			THREE.WebGLUniforms.upload(
					_gl, materialProperties.uniformsList, m_uniforms, _this );

		}


		// common matrices

		p_uniforms.set( _gl, object, 'modelViewMatrix' );
		p_uniforms.set( _gl, object, 'normalMatrix' );
		p_uniforms.setValue( _gl, 'modelMatrix', object.matrixWorld );


		// dynamic uniforms

		var dynUniforms = materialProperties.dynamicUniforms;

		if ( dynUniforms !== null ) {

			THREE.WebGLUniforms.evalDynamic(
					dynUniforms, m_uniforms, object, camera );

			THREE.WebGLUniforms.upload( _gl, dynUniforms, m_uniforms, _this );

		}

		return program;

	}

	// Uniforms (refresh uniforms objects)

	function refreshUniformsCommon ( uniforms, material ) {

		uniforms.opacity.value = material.opacity;

		uniforms.diffuse.value = material.color;

		if ( material.emissive ) {

			uniforms.emissive.value.copy( material.emissive ).multiplyScalar( material.emissiveIntensity );

		}

		uniforms.map.value = material.map;
		uniforms.specularMap.value = material.specularMap;
		uniforms.alphaMap.value = material.alphaMap;

		if ( material.aoMap ) {

			uniforms.aoMap.value = material.aoMap;
			uniforms.aoMapIntensity.value = material.aoMapIntensity;

		}

		// uv repeat and offset setting priorities
		// 1. color map
		// 2. specular map
		// 3. normal map
		// 4. bump map
		// 5. alpha map
		// 6. emissive map

		var uvScaleMap;

		if ( material.map ) {

			uvScaleMap = material.map;

		} else if ( material.specularMap ) {

			uvScaleMap = material.specularMap;

		} else if ( material.displacementMap ) {

			uvScaleMap = material.displacementMap;

		} else if ( material.normalMap ) {

			uvScaleMap = material.normalMap;

		} else if ( material.bumpMap ) {

			uvScaleMap = material.bumpMap;

		} else if ( material.roughnessMap ) {

			uvScaleMap = material.roughnessMap;

		} else if ( material.metalnessMap ) {

			uvScaleMap = material.metalnessMap;

		} else if ( material.alphaMap ) {

			uvScaleMap = material.alphaMap;

		} else if ( material.emissiveMap ) {

			uvScaleMap = material.emissiveMap;

		}

		if ( uvScaleMap !== undefined ) {

			if ( uvScaleMap instanceof THREE.WebGLRenderTarget ) {

				uvScaleMap = uvScaleMap.texture;

			}

			var offset = uvScaleMap.offset;
			var repeat = uvScaleMap.repeat;

			uniforms.offsetRepeat.value.set( offset.x, offset.y, repeat.x, repeat.y );

		}

		uniforms.envMap.value = material.envMap;
		uniforms.flipEnvMap.value = ( material.envMap instanceof THREE.WebGLRenderTargetCube ) ? 1 : - 1;

		uniforms.reflectivity.value = material.reflectivity;
		uniforms.refractionRatio.value = material.refractionRatio;

	}

	function refreshUniformsLine ( uniforms, material ) {

		uniforms.diffuse.value = material.color;
		uniforms.opacity.value = material.opacity;

	}

	function refreshUniformsDash ( uniforms, material ) {

		uniforms.dashSize.value = material.dashSize;
		uniforms.totalSize.value = material.dashSize + material.gapSize;
		uniforms.scale.value = material.scale;

	}

	function refreshUniformsPoints ( uniforms, material ) {

		uniforms.diffuse.value = material.color;
		uniforms.opacity.value = material.opacity;
		uniforms.size.value = material.size * _pixelRatio;
		uniforms.scale.value = _canvas.clientHeight * 0.5;

		uniforms.map.value = material.map;

		if ( material.map !== null ) {

			var offset = material.map.offset;
			var repeat = material.map.repeat;

			uniforms.offsetRepeat.value.set( offset.x, offset.y, repeat.x, repeat.y );

		}

	}

	function refreshUniformsFog ( uniforms, fog ) {

		uniforms.fogColor.value = fog.color;

		if ( fog instanceof THREE.Fog ) {

			uniforms.fogNear.value = fog.near;
			uniforms.fogFar.value = fog.far;

		} else if ( fog instanceof THREE.FogExp2 ) {

			uniforms.fogDensity.value = fog.density;

		}

	}

	function refreshUniformsLambert ( uniforms, material ) {

		if ( material.lightMap ) {

			uniforms.lightMap.value = material.lightMap;
			uniforms.lightMapIntensity.value = material.lightMapIntensity;

		}

		if ( material.emissiveMap ) {

			uniforms.emissiveMap.value = material.emissiveMap;

		}

	}

	function refreshUniformsPhong ( uniforms, material ) {

		uniforms.specular.value = material.specular;
		uniforms.shininess.value = Math.max( material.shininess, 1e-4 ); // to prevent pow( 0.0, 0.0 )

		if ( material.lightMap ) {

			uniforms.lightMap.value = material.lightMap;
			uniforms.lightMapIntensity.value = material.lightMapIntensity;

		}

		if ( material.emissiveMap ) {

			uniforms.emissiveMap.value = material.emissiveMap;

		}

		if ( material.bumpMap ) {

			uniforms.bumpMap.value = material.bumpMap;
			uniforms.bumpScale.value = material.bumpScale;

		}

		if ( material.normalMap ) {

			uniforms.normalMap.value = material.normalMap;
			uniforms.normalScale.value.copy( material.normalScale );

		}

		if ( material.displacementMap ) {

			uniforms.displacementMap.value = material.displacementMap;
			uniforms.displacementScale.value = material.displacementScale;
			uniforms.displacementBias.value = material.displacementBias;

		}

	}

	function refreshUniformsStandard ( uniforms, material ) {

		uniforms.roughness.value = material.roughness;
		uniforms.metalness.value = material.metalness;

		if ( material.roughnessMap ) {

			uniforms.roughnessMap.value = material.roughnessMap;

		}

		if ( material.metalnessMap ) {

			uniforms.metalnessMap.value = material.metalnessMap;

		}

		if ( material.lightMap ) {

			uniforms.lightMap.value = material.lightMap;
			uniforms.lightMapIntensity.value = material.lightMapIntensity;

		}

		if ( material.emissiveMap ) {

			uniforms.emissiveMap.value = material.emissiveMap;

		}

		if ( material.bumpMap ) {

			uniforms.bumpMap.value = material.bumpMap;
			uniforms.bumpScale.value = material.bumpScale;

		}

		if ( material.normalMap ) {

			uniforms.normalMap.value = material.normalMap;
			uniforms.normalScale.value.copy( material.normalScale );

		}

		if ( material.displacementMap ) {

			uniforms.displacementMap.value = material.displacementMap;
			uniforms.displacementScale.value = material.displacementScale;
			uniforms.displacementBias.value = material.displacementBias;

		}

		if ( material.envMap ) {

			//uniforms.envMap.value = material.envMap; // part of uniforms common
			uniforms.envMapIntensity.value = material.envMapIntensity;

		}

	}

	function refreshUniformsPhysical ( uniforms, material ) {

		refreshUniformsStandard( uniforms, material );

	}

	// If uniforms are marked as clean, they don't need to be loaded to the GPU.

	function markUniformsLightsNeedsUpdate ( uniforms, value ) {

		uniforms.ambientLightColor.needsUpdate = value;

		uniforms.directionalLights.needsUpdate = value;
		uniforms.pointLights.needsUpdate = value;
		uniforms.spotLights.needsUpdate = value;
		uniforms.hemisphereLights.needsUpdate = value;

	}

	// Lighting

	function setupShadows ( lights ) {

		var lightShadowsLength = 0;

		for ( var i = 0, l = lights.length; i < l; i ++ ) {

			var light = lights[ i ];

			if ( light.castShadow ) {

				_lights.shadows[ lightShadowsLength ++ ] = light;

			}

		}

		_lights.shadows.length = lightShadowsLength;

	}

	function setupLights ( lights, camera ) {

		var l, ll, light,
		r = 0, g = 0, b = 0,
		color,
		intensity,
		distance,

		viewMatrix = camera.matrixWorldInverse,

		directionalLength = 0,
		pointLength = 0,
		spotLength = 0,
		hemiLength = 0;

		for ( l = 0, ll = lights.length; l < ll; l ++ ) {

			light = lights[ l ];

			color = light.color;
			intensity = light.intensity;
			distance = light.distance;

			if ( light instanceof THREE.AmbientLight ) {

				r += color.r * intensity;
				g += color.g * intensity;
				b += color.b * intensity;

			} else if ( light instanceof THREE.DirectionalLight ) {

				var uniforms = lightCache.get( light );

				uniforms.color.copy( light.color ).multiplyScalar( light.intensity );
				uniforms.direction.setFromMatrixPosition( light.matrixWorld );
				_vector3.setFromMatrixPosition( light.target.matrixWorld );
				uniforms.direction.sub( _vector3 );
				uniforms.direction.transformDirection( viewMatrix );

				uniforms.shadow = light.castShadow;

				if ( light.castShadow ) {

					uniforms.shadowBias = light.shadow.bias;
					uniforms.shadowRadius = light.shadow.radius;
					uniforms.shadowMapSize = light.shadow.mapSize;

				}

				_lights.directionalShadowMap[ directionalLength ] = light.shadow.map;
				_lights.directionalShadowMatrix[ directionalLength ] = light.shadow.matrix;
				_lights.directional[ directionalLength ++ ] = uniforms;

			} else if ( light instanceof THREE.SpotLight ) {

				var uniforms = lightCache.get( light );

				uniforms.position.setFromMatrixPosition( light.matrixWorld );
				uniforms.position.applyMatrix4( viewMatrix );

				uniforms.color.copy( color ).multiplyScalar( intensity );
				uniforms.distance = distance;

				uniforms.direction.setFromMatrixPosition( light.matrixWorld );
				_vector3.setFromMatrixPosition( light.target.matrixWorld );
				uniforms.direction.sub( _vector3 );
				uniforms.direction.transformDirection( viewMatrix );

				uniforms.coneCos = Math.cos( light.angle );
				uniforms.penumbraCos = Math.cos( light.angle * ( 1 - light.penumbra ) );
				uniforms.decay = ( light.distance === 0 ) ? 0.0 : light.decay;

				uniforms.shadow = light.castShadow;

				if ( light.castShadow ) {

					uniforms.shadowBias = light.shadow.bias;
					uniforms.shadowRadius = light.shadow.radius;
					uniforms.shadowMapSize = light.shadow.mapSize;

				}

				_lights.spotShadowMap[ spotLength ] = light.shadow.map;
				_lights.spotShadowMatrix[ spotLength ] = light.shadow.matrix;
				_lights.spot[ spotLength ++ ] = uniforms;

			} else if ( light instanceof THREE.PointLight ) {

				var uniforms = lightCache.get( light );

				uniforms.position.setFromMatrixPosition( light.matrixWorld );
				uniforms.position.applyMatrix4( viewMatrix );

				uniforms.color.copy( light.color ).multiplyScalar( light.intensity );
				uniforms.distance = light.distance;
				uniforms.decay = ( light.distance === 0 ) ? 0.0 : light.decay;

				uniforms.shadow = light.castShadow;

				if ( light.castShadow ) {

					uniforms.shadowBias = light.shadow.bias;
					uniforms.shadowRadius = light.shadow.radius;
					uniforms.shadowMapSize = light.shadow.mapSize;

				}

				_lights.pointShadowMap[ pointLength ] = light.shadow.map;

				if ( _lights.pointShadowMatrix[ pointLength ] === undefined ) {

					_lights.pointShadowMatrix[ pointLength ] = new THREE.Matrix4();

				}

				// for point lights we set the shadow matrix to be a translation-only matrix
				// equal to inverse of the light's position
				_vector3.setFromMatrixPosition( light.matrixWorld ).negate();
				_lights.pointShadowMatrix[ pointLength ].identity().setPosition( _vector3 );

				_lights.point[ pointLength ++ ] = uniforms;

			} else if ( light instanceof THREE.HemisphereLight ) {

				var uniforms = lightCache.get( light );

				uniforms.direction.setFromMatrixPosition( light.matrixWorld );
				uniforms.direction.transformDirection( viewMatrix );
				uniforms.direction.normalize();

				uniforms.skyColor.copy( light.color ).multiplyScalar( intensity );
				uniforms.groundColor.copy( light.groundColor ).multiplyScalar( intensity );

				_lights.hemi[ hemiLength ++ ] = uniforms;

			}

		}

		_lights.ambient[ 0 ] = r;
		_lights.ambient[ 1 ] = g;
		_lights.ambient[ 2 ] = b;

		_lights.directional.length = directionalLength;
		_lights.spot.length = spotLength;
		_lights.point.length = pointLength;
		_lights.hemi.length = hemiLength;

		_lights.hash = directionalLength + ',' + pointLength + ',' + spotLength + ',' + hemiLength + ',' + _lights.shadows.length;

	}

	// Clipping

	function setupGlobalClippingPlanes( planes, camera ) {

		_clippingEnabled =
				_this.clippingPlanes.length !== 0 ||
				_this.localClippingEnabled ||
				// enable state of previous frame - the clipping code has to
				// run another frame in order to reset the state:
				_numGlobalClippingPlanes !== 0 ||
				_localClippingEnabled;

		_localClippingEnabled = _this.localClippingEnabled;

		_globalClippingState = setupClippingPlanes( planes, camera, 0 );
		_numGlobalClippingPlanes = planes !== null ? planes.length : 0;

	}

	function setupClippingPlanes( planes, camera, dstOffset, skipTransform ) {

		var nPlanes = planes !== null ? planes.length : 0,
			dstArray = null;

		if ( nPlanes !== 0 ) {

			dstArray = _clippingPlanesUniform.value;

			if ( skipTransform !== true || dstArray === null ) {

				var flatSize = dstOffset + nPlanes * 4,
					viewMatrix = camera.matrixWorldInverse,
					viewNormalMatrix = _matrix3.getNormalMatrix( viewMatrix );

				if ( dstArray === null || dstArray.length < flatSize ) {

					dstArray = new Float32Array( flatSize );

				}

				for ( var i = 0, i4 = dstOffset; i !== nPlanes; ++ i, i4 += 4 ) {

					var plane = _plane.copy( planes[ i ] ).
							applyMatrix4( viewMatrix, viewNormalMatrix );

					plane.normal.toArray( dstArray, i4 );
					dstArray[ i4 + 3 ] = plane.constant;

				}

			}

			_clippingPlanesUniform.value = dstArray;
			_clippingPlanesUniform.needsUpdate = true;

		}

		_numClippingPlanes = nPlanes;
		return dstArray;

	}

	function resetGlobalClippingState() {

		if ( _clippingPlanesUniform.value !== _globalClippingState ) {

			_clippingPlanesUniform.value = _globalClippingState;
			_clippingPlanesUniform.needsUpdate = _numGlobalClippingPlanes > 0;

		}

		_numClippingPlanes = _numGlobalClippingPlanes;

	}

	function setClippingState( planes, clipShadows, camera, cache, fromCache ) {

		if ( ! _localClippingEnabled ||
				planes === null || planes.length === 0 ||
				_clipRenderingShadows && ! clipShadows ) {
			// there's no local clipping

			if ( _clipRenderingShadows ) {
				// there's no global clipping

				setupClippingPlanes( null );

			} else {

				resetGlobalClippingState();
			}

		} else {

			var nGlobal = _clipRenderingShadows ? 0 : _numGlobalClippingPlanes,
				lGlobal = nGlobal * 4,

				dstArray = cache.clippingState || null;

			_clippingPlanesUniform.value = dstArray; // ensure unique state

			dstArray = setupClippingPlanes(
					planes, camera, lGlobal, fromCache );

			for ( var i = 0; i !== lGlobal; ++ i ) {

				dstArray[ i ] = _globalClippingState[ i ];

			}

			cache.clippingState = dstArray;
			_numClippingPlanes += nGlobal;

		}

	}


	// GL state setting

	this.setFaceCulling = function ( cullFace, frontFaceDirection ) {

		if ( cullFace === THREE.CullFaceNone ) {

			state.disable( _gl.CULL_FACE );

		} else {

			if ( frontFaceDirection === THREE.FrontFaceDirectionCW ) {

				_gl.frontFace( _gl.CW );

			} else {

				_gl.frontFace( _gl.CCW );

			}

			if ( cullFace === THREE.CullFaceBack ) {

				_gl.cullFace( _gl.BACK );

			} else if ( cullFace === THREE.CullFaceFront ) {

				_gl.cullFace( _gl.FRONT );

			} else {

				_gl.cullFace( _gl.FRONT_AND_BACK );

			}

			state.enable( _gl.CULL_FACE );

		}

	};

	// Textures

	function allocTextureUnit() {

		var textureUnit = _usedTextureUnits;

		if ( textureUnit >= capabilities.maxTextures ) {

			console.warn( 'WebGLRenderer: trying to use ' + textureUnit + ' texture units while this GPU supports only ' + capabilities.maxTextures );

		}

		_usedTextureUnits += 1;

		return textureUnit;

	}

	function setTextureParameters ( textureType, texture, isPowerOfTwoImage ) {

		var extension;

		if ( isPowerOfTwoImage ) {

			_gl.texParameteri( textureType, _gl.TEXTURE_WRAP_S, paramThreeToGL( texture.wrapS ) );
			_gl.texParameteri( textureType, _gl.TEXTURE_WRAP_T, paramThreeToGL( texture.wrapT ) );

			_gl.texParameteri( textureType, _gl.TEXTURE_MAG_FILTER, paramThreeToGL( texture.magFilter ) );
			_gl.texParameteri( textureType, _gl.TEXTURE_MIN_FILTER, paramThreeToGL( texture.minFilter ) );

		} else {

			_gl.texParameteri( textureType, _gl.TEXTURE_WRAP_S, _gl.CLAMP_TO_EDGE );
			_gl.texParameteri( textureType, _gl.TEXTURE_WRAP_T, _gl.CLAMP_TO_EDGE );

			if ( texture.wrapS !== THREE.ClampToEdgeWrapping || texture.wrapT !== THREE.ClampToEdgeWrapping ) {

				console.warn( 'THREE.WebGLRenderer: Texture is not power of two. Texture.wrapS and Texture.wrapT should be set to THREE.ClampToEdgeWrapping.', texture );

			}

			_gl.texParameteri( textureType, _gl.TEXTURE_MAG_FILTER, filterFallback( texture.magFilter ) );
			_gl.texParameteri( textureType, _gl.TEXTURE_MIN_FILTER, filterFallback( texture.minFilter ) );

			if ( texture.minFilter !== THREE.NearestFilter && texture.minFilter !== THREE.LinearFilter ) {

				console.warn( 'THREE.WebGLRenderer: Texture is not power of two. Texture.minFilter should be set to THREE.NearestFilter or THREE.LinearFilter.', texture );

			}

		}

		extension = extensions.get( 'EXT_texture_filter_anisotropic' );

		if ( extension ) {

			if ( texture.type === THREE.FloatType && extensions.get( 'OES_texture_float_linear' ) === null ) return;
			if ( texture.type === THREE.HalfFloatType && extensions.get( 'OES_texture_half_float_linear' ) === null ) return;

			if ( texture.anisotropy > 1 || properties.get( texture ).__currentAnisotropy ) {

				_gl.texParameterf( textureType, extension.TEXTURE_MAX_ANISOTROPY_EXT, Math.min( texture.anisotropy, _this.getMaxAnisotropy() ) );
				properties.get( texture ).__currentAnisotropy = texture.anisotropy;

			}

		}

	}

	function uploadTexture( textureProperties, texture, slot ) {

		if ( textureProperties.__webglInit === undefined ) {

			textureProperties.__webglInit = true;

			texture.addEventListener( 'dispose', onTextureDispose );

			textureProperties.__webglTexture = _gl.createTexture();

			_infoMemory.textures ++;

		}

		state.activeTexture( _gl.TEXTURE0 + slot );
		state.bindTexture( _gl.TEXTURE_2D, textureProperties.__webglTexture );

		_gl.pixelStorei( _gl.UNPACK_FLIP_Y_WEBGL, texture.flipY );
		_gl.pixelStorei( _gl.UNPACK_PREMULTIPLY_ALPHA_WEBGL, texture.premultiplyAlpha );
		_gl.pixelStorei( _gl.UNPACK_ALIGNMENT, texture.unpackAlignment );

		var image = clampToMaxSize( texture.image, capabilities.maxTextureSize );

		if ( textureNeedsPowerOfTwo( texture ) && isPowerOfTwo( image ) === false ) {

			image = makePowerOfTwo( image );

		}

		var isPowerOfTwoImage = isPowerOfTwo( image ),
		glFormat = paramThreeToGL( texture.format ),
		glType = paramThreeToGL( texture.type );

		setTextureParameters( _gl.TEXTURE_2D, texture, isPowerOfTwoImage );

		var mipmap, mipmaps = texture.mipmaps;

		if ( texture instanceof THREE.DepthTexture ) {

			// populate depth texture with dummy data

			var internalFormat = _gl.DEPTH_COMPONENT;

			if ( texture.type === THREE.FloatType ) {

				if ( !_isWebGL2 ) throw new Error('Float Depth Texture only supported in WebGL2.0');
				internalFormat = _gl.DEPTH_COMPONENT32F;

			} else if ( _isWebGL2 ) {

				// WebGL 2.0 requires signed internalformat for glTexImage2D
				internalFormat = _gl.DEPTH_COMPONENT16;

			}

			state.texImage2D( _gl.TEXTURE_2D, 0, internalFormat, image.width, image.height, 0, glFormat, glType, null );

		} else if ( texture instanceof THREE.DataTexture ) {

			// use manually created mipmaps if available
			// if there are no manual mipmaps
			// set 0 level mipmap and then use GL to generate other mipmap levels

			if ( mipmaps.length > 0 && isPowerOfTwoImage ) {

				for ( var i = 0, il = mipmaps.length; i < il; i ++ ) {

					mipmap = mipmaps[ i ];
					state.texImage2D( _gl.TEXTURE_2D, i, glFormat, mipmap.width, mipmap.height, 0, glFormat, glType, mipmap.data );

				}

				texture.generateMipmaps = false;

			} else {

				state.texImage2D( _gl.TEXTURE_2D, 0, glFormat, image.width, image.height, 0, glFormat, glType, image.data );

			}

		} else if ( texture instanceof THREE.CompressedTexture ) {

			for ( var i = 0, il = mipmaps.length; i < il; i ++ ) {

				mipmap = mipmaps[ i ];

				if ( texture.format !== THREE.RGBAFormat && texture.format !== THREE.RGBFormat ) {

					if ( state.getCompressedTextureFormats().indexOf( glFormat ) > - 1 ) {

						state.compressedTexImage2D( _gl.TEXTURE_2D, i, glFormat, mipmap.width, mipmap.height, 0, mipmap.data );

					} else {

						console.warn( "THREE.WebGLRenderer: Attempt to load unsupported compressed texture format in .uploadTexture()" );

					}

				} else {

					state.texImage2D( _gl.TEXTURE_2D, i, glFormat, mipmap.width, mipmap.height, 0, glFormat, glType, mipmap.data );

				}

			}

		} else {

			// regular Texture (image, video, canvas)

			// use manually created mipmaps if available
			// if there are no manual mipmaps
			// set 0 level mipmap and then use GL to generate other mipmap levels

			if ( mipmaps.length > 0 && isPowerOfTwoImage ) {

				for ( var i = 0, il = mipmaps.length; i < il; i ++ ) {

					mipmap = mipmaps[ i ];
					state.texImage2D( _gl.TEXTURE_2D, i, glFormat, glFormat, glType, mipmap );

				}

				texture.generateMipmaps = false;

			} else {

				state.texImage2D( _gl.TEXTURE_2D, 0, glFormat, glFormat, glType, image );

			}

		}

		if ( texture.generateMipmaps && isPowerOfTwoImage ) _gl.generateMipmap( _gl.TEXTURE_2D );

		textureProperties.__version = texture.version;

		if ( texture.onUpdate ) texture.onUpdate( texture );

	}

	function setTexture2D( texture, slot ) {

		if ( texture instanceof THREE.WebGLRenderTarget ) texture = texture.texture;

		var textureProperties = properties.get( texture );

		if ( texture.version > 0 && textureProperties.__version !== texture.version ) {

			var image = texture.image;

			if ( image === undefined ) {

				console.warn( 'THREE.WebGLRenderer: Texture marked for update but image is undefined', texture );
				return;

			}

			if ( image.complete === false ) {

				console.warn( 'THREE.WebGLRenderer: Texture marked for update but image is incomplete', texture );
				return;

			}

			uploadTexture( textureProperties, texture, slot );

			return;

		}

		state.activeTexture( _gl.TEXTURE0 + slot );
		state.bindTexture( _gl.TEXTURE_2D, textureProperties.__webglTexture );

	};

	function clampToMaxSize ( image, maxSize ) {

		if ( image.width > maxSize || image.height > maxSize ) {

			// Warning: Scaling through the canvas will only work with images that use
			// premultiplied alpha.

			var scale = maxSize / Math.max( image.width, image.height );

			var canvas = document.createElement( 'canvas' );
			canvas.width = Math.floor( image.width * scale );
			canvas.height = Math.floor( image.height * scale );

			var context = canvas.getContext( '2d' );
			context.drawImage( image, 0, 0, image.width, image.height, 0, 0, canvas.width, canvas.height );

			console.warn( 'THREE.WebGLRenderer: image is too big (' + image.width + 'x' + image.height + '). Resized to ' + canvas.width + 'x' + canvas.height, image );

			return canvas;

		}

		return image;

	}

	function isPowerOfTwo( image ) {

		return THREE.Math.isPowerOfTwo( image.width ) && THREE.Math.isPowerOfTwo( image.height );

	}

	function textureNeedsPowerOfTwo( texture ) {

		if ( texture.wrapS !== THREE.ClampToEdgeWrapping || texture.wrapT !== THREE.ClampToEdgeWrapping ) return true;
		if ( texture.minFilter !== THREE.NearestFilter && texture.minFilter !== THREE.LinearFilter ) return true;

		return false;

	}

	function makePowerOfTwo( image ) {

		if ( image instanceof HTMLImageElement || image instanceof HTMLCanvasElement ) {

			var canvas = document.createElement( 'canvas' );
			canvas.width = THREE.Math.nearestPowerOfTwo( image.width );
			canvas.height = THREE.Math.nearestPowerOfTwo( image.height );

			var context = canvas.getContext( '2d' );
			context.drawImage( image, 0, 0, canvas.width, canvas.height );

			console.warn( 'THREE.WebGLRenderer: image is not power of two (' + image.width + 'x' + image.height + '). Resized to ' + canvas.width + 'x' + canvas.height, image );

			return canvas;

		}

		return image;

	}

	function setCubeTexture ( texture, slot ) {

		var textureProperties = properties.get( texture );

		if ( texture.image.length === 6 ) {

			if ( texture.version > 0 && textureProperties.__version !== texture.version ) {

				if ( ! textureProperties.__image__webglTextureCube ) {

					texture.addEventListener( 'dispose', onTextureDispose );

					textureProperties.__image__webglTextureCube = _gl.createTexture();

					_infoMemory.textures ++;

				}

				state.activeTexture( _gl.TEXTURE0 + slot );
				state.bindTexture( _gl.TEXTURE_CUBE_MAP, textureProperties.__image__webglTextureCube );

				_gl.pixelStorei( _gl.UNPACK_FLIP_Y_WEBGL, texture.flipY );

				var isCompressed = texture instanceof THREE.CompressedTexture;
				var isDataTexture = texture.image[ 0 ] instanceof THREE.DataTexture;

				var cubeImage = [];

				for ( var i = 0; i < 6; i ++ ) {

					if ( _this.autoScaleCubemaps && ! isCompressed && ! isDataTexture ) {

						cubeImage[ i ] = clampToMaxSize( texture.image[ i ], capabilities.maxCubemapSize );

					} else {

						cubeImage[ i ] = isDataTexture ? texture.image[ i ].image : texture.image[ i ];

					}

				}

				var image = cubeImage[ 0 ],
				isPowerOfTwoImage = isPowerOfTwo( image ),
				glFormat = paramThreeToGL( texture.format ),
				glType = paramThreeToGL( texture.type );

				setTextureParameters( _gl.TEXTURE_CUBE_MAP, texture, isPowerOfTwoImage );

				for ( var i = 0; i < 6; i ++ ) {

					if ( ! isCompressed ) {

						if ( isDataTexture ) {

							state.texImage2D( _gl.TEXTURE_CUBE_MAP_POSITIVE_X + i, 0, glFormat, cubeImage[ i ].width, cubeImage[ i ].height, 0, glFormat, glType, cubeImage[ i ].data );

						} else {

							state.texImage2D( _gl.TEXTURE_CUBE_MAP_POSITIVE_X + i, 0, glFormat, glFormat, glType, cubeImage[ i ] );

						}

					} else {

						var mipmap, mipmaps = cubeImage[ i ].mipmaps;

						for ( var j = 0, jl = mipmaps.length; j < jl; j ++ ) {

							mipmap = mipmaps[ j ];

							if ( texture.format !== THREE.RGBAFormat && texture.format !== THREE.RGBFormat ) {

								if ( state.getCompressedTextureFormats().indexOf( glFormat ) > - 1 ) {

									state.compressedTexImage2D( _gl.TEXTURE_CUBE_MAP_POSITIVE_X + i, j, glFormat, mipmap.width, mipmap.height, 0, mipmap.data );

								} else {

									console.warn( "THREE.WebGLRenderer: Attempt to load unsupported compressed texture format in .setCubeTexture()" );

								}

							} else {

								state.texImage2D( _gl.TEXTURE_CUBE_MAP_POSITIVE_X + i, j, glFormat, mipmap.width, mipmap.height, 0, glFormat, glType, mipmap.data );

							}

						}

					}

				}

				if ( texture.generateMipmaps && isPowerOfTwoImage ) {

					_gl.generateMipmap( _gl.TEXTURE_CUBE_MAP );

				}

				textureProperties.__version = texture.version;

				if ( texture.onUpdate ) texture.onUpdate( texture );

			} else {

				state.activeTexture( _gl.TEXTURE0 + slot );
				state.bindTexture( _gl.TEXTURE_CUBE_MAP, textureProperties.__image__webglTextureCube );

			}

		}

	}

	function setCubeTextureDynamic ( texture, slot ) {

		state.activeTexture( _gl.TEXTURE0 + slot );
		state.bindTexture( _gl.TEXTURE_CUBE_MAP, properties.get( texture ).__webglTexture );

	}

	var setTextureWarned = false;
	this.setTexture = function( texture, slot ) {

		if ( ! setTextureWarned ) {

			console.warn( "THREE.WebGLRenderer: .setTexture is deprecated, " +
				"use setTexture2D instead." );
			setTextureWarned = true;

		}

		setTexture2D( texture, slot );

	};

	this.allocTextureUnit = allocTextureUnit;
	this.setTexture2D = setTexture2D;
	this.setTextureCube = function( texture, slot ) {

		if ( texture instanceof THREE.CubeTexture ||
			 ( Array.isArray( texture.image ) && texture.image.length === 6 ) ) {

			// CompressedTexture can have Array in image :/

			setCubeTexture( texture, slot );

		} else {
			// assumed: texture instanceof THREE.WebGLRenderTargetCube

			setCubeTextureDynamic( texture.texture, slot );

		}

	};

	// Render targets

	// Setup storage for target texture and bind it to correct framebuffer
	function setupFrameBufferTexture ( framebuffer, renderTarget, attachment, textureTarget ) {

		var glFormat = paramThreeToGL( renderTarget.texture.format );
		var glType = paramThreeToGL( renderTarget.texture.type );
		state.texImage2D( textureTarget, 0, glFormat, renderTarget.width, renderTarget.height, 0, glFormat, glType, null );
		_gl.bindFramebuffer( _gl.FRAMEBUFFER, framebuffer );
		_gl.framebufferTexture2D( _gl.FRAMEBUFFER, attachment, textureTarget, properties.get( renderTarget.texture ).__webglTexture, 0 );
		_gl.bindFramebuffer( _gl.FRAMEBUFFER, null );

	}

	// Setup storage for internal depth/stencil buffers and bind to correct framebuffer
	function setupRenderBufferStorage ( renderbuffer, renderTarget ) {

		_gl.bindRenderbuffer( _gl.RENDERBUFFER, renderbuffer );

		if ( renderTarget.depthBuffer && ! renderTarget.stencilBuffer ) {

			_gl.renderbufferStorage( _gl.RENDERBUFFER, _gl.DEPTH_COMPONENT16, renderTarget.width, renderTarget.height );
			_gl.framebufferRenderbuffer( _gl.FRAMEBUFFER, _gl.DEPTH_ATTACHMENT, _gl.RENDERBUFFER, renderbuffer );

		} else if ( renderTarget.depthBuffer && renderTarget.stencilBuffer ) {

			_gl.renderbufferStorage( _gl.RENDERBUFFER, _gl.DEPTH_STENCIL, renderTarget.width, renderTarget.height );
			_gl.framebufferRenderbuffer( _gl.FRAMEBUFFER, _gl.DEPTH_STENCIL_ATTACHMENT, _gl.RENDERBUFFER, renderbuffer );

		} else {

			// FIXME: We don't support !depth !stencil
			_gl.renderbufferStorage( _gl.RENDERBUFFER, _gl.RGBA4, renderTarget.width, renderTarget.height );

		}

		_gl.bindRenderbuffer( _gl.RENDERBUFFER, null );

	}

	// Setup resources for a Depth Texture for a FBO (needs an extension)
	function setupDepthTexture ( framebuffer, renderTarget ) {

		var isCube = ( renderTarget instanceof THREE.WebGLRenderTargetCube );
		if ( isCube ) throw new Error('Depth Texture with cube render targets is not supported!');

		_gl.bindFramebuffer( _gl.FRAMEBUFFER, framebuffer );

		if ( !( renderTarget.depthTexture instanceof THREE.DepthTexture ) ) {

			throw new Error('renderTarget.depthTexture must be an instance of THREE.DepthTexture');

		}

		// upload an empty depth texture with framebuffer size
		if ( !properties.get( renderTarget.depthTexture ).__webglTexture ||
				renderTarget.depthTexture.image.width !== renderTarget.width ||
				renderTarget.depthTexture.image.height !== renderTarget.height ) {
			renderTarget.depthTexture.image.width = renderTarget.width;
			renderTarget.depthTexture.image.height = renderTarget.height;
			renderTarget.depthTexture.needsUpdate = true;
		}

		_this.setTexture( renderTarget.depthTexture, 0 );

		var webglDepthTexture = properties.get( renderTarget.depthTexture ).__webglTexture;
		_gl.framebufferTexture2D( _gl.FRAMEBUFFER, _gl.DEPTH_ATTACHMENT, _gl.TEXTURE_2D, webglDepthTexture, 0 );

	}

	// Setup GL resources for a non-texture depth buffer
	function setupDepthRenderbuffer( renderTarget ) {

		var renderTargetProperties = properties.get( renderTarget );

		var isCube = ( renderTarget instanceof THREE.WebGLRenderTargetCube );

		if ( renderTarget.depthTexture ) {

			if ( isCube ) throw new Error('target.depthTexture not supported in Cube render targets');

			setupDepthTexture( renderTargetProperties.__webglFramebuffer, renderTarget );

		} else {

			if ( isCube ) {

				renderTargetProperties.__webglDepthbuffer = [];

				for ( var i = 0; i < 6; i ++ ) {

					_gl.bindFramebuffer( _gl.FRAMEBUFFER, renderTargetProperties.__webglFramebuffer[ i ] );
					renderTargetProperties.__webglDepthbuffer[ i ] = _gl.createRenderbuffer();
					setupRenderBufferStorage( renderTargetProperties.__webglDepthbuffer[ i ], renderTarget );

				}

			} else {

				_gl.bindFramebuffer( _gl.FRAMEBUFFER, renderTargetProperties.__webglFramebuffer );
				renderTargetProperties.__webglDepthbuffer = _gl.createRenderbuffer();
				setupRenderBufferStorage( renderTargetProperties.__webglDepthbuffer, renderTarget );

			}

		}

		_gl.bindFramebuffer( _gl.FRAMEBUFFER, null );

	}

	// Set up GL resources for the render target
	function setupRenderTarget( renderTarget ) {

		var renderTargetProperties = properties.get( renderTarget );
		var textureProperties = properties.get( renderTarget.texture );

		renderTarget.addEventListener( 'dispose', onRenderTargetDispose );

		textureProperties.__webglTexture = _gl.createTexture();

		_infoMemory.textures ++;

		var isCube = ( renderTarget instanceof THREE.WebGLRenderTargetCube );
		var isTargetPowerOfTwo = THREE.Math.isPowerOfTwo( renderTarget.width ) && THREE.Math.isPowerOfTwo( renderTarget.height );

		// Setup framebuffer

		if ( isCube ) {

			renderTargetProperties.__webglFramebuffer = [];

			for ( var i = 0; i < 6; i ++ ) {

				renderTargetProperties.__webglFramebuffer[ i ] = _gl.createFramebuffer();

			}

		} else {

			renderTargetProperties.__webglFramebuffer = _gl.createFramebuffer();

		}

		// Setup color buffer

		if ( isCube ) {

			state.bindTexture( _gl.TEXTURE_CUBE_MAP, textureProperties.__webglTexture );
			setTextureParameters( _gl.TEXTURE_CUBE_MAP, renderTarget.texture, isTargetPowerOfTwo );

			for ( var i = 0; i < 6; i ++ ) {

				setupFrameBufferTexture( renderTargetProperties.__webglFramebuffer[ i ], renderTarget, _gl.COLOR_ATTACHMENT0, _gl.TEXTURE_CUBE_MAP_POSITIVE_X + i );

			}

			if ( renderTarget.texture.generateMipmaps && isTargetPowerOfTwo ) _gl.generateMipmap( _gl.TEXTURE_CUBE_MAP );
			state.bindTexture( _gl.TEXTURE_CUBE_MAP, null );

		} else {

			state.bindTexture( _gl.TEXTURE_2D, textureProperties.__webglTexture );
			setTextureParameters( _gl.TEXTURE_2D, renderTarget.texture, isTargetPowerOfTwo );
			setupFrameBufferTexture( renderTargetProperties.__webglFramebuffer, renderTarget, _gl.COLOR_ATTACHMENT0, _gl.TEXTURE_2D );

			if ( renderTarget.texture.generateMipmaps && isTargetPowerOfTwo ) _gl.generateMipmap( _gl.TEXTURE_2D );
			state.bindTexture( _gl.TEXTURE_2D, null );

		}

		// Setup depth and stencil buffers

		if ( renderTarget.depthBuffer ) {

			setupDepthRenderbuffer( renderTarget );

		}

	}

	this.getCurrentRenderTarget = function() {

		return _currentRenderTarget;

	}

	this.setRenderTarget = function ( renderTarget ) {

		_currentRenderTarget = renderTarget;

		if ( renderTarget && properties.get( renderTarget ).__webglFramebuffer === undefined ) {

			setupRenderTarget( renderTarget );

		}

		var isCube = ( renderTarget instanceof THREE.WebGLRenderTargetCube );
		var framebuffer;

		if ( renderTarget ) {

			var renderTargetProperties = properties.get( renderTarget );

			if ( isCube ) {

				framebuffer = renderTargetProperties.__webglFramebuffer[ renderTarget.activeCubeFace ];

			} else {

				framebuffer = renderTargetProperties.__webglFramebuffer;

			}

			_currentScissor.copy( renderTarget.scissor );
			_currentScissorTest = renderTarget.scissorTest;

			_currentViewport.copy( renderTarget.viewport );

		} else {

			framebuffer = null;

			_currentScissor.copy( _scissor ).multiplyScalar( _pixelRatio );
			_currentScissorTest = _scissorTest;

			_currentViewport.copy( _viewport ).multiplyScalar( _pixelRatio );

		}

		if ( _currentFramebuffer !== framebuffer ) {

			_gl.bindFramebuffer( _gl.FRAMEBUFFER, framebuffer );
			_currentFramebuffer = framebuffer;

		}

		state.scissor( _currentScissor );
		state.setScissorTest( _currentScissorTest );

		state.viewport( _currentViewport );

		if ( isCube ) {

			var textureProperties = properties.get( renderTarget.texture );
			_gl.framebufferTexture2D( _gl.FRAMEBUFFER, _gl.COLOR_ATTACHMENT0, _gl.TEXTURE_CUBE_MAP_POSITIVE_X + renderTarget.activeCubeFace, textureProperties.__webglTexture, renderTarget.activeMipMapLevel );

		}

	};

	this.readRenderTargetPixels = function ( renderTarget, x, y, width, height, buffer ) {

		if ( renderTarget instanceof THREE.WebGLRenderTarget === false ) {

			console.error( 'THREE.WebGLRenderer.readRenderTargetPixels: renderTarget is not THREE.WebGLRenderTarget.' );
			return;

		}

		var framebuffer = properties.get( renderTarget ).__webglFramebuffer;

		if ( framebuffer ) {

			var restore = false;

			if ( framebuffer !== _currentFramebuffer ) {

				_gl.bindFramebuffer( _gl.FRAMEBUFFER, framebuffer );

				restore = true;

			}

			try {

				var texture = renderTarget.texture;

				if ( texture.format !== THREE.RGBAFormat
					&& paramThreeToGL( texture.format ) !== _gl.getParameter( _gl.IMPLEMENTATION_COLOR_READ_FORMAT ) ) {

					console.error( 'THREE.WebGLRenderer.readRenderTargetPixels: renderTarget is not in RGBA or implementation defined format.' );
					return;

				}

				if ( texture.type !== THREE.UnsignedByteType
					&& paramThreeToGL( texture.type ) !== _gl.getParameter( _gl.IMPLEMENTATION_COLOR_READ_TYPE )
					&& ! ( texture.type === THREE.FloatType && extensions.get( 'WEBGL_color_buffer_float' ) )
					&& ! ( texture.type === THREE.HalfFloatType && extensions.get( 'EXT_color_buffer_half_float' ) ) ) {

					console.error( 'THREE.WebGLRenderer.readRenderTargetPixels: renderTarget is not in UnsignedByteType or implementation defined type.' );
					return;

				}

				if ( _gl.checkFramebufferStatus( _gl.FRAMEBUFFER ) === _gl.FRAMEBUFFER_COMPLETE ) {

					// the following if statement ensures valid read requests (no out-of-bounds pixels, see #8604)

					if ( ( x > 0 && x <= ( renderTarget.width - width ) ) && ( y > 0 && y <= ( renderTarget.height - height ) ) ) {

						_gl.readPixels( x, y, width, height, paramThreeToGL( texture.format ), paramThreeToGL( texture.type ), buffer );

					}

				} else {

					console.error( 'THREE.WebGLRenderer.readRenderTargetPixels: readPixels from renderTarget failed. Framebuffer not complete.' );

				}

			} finally {

				if ( restore ) {

					_gl.bindFramebuffer( _gl.FRAMEBUFFER, _currentFramebuffer );

				}

			}

		}

	};

	function updateRenderTargetMipmap( renderTarget ) {

		var target = renderTarget instanceof THREE.WebGLRenderTargetCube ? _gl.TEXTURE_CUBE_MAP : _gl.TEXTURE_2D;
		var texture = properties.get( renderTarget.texture ).__webglTexture;

		state.bindTexture( target, texture );
		_gl.generateMipmap( target );
		state.bindTexture( target, null );

	}

	// Fallback filters for non-power-of-2 textures

	function filterFallback ( f ) {

		if ( f === THREE.NearestFilter || f === THREE.NearestMipMapNearestFilter || f === THREE.NearestMipMapLinearFilter ) {

			return _gl.NEAREST;

		}

		return _gl.LINEAR;

	}

	// Map three.js constants to WebGL constants

	function paramThreeToGL ( p ) {

		var extension;

		if ( p === THREE.RepeatWrapping ) return _gl.REPEAT;
		if ( p === THREE.ClampToEdgeWrapping ) return _gl.CLAMP_TO_EDGE;
		if ( p === THREE.MirroredRepeatWrapping ) return _gl.MIRRORED_REPEAT;

		if ( p === THREE.NearestFilter ) return _gl.NEAREST;
		if ( p === THREE.NearestMipMapNearestFilter ) return _gl.NEAREST_MIPMAP_NEAREST;
		if ( p === THREE.NearestMipMapLinearFilter ) return _gl.NEAREST_MIPMAP_LINEAR;

		if ( p === THREE.LinearFilter ) return _gl.LINEAR;
		if ( p === THREE.LinearMipMapNearestFilter ) return _gl.LINEAR_MIPMAP_NEAREST;
		if ( p === THREE.LinearMipMapLinearFilter ) return _gl.LINEAR_MIPMAP_LINEAR;

		if ( p === THREE.UnsignedByteType ) return _gl.UNSIGNED_BYTE;
		if ( p === THREE.UnsignedShort4444Type ) return _gl.UNSIGNED_SHORT_4_4_4_4;
		if ( p === THREE.UnsignedShort5551Type ) return _gl.UNSIGNED_SHORT_5_5_5_1;
		if ( p === THREE.UnsignedShort565Type ) return _gl.UNSIGNED_SHORT_5_6_5;

		if ( p === THREE.ByteType ) return _gl.BYTE;
		if ( p === THREE.ShortType ) return _gl.SHORT;
		if ( p === THREE.UnsignedShortType ) return _gl.UNSIGNED_SHORT;
		if ( p === THREE.IntType ) return _gl.INT;
		if ( p === THREE.UnsignedIntType ) return _gl.UNSIGNED_INT;
		if ( p === THREE.FloatType ) return _gl.FLOAT;

		extension = extensions.get( 'OES_texture_half_float' );

		if ( extension !== null ) {

			if ( p === THREE.HalfFloatType ) return extension.HALF_FLOAT_OES;

		}

		if ( p === THREE.AlphaFormat ) return _gl.ALPHA;
		if ( p === THREE.RGBFormat ) return _gl.RGB;
		if ( p === THREE.RGBAFormat ) return _gl.RGBA;
		if ( p === THREE.LuminanceFormat ) return _gl.LUMINANCE;
		if ( p === THREE.LuminanceAlphaFormat ) return _gl.LUMINANCE_ALPHA;
		if ( p === THREE.DepthFormat ) return _gl.DEPTH_COMPONENT;

		if ( p === THREE.AddEquation ) return _gl.FUNC_ADD;
		if ( p === THREE.SubtractEquation ) return _gl.FUNC_SUBTRACT;
		if ( p === THREE.ReverseSubtractEquation ) return _gl.FUNC_REVERSE_SUBTRACT;

		if ( p === THREE.ZeroFactor ) return _gl.ZERO;
		if ( p === THREE.OneFactor ) return _gl.ONE;
		if ( p === THREE.SrcColorFactor ) return _gl.SRC_COLOR;
		if ( p === THREE.OneMinusSrcColorFactor ) return _gl.ONE_MINUS_SRC_COLOR;
		if ( p === THREE.SrcAlphaFactor ) return _gl.SRC_ALPHA;
		if ( p === THREE.OneMinusSrcAlphaFactor ) return _gl.ONE_MINUS_SRC_ALPHA;
		if ( p === THREE.DstAlphaFactor ) return _gl.DST_ALPHA;
		if ( p === THREE.OneMinusDstAlphaFactor ) return _gl.ONE_MINUS_DST_ALPHA;

		if ( p === THREE.DstColorFactor ) return _gl.DST_COLOR;
		if ( p === THREE.OneMinusDstColorFactor ) return _gl.ONE_MINUS_DST_COLOR;
		if ( p === THREE.SrcAlphaSaturateFactor ) return _gl.SRC_ALPHA_SATURATE;

		extension = extensions.get( 'WEBGL_compressed_texture_s3tc' );

		if ( extension !== null ) {

			if ( p === THREE.RGB_S3TC_DXT1_Format ) return extension.COMPRESSED_RGB_S3TC_DXT1_EXT;
			if ( p === THREE.RGBA_S3TC_DXT1_Format ) return extension.COMPRESSED_RGBA_S3TC_DXT1_EXT;
			if ( p === THREE.RGBA_S3TC_DXT3_Format ) return extension.COMPRESSED_RGBA_S3TC_DXT3_EXT;
			if ( p === THREE.RGBA_S3TC_DXT5_Format ) return extension.COMPRESSED_RGBA_S3TC_DXT5_EXT;

		}

		extension = extensions.get( 'WEBGL_compressed_texture_pvrtc' );

		if ( extension !== null ) {

			if ( p === THREE.RGB_PVRTC_4BPPV1_Format ) return extension.COMPRESSED_RGB_PVRTC_4BPPV1_IMG;
			if ( p === THREE.RGB_PVRTC_2BPPV1_Format ) return extension.COMPRESSED_RGB_PVRTC_2BPPV1_IMG;
			if ( p === THREE.RGBA_PVRTC_4BPPV1_Format ) return extension.COMPRESSED_RGBA_PVRTC_4BPPV1_IMG;
			if ( p === THREE.RGBA_PVRTC_2BPPV1_Format ) return extension.COMPRESSED_RGBA_PVRTC_2BPPV1_IMG;

		}

		extension = extensions.get( 'WEBGL_compressed_texture_etc1' );

		if ( extension !== null ) {

			if ( p === THREE.RGB_ETC1_Format ) return extension.COMPRESSED_RGB_ETC1_WEBGL;

		}

		extension = extensions.get( 'EXT_blend_minmax' );

		if ( extension !== null ) {

			if ( p === THREE.MinEquation ) return extension.MIN_EXT;
			if ( p === THREE.MaxEquation ) return extension.MAX_EXT;

		}

		return 0;

	}

};<|MERGE_RESOLUTION|>--- conflicted
+++ resolved
@@ -1166,8 +1166,8 @@
 		this.render( scene, camera, renderTarget, clearNeeded );
 		scene.overrideMaterial = null;
 
-<<<<<<< HEAD
 		// restore original state
+		this.autoClear = originalAutoClear;
 		this.setClearColor( originalClearColor );
 		this.setClearAlpha( originalClearAlpha );
 
@@ -1197,9 +1197,6 @@
 		this.render( this.postScene, this.postCamera, renderTarget, clearNeeded  );
 
 		// restore original state
-=======
-		this.autoClear = originalAutoClear;
->>>>>>> 86e66135
 		this.setClearColor( originalClearColor );
 		this.setClearAlpha( originalClearAlpha );
 
