--- conflicted
+++ resolved
@@ -291,15 +291,10 @@
 
 	this.info.programs = programCache.programs;
 
-<<<<<<< HEAD
-	var bufferRenderer = new THREE.WebGLBufferRenderer( _gl, extensions, _infoRender );
-	var indexedBufferRenderer = new THREE.WebGLIndexedBufferRenderer( _gl, extensions, _infoRender );
+	var bufferRenderer = new WebGLBufferRenderer( _gl, extensions, _infoRender );
+	var indexedBufferRenderer = new WebGLIndexedBufferRenderer( _gl, extensions, _infoRender );
 	var defaultAttachments = [ _gl.COLOR_ATTACHMENT0 ];
 	var defaultBackAttachment = [ _gl.BACK ];
-=======
-	var bufferRenderer = new WebGLBufferRenderer( _gl, extensions, _infoRender );
-	var indexedBufferRenderer = new WebGLIndexedBufferRenderer( _gl, extensions, _infoRender );
->>>>>>> 2ee2d339
 
 	//
 
@@ -2586,13 +2581,8 @@
 
 		}
 
-<<<<<<< HEAD
-		var isCube = ( renderTarget instanceof THREE.WebGLRenderTargetCube );
+		var isCube = ( renderTarget && renderTarget.isWebGLRenderTargetCube );
 		var framebuffer, renderTargetProperties;
-=======
-		var isCube = ( renderTarget && renderTarget.isWebGLRenderTargetCube );
-		var framebuffer;
->>>>>>> 2ee2d339
 
 		if ( renderTarget ) {
 
