/**
 * @author supereggbert / http://www.paulbrunt.co.uk/
 * @author mrdoob / http://mrdoob.com/
 * @author alteredq / http://alteredqualia.com/
 * @author szimek / https://github.com/szimek/
 */

THREE.WebGLRenderer = function ( parameters ) {

	console.log( 'THREE.WebGLRenderer', THREE.REVISION );

	parameters = parameters || {};

	var _canvas = parameters.canvas !== undefined ? parameters.canvas : document.createElement( 'canvas' ),

	_precision = parameters.precision !== undefined ? parameters.precision : 'highp',

	_alpha = parameters.alpha !== undefined ? parameters.alpha : true,
	_premultipliedAlpha = parameters.premultipliedAlpha !== undefined ? parameters.premultipliedAlpha : true,
	_antialias = parameters.antialias !== undefined ? parameters.antialias : false,
	_stencil = parameters.stencil !== undefined ? parameters.stencil : true,
	_preserveDrawingBuffer = parameters.preserveDrawingBuffer !== undefined ? parameters.preserveDrawingBuffer : false,

	_clearColor = new THREE.Color( 0x000000 ),
	_clearAlpha = 0;

	if ( parameters.clearColor !== undefined ) {

		console.warn( 'DEPRECATED: clearColor in WebGLRenderer constructor parameters is being removed. Use .setClearColor() instead.' );
		_clearColor.setHex( parameters.clearColor );

	}

	if ( parameters.clearAlpha !== undefined ) {

		console.warn( 'DEPRECATED: clearAlpha in WebGLRenderer constructor parameters is being removed. Use .setClearColor() instead.' );
		_clearAlpha = parameters.clearAlpha;

	}

	// public properties

	this.domElement = _canvas;
	this.context = null;
	this.devicePixelRatio = parameters.devicePixelRatio !== undefined
				? parameters.devicePixelRatio
				: window.devicePixelRatio !== undefined
					? window.devicePixelRatio
					: 1;

	// clearing

	this.autoClear = true;
	this.autoClearColor = true;
	this.autoClearDepth = true;
	this.autoClearStencil = true;

	// scene graph

	this.sortObjects = true;
	this.autoUpdateObjects = true;

	// physically based shading

	this.gammaInput = false;
	this.gammaOutput = false;
	this.physicallyBasedShading = false;

	// shadow map

	this.shadowMapEnabled = false;
	this.shadowMapAutoUpdate = true;
	this.shadowMapType = THREE.PCFShadowMap;
	this.shadowMapCullFace = THREE.CullFaceFront;
	this.shadowMapDebug = false;
	this.shadowMapCascade = false;

	// morphs

	this.maxMorphTargets = 8;
	this.maxMorphNormals = 4;

	// flags

	this.autoScaleCubemaps = true;

	// custom render plugins

	this.renderPluginsPre = [];
	this.renderPluginsPost = [];

	// info

	this.info = {

		memory: {

			programs: 0,
			geometries: 0,
			textures: 0

		},

		render: {

			calls: 0,
			vertices: 0,
			faces: 0,
			points: 0

		}

	};

	// internal properties

	var _this = this,

	_programs = [],
	_programs_counter = 0,

	// internal state cache

	_currentProgram = null,
	_currentFramebuffer = null,
	_currentMaterialId = -1,
	_currentGeometryGroupHash = null,
	_currentCamera = null,
	_geometryGroupCounter = 0,

	_usedTextureUnits = 0,

	// GL state cache

	_oldDoubleSided = -1,
	_oldFlipSided = -1,

	_oldBlending = -1,

	_oldBlendEquation = -1,
	_oldBlendSrc = -1,
	_oldBlendDst = -1,

	_oldDepthTest = -1,
	_oldDepthWrite = -1,

	_oldPolygonOffset = null,
	_oldPolygonOffsetFactor = null,
	_oldPolygonOffsetUnits = null,

	_oldLineWidth = null,

	_viewportX = 0,
	_viewportY = 0,
	_viewportWidth = 0,
	_viewportHeight = 0,
	_currentWidth = 0,
	_currentHeight = 0,

	_enabledAttributes = {},

	// frustum

	_frustum = new THREE.Frustum(),

	 // camera matrices cache

	_projScreenMatrix = new THREE.Matrix4(),
	_projScreenMatrixPS = new THREE.Matrix4(),

	_vector3 = new THREE.Vector3(),

	// light arrays cache

	_direction = new THREE.Vector3(),

	_lightsNeedUpdate = true,

	_lights = {

		ambient: [ 0, 0, 0 ],
		directional: { length: 0, colors: new Array(), positions: new Array() },
		point: { length: 0, colors: new Array(), positions: new Array(), distances: new Array() },
		spot: { length: 0, colors: new Array(), positions: new Array(), distances: new Array(), directions: new Array(), anglesCos: new Array(), exponents: new Array() },
		hemi: { length: 0, skyColors: new Array(), groundColors: new Array(), positions: new Array() }

	};

	// initialize

	var _gl;

	var _glExtensionTextureFloat;
	var _glExtensionTextureFloatLinear;
	var _glExtensionStandardDerivatives;
	var _glExtensionTextureFilterAnisotropic;
	var _glExtensionCompressedTextureS3TC;
	var _glExtensionCompressedTextureATC;
	var _glExtensionCompressedTexturePVRTC;

	initGL();

	setDefaultGLState();

	this.context = _gl;

	// GPU capabilities

	var _maxTextures = _gl.getParameter( _gl.MAX_TEXTURE_IMAGE_UNITS );
	var _maxVertexTextures = _gl.getParameter( _gl.MAX_VERTEX_TEXTURE_IMAGE_UNITS );
	var _maxTextureSize = _gl.getParameter( _gl.MAX_TEXTURE_SIZE );
	var _maxCubemapSize = _gl.getParameter( _gl.MAX_CUBE_MAP_TEXTURE_SIZE );

	var _maxAnisotropy = _glExtensionTextureFilterAnisotropic ? _gl.getParameter( _glExtensionTextureFilterAnisotropic.MAX_TEXTURE_MAX_ANISOTROPY_EXT ) : 0;

	var _supportsVertexTextures = ( _maxVertexTextures > 0 );
	var _supportsBoneTextures = _supportsVertexTextures && _glExtensionTextureFloat;

	var _compressedTextureFormats = _glExtensionCompressedTextureS3TC || _glExtensionCompressedTextureATC || _glExtensionCompressedTexturePVRTC ? _gl.getParameter( _gl.COMPRESSED_TEXTURE_FORMATS ) : [];

	//

	var _vertexShaderPrecisionHighpFloat = _gl.getShaderPrecisionFormat( _gl.VERTEX_SHADER, _gl.HIGH_FLOAT );
	var _vertexShaderPrecisionMediumpFloat = _gl.getShaderPrecisionFormat( _gl.VERTEX_SHADER, _gl.MEDIUM_FLOAT );
	var _vertexShaderPrecisionLowpFloat = _gl.getShaderPrecisionFormat( _gl.VERTEX_SHADER, _gl.LOW_FLOAT );

	var _fragmentShaderPrecisionHighpFloat = _gl.getShaderPrecisionFormat( _gl.FRAGMENT_SHADER, _gl.HIGH_FLOAT );
	var _fragmentShaderPrecisionMediumpFloat = _gl.getShaderPrecisionFormat( _gl.FRAGMENT_SHADER, _gl.MEDIUM_FLOAT );
	var _fragmentShaderPrecisionLowpFloat = _gl.getShaderPrecisionFormat( _gl.FRAGMENT_SHADER, _gl.LOW_FLOAT );

	var _vertexShaderPrecisionHighpInt = _gl.getShaderPrecisionFormat( _gl.VERTEX_SHADER, _gl.HIGH_INT );
	var _vertexShaderPrecisionMediumpInt = _gl.getShaderPrecisionFormat( _gl.VERTEX_SHADER, _gl.MEDIUM_INT );
	var _vertexShaderPrecisionLowpInt = _gl.getShaderPrecisionFormat( _gl.VERTEX_SHADER, _gl.LOW_INT );

	var _fragmentShaderPrecisionHighpInt = _gl.getShaderPrecisionFormat( _gl.FRAGMENT_SHADER, _gl.HIGH_INT );
	var _fragmentShaderPrecisionMediumpInt = _gl.getShaderPrecisionFormat( _gl.FRAGMENT_SHADER, _gl.MEDIUM_INT );
	var _fragmentShaderPrecisionLowpInt = _gl.getShaderPrecisionFormat( _gl.FRAGMENT_SHADER, _gl.LOW_INT );

	// clamp precision to maximum available

	var highpAvailable = _vertexShaderPrecisionHighpFloat.precision > 0 && _fragmentShaderPrecisionHighpFloat.precision > 0;
	var mediumpAvailable = _vertexShaderPrecisionMediumpFloat.precision > 0 && _fragmentShaderPrecisionMediumpFloat.precision > 0;

	if ( _precision === "highp" && ! highpAvailable ) {

		if ( mediumpAvailable ) {

			_precision = "mediump";
			console.warn( "WebGLRenderer: highp not supported, using mediump" );

		} else {

			_precision = "lowp";
			console.warn( "WebGLRenderer: highp and mediump not supported, using lowp" );

		}

	}

	if ( _precision === "mediump" && ! mediumpAvailable ) {

		_precision = "lowp";
		console.warn( "WebGLRenderer: mediump not supported, using lowp" );

	}

	// API

	this.getContext = function () {

		return _gl;

	};

	this.supportsVertexTextures = function () {

		return _supportsVertexTextures;

	};

	this.supportsFloatTextures = function () {

		return _glExtensionTextureFloat;

	};

	this.supportsStandardDerivatives = function () {

		return _glExtensionStandardDerivatives;

	};

	this.supportsCompressedTextureS3TC = function () {

		return _glExtensionCompressedTextureS3TC;

	};

	this.supportsCompressedTextureATC = function () {

		return _glExtensionCompressedTextureATC;

	};

	this.supportsCompressedTexturePVRTC = function () {

		return _glExtensionCompressedTexturePVRTC;

	};

	this.getMaxAnisotropy  = function () {

		return _maxAnisotropy;

	};

	//START_VEROLD_MOD
	this.getMaxTextureSize  = function () {

		return _maxTextureSize;

	};

	this.getMaxCubemapSize  = function () {

		return _maxCubemapSize;

	};

	this.getMaxTextures  = function () {

		return _maxTextures;

	};

	this.getMaxVertexTextures  = function () {

		return _maxVertexTextures;

	};

	this.setPrecision = function( precision ) {
		_precision = precision !== undefined ? precision : 'highp';
	};
	//END_VEROLD_MOD


	this.getPrecision = function () {

		return _precision;

	};

	this.setSize = function ( width, height, updateStyle ) {

		_canvas.width = width * this.devicePixelRatio;
		_canvas.height = height * this.devicePixelRatio;

		if ( this.devicePixelRatio !== 1 && updateStyle !== false ) {

			_canvas.style.width = width + 'px';
			_canvas.style.height = height + 'px';

		}

		this.setViewport( 0, 0, _canvas.width, _canvas.height );

	};

	this.setViewport = function ( x, y, width, height ) {

		_viewportX = x !== undefined ? x : 0;
		_viewportY = y !== undefined ? y : 0;

		_viewportWidth = width !== undefined ? width : _canvas.width;
		_viewportHeight = height !== undefined ? height : _canvas.height;

		_gl.viewport( _viewportX, _viewportY, _viewportWidth, _viewportHeight );

	};

	this.setScissor = function ( x, y, width, height ) {

		_gl.scissor( x, y, width, height );

	};

	this.enableScissorTest = function ( enable ) {

		enable ? _gl.enable( _gl.SCISSOR_TEST ) : _gl.disable( _gl.SCISSOR_TEST );

	};

	// Clearing

	this.setClearColor = function ( color, alpha ) {

		_clearColor.set( color );
		_clearAlpha = alpha !== undefined ? alpha : 1;

		_gl.clearColor( _clearColor.r, _clearColor.g, _clearColor.b, _clearAlpha );

	};

	this.setClearColorHex = function ( hex, alpha ) {

		console.warn( 'DEPRECATED: .setClearColorHex() is being removed. Use .setClearColor() instead.' );
		this.setClearColor( hex, alpha );

	};

	this.getClearColor = function () {

		return _clearColor;

	};

	this.getClearAlpha = function () {

		return _clearAlpha;

	};

	this.clear = function ( color, depth, stencil ) {

		var bits = 0;

		if ( color === undefined || color ) bits |= _gl.COLOR_BUFFER_BIT;
		if ( depth === undefined || depth ) bits |= _gl.DEPTH_BUFFER_BIT;
		if ( stencil === undefined || stencil ) bits |= _gl.STENCIL_BUFFER_BIT;

		_gl.clear( bits );

	};

	this.clearTarget = function ( renderTarget, color, depth, stencil ) {

		this.setRenderTarget( renderTarget );
		this.clear( color, depth, stencil );

	};

	// Plugins

	this.addPostPlugin = function ( plugin ) {

		plugin.init( this );
		this.renderPluginsPost.push( plugin );

	};

	this.addPrePlugin = function ( plugin ) {

		plugin.init( this );
		this.renderPluginsPre.push( plugin );

	};

	// Rendering

	this.updateShadowMap = function ( scene, camera ) {

		_currentProgram = null;
		_oldBlending = -1;
		_oldDepthTest = -1;
		_oldDepthWrite = -1;
		_currentGeometryGroupHash = -1;
		_currentMaterialId = -1;
		_lightsNeedUpdate = true;
		_oldDoubleSided = -1;
		_oldFlipSided = -1;

		this.shadowMapPlugin.update( scene, camera );

	};

	// Internal functions

	// Buffer allocation

	function createParticleBuffers ( geometry ) {

		geometry.__webglVertexBuffer = _gl.createBuffer();
		geometry.__webglColorBuffer = _gl.createBuffer();

		_this.info.memory.geometries ++;

	};

	function createLineBuffers ( geometry ) {

		geometry.__webglVertexBuffer = _gl.createBuffer();
		geometry.__webglColorBuffer = _gl.createBuffer();
		geometry.__webglLineDistanceBuffer = _gl.createBuffer();

		_this.info.memory.geometries ++;

	};

	function createRibbonBuffers ( geometry ) {

		geometry.__webglVertexBuffer = _gl.createBuffer();
		geometry.__webglColorBuffer = _gl.createBuffer();
		geometry.__webglNormalBuffer = _gl.createBuffer();

		_this.info.memory.geometries ++;

	};

	function createMeshBuffers ( geometryGroup ) {

		geometryGroup.__webglVertexBuffer = _gl.createBuffer();
		geometryGroup.__webglNormalBuffer = _gl.createBuffer();
		geometryGroup.__webglTangentBuffer = _gl.createBuffer();
		geometryGroup.__webglColorBuffer = _gl.createBuffer();
		geometryGroup.__webglUVBuffer = _gl.createBuffer();
		geometryGroup.__webglUV2Buffer = _gl.createBuffer();

		geometryGroup.__webglSkinIndicesBuffer = _gl.createBuffer();
		geometryGroup.__webglSkinWeightsBuffer = _gl.createBuffer();

		geometryGroup.__webglFaceBuffer = _gl.createBuffer();
		geometryGroup.__webglLineBuffer = _gl.createBuffer();

		var m, ml;

		if ( geometryGroup.numMorphTargets ) {

			geometryGroup.__webglMorphTargetsBuffers = [];

			for ( m = 0, ml = geometryGroup.numMorphTargets; m < ml; m ++ ) {

				geometryGroup.__webglMorphTargetsBuffers.push( _gl.createBuffer() );

			}

		}

		if ( geometryGroup.numMorphNormals ) {

			geometryGroup.__webglMorphNormalsBuffers = [];

			for ( m = 0, ml = geometryGroup.numMorphNormals; m < ml; m ++ ) {

				geometryGroup.__webglMorphNormalsBuffers.push( _gl.createBuffer() );

			}

		}

		_this.info.memory.geometries ++;

	};

	// Events

	var onGeometryDispose = function ( event ) {

		var geometry = event.target;

		geometry.removeEventListener( 'dispose', onGeometryDispose );

		deallocateGeometry( geometry );

	};

	var onTextureDispose = function ( event ) {

		var texture = event.target;

		texture.removeEventListener( 'dispose', onTextureDispose );

		deallocateTexture( texture );

		_this.info.memory.textures --;


	};

	var onRenderTargetDispose = function ( event ) {

		var renderTarget = event.target;

		renderTarget.removeEventListener( 'dispose', onRenderTargetDispose );

		deallocateRenderTarget( renderTarget );

		_this.info.memory.textures --;

	};

	var onMaterialDispose = function ( event ) {

		var material = event.target;

		material.removeEventListener( 'dispose', onMaterialDispose );

		deallocateMaterial( material );

	};

	// Buffer deallocation

	var deleteBuffers = function ( geometry ) {

		function cleanBuffers( buffers ) {
			if ( buffers.__webglVertexBuffer !== undefined ) _gl.deleteBuffer( buffers.__webglVertexBuffer );
			if ( buffers.__webglNormalBuffer !== undefined ) _gl.deleteBuffer( buffers.__webglNormalBuffer );
			if ( buffers.__webglTangentBuffer !== undefined ) _gl.deleteBuffer( buffers.__webglTangentBuffer );
			if ( buffers.__webglColorBuffer !== undefined ) _gl.deleteBuffer( buffers.__webglColorBuffer );
			if ( buffers.__webglUVBuffer !== undefined ) _gl.deleteBuffer( buffers.__webglUVBuffer );
			if ( buffers.__webglUV2Buffer !== undefined ) _gl.deleteBuffer( buffers.__webglUV2Buffer );

			if ( buffers.__webglSkinIndicesBuffer !== undefined ) _gl.deleteBuffer( buffers.__webglSkinIndicesBuffer );
			if ( buffers.__webglSkinWeightsBuffer !== undefined ) _gl.deleteBuffer( buffers.__webglSkinWeightsBuffer );

			if ( buffers.__webglFaceBuffer !== undefined ) _gl.deleteBuffer( buffers.__webglFaceBuffer );
			if ( buffers.__webglLineBuffer !== undefined ) _gl.deleteBuffer( buffers.__webglLineBuffer );

			if ( buffers.__webglLineDistanceBuffer !== undefined ) _gl.deleteBuffer( buffers.__webglLineDistanceBuffer );
		}

		if ( geometry instanceof THREE.BufferGeometry ) {
			for ( var x in geometry.attributes ) {
				if ( geometry.attributes[x].buffer ) {
					_gl.deleteBuffer( geometry.attributes[x].buffer );
				}
			}
		}
		else {

			cleanBuffers( geometry );

			// geometry groups

<<<<<<< HEAD
			if ( geometry.geometryGroups !== undefined ) {

				for ( var g in geometry.geometryGroups ) {

					var geometryGroup = geometry.geometryGroups[ g ];

					cleanBuffers( geometryGroup );

					if ( geometryGroup.numMorphTargets !== undefined ) {

						for ( var m = 0, ml = geometryGroup.numMorphTargets; m < ml; m ++ ) {

							_gl.deleteBuffer( geometryGroup.__webglMorphTargetsBuffers[ m ] );

						}
=======
		if ( geometry.__webglLineDistanceBuffer !== undefined ) _gl.deleteBuffer( geometry.__webglLineDistanceBuffer );
		// custom attributes

		if ( geometry.__webglCustomAttributesList !== undefined ) {

			for ( var id in geometry.__webglCustomAttributesList ) {

				_gl.deleteBuffer( geometry.__webglCustomAttributesList[ id ].buffer );

			}

		}

		_this.info.memory.geometries --;

	};

	var deallocateGeometry = function ( geometry ) {

		geometry.__webglInit = undefined;

		if ( geometry instanceof THREE.BufferGeometry ) {
>>>>>>> f07f0f34

			var attributes = geometry.attributes;

			for ( var key in attributes ) {

<<<<<<< HEAD
					if ( geometryGroup.numMorphNormals !== undefined ) {

						for ( var m = 0, ml = geometryGroup.numMorphNormals; m < ml; m ++ ) {

							_gl.deleteBuffer( geometryGroup.__webglMorphNormalsBuffers[ m ] );

						}

					}

					deleteCustomAttributesBuffers( geometryGroup );

				}
=======
				if ( attributes[ key ].buffer !== undefined ) {

					_gl.deleteBuffer( attributes[ key ].buffer );
		
				}

			}

			_this.info.memory.geometries --;

		} else {

			if ( geometry.geometryGroups !== undefined ) {

				for ( var g in geometry.geometryGroups ) {

					var geometryGroup = geometry.geometryGroups[ g ];

					if ( geometryGroup.numMorphTargets !== undefined ) {

						for ( var m = 0, ml = geometryGroup.numMorphTargets; m < ml; m ++ ) {

							_gl.deleteBuffer( geometryGroup.__webglMorphTargetsBuffers[ m ] );

						}

					}

					if ( geometryGroup.numMorphNormals !== undefined ) {

						for ( var m = 0, ml = geometryGroup.numMorphNormals; m < ml; m ++ ) {

							_gl.deleteBuffer( geometryGroup.__webglMorphNormalsBuffers[ m ] );

						}

					}

					deleteBuffers( geometryGroup );

				}

			} else {

				deleteBuffers( geometry );
>>>>>>> f07f0f34

			}
		}

	};

	var deallocateTexture = function ( texture ) {

		if ( texture.image && texture.image.__webglTextureCube ) {

			// cube texture

			_gl.deleteTexture( texture.image.__webglTextureCube );

		} else {

			// 2D texture

			if ( ! texture.__webglInit ) return;

			texture.__webglInit = false;
			_gl.deleteTexture( texture.__webglTexture );

		}

	};

	var deallocateRenderTarget = function ( renderTarget ) {

		if ( !renderTarget || ! renderTarget.__webglTexture ) return;

		_gl.deleteTexture( renderTarget.__webglTexture );

		if ( renderTarget instanceof THREE.WebGLRenderTargetCube ) {

			for ( var i = 0; i < 6; i ++ ) {

				_gl.deleteFramebuffer( renderTarget.__webglFramebuffer[ i ] );
				_gl.deleteRenderbuffer( renderTarget.__webglRenderbuffer[ i ] );

			}

		} else {

			_gl.deleteFramebuffer( renderTarget.__webglFramebuffer );
			_gl.deleteRenderbuffer( renderTarget.__webglRenderbuffer );

		}

	};

	var deallocateMaterial = function ( material ) {

		var program = material.program;

		if ( program === undefined ) return;

		material.program = undefined;

		// only deallocate GL program if this was the last use of shared program
		// assumed there is only single copy of any program in the _programs list
		// (that's how it's constructed)

		var i, il, programInfo;
		var deleteProgram = false;

		for ( i = 0, il = _programs.length; i < il; i ++ ) {

			programInfo = _programs[ i ];

			if ( programInfo.program === program ) {

				programInfo.usedTimes --;

				if ( programInfo.usedTimes === 0 ) {

					deleteProgram = true;

				}

				break;

			}

		}

		if ( deleteProgram === true ) {

			// avoid using array.splice, this is costlier than creating new array from scratch

			var newPrograms = [];

			for ( i = 0, il = _programs.length; i < il; i ++ ) {

				programInfo = _programs[ i ];

				if ( programInfo.program !== program ) {

					newPrograms.push( programInfo );

				}

			}

			_programs = newPrograms;

			_gl.deleteProgram( program );

			_this.info.memory.programs --;

		}

	};

	// Buffer initialization

	function initCustomAttributes ( geometry, object ) {

		var nvertices = geometry.vertices.length;

		var material = object.material;

		if ( material.attributes ) {

			if ( geometry.__webglCustomAttributesList === undefined ) {

				geometry.__webglCustomAttributesList = [];

			}

			for ( var a in material.attributes ) {

				var attribute = material.attributes[ a ];

				if ( !attribute.__webglInitialized || attribute.createUniqueBuffers ) {

					attribute.__webglInitialized = true;

					var size = 1;		// "f" and "i"

					if ( attribute.type === "v2" ) size = 2;
					else if ( attribute.type === "v3" ) size = 3;
					else if ( attribute.type === "v4" ) size = 4;
					else if ( attribute.type === "c"  ) size = 3;

					attribute.size = size;

					attribute.array = new Float32Array( nvertices * size );

					attribute.buffer = _gl.createBuffer();
					attribute.buffer.belongsToAttribute = a;

					attribute.needsUpdate = true;

				}

				geometry.__webglCustomAttributesList.push( attribute );

			}

		}

	};

	function initParticleBuffers ( geometry, object ) {

		var nvertices = geometry.vertices.length;

		geometry.__vertexArray = new Float32Array( nvertices * 3 );
		geometry.__colorArray = new Float32Array( nvertices * 3 );

		geometry.__sortArray = [];

		geometry.__webglParticleCount = nvertices;

		initCustomAttributes ( geometry, object );

	};

	function initLineBuffers ( geometry, object ) {

		var nvertices = geometry.vertices.length;

		geometry.__vertexArray = new Float32Array( nvertices * 3 );
		geometry.__colorArray = new Float32Array( nvertices * 3 );
		geometry.__lineDistanceArray = new Float32Array( nvertices * 1 );

		geometry.__webglLineCount = nvertices;

		initCustomAttributes ( geometry, object );

	};

	function initRibbonBuffers ( geometry, object ) {

		var nvertices = geometry.vertices.length;

		geometry.__vertexArray = new Float32Array( nvertices * 3 );
		geometry.__colorArray = new Float32Array( nvertices * 3 );
		geometry.__normalArray = new Float32Array( nvertices * 3 );

		geometry.__webglVertexCount = nvertices;

		initCustomAttributes ( geometry, object );

	};

	function initMeshBuffers ( geometryGroup, object ) {

		var geometry = object.geometry,
			faces3 = geometryGroup.faces3,

			nvertices = faces3.length * 3,
			ntris     = faces3.length * 1,
			nlines    = faces3.length * 3,

			material = getBufferMaterial( object, geometryGroup ),

			uvType = bufferGuessUVType( material ),
			normalType = bufferGuessNormalType( material ),
			vertexColorType = bufferGuessVertexColorType( material );

		// console.log( "uvType", uvType, "normalType", normalType, "vertexColorType", vertexColorType, object, geometryGroup, material );

		geometryGroup.__vertexArray = new Float32Array( nvertices * 3 );

		if ( normalType ) {

			geometryGroup.__normalArray = new Float32Array( nvertices * 3 );

		}

		if ( geometry.hasTangents ) {

			geometryGroup.__tangentArray = new Float32Array( nvertices * 4 );

		}

		if ( vertexColorType ) {

			geometryGroup.__colorArray = new Float32Array( nvertices * 3 );

		}

		if ( uvType ) {

			if ( geometry.faceVertexUvs.length > 0 ) {

				geometryGroup.__uvArray = new Float32Array( nvertices * 2 );

			}

			if ( geometry.faceVertexUvs.length > 1 ) {

				geometryGroup.__uv2Array = new Float32Array( nvertices * 2 );

			}

		}

		if ( object.geometry.skinWeights.length && object.geometry.skinIndices.length ) {

			geometryGroup.__skinIndexArray = new Float32Array( nvertices * 4 );
			geometryGroup.__skinWeightArray = new Float32Array( nvertices * 4 );

		}

		geometryGroup.__faceArray = new Uint16Array( ntris * 3 );
		geometryGroup.__lineArray = new Uint16Array( nlines * 2 );

		var m, ml;

		if ( geometryGroup.numMorphTargets ) {

			geometryGroup.__morphTargetsArrays = [];

			for ( m = 0, ml = geometryGroup.numMorphTargets; m < ml; m ++ ) {

				geometryGroup.__morphTargetsArrays.push( new Float32Array( nvertices * 3 ) );

			}

		}

		if ( geometryGroup.numMorphNormals ) {

			geometryGroup.__morphNormalsArrays = [];

			for ( m = 0, ml = geometryGroup.numMorphNormals; m < ml; m ++ ) {

				geometryGroup.__morphNormalsArrays.push( new Float32Array( nvertices * 3 ) );

			}

		}

		geometryGroup.__webglFaceCount = ntris * 3;
		geometryGroup.__webglLineCount = nlines * 2;


		// custom attributes

		if ( material.attributes ) {

			if ( geometryGroup.__webglCustomAttributesList === undefined ) {

				geometryGroup.__webglCustomAttributesList = [];

			}

			for ( var a in material.attributes ) {

				// Do a shallow copy of the attribute object so different geometryGroup chunks use different
				// attribute buffers which are correctly indexed in the setMeshBuffers function

				var originalAttribute = material.attributes[ a ];

				var attribute = {};

				for ( var property in originalAttribute ) {

					attribute[ property ] = originalAttribute[ property ];

				}

				if ( !attribute.__webglInitialized || attribute.createUniqueBuffers ) {

					attribute.__webglInitialized = true;

					var size = 1;		// "f" and "i"

					if( attribute.type === "v2" ) size = 2;
					else if( attribute.type === "v3" ) size = 3;
					else if( attribute.type === "v4" ) size = 4;
					else if( attribute.type === "c"  ) size = 3;

					attribute.size = size;

					attribute.array = new Float32Array( nvertices * size );

					attribute.buffer = _gl.createBuffer();
					attribute.buffer.belongsToAttribute = a;

					originalAttribute.needsUpdate = true;
					attribute.__original = originalAttribute;

				}

				geometryGroup.__webglCustomAttributesList.push( attribute );

			}

		}

		geometryGroup.__inittedArrays = true;

	};

	function getBufferMaterial( object, geometryGroup ) {

		return object.material instanceof THREE.MeshFaceMaterial
			? object.material.materials[ geometryGroup.materialIndex ]
			: object.material;

	};

	function materialNeedsSmoothNormals ( material ) {

		return material && material.shading !== undefined && material.shading === THREE.SmoothShading;

	};

	function bufferGuessNormalType ( material ) {

		// only MeshBasicMaterial and MeshDepthMaterial don't need normals

		if ( ( material instanceof THREE.MeshBasicMaterial && !material.envMap ) || material instanceof THREE.MeshDepthMaterial ) {

			return false;

		}

		if ( materialNeedsSmoothNormals( material ) ) {

			return THREE.SmoothShading;

		} else {

			return THREE.FlatShading;

		}

	};

	function bufferGuessVertexColorType( material ) {

		if ( material.vertexColors ) {

			return material.vertexColors;

		}

		return false;

	};

	function bufferGuessUVType( material ) {

		// material must use some texture to require uvs

		if ( material.map ||
		     material.lightMap ||
		     material.bumpMap ||
		     material.normalMap ||
		     material.specularMap ||
		     material instanceof THREE.ShaderMaterial ) {

			return true;

		}

		return false;

	};

	//

	function initDirectBuffers( geometry ) {

		var a, attribute, type;

		for ( a in geometry.attributes ) {

			if ( a === "index" || a === "index_wireframe" ) {

				type = _gl.ELEMENT_ARRAY_BUFFER;

			} else {

				type = _gl.ARRAY_BUFFER;

			}

			attribute = geometry.attributes[ a ];

			if ( attribute.numItems === undefined ) {

				attribute.numItems = attribute.array.length;

			}

			attribute.buffer = _gl.createBuffer();

			_gl.bindBuffer( type, attribute.buffer );
			_gl.bufferData( type, attribute.array, _gl.STATIC_DRAW );

		}

	};

	// Buffer setting

	function setParticleBuffers ( geometry, hint, object ) {

		var v, c, vertex, offset, index, color,

		vertices = geometry.vertices,
		vl = vertices.length,

		colors = geometry.colors,
		cl = colors.length,

		vertexArray = geometry.__vertexArray,
		colorArray = geometry.__colorArray,

		sortArray = geometry.__sortArray,

		dirtyVertices = geometry.verticesNeedUpdate,
		dirtyElements = geometry.elementsNeedUpdate,
		dirtyColors = geometry.colorsNeedUpdate,

		customAttributes = geometry.__webglCustomAttributesList,
		i, il,
		a, ca, cal, value,
		customAttribute;

		if ( object.sortParticles ) {

			_projScreenMatrixPS.copy( _projScreenMatrix );
			_projScreenMatrixPS.multiply( object.matrixWorld );

			for ( v = 0; v < vl; v ++ ) {

				vertex = vertices[ v ];

				_vector3.copy( vertex );
				_vector3.applyProjection( _projScreenMatrixPS );

				sortArray[ v ] = [ _vector3.z, v ];

			}

			sortArray.sort( numericalSort );

			for ( v = 0; v < vl; v ++ ) {

				vertex = vertices[ sortArray[v][1] ];

				offset = v * 3;

				vertexArray[ offset ]     = vertex.x;
				vertexArray[ offset + 1 ] = vertex.y;
				vertexArray[ offset + 2 ] = vertex.z;

			}

			for ( c = 0; c < cl; c ++ ) {

				offset = c * 3;

				color = colors[ sortArray[c][1] ];

				colorArray[ offset ]     = color.r;
				colorArray[ offset + 1 ] = color.g;
				colorArray[ offset + 2 ] = color.b;

			}

			if ( customAttributes ) {

				for ( i = 0, il = customAttributes.length; i < il; i ++ ) {

					customAttribute = customAttributes[ i ];

					if ( ! ( customAttribute.boundTo === undefined || customAttribute.boundTo === "vertices" ) ) continue;

					offset = 0;

					cal = customAttribute.value.length;

					if ( customAttribute.size === 1 ) {

						for ( ca = 0; ca < cal; ca ++ ) {

							index = sortArray[ ca ][ 1 ];

							customAttribute.array[ ca ] = customAttribute.value[ index ];

						}

					} else if ( customAttribute.size === 2 ) {

						for ( ca = 0; ca < cal; ca ++ ) {

							index = sortArray[ ca ][ 1 ];

							value = customAttribute.value[ index ];

							customAttribute.array[ offset ] 	= value.x;
							customAttribute.array[ offset + 1 ] = value.y;

							offset += 2;

						}

					} else if ( customAttribute.size === 3 ) {

						if ( customAttribute.type === "c" ) {

							for ( ca = 0; ca < cal; ca ++ ) {

								index = sortArray[ ca ][ 1 ];

								value = customAttribute.value[ index ];

								customAttribute.array[ offset ]     = value.r;
								customAttribute.array[ offset + 1 ] = value.g;
								customAttribute.array[ offset + 2 ] = value.b;

								offset += 3;

							}

						} else {

							for ( ca = 0; ca < cal; ca ++ ) {

								index = sortArray[ ca ][ 1 ];

								value = customAttribute.value[ index ];

								customAttribute.array[ offset ] 	= value.x;
								customAttribute.array[ offset + 1 ] = value.y;
								customAttribute.array[ offset + 2 ] = value.z;

								offset += 3;

							}

						}

					} else if ( customAttribute.size === 4 ) {

						for ( ca = 0; ca < cal; ca ++ ) {

							index = sortArray[ ca ][ 1 ];

							value = customAttribute.value[ index ];

							customAttribute.array[ offset ]      = value.x;
							customAttribute.array[ offset + 1  ] = value.y;
							customAttribute.array[ offset + 2  ] = value.z;
							customAttribute.array[ offset + 3  ] = value.w;

							offset += 4;

						}

					}

				}

			}

		} else {

			if ( dirtyVertices ) {

				for ( v = 0; v < vl; v ++ ) {

					vertex = vertices[ v ];

					offset = v * 3;

					vertexArray[ offset ]     = vertex.x;
					vertexArray[ offset + 1 ] = vertex.y;
					vertexArray[ offset + 2 ] = vertex.z;

				}

			}

			if ( dirtyColors ) {

				for ( c = 0; c < cl; c ++ ) {

					color = colors[ c ];

					offset = c * 3;

					colorArray[ offset ]     = color.r;
					colorArray[ offset + 1 ] = color.g;
					colorArray[ offset + 2 ] = color.b;

				}

			}

			if ( customAttributes ) {

				for ( i = 0, il = customAttributes.length; i < il; i ++ ) {

					customAttribute = customAttributes[ i ];

					if ( customAttribute.needsUpdate &&
						 ( customAttribute.boundTo === undefined ||
						   customAttribute.boundTo === "vertices") ) {

						cal = customAttribute.value.length;

						offset = 0;

						if ( customAttribute.size === 1 ) {

							for ( ca = 0; ca < cal; ca ++ ) {

								customAttribute.array[ ca ] = customAttribute.value[ ca ];

							}

						} else if ( customAttribute.size === 2 ) {

							for ( ca = 0; ca < cal; ca ++ ) {

								value = customAttribute.value[ ca ];

								customAttribute.array[ offset ] 	= value.x;
								customAttribute.array[ offset + 1 ] = value.y;

								offset += 2;

							}

						} else if ( customAttribute.size === 3 ) {

							if ( customAttribute.type === "c" ) {

								for ( ca = 0; ca < cal; ca ++ ) {

									value = customAttribute.value[ ca ];

									customAttribute.array[ offset ] 	= value.r;
									customAttribute.array[ offset + 1 ] = value.g;
									customAttribute.array[ offset + 2 ] = value.b;

									offset += 3;

								}

							} else {

								for ( ca = 0; ca < cal; ca ++ ) {

									value = customAttribute.value[ ca ];

									customAttribute.array[ offset ] 	= value.x;
									customAttribute.array[ offset + 1 ] = value.y;
									customAttribute.array[ offset + 2 ] = value.z;

									offset += 3;

								}

							}

						} else if ( customAttribute.size === 4 ) {

							for ( ca = 0; ca < cal; ca ++ ) {

								value = customAttribute.value[ ca ];

								customAttribute.array[ offset ]      = value.x;
								customAttribute.array[ offset + 1  ] = value.y;
								customAttribute.array[ offset + 2  ] = value.z;
								customAttribute.array[ offset + 3  ] = value.w;

								offset += 4;

							}

						}

					}

				}

			}

		}

		if ( dirtyVertices || object.sortParticles ) {

			_gl.bindBuffer( _gl.ARRAY_BUFFER, geometry.__webglVertexBuffer );
			_gl.bufferData( _gl.ARRAY_BUFFER, vertexArray, hint );

		}

		if ( dirtyColors || object.sortParticles ) {

			_gl.bindBuffer( _gl.ARRAY_BUFFER, geometry.__webglColorBuffer );
			_gl.bufferData( _gl.ARRAY_BUFFER, colorArray, hint );

		}

		if ( customAttributes ) {

			for ( i = 0, il = customAttributes.length; i < il; i ++ ) {

				customAttribute = customAttributes[ i ];

				if ( customAttribute.needsUpdate || object.sortParticles ) {

					_gl.bindBuffer( _gl.ARRAY_BUFFER, customAttribute.buffer );
					_gl.bufferData( _gl.ARRAY_BUFFER, customAttribute.array, hint );

				}

			}

		}


	};

	function setLineBuffers ( geometry, hint ) {

		var v, c, d, vertex, offset, color,

		vertices = geometry.vertices,
		colors = geometry.colors,
		lineDistances = geometry.lineDistances,

		vl = vertices.length,
		cl = colors.length,
		dl = lineDistances.length,

		vertexArray = geometry.__vertexArray,
		colorArray = geometry.__colorArray,
		lineDistanceArray = geometry.__lineDistanceArray,

		dirtyVertices = geometry.verticesNeedUpdate,
		dirtyColors = geometry.colorsNeedUpdate,
		dirtyLineDistances = geometry.lineDistancesNeedUpdate,

		customAttributes = geometry.__webglCustomAttributesList,

		i, il,
		a, ca, cal, value,
		customAttribute;

		if ( dirtyVertices ) {

			for ( v = 0; v < vl; v ++ ) {

				vertex = vertices[ v ];

				offset = v * 3;

				vertexArray[ offset ]     = vertex.x;
				vertexArray[ offset + 1 ] = vertex.y;
				vertexArray[ offset + 2 ] = vertex.z;

			}

			_gl.bindBuffer( _gl.ARRAY_BUFFER, geometry.__webglVertexBuffer );
			_gl.bufferData( _gl.ARRAY_BUFFER, vertexArray, hint );

		}

		if ( dirtyColors ) {

			for ( c = 0; c < cl; c ++ ) {

				color = colors[ c ];

				offset = c * 3;

				colorArray[ offset ]     = color.r;
				colorArray[ offset + 1 ] = color.g;
				colorArray[ offset + 2 ] = color.b;

			}

			_gl.bindBuffer( _gl.ARRAY_BUFFER, geometry.__webglColorBuffer );
			_gl.bufferData( _gl.ARRAY_BUFFER, colorArray, hint );

		}

		if ( dirtyLineDistances ) {

			for ( d = 0; d < dl; d ++ ) {

				lineDistanceArray[ d ] = lineDistances[ d ];

			}

			_gl.bindBuffer( _gl.ARRAY_BUFFER, geometry.__webglLineDistanceBuffer );
			_gl.bufferData( _gl.ARRAY_BUFFER, lineDistanceArray, hint );

		}

		if ( customAttributes ) {

			for ( i = 0, il = customAttributes.length; i < il; i ++ ) {

				customAttribute = customAttributes[ i ];

				if ( customAttribute.needsUpdate &&
					 ( customAttribute.boundTo === undefined ||
					   customAttribute.boundTo === "vertices" ) ) {

					offset = 0;

					cal = customAttribute.value.length;

					if ( customAttribute.size === 1 ) {

						for ( ca = 0; ca < cal; ca ++ ) {

							customAttribute.array[ ca ] = customAttribute.value[ ca ];

						}

					} else if ( customAttribute.size === 2 ) {

						for ( ca = 0; ca < cal; ca ++ ) {

							value = customAttribute.value[ ca ];

							customAttribute.array[ offset ] 	= value.x;
							customAttribute.array[ offset + 1 ] = value.y;

							offset += 2;

						}

					} else if ( customAttribute.size === 3 ) {

						if ( customAttribute.type === "c" ) {

							for ( ca = 0; ca < cal; ca ++ ) {

								value = customAttribute.value[ ca ];

								customAttribute.array[ offset ] 	= value.r;
								customAttribute.array[ offset + 1 ] = value.g;
								customAttribute.array[ offset + 2 ] = value.b;

								offset += 3;

							}

						} else {

							for ( ca = 0; ca < cal; ca ++ ) {

								value = customAttribute.value[ ca ];

								customAttribute.array[ offset ] 	= value.x;
								customAttribute.array[ offset + 1 ] = value.y;
								customAttribute.array[ offset + 2 ] = value.z;

								offset += 3;

							}

						}

					} else if ( customAttribute.size === 4 ) {

						for ( ca = 0; ca < cal; ca ++ ) {

							value = customAttribute.value[ ca ];

							customAttribute.array[ offset ] 	 = value.x;
							customAttribute.array[ offset + 1  ] = value.y;
							customAttribute.array[ offset + 2  ] = value.z;
							customAttribute.array[ offset + 3  ] = value.w;

							offset += 4;

						}

					}

					_gl.bindBuffer( _gl.ARRAY_BUFFER, customAttribute.buffer );
					_gl.bufferData( _gl.ARRAY_BUFFER, customAttribute.array, hint );

				}

			}

		}

	};

	function setRibbonBuffers ( geometry, hint ) {

		var v, c, n, vertex, offset, color, normal,

		i, il, ca, cal, customAttribute, value,

		vertices = geometry.vertices,
		colors = geometry.colors,
		normals = geometry.normals,

		vl = vertices.length,
		cl = colors.length,
		nl = normals.length,

		vertexArray = geometry.__vertexArray,
		colorArray = geometry.__colorArray,
		normalArray = geometry.__normalArray,

		dirtyVertices = geometry.verticesNeedUpdate,
		dirtyColors = geometry.colorsNeedUpdate,
		dirtyNormals = geometry.normalsNeedUpdate,

		customAttributes = geometry.__webglCustomAttributesList;

		if ( dirtyVertices ) {

			for ( v = 0; v < vl; v ++ ) {

				vertex = vertices[ v ];

				offset = v * 3;

				vertexArray[ offset ]     = vertex.x;
				vertexArray[ offset + 1 ] = vertex.y;
				vertexArray[ offset + 2 ] = vertex.z;

			}

			_gl.bindBuffer( _gl.ARRAY_BUFFER, geometry.__webglVertexBuffer );
			_gl.bufferData( _gl.ARRAY_BUFFER, vertexArray, hint );

		}

		if ( dirtyColors ) {

			for ( c = 0; c < cl; c ++ ) {

				color = colors[ c ];

				offset = c * 3;

				colorArray[ offset ]     = color.r;
				colorArray[ offset + 1 ] = color.g;
				colorArray[ offset + 2 ] = color.b;

			}

			_gl.bindBuffer( _gl.ARRAY_BUFFER, geometry.__webglColorBuffer );
			_gl.bufferData( _gl.ARRAY_BUFFER, colorArray, hint );

		}

		if ( dirtyNormals ) {

			for ( n = 0; n < nl; n ++ ) {

				normal = normals[ n ];

				offset = n * 3;

				normalArray[ offset ]     = normal.x;
				normalArray[ offset + 1 ] = normal.y;
				normalArray[ offset + 2 ] = normal.z;

			}

			_gl.bindBuffer( _gl.ARRAY_BUFFER, geometry.__webglNormalBuffer );
			_gl.bufferData( _gl.ARRAY_BUFFER, normalArray, hint );

		}

		if ( customAttributes ) {

			for ( i = 0, il = customAttributes.length; i < il; i ++ ) {

				customAttribute = customAttributes[ i ];

				if ( customAttribute.needsUpdate &&
					 ( customAttribute.boundTo === undefined ||
					   customAttribute.boundTo === "vertices" ) ) {

					offset = 0;

					cal = customAttribute.value.length;

					if ( customAttribute.size === 1 ) {

						for ( ca = 0; ca < cal; ca ++ ) {

							customAttribute.array[ ca ] = customAttribute.value[ ca ];

						}

					} else if ( customAttribute.size === 2 ) {

						for ( ca = 0; ca < cal; ca ++ ) {

							value = customAttribute.value[ ca ];

							customAttribute.array[ offset ] 	= value.x;
							customAttribute.array[ offset + 1 ] = value.y;

							offset += 2;

						}

					} else if ( customAttribute.size === 3 ) {

						if ( customAttribute.type === "c" ) {

							for ( ca = 0; ca < cal; ca ++ ) {

								value = customAttribute.value[ ca ];

								customAttribute.array[ offset ] 	= value.r;
								customAttribute.array[ offset + 1 ] = value.g;
								customAttribute.array[ offset + 2 ] = value.b;

								offset += 3;

							}

						} else {

							for ( ca = 0; ca < cal; ca ++ ) {

								value = customAttribute.value[ ca ];

								customAttribute.array[ offset ] 	= value.x;
								customAttribute.array[ offset + 1 ] = value.y;
								customAttribute.array[ offset + 2 ] = value.z;

								offset += 3;

							}

						}

					} else if ( customAttribute.size === 4 ) {

						for ( ca = 0; ca < cal; ca ++ ) {

							value = customAttribute.value[ ca ];

							customAttribute.array[ offset ] 	 = value.x;
							customAttribute.array[ offset + 1  ] = value.y;
							customAttribute.array[ offset + 2  ] = value.z;
							customAttribute.array[ offset + 3  ] = value.w;

							offset += 4;

						}

					}

					_gl.bindBuffer( _gl.ARRAY_BUFFER, customAttribute.buffer );
					_gl.bufferData( _gl.ARRAY_BUFFER, customAttribute.array, hint );

				}

			}

		}

	};

	function setMeshBuffers( geometryGroup, object, hint, dispose, material ) {

		if ( ! geometryGroup.__inittedArrays ) {

			return;

		}

		var normalType = bufferGuessNormalType( material ),
		vertexColorType = bufferGuessVertexColorType( material ),
		uvType = bufferGuessUVType( material ),

		needsSmoothNormals = ( normalType === THREE.SmoothShading );

		var f, fl, fi, face,
		vertexNormals, faceNormal, normal,
		vertexColors, faceColor,
		vertexTangents,
		uv, uv2, v1, v2, v3, v4, t1, t2, t3, t4, n1, n2, n3, n4,
		c1, c2, c3, c4,
		sw1, sw2, sw3, sw4,
		si1, si2, si3, si4,
		sa1, sa2, sa3, sa4,
		sb1, sb2, sb3, sb4,
		m, ml, i, il,
		vn, uvi, uv2i,
		vk, vkl, vka,
		nka, chf, faceVertexNormals,
		a,

		vertexIndex = 0,

		offset = 0,
		offset_uv = 0,
		offset_uv2 = 0,
		offset_face = 0,
		offset_normal = 0,
		offset_tangent = 0,
		offset_line = 0,
		offset_color = 0,
		offset_skin = 0,
		offset_morphTarget = 0,
		offset_custom = 0,
		offset_customSrc = 0,

		value,

		vertexArray = geometryGroup.__vertexArray,
		uvArray = geometryGroup.__uvArray,
		uv2Array = geometryGroup.__uv2Array,
		normalArray = geometryGroup.__normalArray,
		tangentArray = geometryGroup.__tangentArray,
		colorArray = geometryGroup.__colorArray,

		skinIndexArray = geometryGroup.__skinIndexArray,
		skinWeightArray = geometryGroup.__skinWeightArray,

		morphTargetsArrays = geometryGroup.__morphTargetsArrays,
		morphNormalsArrays = geometryGroup.__morphNormalsArrays,

		customAttributes = geometryGroup.__webglCustomAttributesList,
		customAttribute,

		faceArray = geometryGroup.__faceArray,
		lineArray = geometryGroup.__lineArray,

		geometry = object.geometry, // this is shared for all chunks

		dirtyVertices = geometry.verticesNeedUpdate,
		dirtyElements = geometry.elementsNeedUpdate,
		dirtyUvs = geometry.uvsNeedUpdate,
		dirtyNormals = geometry.normalsNeedUpdate,
		dirtyTangents = geometry.tangentsNeedUpdate,
		dirtyColors = geometry.colorsNeedUpdate,
		dirtyMorphTargets = geometry.morphTargetsNeedUpdate,

		vertices = geometry.vertices,
		chunk_faces3 = geometryGroup.faces3,
		obj_faces = geometry.faces,

		obj_uvs  = geometry.faceVertexUvs[ 0 ],
		obj_uvs2 = geometry.faceVertexUvs[ 1 ],

		obj_colors = geometry.colors,

		obj_skinIndices = geometry.skinIndices,
		obj_skinWeights = geometry.skinWeights,

		morphTargets = geometry.morphTargets,
		morphNormals = geometry.morphNormals;

		if ( dirtyVertices ) {

			for ( f = 0, fl = chunk_faces3.length; f < fl; f ++ ) {

				face = obj_faces[ chunk_faces3[ f ] ];

				v1 = vertices[ face.a ];
				v2 = vertices[ face.b ];
				v3 = vertices[ face.c ];

				vertexArray[ offset ]     = v1.x;
				vertexArray[ offset + 1 ] = v1.y;
				vertexArray[ offset + 2 ] = v1.z;

				vertexArray[ offset + 3 ] = v2.x;
				vertexArray[ offset + 4 ] = v2.y;
				vertexArray[ offset + 5 ] = v2.z;

				vertexArray[ offset + 6 ] = v3.x;
				vertexArray[ offset + 7 ] = v3.y;
				vertexArray[ offset + 8 ] = v3.z;

				offset += 9;

			}

			_gl.bindBuffer( _gl.ARRAY_BUFFER, geometryGroup.__webglVertexBuffer );
			_gl.bufferData( _gl.ARRAY_BUFFER, vertexArray, hint );

		}

		if ( dirtyMorphTargets ) {

			for ( vk = 0, vkl = morphTargets.length; vk < vkl; vk ++ ) {

				offset_morphTarget = 0;

				for ( f = 0, fl = chunk_faces3.length; f < fl; f ++ ) {

					chf = chunk_faces3[ f ];
					face = obj_faces[ chf ];

					// morph positions

					v1 = morphTargets[ vk ].vertices[ face.a ];
					v2 = morphTargets[ vk ].vertices[ face.b ];
					v3 = morphTargets[ vk ].vertices[ face.c ];

					vka = morphTargetsArrays[ vk ];

					vka[ offset_morphTarget ] 	  = v1.x;
					vka[ offset_morphTarget + 1 ] = v1.y;
					vka[ offset_morphTarget + 2 ] = v1.z;

					vka[ offset_morphTarget + 3 ] = v2.x;
					vka[ offset_morphTarget + 4 ] = v2.y;
					vka[ offset_morphTarget + 5 ] = v2.z;

					vka[ offset_morphTarget + 6 ] = v3.x;
					vka[ offset_morphTarget + 7 ] = v3.y;
					vka[ offset_morphTarget + 8 ] = v3.z;

					// morph normals

					if ( material.morphNormals ) {

						if ( needsSmoothNormals ) {

							faceVertexNormals = morphNormals[ vk ].vertexNormals[ chf ];

							n1 = faceVertexNormals.a;
							n2 = faceVertexNormals.b;
							n3 = faceVertexNormals.c;

						} else {

							n1 = morphNormals[ vk ].faceNormals[ chf ];
							n2 = n1;
							n3 = n1;

						}

						nka = morphNormalsArrays[ vk ];

						nka[ offset_morphTarget ] 	  = n1.x;
						nka[ offset_morphTarget + 1 ] = n1.y;
						nka[ offset_morphTarget + 2 ] = n1.z;

						nka[ offset_morphTarget + 3 ] = n2.x;
						nka[ offset_morphTarget + 4 ] = n2.y;
						nka[ offset_morphTarget + 5 ] = n2.z;

						nka[ offset_morphTarget + 6 ] = n3.x;
						nka[ offset_morphTarget + 7 ] = n3.y;
						nka[ offset_morphTarget + 8 ] = n3.z;

					}

					//

					offset_morphTarget += 9;

				}

				_gl.bindBuffer( _gl.ARRAY_BUFFER, geometryGroup.__webglMorphTargetsBuffers[ vk ] );
				_gl.bufferData( _gl.ARRAY_BUFFER, morphTargetsArrays[ vk ], hint );

				if ( material.morphNormals ) {

					_gl.bindBuffer( _gl.ARRAY_BUFFER, geometryGroup.__webglMorphNormalsBuffers[ vk ] );
					_gl.bufferData( _gl.ARRAY_BUFFER, morphNormalsArrays[ vk ], hint );

				}

			}

		}

		if ( obj_skinWeights.length ) {

			for ( f = 0, fl = chunk_faces3.length; f < fl; f ++ ) {

				face = obj_faces[ chunk_faces3[ f ]	];

				// weights

				sw1 = obj_skinWeights[ face.a ];
				sw2 = obj_skinWeights[ face.b ];
				sw3 = obj_skinWeights[ face.c ];

				skinWeightArray[ offset_skin ]     = sw1.x;
				skinWeightArray[ offset_skin + 1 ] = sw1.y;
				skinWeightArray[ offset_skin + 2 ] = sw1.z;
				skinWeightArray[ offset_skin + 3 ] = sw1.w;

				skinWeightArray[ offset_skin + 4 ] = sw2.x;
				skinWeightArray[ offset_skin + 5 ] = sw2.y;
				skinWeightArray[ offset_skin + 6 ] = sw2.z;
				skinWeightArray[ offset_skin + 7 ] = sw2.w;

				skinWeightArray[ offset_skin + 8 ]  = sw3.x;
				skinWeightArray[ offset_skin + 9 ]  = sw3.y;
				skinWeightArray[ offset_skin + 10 ] = sw3.z;
				skinWeightArray[ offset_skin + 11 ] = sw3.w;

				// indices

				si1 = obj_skinIndices[ face.a ];
				si2 = obj_skinIndices[ face.b ];
				si3 = obj_skinIndices[ face.c ];

				skinIndexArray[ offset_skin ]     = si1.x;
				skinIndexArray[ offset_skin + 1 ] = si1.y;
				skinIndexArray[ offset_skin + 2 ] = si1.z;
				skinIndexArray[ offset_skin + 3 ] = si1.w;

				skinIndexArray[ offset_skin + 4 ] = si2.x;
				skinIndexArray[ offset_skin + 5 ] = si2.y;
				skinIndexArray[ offset_skin + 6 ] = si2.z;
				skinIndexArray[ offset_skin + 7 ] = si2.w;

				skinIndexArray[ offset_skin + 8 ]  = si3.x;
				skinIndexArray[ offset_skin + 9 ]  = si3.y;
				skinIndexArray[ offset_skin + 10 ] = si3.z;
				skinIndexArray[ offset_skin + 11 ] = si3.w;

				offset_skin += 12;

			}

			if ( offset_skin > 0 ) {

				_gl.bindBuffer( _gl.ARRAY_BUFFER, geometryGroup.__webglSkinIndicesBuffer );
				_gl.bufferData( _gl.ARRAY_BUFFER, skinIndexArray, hint );

				_gl.bindBuffer( _gl.ARRAY_BUFFER, geometryGroup.__webglSkinWeightsBuffer );
				_gl.bufferData( _gl.ARRAY_BUFFER, skinWeightArray, hint );

			}

		}

		if ( dirtyColors && vertexColorType ) {

			for ( f = 0, fl = chunk_faces3.length; f < fl; f ++ ) {

				face = obj_faces[ chunk_faces3[ f ]	];

				vertexColors = face.vertexColors;
				faceColor = face.color;

				if ( vertexColors.length === 3 && vertexColorType === THREE.VertexColors ) {

					c1 = vertexColors[ 0 ];
					c2 = vertexColors[ 1 ];
					c3 = vertexColors[ 2 ];

				} else {

					c1 = faceColor;
					c2 = faceColor;
					c3 = faceColor;

				}

				colorArray[ offset_color ]     = c1.r;
				colorArray[ offset_color + 1 ] = c1.g;
				colorArray[ offset_color + 2 ] = c1.b;

				colorArray[ offset_color + 3 ] = c2.r;
				colorArray[ offset_color + 4 ] = c2.g;
				colorArray[ offset_color + 5 ] = c2.b;

				colorArray[ offset_color + 6 ] = c3.r;
				colorArray[ offset_color + 7 ] = c3.g;
				colorArray[ offset_color + 8 ] = c3.b;

				offset_color += 9;

			}

			if ( offset_color > 0 ) {

				_gl.bindBuffer( _gl.ARRAY_BUFFER, geometryGroup.__webglColorBuffer );
				_gl.bufferData( _gl.ARRAY_BUFFER, colorArray, hint );

			}

		}

		if ( dirtyTangents && geometry.hasTangents ) {

			for ( f = 0, fl = chunk_faces3.length; f < fl; f ++ ) {

				face = obj_faces[ chunk_faces3[ f ]	];

				vertexTangents = face.vertexTangents;

				t1 = vertexTangents[ 0 ];
				t2 = vertexTangents[ 1 ];
				t3 = vertexTangents[ 2 ];

				tangentArray[ offset_tangent ]     = t1.x;
				tangentArray[ offset_tangent + 1 ] = t1.y;
				tangentArray[ offset_tangent + 2 ] = t1.z;
				tangentArray[ offset_tangent + 3 ] = t1.w;

				tangentArray[ offset_tangent + 4 ] = t2.x;
				tangentArray[ offset_tangent + 5 ] = t2.y;
				tangentArray[ offset_tangent + 6 ] = t2.z;
				tangentArray[ offset_tangent + 7 ] = t2.w;

				tangentArray[ offset_tangent + 8 ]  = t3.x;
				tangentArray[ offset_tangent + 9 ]  = t3.y;
				tangentArray[ offset_tangent + 10 ] = t3.z;
				tangentArray[ offset_tangent + 11 ] = t3.w;

				offset_tangent += 12;

			}

			_gl.bindBuffer( _gl.ARRAY_BUFFER, geometryGroup.__webglTangentBuffer );
			_gl.bufferData( _gl.ARRAY_BUFFER, tangentArray, hint );

		}

		if ( dirtyNormals && normalType ) {

			for ( f = 0, fl = chunk_faces3.length; f < fl; f ++ ) {

				face = obj_faces[ chunk_faces3[ f ]	];

				vertexNormals = face.vertexNormals;
				faceNormal = face.normal;

				if ( vertexNormals.length === 3 && needsSmoothNormals ) {

					for ( i = 0; i < 3; i ++ ) {

						vn = vertexNormals[ i ];

						normalArray[ offset_normal ]     = vn.x;
						normalArray[ offset_normal + 1 ] = vn.y;
						normalArray[ offset_normal + 2 ] = vn.z;

						offset_normal += 3;

					}

				} else {

					for ( i = 0; i < 3; i ++ ) {

						normalArray[ offset_normal ]     = faceNormal.x;
						normalArray[ offset_normal + 1 ] = faceNormal.y;
						normalArray[ offset_normal + 2 ] = faceNormal.z;

						offset_normal += 3;

					}

				}

			}

			_gl.bindBuffer( _gl.ARRAY_BUFFER, geometryGroup.__webglNormalBuffer );
			_gl.bufferData( _gl.ARRAY_BUFFER, normalArray, hint );

		}

		if ( dirtyUvs && obj_uvs && uvType ) {

			for ( f = 0, fl = chunk_faces3.length; f < fl; f ++ ) {

				fi = chunk_faces3[ f ];

				uv = obj_uvs[ fi ];

				if ( uv === undefined ) continue;

				for ( i = 0; i < 3; i ++ ) {

					uvi = uv[ i ];

					uvArray[ offset_uv ]     = uvi.x;
					uvArray[ offset_uv + 1 ] = uvi.y;

					offset_uv += 2;

				}

			}

			if ( offset_uv > 0 ) {

				_gl.bindBuffer( _gl.ARRAY_BUFFER, geometryGroup.__webglUVBuffer );
				_gl.bufferData( _gl.ARRAY_BUFFER, uvArray, hint );

			}

		}

		if ( dirtyUvs && obj_uvs2 && uvType ) {

			for ( f = 0, fl = chunk_faces3.length; f < fl; f ++ ) {

				fi = chunk_faces3[ f ];

				uv2 = obj_uvs2[ fi ];

				if ( uv2 === undefined ) continue;

				for ( i = 0; i < 3; i ++ ) {

					uv2i = uv2[ i ];

					uv2Array[ offset_uv2 ]     = uv2i.x;
					uv2Array[ offset_uv2 + 1 ] = uv2i.y;

					offset_uv2 += 2;

				}

			}

			if ( offset_uv2 > 0 ) {

				_gl.bindBuffer( _gl.ARRAY_BUFFER, geometryGroup.__webglUV2Buffer );
				_gl.bufferData( _gl.ARRAY_BUFFER, uv2Array, hint );

			}

		}

		if ( dirtyElements ) {

			for ( f = 0, fl = chunk_faces3.length; f < fl; f ++ ) {

				faceArray[ offset_face ] 	 = vertexIndex;
				faceArray[ offset_face + 1 ] = vertexIndex + 1;
				faceArray[ offset_face + 2 ] = vertexIndex + 2;

				offset_face += 3;

				lineArray[ offset_line ]     = vertexIndex;
				lineArray[ offset_line + 1 ] = vertexIndex + 1;

				lineArray[ offset_line + 2 ] = vertexIndex;
				lineArray[ offset_line + 3 ] = vertexIndex + 2;

				lineArray[ offset_line + 4 ] = vertexIndex + 1;
				lineArray[ offset_line + 5 ] = vertexIndex + 2;

				offset_line += 6;

				vertexIndex += 3;

			}

			_gl.bindBuffer( _gl.ELEMENT_ARRAY_BUFFER, geometryGroup.__webglFaceBuffer );
			_gl.bufferData( _gl.ELEMENT_ARRAY_BUFFER, faceArray, hint );

			_gl.bindBuffer( _gl.ELEMENT_ARRAY_BUFFER, geometryGroup.__webglLineBuffer );
			_gl.bufferData( _gl.ELEMENT_ARRAY_BUFFER, lineArray, hint );

		}

		if ( customAttributes ) {

			for ( i = 0, il = customAttributes.length; i < il; i ++ ) {

				customAttribute = customAttributes[ i ];

				if ( ! customAttribute.__original.needsUpdate ) continue;

				offset_custom = 0;
				offset_customSrc = 0;

				if ( customAttribute.size === 1 ) {

					if ( customAttribute.boundTo === undefined || customAttribute.boundTo === "vertices" ) {

						for ( f = 0, fl = chunk_faces3.length; f < fl; f ++ ) {

							face = obj_faces[ chunk_faces3[ f ]	];

							customAttribute.array[ offset_custom ] 	   = customAttribute.value[ face.a ];
							customAttribute.array[ offset_custom + 1 ] = customAttribute.value[ face.b ];
							customAttribute.array[ offset_custom + 2 ] = customAttribute.value[ face.c ];

							offset_custom += 3;

						}

					} else if ( customAttribute.boundTo === "faces" ) {

						for ( f = 0, fl = chunk_faces3.length; f < fl; f ++ ) {

							value = customAttribute.value[ chunk_faces3[ f ] ];

							customAttribute.array[ offset_custom ] 	   = value;
							customAttribute.array[ offset_custom + 1 ] = value;
							customAttribute.array[ offset_custom + 2 ] = value;

							offset_custom += 3;

						}

					}

				} else if ( customAttribute.size === 2 ) {

					if ( customAttribute.boundTo === undefined || customAttribute.boundTo === "vertices" ) {

						for ( f = 0, fl = chunk_faces3.length; f < fl; f ++ ) {

							face = obj_faces[ chunk_faces3[ f ]	];

							v1 = customAttribute.value[ face.a ];
							v2 = customAttribute.value[ face.b ];
							v3 = customAttribute.value[ face.c ];

							customAttribute.array[ offset_custom ] 	   = v1.x;
							customAttribute.array[ offset_custom + 1 ] = v1.y;

							customAttribute.array[ offset_custom + 2 ] = v2.x;
							customAttribute.array[ offset_custom + 3 ] = v2.y;

							customAttribute.array[ offset_custom + 4 ] = v3.x;
							customAttribute.array[ offset_custom + 5 ] = v3.y;

							offset_custom += 6;

						}

					} else if ( customAttribute.boundTo === "faces" ) {

						for ( f = 0, fl = chunk_faces3.length; f < fl; f ++ ) {

							value = customAttribute.value[ chunk_faces3[ f ] ];

							v1 = value;
							v2 = value;
							v3 = value;

							customAttribute.array[ offset_custom ] 	   = v1.x;
							customAttribute.array[ offset_custom + 1 ] = v1.y;

							customAttribute.array[ offset_custom + 2 ] = v2.x;
							customAttribute.array[ offset_custom + 3 ] = v2.y;

							customAttribute.array[ offset_custom + 4 ] = v3.x;
							customAttribute.array[ offset_custom + 5 ] = v3.y;

							offset_custom += 6;

						}

					}

				} else if ( customAttribute.size === 3 ) {

					var pp;

					if ( customAttribute.type === "c" ) {

						pp = [ "r", "g", "b" ];

					} else {

						pp = [ "x", "y", "z" ];

					}

					if ( customAttribute.boundTo === undefined || customAttribute.boundTo === "vertices" ) {

						for ( f = 0, fl = chunk_faces3.length; f < fl; f ++ ) {

							face = obj_faces[ chunk_faces3[ f ]	];

							v1 = customAttribute.value[ face.a ];
							v2 = customAttribute.value[ face.b ];
							v3 = customAttribute.value[ face.c ];

							customAttribute.array[ offset_custom ] 	   = v1[ pp[ 0 ] ];
							customAttribute.array[ offset_custom + 1 ] = v1[ pp[ 1 ] ];
							customAttribute.array[ offset_custom + 2 ] = v1[ pp[ 2 ] ];

							customAttribute.array[ offset_custom + 3 ] = v2[ pp[ 0 ] ];
							customAttribute.array[ offset_custom + 4 ] = v2[ pp[ 1 ] ];
							customAttribute.array[ offset_custom + 5 ] = v2[ pp[ 2 ] ];

							customAttribute.array[ offset_custom + 6 ] = v3[ pp[ 0 ] ];
							customAttribute.array[ offset_custom + 7 ] = v3[ pp[ 1 ] ];
							customAttribute.array[ offset_custom + 8 ] = v3[ pp[ 2 ] ];

							offset_custom += 9;

						}

					} else if ( customAttribute.boundTo === "faces" ) {

						for ( f = 0, fl = chunk_faces3.length; f < fl; f ++ ) {

							value = customAttribute.value[ chunk_faces3[ f ] ];

							v1 = value;
							v2 = value;
							v3 = value;

							customAttribute.array[ offset_custom ] 	   = v1[ pp[ 0 ] ];
							customAttribute.array[ offset_custom + 1 ] = v1[ pp[ 1 ] ];
							customAttribute.array[ offset_custom + 2 ] = v1[ pp[ 2 ] ];

							customAttribute.array[ offset_custom + 3 ] = v2[ pp[ 0 ] ];
							customAttribute.array[ offset_custom + 4 ] = v2[ pp[ 1 ] ];
							customAttribute.array[ offset_custom + 5 ] = v2[ pp[ 2 ] ];

							customAttribute.array[ offset_custom + 6 ] = v3[ pp[ 0 ] ];
							customAttribute.array[ offset_custom + 7 ] = v3[ pp[ 1 ] ];
							customAttribute.array[ offset_custom + 8 ] = v3[ pp[ 2 ] ];

							offset_custom += 9;

						}

					} else if ( customAttribute.boundTo === "faceVertices" ) {

						for ( f = 0, fl = chunk_faces3.length; f < fl; f ++ ) {

							value = customAttribute.value[ chunk_faces3[ f ] ];

							v1 = value[ 0 ];
							v2 = value[ 1 ];
							v3 = value[ 2 ];

							customAttribute.array[ offset_custom ] 	   = v1[ pp[ 0 ] ];
							customAttribute.array[ offset_custom + 1 ] = v1[ pp[ 1 ] ];
							customAttribute.array[ offset_custom + 2 ] = v1[ pp[ 2 ] ];

							customAttribute.array[ offset_custom + 3 ] = v2[ pp[ 0 ] ];
							customAttribute.array[ offset_custom + 4 ] = v2[ pp[ 1 ] ];
							customAttribute.array[ offset_custom + 5 ] = v2[ pp[ 2 ] ];

							customAttribute.array[ offset_custom + 6 ] = v3[ pp[ 0 ] ];
							customAttribute.array[ offset_custom + 7 ] = v3[ pp[ 1 ] ];
							customAttribute.array[ offset_custom + 8 ] = v3[ pp[ 2 ] ];

							offset_custom += 9;

						}

					}

				} else if ( customAttribute.size === 4 ) {

					if ( customAttribute.boundTo === undefined || customAttribute.boundTo === "vertices" ) {

						for ( f = 0, fl = chunk_faces3.length; f < fl; f ++ ) {

							face = obj_faces[ chunk_faces3[ f ]	];

							v1 = customAttribute.value[ face.a ];
							v2 = customAttribute.value[ face.b ];
							v3 = customAttribute.value[ face.c ];

							customAttribute.array[ offset_custom  ] 	= v1.x;
							customAttribute.array[ offset_custom + 1  ] = v1.y;
							customAttribute.array[ offset_custom + 2  ] = v1.z;
							customAttribute.array[ offset_custom + 3  ] = v1.w;

							customAttribute.array[ offset_custom + 4  ] = v2.x;
							customAttribute.array[ offset_custom + 5  ] = v2.y;
							customAttribute.array[ offset_custom + 6  ] = v2.z;
							customAttribute.array[ offset_custom + 7  ] = v2.w;

							customAttribute.array[ offset_custom + 8  ] = v3.x;
							customAttribute.array[ offset_custom + 9  ] = v3.y;
							customAttribute.array[ offset_custom + 10 ] = v3.z;
							customAttribute.array[ offset_custom + 11 ] = v3.w;

							offset_custom += 12;

						}

					} else if ( customAttribute.boundTo === "faces" ) {

						for ( f = 0, fl = chunk_faces3.length; f < fl; f ++ ) {

							value = customAttribute.value[ chunk_faces3[ f ] ];

							v1 = value;
							v2 = value;
							v3 = value;

							customAttribute.array[ offset_custom  ] 	= v1.x;
							customAttribute.array[ offset_custom + 1  ] = v1.y;
							customAttribute.array[ offset_custom + 2  ] = v1.z;
							customAttribute.array[ offset_custom + 3  ] = v1.w;

							customAttribute.array[ offset_custom + 4  ] = v2.x;
							customAttribute.array[ offset_custom + 5  ] = v2.y;
							customAttribute.array[ offset_custom + 6  ] = v2.z;
							customAttribute.array[ offset_custom + 7  ] = v2.w;

							customAttribute.array[ offset_custom + 8  ] = v3.x;
							customAttribute.array[ offset_custom + 9  ] = v3.y;
							customAttribute.array[ offset_custom + 10 ] = v3.z;
							customAttribute.array[ offset_custom + 11 ] = v3.w;

							offset_custom += 12;

						}

					} else if ( customAttribute.boundTo === "faceVertices" ) {

						for ( f = 0, fl = chunk_faces3.length; f < fl; f ++ ) {

							value = customAttribute.value[ chunk_faces3[ f ] ];

							v1 = value[ 0 ];
							v2 = value[ 1 ];
							v3 = value[ 2 ];

							customAttribute.array[ offset_custom  ] 	= v1.x;
							customAttribute.array[ offset_custom + 1  ] = v1.y;
							customAttribute.array[ offset_custom + 2  ] = v1.z;
							customAttribute.array[ offset_custom + 3  ] = v1.w;

							customAttribute.array[ offset_custom + 4  ] = v2.x;
							customAttribute.array[ offset_custom + 5  ] = v2.y;
							customAttribute.array[ offset_custom + 6  ] = v2.z;
							customAttribute.array[ offset_custom + 7  ] = v2.w;

							customAttribute.array[ offset_custom + 8  ] = v3.x;
							customAttribute.array[ offset_custom + 9  ] = v3.y;
							customAttribute.array[ offset_custom + 10 ] = v3.z;
							customAttribute.array[ offset_custom + 11 ] = v3.w;

							offset_custom += 12;

						}

					}

				}

				_gl.bindBuffer( _gl.ARRAY_BUFFER, customAttribute.buffer );
				_gl.bufferData( _gl.ARRAY_BUFFER, customAttribute.array, hint );

			}

		}

		if ( dispose ) {

			delete geometryGroup.__inittedArrays;
			delete geometryGroup.__colorArray;
			delete geometryGroup.__normalArray;
			delete geometryGroup.__tangentArray;
			delete geometryGroup.__uvArray;
			delete geometryGroup.__uv2Array;
			delete geometryGroup.__faceArray;
			delete geometryGroup.__vertexArray;
			delete geometryGroup.__lineArray;
			delete geometryGroup.__skinIndexArray;
			delete geometryGroup.__skinWeightArray;

		}

	};

	function setDirectBuffers ( geometry, hint, dispose ) {

		var attributes = geometry.attributes;

		var attributeName, attributeItem;

		for ( attributeName in attributes ) {

			attributeItem = attributes[ attributeName ];

			if ( attributeItem.needsUpdate ) {

				if ( attributeName === 'index' || attributeName === 'index_wireframe' ) {

					_gl.bindBuffer( _gl.ELEMENT_ARRAY_BUFFER, attributeItem.buffer );
					_gl.bufferData( _gl.ELEMENT_ARRAY_BUFFER, attributeItem.array, hint );

				} else {

					_gl.bindBuffer( _gl.ARRAY_BUFFER, attributeItem.buffer );
					_gl.bufferData( _gl.ARRAY_BUFFER, attributeItem.array, hint );

				}

				attributeItem.needsUpdate = false;

			}

			if ( dispose && ! attributeItem.dynamic ) {

				attributeItem.array = null;

			}

		}

	};

	// Buffer rendering

	this.renderBufferImmediate = function ( object, program, material ) {

		if ( object.hasPositions && ! object.__webglVertexBuffer ) object.__webglVertexBuffer = _gl.createBuffer();
		if ( object.hasNormals && ! object.__webglNormalBuffer ) object.__webglNormalBuffer = _gl.createBuffer();
		if ( object.hasUvs && ! object.__webglUvBuffer ) object.__webglUvBuffer = _gl.createBuffer();
		if ( object.hasColors && ! object.__webglColorBuffer ) object.__webglColorBuffer = _gl.createBuffer();

		if ( object.hasPositions ) {

			_gl.bindBuffer( _gl.ARRAY_BUFFER, object.__webglVertexBuffer );
			_gl.bufferData( _gl.ARRAY_BUFFER, object.positionArray, _gl.DYNAMIC_DRAW );
			_gl.enableVertexAttribArray( program.attributes.position );
			_gl.vertexAttribPointer( program.attributes.position, 3, _gl.FLOAT, false, 0, 0 );

		}

		if ( object.hasNormals ) {

			_gl.bindBuffer( _gl.ARRAY_BUFFER, object.__webglNormalBuffer );

			if ( material.shading === THREE.FlatShading ) {

				var nx, ny, nz,
					nax, nbx, ncx, nay, nby, ncy, naz, nbz, ncz,
					normalArray,
					i, il = object.count * 3;

				for( i = 0; i < il; i += 9 ) {

					normalArray = object.normalArray;

					nax  = normalArray[ i ];
					nay  = normalArray[ i + 1 ];
					naz  = normalArray[ i + 2 ];

					nbx  = normalArray[ i + 3 ];
					nby  = normalArray[ i + 4 ];
					nbz  = normalArray[ i + 5 ];

					ncx  = normalArray[ i + 6 ];
					ncy  = normalArray[ i + 7 ];
					ncz  = normalArray[ i + 8 ];

					nx = ( nax + nbx + ncx ) / 3;
					ny = ( nay + nby + ncy ) / 3;
					nz = ( naz + nbz + ncz ) / 3;

					normalArray[ i ] 	 = nx;
					normalArray[ i + 1 ] = ny;
					normalArray[ i + 2 ] = nz;

					normalArray[ i + 3 ] = nx;
					normalArray[ i + 4 ] = ny;
					normalArray[ i + 5 ] = nz;

					normalArray[ i + 6 ] = nx;
					normalArray[ i + 7 ] = ny;
					normalArray[ i + 8 ] = nz;

				}

			}

			_gl.bufferData( _gl.ARRAY_BUFFER, object.normalArray, _gl.DYNAMIC_DRAW );
			_gl.enableVertexAttribArray( program.attributes.normal );
			_gl.vertexAttribPointer( program.attributes.normal, 3, _gl.FLOAT, false, 0, 0 );

		}

		if ( object.hasUvs && material.map ) {

			_gl.bindBuffer( _gl.ARRAY_BUFFER, object.__webglUvBuffer );
			_gl.bufferData( _gl.ARRAY_BUFFER, object.uvArray, _gl.DYNAMIC_DRAW );
			_gl.enableVertexAttribArray( program.attributes.uv );
			_gl.vertexAttribPointer( program.attributes.uv, 2, _gl.FLOAT, false, 0, 0 );

		}

		if ( object.hasColors && material.vertexColors !== THREE.NoColors ) {

			_gl.bindBuffer( _gl.ARRAY_BUFFER, object.__webglColorBuffer );
			_gl.bufferData( _gl.ARRAY_BUFFER, object.colorArray, _gl.DYNAMIC_DRAW );
			_gl.enableVertexAttribArray( program.attributes.color );
			_gl.vertexAttribPointer( program.attributes.color, 3, _gl.FLOAT, false, 0, 0 );

		}

		_gl.drawArrays( _gl.TRIANGLES, 0, object.count );

		object.count = 0;

	};

	// START_VEROLD_MOD - materialIndex in offsets
	this.renderBufferDirect = function ( camera, lights, fog, material, geometry, object, offsetIndices ) {
	// END_VEROLD_MOD - materialIndex in offsets

		if ( material.visible === false ) return;

		var linewidth, a, attribute;
		var attributeItem, attributeName, attributePointer, attributeSize;

		var program = setProgram( camera, lights, fog, material, object );

		var programAttributes = program.attributes;
		var geometryAttributes = geometry.attributes;

		var updateBuffers = false,
			wireframeBit = material.wireframe ? 1 : 0,
			geometryHash = ( geometry.id * 0xffffff ) + ( program.id * 2 ) + wireframeBit;

		if ( geometryHash !== _currentGeometryGroupHash ) {

			_currentGeometryGroupHash = geometryHash;
			updateBuffers = true;

		}

		if ( updateBuffers ) {

			disableAttributes();

		}

		// render mesh

		if ( object instanceof THREE.Mesh ) {

			var index = geometryAttributes[ "index" ];
			var index_wireframe = geometryAttributes[ "index_wireframe" ];

			// indexed triangles

			if ( index ) {

				var offsets = geometry.offsets;

				// if there is more than 1 chunk
				// must set attribute pointers to use new offsets for each chunk
				// even if geometry and materials didn't change

				// START_VEROLD_MOD - materialIndex in offsets
				if ( offsets.length > 1 ) updateBuffers = true;

				for ( var i = 0, il = offsetIndices.length; i < il; i ++ ) {

					var offset = offsets[ offsetIndices[ i ] ];

					var startIndex = offset.index;
				// END_VEROLD_MOD - materialIndex in offsets

					if ( updateBuffers ) {

<<<<<<< HEAD
						for ( attributeName in geometryAttributes ) {

							if ( attributeName === 'index' || attributeName === 'index_wireframe' ) continue;
=======
						for ( attributeName in programAttributes ) {
>>>>>>> f07f0f34

							attributePointer = programAttributes[ attributeName ];
							attributeItem = geometryAttributes[ attributeName ];

							if ( attributePointer >= 0 ) {

								if ( attributeItem ) {

									attributeSize = attributeItem.itemSize;
									_gl.bindBuffer( _gl.ARRAY_BUFFER, attributeItem.buffer );
									enableAttribute( attributePointer );
									_gl.vertexAttribPointer( attributePointer, attributeSize, _gl.FLOAT, false, 0, startIndex * attributeSize * 4 ); // 4 bytes per Float32

								} else if ( material.defaultAttributeValues ) {

									if ( material.defaultAttributeValues[ attributeName ].length === 2 ) {

										_gl.vertexAttrib2fv( attributePointer, material.defaultAttributeValues[ attributeName ] );

									} else if ( material.defaultAttributeValues[ attributeName ].length === 3 ) {

										_gl.vertexAttrib3fv( attributePointer, material.defaultAttributeValues[ attributeName ] );

									}

								}

							}

						}

						// indices
						if ( material.wireframe && index_wireframe ) {
							_gl.bindBuffer( _gl.ELEMENT_ARRAY_BUFFER, index_wireframe.buffer );
						}
						else {
							_gl.bindBuffer( _gl.ELEMENT_ARRAY_BUFFER, index.buffer );
						}

					}

					// render indexed triangles
					if ( material.wireframe && index_wireframe ) {
						_gl.drawElements( _gl.LINES, offset.count * 2, _gl.UNSIGNED_SHORT, offset.start * 4 ); // 2 bytes per Uint16
					}
					else {
						_gl.drawElements( _gl.TRIANGLES, offset.count, _gl.UNSIGNED_SHORT, offset.start * 2 ); // 2 bytes per Uint16
					}

					_this.info.render.calls ++;
					_this.info.render.vertices += offset.count; // not really true, here vertices can be shared
					_this.info.render.faces += offset.count / 3;
					// END_VEROLD_MODE - materialIndex in offsets
				}

			// non-indexed triangles

			} else {

				if ( updateBuffers ) {

					for ( attributeName in programAttributes ) {

						if ( attributeName === 'index' || attributeName === 'index_wireframe') continue;

						attributePointer = programAttributes[ attributeName ];
						attributeItem = geometryAttributes[ attributeName ];
						
						if ( attributePointer >= 0 ) {

							if ( attributeItem ) {

								attributeSize = attributeItem.itemSize;
								_gl.bindBuffer( _gl.ARRAY_BUFFER, attributeItem.buffer );
								enableAttribute( attributePointer );
								_gl.vertexAttribPointer( attributePointer, attributeSize, _gl.FLOAT, false, 0, 0 );

							} else if ( material.defaultAttributeValues && material.defaultAttributeValues[ attributeName ] ) {

								if ( material.defaultAttributeValues[ attributeName ].length === 2 ) {

									_gl.vertexAttrib2fv( attributePointer, material.defaultAttributeValues[ attributeName ] );

								} else if ( material.defaultAttributeValues[ attributeName ].length === 3 ) {

									_gl.vertexAttrib3fv( attributePointer, material.defaultAttributeValues[ attributeName ] );

								}

							}

						}

					}

				}

				var position = geometry.attributes[ "position" ];

				// render non-indexed triangles

				_gl.drawArrays( _gl.TRIANGLES, 0, position.numItems / 3 );

				_this.info.render.calls ++;
				_this.info.render.vertices += position.numItems / 3;
				_this.info.render.faces += position.numItems / 3 / 3;

			}

		// render particles

		} else if ( object instanceof THREE.ParticleSystem ) {

			if ( updateBuffers ) {

				for ( attributeName in programAttributes ) {

					attributePointer = programAttributes[ attributeName ];
					attributeItem = geometryAttributes[ attributeName ];
					
					if ( attributePointer >= 0 ) {

						if ( attributeItem ) {

							attributeSize = attributeItem.itemSize;
							_gl.bindBuffer( _gl.ARRAY_BUFFER, attributeItem.buffer );
							enableAttribute( attributePointer );
							_gl.vertexAttribPointer( attributePointer, attributeSize, _gl.FLOAT, false, 0, 0 );

						} else if ( material.defaultAttributeValues && material.defaultAttributeValues[ attributeName ] ) {

							if ( material.defaultAttributeValues[ attributeName ].length === 2 ) {

								_gl.vertexAttrib2fv( attributePointer, material.defaultAttributeValues[ attributeName ] );

							} else if ( material.defaultAttributeValues[ attributeName ].length === 3 ) {

								_gl.vertexAttrib3fv( attributePointer, material.defaultAttributeValues[ attributeName ] );

							}

						}

					}

				}

				var position = geometryAttributes[ "position" ];

				// render particles

				_gl.drawArrays( _gl.POINTS, 0, position.numItems / 3 );

				_this.info.render.calls ++;
				_this.info.render.points += position.numItems / 3;

			}

		} else if ( object instanceof THREE.Line ) {

			if ( updateBuffers ) {

				for ( attributeName in programAttributes ) {

					attributePointer = programAttributes[ attributeName ];
					attributeItem = geometryAttributes[ attributeName ];
					
					if ( attributePointer >= 0 ) {

						if ( attributeItem ) {

							attributeSize = attributeItem.itemSize;
							_gl.bindBuffer( _gl.ARRAY_BUFFER, attributeItem.buffer );
							enableAttribute( attributePointer );
							_gl.vertexAttribPointer( attributePointer, attributeSize, _gl.FLOAT, false, 0, 0 );

						} else if ( material.defaultAttributeValues && material.defaultAttributeValues[ attributeName ] ) {

							if ( material.defaultAttributeValues[ attributeName ].length === 2 ) {

								_gl.vertexAttrib2fv( attributePointer, material.defaultAttributeValues[ attributeName ] );

							} else if ( material.defaultAttributeValues[ attributeName ].length === 3 ) {

								_gl.vertexAttrib3fv( attributePointer, material.defaultAttributeValues[ attributeName ] );

							}

						}

					}

				}

				// render lines

				var primitives = ( object.type === THREE.LineStrip ) ? _gl.LINE_STRIP : _gl.LINES;

				setLineWidth( material.linewidth );

				var position = geometryAttributes[ "position" ];

				_gl.drawArrays( primitives, 0, position.numItems / 3 );

				_this.info.render.calls ++;
				_this.info.render.points += position.numItems;

			}

    	}

	};

	this.renderBuffer = function ( camera, lights, fog, material, geometryGroup, object ) {

		if ( material.visible === false ) return;

		var linewidth, a, attribute, i, il;

		var program = setProgram( camera, lights, fog, material, object );

		var attributes = program.attributes;

		var updateBuffers = false,
			wireframeBit = material.wireframe ? 1 : 0,
			geometryGroupHash = ( geometryGroup.id * 0xffffff ) + ( program.id * 2 ) + wireframeBit;

		if ( geometryGroupHash !== _currentGeometryGroupHash ) {

			_currentGeometryGroupHash = geometryGroupHash;
			updateBuffers = true;

		}

		if ( updateBuffers ) {

			disableAttributes();

		}

		// vertices

		if ( !material.morphTargets && attributes.position >= 0 ) {

			if ( updateBuffers ) {

				_gl.bindBuffer( _gl.ARRAY_BUFFER, geometryGroup.__webglVertexBuffer );
				enableAttribute( attributes.position );
				_gl.vertexAttribPointer( attributes.position, 3, _gl.FLOAT, false, 0, 0 );

			}

		} else {

			if ( object.morphTargetBase ) {

				setupMorphTargets( material, geometryGroup, object );

			}

		}


		if ( updateBuffers ) {

			// custom attributes

			// Use the per-geometryGroup custom attribute arrays which are setup in initMeshBuffers

			if ( geometryGroup.__webglCustomAttributesList ) {

				for ( i = 0, il = geometryGroup.__webglCustomAttributesList.length; i < il; i ++ ) {

					attribute = geometryGroup.__webglCustomAttributesList[ i ];

					if ( attributes[ attribute.buffer.belongsToAttribute ] >= 0 ) {

						_gl.bindBuffer( _gl.ARRAY_BUFFER, attribute.buffer );
						enableAttribute( attributes[ attribute.buffer.belongsToAttribute ] );
						_gl.vertexAttribPointer( attributes[ attribute.buffer.belongsToAttribute ], attribute.size, _gl.FLOAT, false, 0, 0 );

					}

				}

			}


			// colors

			if ( attributes.color >= 0 ) {
<<<<<<< HEAD
				//START_VEROLD_MOD - setting default colour of white if the shader program needs color but we don't have it.
				//Not sure if this check is entirely sufficient.
				if ( object.geometry.faces.length && object.geometry.faces[0].vertexColors.length > 0 ||
					object.geometry.__webglColorBuffer ) {
					_gl.bindBuffer( _gl.ARRAY_BUFFER, geometryGroup.__webglColorBuffer );
					enableAttribute( attributes.color );
					_gl.vertexAttribPointer( attributes.color, 3, _gl.FLOAT, false, 0, 0 );
				}
				else {
					_gl.vertexAttrib3f( attributes.color, 1, 1, 1 );
				}
				//END_VEROLD_MOD
=======

				if ( object.geometry.faces.length && object.geometry.faces[0].vertexColors.length > 0 ||
					object.geometry.__webglColorBuffer ) {

					_gl.bindBuffer( _gl.ARRAY_BUFFER, geometryGroup.__webglColorBuffer );
					enableAttribute( attributes.color );
					_gl.vertexAttribPointer( attributes.color, 3, _gl.FLOAT, false, 0, 0 );

				} else if ( material.defaultAttributeValues ) {


					_gl.vertexAttrib3fv( attributes.color, material.defaultAttributeValues.color );

				}

>>>>>>> f07f0f34
			}

			// normals

			if ( attributes.normal >= 0 ) {

				_gl.bindBuffer( _gl.ARRAY_BUFFER, geometryGroup.__webglNormalBuffer );
				enableAttribute( attributes.normal );
				_gl.vertexAttribPointer( attributes.normal, 3, _gl.FLOAT, false, 0, 0 );

			}

			// tangents

			if ( attributes.tangent >= 0 ) {

				_gl.bindBuffer( _gl.ARRAY_BUFFER, geometryGroup.__webglTangentBuffer );
				enableAttribute( attributes.tangent );
				_gl.vertexAttribPointer( attributes.tangent, 4, _gl.FLOAT, false, 0, 0 );

			}

			// uvs

			if ( attributes.uv >= 0 ) {
<<<<<<< HEAD
				//START_VEROLD_MOD - setting default uvs if the shader program needs them but we don't have them.
				if ( object.geometry.faceVertexUvs[0] ) {
					_gl.bindBuffer( _gl.ARRAY_BUFFER, geometryGroup.__webglUVBuffer );
					enableAttribute( attributes.uv );
					_gl.vertexAttribPointer( attributes.uv, 2, _gl.FLOAT, false, 0, 0 );
				}
				else {
					_gl.vertexAttrib2f( attributes.uv, 0, 0 );
				}
				//END_VEROLD_MOD
			}

			if ( attributes.uv2 >= 0 ) {
				//START_VEROLD_MOD - setting default uvs if the shader program needs them but we don't have them.
				if ( object.geometry.faceVertexUvs[1] ) {
					_gl.bindBuffer( _gl.ARRAY_BUFFER, geometryGroup.__webglUV2Buffer );
					enableAttribute( attributes.uv2 );
					_gl.vertexAttribPointer( attributes.uv2, 2, _gl.FLOAT, false, 0, 0 );
				}
				else {
					_gl.vertexAttrib2f( attributes.uv2, 0, 0 );
				}
				//END_VEROLD_MOD
=======

				if ( object.geometry.faceVertexUvs[0] ) {

					_gl.bindBuffer( _gl.ARRAY_BUFFER, geometryGroup.__webglUVBuffer );
					enableAttribute( attributes.uv );
					_gl.vertexAttribPointer( attributes.uv, 2, _gl.FLOAT, false, 0, 0 );

				} else if ( material.defaultAttributeValues ) {


					_gl.vertexAttrib2fv( attributes.uv, material.defaultAttributeValues.uv );

				}

			}

			if ( attributes.uv2 >= 0 ) {

				if ( object.geometry.faceVertexUvs[1] ) {

					_gl.bindBuffer( _gl.ARRAY_BUFFER, geometryGroup.__webglUV2Buffer );
					enableAttribute( attributes.uv2 );
					_gl.vertexAttribPointer( attributes.uv2, 2, _gl.FLOAT, false, 0, 0 );

				} else if ( material.defaultAttributeValues ) {


					_gl.vertexAttrib2fv( attributes.uv2, material.defaultAttributeValues.uv2 );

				}

>>>>>>> f07f0f34
			}

			if ( material.skinning &&
				 attributes.skinIndex >= 0 && attributes.skinWeight >= 0 ) {

				_gl.bindBuffer( _gl.ARRAY_BUFFER, geometryGroup.__webglSkinIndicesBuffer );
				enableAttribute( attributes.skinIndex );
				_gl.vertexAttribPointer( attributes.skinIndex, 4, _gl.FLOAT, false, 0, 0 );

				_gl.bindBuffer( _gl.ARRAY_BUFFER, geometryGroup.__webglSkinWeightsBuffer );
				enableAttribute( attributes.skinWeight );
				_gl.vertexAttribPointer( attributes.skinWeight, 4, _gl.FLOAT, false, 0, 0 );

			}

			// line distances

			if ( attributes.lineDistance >= 0 ) {

				_gl.bindBuffer( _gl.ARRAY_BUFFER, geometryGroup.__webglLineDistanceBuffer );
				enableAttribute( attributes.lineDistance );
				_gl.vertexAttribPointer( attributes.lineDistance, 1, _gl.FLOAT, false, 0, 0 );

			}

		}

		// render mesh

		if ( object instanceof THREE.Mesh ) {

			// wireframe

			if ( material.wireframe ) {

				setLineWidth( material.wireframeLinewidth );

				if ( updateBuffers ) _gl.bindBuffer( _gl.ELEMENT_ARRAY_BUFFER, geometryGroup.__webglLineBuffer );
				_gl.drawElements( _gl.LINES, geometryGroup.__webglLineCount, _gl.UNSIGNED_SHORT, 0 );

			// triangles

			} else {

				if ( updateBuffers ) _gl.bindBuffer( _gl.ELEMENT_ARRAY_BUFFER, geometryGroup.__webglFaceBuffer );
				_gl.drawElements( _gl.TRIANGLES, geometryGroup.__webglFaceCount, _gl.UNSIGNED_SHORT, 0 );

			}

			_this.info.render.calls ++;
			_this.info.render.vertices += geometryGroup.__webglFaceCount;
			_this.info.render.faces += geometryGroup.__webglFaceCount / 3;

		// render lines

		} else if ( object instanceof THREE.Line ) {

			var primitives = ( object.type === THREE.LineStrip ) ? _gl.LINE_STRIP : _gl.LINES;

			setLineWidth( material.linewidth );

			_gl.drawArrays( primitives, 0, geometryGroup.__webglLineCount );

			_this.info.render.calls ++;

		// render particles

		} else if ( object instanceof THREE.ParticleSystem ) {

			_gl.drawArrays( _gl.POINTS, 0, geometryGroup.__webglParticleCount );

			_this.info.render.calls ++;
			_this.info.render.points += geometryGroup.__webglParticleCount;

		// render ribbon

		} else if ( object instanceof THREE.Ribbon ) {

			_gl.drawArrays( _gl.TRIANGLE_STRIP, 0, geometryGroup.__webglVertexCount );

			_this.info.render.calls ++;

		}

	};

	function enableAttribute( attribute ) {

		if ( ! _enabledAttributes[ attribute ] ) {

			_gl.enableVertexAttribArray( attribute );
			_enabledAttributes[ attribute ] = true;

		}

	};

	function disableAttributes() {

		for ( var attribute in _enabledAttributes ) {

			if ( _enabledAttributes[ attribute ] ) {

				_gl.disableVertexAttribArray( attribute );
				_enabledAttributes[ attribute ] = false;

			}

		}

	};

	function setupMorphTargets ( material, geometryGroup, object ) {

		// set base

		var attributes = material.program.attributes;

		if ( object.morphTargetBase !== -1 && attributes.position >= 0 ) {

			_gl.bindBuffer( _gl.ARRAY_BUFFER, geometryGroup.__webglMorphTargetsBuffers[ object.morphTargetBase ] );
			enableAttribute( attributes.position );
			_gl.vertexAttribPointer( attributes.position, 3, _gl.FLOAT, false, 0, 0 );

		} else if ( attributes.position >= 0 ) {

			_gl.bindBuffer( _gl.ARRAY_BUFFER, geometryGroup.__webglVertexBuffer );
			enableAttribute( attributes.position );
			_gl.vertexAttribPointer( attributes.position, 3, _gl.FLOAT, false, 0, 0 );

		}

		if ( object.morphTargetForcedOrder.length ) {

			// set forced order

			var m = 0;
			var order = object.morphTargetForcedOrder;
			var influences = object.morphTargetInfluences;

			while ( m < material.numSupportedMorphTargets && m < order.length ) {

				if ( attributes[ "morphTarget" + m ] >= 0 ) {

					_gl.bindBuffer( _gl.ARRAY_BUFFER, geometryGroup.__webglMorphTargetsBuffers[ order[ m ] ] );
					enableAttribute( attributes[ "morphTarget" + m ] );
					_gl.vertexAttribPointer( attributes[ "morphTarget" + m ], 3, _gl.FLOAT, false, 0, 0 );

				}

				if ( attributes[ "morphNormal" + m ] >= 0 && material.morphNormals ) {

					_gl.bindBuffer( _gl.ARRAY_BUFFER, geometryGroup.__webglMorphNormalsBuffers[ order[ m ] ] );
					enableAttribute( attributes[ "morphNormal" + m ] );
					_gl.vertexAttribPointer( attributes[ "morphNormal" + m ], 3, _gl.FLOAT, false, 0, 0 );

				}

				object.__webglMorphTargetInfluences[ m ] = influences[ order[ m ] ];

				m ++;
			}

		} else {

			// find the most influencing

			var influence, activeInfluenceIndices = [];
			var influences = object.morphTargetInfluences;
			var i, il = influences.length;

			for ( i = 0; i < il; i ++ ) {

				influence = influences[ i ];

				if ( influence > 0 ) {

					activeInfluenceIndices.push( [ influence, i ] );

				}

			}

			if ( activeInfluenceIndices.length > material.numSupportedMorphTargets ) {

				activeInfluenceIndices.sort( numericalSort );
				activeInfluenceIndices.length = material.numSupportedMorphTargets;

			} else if ( activeInfluenceIndices.length > material.numSupportedMorphNormals ) {

				activeInfluenceIndices.sort( numericalSort );

			} else if ( activeInfluenceIndices.length === 0 ) {

				activeInfluenceIndices.push( [ 0, 0 ] );

			};

			var influenceIndex, m = 0;

			while ( m < material.numSupportedMorphTargets ) {

				if ( activeInfluenceIndices[ m ] ) {

					influenceIndex = activeInfluenceIndices[ m ][ 1 ];

					if ( attributes[ "morphTarget" + m ] >= 0 ) {

						_gl.bindBuffer( _gl.ARRAY_BUFFER, geometryGroup.__webglMorphTargetsBuffers[ influenceIndex ] );
						enableAttribute( attributes[ "morphTarget" + m ] );
						_gl.vertexAttribPointer( attributes[ "morphTarget" + m ], 3, _gl.FLOAT, false, 0, 0 );

					}

					if ( attributes[ "morphNormal" + m ] >= 0 && material.morphNormals ) {

						_gl.bindBuffer( _gl.ARRAY_BUFFER, geometryGroup.__webglMorphNormalsBuffers[ influenceIndex ] );
						enableAttribute( attributes[ "morphNormal" + m ] );
						_gl.vertexAttribPointer( attributes[ "morphNormal" + m ], 3, _gl.FLOAT, false, 0, 0 );


					}

					object.__webglMorphTargetInfluences[ m ] = influences[ influenceIndex ];

				} else {

					/*
					_gl.vertexAttribPointer( attributes[ "morphTarget" + m ], 3, _gl.FLOAT, false, 0, 0 );

					if ( material.morphNormals ) {

						_gl.vertexAttribPointer( attributes[ "morphNormal" + m ], 3, _gl.FLOAT, false, 0, 0 );

					}
					*/

					object.__webglMorphTargetInfluences[ m ] = 0;

				}

				m ++;

			}

		}

		// load updated influences uniform

		if ( material.program.uniforms.morphTargetInfluences !== null ) {

			_gl.uniform1fv( material.program.uniforms.morphTargetInfluences, object.__webglMorphTargetInfluences );

		}

	};

	// Sorting

	function painterSortStable ( a, b ) {

		if ( a.z !== b.z ) {

			return b.z - a.z;

		} else {

			return a.id - b.id;

		}

	};

	function numericalSort ( a, b ) {

		return b[ 0 ] - a[ 0 ];

	};


	// Rendering

	this.render = function ( scene, camera, renderTarget, forceClear ) {

		if ( camera instanceof THREE.Camera === false ) {

			console.error( 'THREE.WebGLRenderer.render: camera is not an instance of THREE.Camera.' );
			return;

		}

		var i, il,

		webglObject, object,
		renderList,

		lights = scene.__lights,
		fog = scene.fog;

		// reset caching for this frame

		_currentMaterialId = -1;
		_lightsNeedUpdate = true;

		// update scene graph

		if ( scene.autoUpdate === true ) scene.updateMatrixWorld();

		// update camera matrices and frustum

		if ( camera.parent === undefined ) camera.updateMatrixWorld();

		camera.matrixWorldInverse.getInverse( camera.matrixWorld );

		_projScreenMatrix.multiplyMatrices( camera.projectionMatrix, camera.matrixWorldInverse );
		_frustum.setFromMatrix( _projScreenMatrix );

		// update WebGL objects

		if ( this.autoUpdateObjects ) this.initWebGLObjects( scene );

		// custom render plugins (pre pass)

		renderPlugins( this.renderPluginsPre, scene, camera );

		//

		_this.info.render.calls = 0;
		_this.info.render.vertices = 0;
		_this.info.render.faces = 0;
		_this.info.render.points = 0;

		this.setRenderTarget( renderTarget );

		if ( this.autoClear || forceClear ) {

			this.clear( this.autoClearColor, this.autoClearDepth, this.autoClearStencil );

		}

		// set matrices for regular objects (frustum culled)

		renderList = scene.__webglObjects;

		for ( i = 0, il = renderList.length; i < il; i ++ ) {

			webglObject = renderList[ i ];
			object = webglObject.object;

			webglObject.id = i;
			webglObject.render = false;

			if ( object.visible ) {

				if ( ! ( object instanceof THREE.Mesh || object instanceof THREE.ParticleSystem ) || ! ( object.frustumCulled ) || _frustum.intersectsObject( object ) ) {

					setupMatrices( object, camera );

					unrollBufferMaterial( webglObject );

					webglObject.render = true;

					if ( this.sortObjects === true ) {

						if ( object.renderDepth !== null ) {

							webglObject.z = object.renderDepth;

						} else {

							_vector3.getPositionFromMatrix( object.matrixWorld );
							_vector3.applyProjection( _projScreenMatrix );

							webglObject.z = _vector3.z;

						}

					}

				}

			}

		}

		if ( this.sortObjects ) {

			renderList.sort( painterSortStable );

		}

		// set matrices for immediate objects

		renderList = scene.__webglObjectsImmediate;

		for ( i = 0, il = renderList.length; i < il; i ++ ) {

			webglObject = renderList[ i ];
			object = webglObject.object;

			if ( object.visible ) {

				setupMatrices( object, camera );

				unrollImmediateBufferMaterial( webglObject );

			}

		}

		if ( scene.overrideMaterial ) {

			var material = scene.overrideMaterial;
			//START_VEROLD_MOD - override materials are objects with separate materials defined for different types of objects
			this.setBlending( material["static"].blending, material["static"].blendEquation, material["static"].blendSrc, material["static"].blendDst );
			this.setDepthTest( material["static"].depthTest );
			this.setDepthWrite( material["static"].depthWrite );
			setPolygonOffset( material["static"].polygonOffset, material["static"].polygonOffsetFactor, material["static"].polygonOffsetUnits );
			//END_VEROLD_MOD

			renderObjects( scene.__webglObjects, false, "", camera, lights, fog, true, material );
			renderObjectsImmediate( scene.__webglObjectsImmediate, "", camera, lights, fog, false, material );
		}
		//START_VEROLD_MOD
		else if ( scene.enablePicking ) {

			this.setBlending( THREE.NormalBlending );
			
			renderObjects( scene.__webglObjects, false, "picking", camera, [], undefined, true );
			renderObjectsImmediate( scene.__webglObjectsImmediate, "picking", camera, [], undefined, false );	
		} else if ( scene.enableDepth ) {

			this.setBlending( THREE.NormalBlending );
			
			renderObjects( scene.__webglObjects, false, "depth", camera, [], undefined, true );
			renderObjectsImmediate( scene.__webglObjectsImmediate, "depth", camera, [], undefined, false );
		//END_VEROLD_MOD
		} else {

			var material = null;

			// opaque pass (front-to-back order)

			this.setBlending( THREE.NoBlending );

			//START_VEROLD_MOD
			renderObjects( scene.__webglObjects, true, "opaque", camera, lights, fog, false, material, scene.overrideUniforms );
			//END_VEROLD_MOD
			renderObjectsImmediate( scene.__webglObjectsImmediate, "opaque", camera, lights, fog, false, material );

			// transparent pass (back-to-front order)
			//START_VEROLD_MOD
			renderObjects( scene.__webglObjects, false, "transparent", camera, lights, fog, true, material, scene.overrideUniforms );
			//END_VEROLD_MOD
			renderObjectsImmediate( scene.__webglObjectsImmediate, "transparent", camera, lights, fog, true, material );

		}

		// custom render plugins (post pass)

		renderPlugins( this.renderPluginsPost, scene, camera );


		// Generate mipmap if we're using any kind of mipmap filtering

		if ( renderTarget && renderTarget.generateMipmaps && renderTarget.minFilter !== THREE.NearestFilter && renderTarget.minFilter !== THREE.LinearFilter ) {

			updateRenderTargetMipmap( renderTarget );

		}

		// Ensure depth buffer writing is enabled so it can be cleared on next render

		this.setDepthTest( true );
		this.setDepthWrite( true );

		// _gl.finish();

	};

	function renderPlugins( plugins, scene, camera ) {

		if ( ! plugins.length ) return;

		for ( var i = 0, il = plugins.length; i < il; i ++ ) {

			// reset state for plugin (to start from clean slate)

			_currentProgram = null;
			_currentCamera = null;

			_oldBlending = -1;
			_oldDepthTest = -1;
			_oldDepthWrite = -1;
			_oldDoubleSided = -1;
			_oldFlipSided = -1;
			_currentGeometryGroupHash = -1;
			_currentMaterialId = -1;

			_lightsNeedUpdate = true;

			plugins[ i ].render( scene, camera, _currentWidth, _currentHeight );

			// reset state after plugin (anything could have changed)

			_currentProgram = null;
			_currentCamera = null;

			_oldBlending = -1;
			_oldDepthTest = -1;
			_oldDepthWrite = -1;
			_oldDoubleSided = -1;
			_oldFlipSided = -1;
			_currentGeometryGroupHash = -1;
			_currentMaterialId = -1;

			_lightsNeedUpdate = true;

		}

	};

//START_VEROLD_MOD
	function renderObjects ( renderList, reverse, materialType, camera, lights, fog, useBlending, overrideMaterial, overrideUniforms ) {
//END_VEROLD_MOD

		var webglObject, object, buffer, material, start, end, delta;

		if ( reverse ) {

			start = renderList.length - 1;
			end = -1;
			delta = -1;

		} else {

			start = 0;
			end = renderList.length;
			delta = 1;
		}

		for ( var i = start; i !== end; i += delta ) {

			webglObject = renderList[ i ];

			if ( webglObject.render ) {

				object = webglObject.object;
				buffer = webglObject.buffer;

				//START_VEROLD_MOD
				//Variables to store transparency info for material (so that it can be restored
				//after object transparency has been handled.)
				var overriden = false;
				var materialTransparent;
				var materialDepthWrite;
				var materialOpacity;
				//END_VEROLD_MOD

				if ( overrideMaterial ) {

					//START_VEROLD_MOD
					if ( object instanceof THREE.SkinnedMesh ) {
						material = overrideMaterial[ "skinned" ];
					}
					else {
						material = overrideMaterial[ "static" ];
					}
					//END_VEROLD_MOD

				} else {

					material = webglObject[ materialType ];

					//START_VEROLD_MOD
					//Handle per-object opacity. Save and restore the material's opacity settings after rendering the object.
					//If this is the opaque pass and we're using object-transparency, skip it.
					if ( materialType == "opaque" && object.opacity && webglObject.object.opacity < 1.0 ) {
						continue;
					}
					//If this is the transparent pass and we're using object-transparency, override the settings.
					else if ( materialType == "transparent" && object.opacity && webglObject.object.opacity < 1.0 ) {
						if (!material) {
							//This is an object using a normally opaque material that we want to render translucent.
							material = webglObject[ "opaque" ];
						}
						if ( material.uniforms.opacity ) {
							overriden = true;
							materialTransparent = material.transparent;
							materialDepthWrite = material.depthWrite;
							materialOpacity = material.uniforms.opacity.value;

							material.uniforms.opacity.value = object.opacity;
							material.transparent = true;
							material.depthWrite = false;
						}
					}
					//END_VEROLD_MOD

					if ( ! material ) continue;
					//START_VEROLD_MOD
					else {
						for ( var x in overrideUniforms) {
							if ( material.uniforms[x] ) {
								material.uniforms[x].value = overrideUniforms[x].value;
							}
						}
					}
					//END_VEROLD_MOD

					if ( useBlending ) _this.setBlending( material.blending, material.blendEquation, material.blendSrc, material.blendDst );

					_this.setDepthTest( material.depthTest );
					_this.setDepthWrite( material.depthWrite );
					setPolygonOffset( material.polygonOffset, material.polygonOffsetFactor, material.polygonOffsetUnits );

				}

				_this.setMaterialFaces( material );

				if ( buffer instanceof THREE.BufferGeometry ) {

					// START_VEROLD_MOD - materialIndex in offsets
					_this.renderBufferDirect( camera, lights, fog, material, buffer, object, webglObject.offsetIndices );
					// END_VEROLD_MOD - materialIndex in offsets

				} else {

					_this.renderBuffer( camera, lights, fog, material, buffer, object );

				}

				//START_VEROLD_MOD
				for ( var x in overrideUniforms) {
					if ( material.uniforms[x] ) {
						material.uniforms[x].value = overrideUniforms[x].defaultValue;
					}
				}

				//Restore material transparency after using object transparency
				if (overriden) {
					material.uniforms.opacity.value = materialOpacity;
					material.transparent = materialTransparent;
					material.depthWrite = materialDepthWrite;
				}
				//END_VEROLD_MOD

			}

		}

	};

	function renderObjectsImmediate ( renderList, materialType, camera, lights, fog, useBlending, overrideMaterial ) {

		var webglObject, object, material, program;

		for ( var i = 0, il = renderList.length; i < il; i ++ ) {

			webglObject = renderList[ i ];
			object = webglObject.object;

			if ( object.visible ) {

				if ( overrideMaterial ) {

					material = overrideMaterial;

				} else {

					material = webglObject[ materialType ];

					if ( ! material ) continue;

					if ( useBlending ) _this.setBlending( material.blending, material.blendEquation, material.blendSrc, material.blendDst );

					_this.setDepthTest( material.depthTest );
					_this.setDepthWrite( material.depthWrite );
					setPolygonOffset( material.polygonOffset, material.polygonOffsetFactor, material.polygonOffsetUnits );

				}

				_this.renderImmediateObject( camera, lights, fog, material, object );

			}

		}

	};

	this.renderImmediateObject = function ( camera, lights, fog, material, object ) {

		var program = setProgram( camera, lights, fog, material, object );

		_currentGeometryGroupHash = -1;

		_this.setMaterialFaces( material );

		if ( object.immediateRenderCallback ) {

			object.immediateRenderCallback( program, _gl, _frustum );

		} else {

			object.render( function( object ) { _this.renderBufferImmediate( object, program, material ); } );

		}

	};

	function unrollImmediateBufferMaterial ( globject ) {

		var object = globject.object,
			material = object.material;

		if ( material.transparent ) {

			globject.transparent = material;
			globject.opaque = null;

		} else {

			globject.opaque = material;
			globject.transparent = null;

		}
		//START_VEROLD_MOD
		//Set up a special material to use for object picking
		if ( !globject.picking ) {
			globject.picking = object.pickingMaterial;
		}
		if ( !globject.depth ) {
			globject.depth = object.customDepthMaterial;
		}
		//END_VEROLD_MOD
	};

	function unrollBufferMaterial ( globject ) {

		var object = globject.object,
			buffer = globject.buffer;

		// START_VEROLD_MOD - materialIndex in offsets
		var material, materialIndex, meshMaterial, offset;
		// END_VEROLD_MOD - materialIndex in offsets

		meshMaterial = object.material;

		if ( meshMaterial instanceof THREE.MeshFaceMaterial ) {

			// START_VEROLD_MOD - materialIndex in offsets
			materialIndex = -1;

			if ( buffer instanceof THREE.BufferGeometry ) {

				if ( globject.offsetIndices ) {

					offset = buffer.offsets[ globject.offsetIndices[ 0 ] ];

					if ( offset.hasOwnProperty( 'materialIndex' ) ) {

						materialIndex = offset.materialIndex;

					}

				}

			} else {

				materialIndex = buffer.materialIndex;

			}

			if ( materialIndex >= 0 ) {

				material = meshMaterial.materials[ materialIndex ];

			} else {

				material = meshMaterial;

			}
			// END_VEROLD_MOD - materialIndex in offsets

			if ( material.transparent ) {

				globject.transparent = material;
				globject.opaque = null;

			} else {

				globject.opaque = material;
				globject.transparent = null;

			}

		} else {

			material = meshMaterial;

			if ( material ) {

				if ( material.transparent ) {

					globject.transparent = material;
					globject.opaque = null;

				} else {

					globject.opaque = material;
					globject.transparent = null;

				}

			}

		}
		//START_VEROLD_MOD
		//Set up a special material to use for object picking
		if ( !globject.picking ) {
			globject.picking = object.pickingMaterial;
		}
		if ( !globject.depth ) {
			globject.depth = object.customDepthMaterial;
		}
		//END_VEROLD_MOD

	};

	// Geometry splitting

	function sortFacesByMaterial ( geometry, material ) {

		var f, fl, face, materialIndex, vertices,
			groupHash, hash_map = {};

		var numMorphTargets = geometry.morphTargets.length;
		var numMorphNormals = geometry.morphNormals.length;

		var usesFaceMaterial = material instanceof THREE.MeshFaceMaterial;

		geometry.geometryGroups = {};

		for ( f = 0, fl = geometry.faces.length; f < fl; f ++ ) {

			face = geometry.faces[ f ];
			materialIndex = usesFaceMaterial ? face.materialIndex : 0;

			if ( hash_map[ materialIndex ] === undefined ) {

				hash_map[ materialIndex ] = { 'hash': materialIndex, 'counter': 0 };

			}

			groupHash = hash_map[ materialIndex ].hash + '_' + hash_map[ materialIndex ].counter;

			if ( geometry.geometryGroups[ groupHash ] === undefined ) {

				geometry.geometryGroups[ groupHash ] = { 'faces3': [], 'materialIndex': materialIndex, 'vertices': 0, 'numMorphTargets': numMorphTargets, 'numMorphNormals': numMorphNormals };

			}

			vertices = 3;

			if ( geometry.geometryGroups[ groupHash ].vertices + vertices > 65535 ) {

				hash_map[ materialIndex ].counter += 1;
				groupHash = hash_map[ materialIndex ].hash + '_' + hash_map[ materialIndex ].counter;

				if ( geometry.geometryGroups[ groupHash ] === undefined ) {

					geometry.geometryGroups[ groupHash ] = { 'faces3': [], 'materialIndex': materialIndex, 'vertices': 0, 'numMorphTargets': numMorphTargets, 'numMorphNormals': numMorphNormals };

				}

			}

			geometry.geometryGroups[ groupHash ].faces3.push( f );
			geometry.geometryGroups[ groupHash ].vertices += vertices;

		}

		geometry.geometryGroupsList = [];

		for ( var g in geometry.geometryGroups ) {

			geometry.geometryGroups[ g ].id = _geometryGroupCounter ++;

			geometry.geometryGroupsList.push( geometry.geometryGroups[ g ] );

		}

	};

	// Objects refresh

	this.initWebGLObjects = function ( scene ) {

		if ( !scene.__webglObjects ) {

			scene.__webglObjects = [];
			scene.__webglObjectsImmediate = [];
			scene.__webglSprites = [];
			scene.__webglFlares = [];

		}

		while ( scene.__objectsAdded.length ) {

			addObject( scene.__objectsAdded[ 0 ], scene );
			scene.__objectsAdded.splice( 0, 1 );

		}

		while ( scene.__objectsRemoved.length ) {

			removeObject( scene.__objectsRemoved[ 0 ], scene );
			scene.__objectsRemoved.splice( 0, 1 );

		}

		// update must be called after objects adding / removal

		for ( var o = 0, ol = scene.__webglObjects.length; o < ol; o ++ ) {

			var object = scene.__webglObjects[ o ].object;

			// TODO: Remove this hack (WebGLRenderer refactoring)

			if ( object.__webglInit === undefined ) {

				if ( object.__webglActive !== undefined ) {

					removeObject( object, scene );

				}

				addObject( object, scene );

			}

			updateObject( object );

		}

	};

	// Objects adding

	function addObject( object, scene ) {

		var g, geometry, material, geometryGroup;

		// START_VEROLD_MOD - materialIndex in offsets
		var materialIndex, offsetIndices, offset;
		// END_VEROLD_MOD - materialIndex in offsets

		if ( object.__webglInit === undefined ) {

			object.__webglInit = true;

			object._modelViewMatrix = new THREE.Matrix4();
			object._normalMatrix = new THREE.Matrix3();

			geometry = object.geometry;

			//START_VEROLD_MOD
			//If the geometry isn't defined or the webgl data has already been initialized, don't do anything.
			if ( geometry === undefined || geometry && geometry.__webglInit ) {
			//END_VEROLD_MOD

				// fail silently for now

			} else if ( geometry instanceof THREE.BufferGeometry ) {

				initDirectBuffers( geometry );

			} else if ( object instanceof THREE.Mesh ) {

				material = object.material;

				if ( geometry.geometryGroups === undefined ) {

					sortFacesByMaterial( geometry, material );

				}

				// create separate VBOs per geometry chunk

				for ( g in geometry.geometryGroups ) {

					geometryGroup = geometry.geometryGroups[ g ];

					// initialise VBO on the first access

					if ( ! geometryGroup.__webglVertexBuffer ) {

						createMeshBuffers( geometryGroup );
						initMeshBuffers( geometryGroup, object );

						geometry.verticesNeedUpdate = true;
						geometry.morphTargetsNeedUpdate = true;
						geometry.elementsNeedUpdate = true;
						geometry.uvsNeedUpdate = true;
						geometry.normalsNeedUpdate = true;
						geometry.tangentsNeedUpdate = true;
						geometry.colorsNeedUpdate = true;

					}

				}

			} else if ( object instanceof THREE.Ribbon ) {

				if ( ! geometry.__webglVertexBuffer ) {

					createRibbonBuffers( geometry );
					initRibbonBuffers( geometry, object );

					geometry.verticesNeedUpdate = true;
					geometry.colorsNeedUpdate = true;
					geometry.normalsNeedUpdate = true;

				}

			} else if ( object instanceof THREE.Line ) {

				if ( ! geometry.__webglVertexBuffer ) {

					createLineBuffers( geometry );
					initLineBuffers( geometry, object );

					geometry.verticesNeedUpdate = true;
					geometry.colorsNeedUpdate = true;
					geometry.lineDistancesNeedUpdate = true;

				}

			} else if ( object instanceof THREE.ParticleSystem ) {

				if ( ! geometry.__webglVertexBuffer ) {

					createParticleBuffers( geometry );
					initParticleBuffers( geometry, object );

					geometry.verticesNeedUpdate = true;
					geometry.colorsNeedUpdate = true;

				}

			}

		}

		//START_VEROLD_MOD - moved this code from earlier in function so that __webglInit can
		//be checked above without it always being true.
		if ( object.geometry !== undefined && object.geometry.__webglInit === undefined ) {

			object.geometry.__webglInit = true;
			object.geometry.addEventListener( 'dispose', onGeometryDispose );

		}
		//END_VEROLD_MOD

		if ( object.__webglActive === undefined ) {

			if ( object instanceof THREE.Mesh ) {

				geometry = object.geometry;

				if ( geometry instanceof THREE.BufferGeometry ) {

					// START_VEROLD_MOD - materialIndex in offsets
					if ( geometry.offsets ) {

						offsetIndices = {};

						for ( var i = 0; i < geometry.offsets.length; ++i ) {

							offset = geometry.offsets[ i ];

							materialIndex = offset.hasOwnProperty( 'materialIndex' ) ?
								offset.materialIndex : 0;

							if ( ! ( materialIndex in offsetIndices ) ) {

								offsetIndices[ materialIndex ] = new Array();

							}

							offsetIndices[ materialIndex ].push( i );

						}

						for ( materialIndex in offsetIndices ) {

							addBuffer( scene.__webglObjects, geometry, object, offsetIndices[ materialIndex ] );

						}

					} else {

						addBuffer(scene.__webglObjects, geometry, object );

					}
					// END_VEROLD_MOD - materialIndex in offsets

				} else if ( geometry instanceof THREE.Geometry ) {

					for ( g in geometry.geometryGroups ) {

						geometryGroup = geometry.geometryGroups[ g ];

						addBuffer( scene.__webglObjects, geometryGroup, object );

					}

				}

			} else if ( object instanceof THREE.Ribbon ||
						object instanceof THREE.Line ||
						object instanceof THREE.ParticleSystem ) {

				geometry = object.geometry;
				addBuffer( scene.__webglObjects, geometry, object );

			} else if ( object instanceof THREE.ImmediateRenderObject || object.immediateRenderCallback ) {

				addBufferImmediate( scene.__webglObjectsImmediate, object );

			} else if ( object instanceof THREE.Sprite ) {

				scene.__webglSprites.push( object );

			} else if ( object instanceof THREE.LensFlare ) {

				scene.__webglFlares.push( object );

			}

			object.__webglActive = true;

		}

	};

	// START_VEROLD_MOD - materialIndex in offsets
	function addBuffer( objlist, buffer, object, offsetIndices ) {
	// END_VEROLD_MOD - materialIndex in offsets

		objlist.push(
			{
				id: null,
				buffer: buffer,
				object: object,
				opaque: null,
				transparent: null,
				z: 0,
				// START_VEROLD_MOD - materialIndex in offsets
				offsetIndices: offsetIndices
				// END_VEROLD_MOD - materialIndex in offsets
			}
		);

	};

	function addBufferImmediate( objlist, object ) {

		objlist.push(
			{
				id: null,
				object: object,
				opaque: null,
				transparent: null,
				z: 0
			}
		);

	};

	// Objects updates

	function updateObject( object ) {

		var geometry = object.geometry,
			geometryGroup, customAttributesDirty, material;

		if ( geometry instanceof THREE.BufferGeometry ) {

			setDirectBuffers( geometry, _gl.DYNAMIC_DRAW, !geometry.dynamic );

		} else if ( object instanceof THREE.Mesh ) {

			// check all geometry groups

			for( var i = 0, il = geometry.geometryGroupsList.length; i < il; i ++ ) {

				geometryGroup = geometry.geometryGroupsList[ i ];

				material = getBufferMaterial( object, geometryGroup );

				if ( geometry.buffersNeedUpdate ) {

					initMeshBuffers( geometryGroup, object );

				}

				customAttributesDirty = material.attributes && areCustomAttributesDirty( material );

				if ( geometry.verticesNeedUpdate || geometry.morphTargetsNeedUpdate || geometry.elementsNeedUpdate ||
					 geometry.uvsNeedUpdate || geometry.normalsNeedUpdate ||
					 geometry.colorsNeedUpdate || geometry.tangentsNeedUpdate || customAttributesDirty ) {

					setMeshBuffers( geometryGroup, object, _gl.DYNAMIC_DRAW, !geometry.dynamic, material );

				}

			}

			geometry.verticesNeedUpdate = false;
			geometry.morphTargetsNeedUpdate = false;
			geometry.elementsNeedUpdate = false;
			geometry.uvsNeedUpdate = false;
			geometry.normalsNeedUpdate = false;
			geometry.colorsNeedUpdate = false;
			geometry.tangentsNeedUpdate = false;

			geometry.buffersNeedUpdate = false;

			material.attributes && clearCustomAttributes( material );

		} else if ( object instanceof THREE.Ribbon ) {

			material = getBufferMaterial( object, geometry );

			customAttributesDirty = material.attributes && areCustomAttributesDirty( material );

			if ( geometry.verticesNeedUpdate || geometry.colorsNeedUpdate || geometry.normalsNeedUpdate || customAttributesDirty ) {

				setRibbonBuffers( geometry, _gl.DYNAMIC_DRAW );

			}

			geometry.verticesNeedUpdate = false;
			geometry.colorsNeedUpdate = false;
			geometry.normalsNeedUpdate = false;

			material.attributes && clearCustomAttributes( material );

		} else if ( object instanceof THREE.Line ) {

			material = getBufferMaterial( object, geometry );

			customAttributesDirty = material.attributes && areCustomAttributesDirty( material );

			if ( geometry.verticesNeedUpdate || geometry.colorsNeedUpdate || geometry.lineDistancesNeedUpdate || customAttributesDirty ) {

				setLineBuffers( geometry, _gl.DYNAMIC_DRAW );

			}

			geometry.verticesNeedUpdate = false;
			geometry.colorsNeedUpdate = false;
			geometry.lineDistancesNeedUpdate = false;

			material.attributes && clearCustomAttributes( material );


		} else if ( object instanceof THREE.ParticleSystem ) {

			material = getBufferMaterial( object, geometry );

			customAttributesDirty = material.attributes && areCustomAttributesDirty( material );

			if ( geometry.verticesNeedUpdate || geometry.colorsNeedUpdate || object.sortParticles || customAttributesDirty ) {

				setParticleBuffers( geometry, _gl.DYNAMIC_DRAW, object );

			}

			geometry.verticesNeedUpdate = false;
			geometry.colorsNeedUpdate = false;

			material.attributes && clearCustomAttributes( material );

		}

	};

	// Objects updates - custom attributes check

	function areCustomAttributesDirty( material ) {

		for ( var a in material.attributes ) {

			if ( material.attributes[ a ].needsUpdate ) return true;

		}

		return false;

	};

	function clearCustomAttributes( material ) {

		for ( var a in material.attributes ) {

			material.attributes[ a ].needsUpdate = false;

		}

	};

	// Objects removal

	function removeObject( object, scene ) {

		if ( object instanceof THREE.Mesh  ||
			 object instanceof THREE.ParticleSystem ||
			 object instanceof THREE.Ribbon ||
			 object instanceof THREE.Line ) {

			removeInstances( scene.__webglObjects, object );

		} else if ( object instanceof THREE.Sprite ) {

			removeInstancesDirect( scene.__webglSprites, object );

		} else if ( object instanceof THREE.LensFlare ) {

			removeInstancesDirect( scene.__webglFlares, object );

		} else if ( object instanceof THREE.ImmediateRenderObject || object.immediateRenderCallback ) {

			removeInstances( scene.__webglObjectsImmediate, object );

		}

		delete object.__webglActive;

	};

	function removeInstances( objlist, object ) {

		for ( var o = objlist.length - 1; o >= 0; o -- ) {

			if ( objlist[ o ].object === object ) {

				objlist.splice( o, 1 );

			}

		}

	};

	function removeInstancesDirect( objlist, object ) {

		for ( var o = objlist.length - 1; o >= 0; o -- ) {

			if ( objlist[ o ] === object ) {

				objlist.splice( o, 1 );

			}

		}

	};

	// Materials

	this.initMaterial = function ( material, lights, fog, object ) {

		material.addEventListener( 'dispose', onMaterialDispose );

		var u, a, identifiers, i, parameters, maxLightCount, maxBones, maxShadows, shaderID;

		if ( material instanceof THREE.MeshDepthMaterial ) {

			shaderID = 'depth';

		} else if ( material instanceof THREE.MeshNormalMaterial ) {

			shaderID = 'normal';

		} else if ( material instanceof THREE.MeshBasicMaterial ) {

			shaderID = 'basic';

		} else if ( material instanceof THREE.MeshLambertMaterial ) {

			shaderID = 'lambert';

		} else if ( material instanceof THREE.MeshPhongMaterial ) {

			shaderID = 'phong';

		} else if ( material instanceof THREE.LineBasicMaterial ) {

			shaderID = 'basic';

		} else if ( material instanceof THREE.LineDashedMaterial ) {

			shaderID = 'dashed';

		} else if ( material instanceof THREE.ParticleBasicMaterial ) {

			shaderID = 'particle_basic';

		}

		if ( shaderID ) {

			setMaterialShaders( material, THREE.ShaderLib[ shaderID ] );

		}

		// heuristics to create shader parameters according to lights in the scene
		// (not to blow over maxLights budget)

		maxLightCount = allocateLights( lights );

		maxShadows = allocateShadows( lights );

		maxBones = allocateBones( object );

		parameters = {

			map: !!material.map,
			envMap: !!material.envMap,
			lightMap: !!material.lightMap,
			bumpMap: !!material.bumpMap,
			normalMap: !!material.normalMap,
			specularMap: !!material.specularMap,

			vertexColors: material.vertexColors,

			fog: fog,
			useFog: material.fog,
			fogExp: fog instanceof THREE.FogExp2,

			sizeAttenuation: material.sizeAttenuation,

			skinning: material.skinning,
			maxBones: maxBones,
			useVertexTexture: _supportsBoneTextures && object && object.useVertexTexture,
			boneTextureWidth: object && object.boneTextureWidth,
			boneTextureHeight: object && object.boneTextureHeight,

			morphTargets: material.morphTargets,
			morphNormals: material.morphNormals,
			maxMorphTargets: this.maxMorphTargets,
			maxMorphNormals: this.maxMorphNormals,

			maxDirLights: maxLightCount.directional,
			maxPointLights: maxLightCount.point,
			maxSpotLights: maxLightCount.spot,
			maxHemiLights: maxLightCount.hemi,

			maxShadows: maxShadows,
			shadowMapEnabled: this.shadowMapEnabled && object.receiveShadow,
			shadowMapType: this.shadowMapType,
			shadowMapDebug: this.shadowMapDebug,
			shadowMapCascade: this.shadowMapCascade,

			alphaTest: material.alphaTest,
			metal: material.metal,
			perPixel: material.perPixel,
			wrapAround: material.wrapAround,
			doubleSided: material.side === THREE.DoubleSide,
			flipSided: material.side === THREE.BackSide

		};

		material.program = buildProgram( shaderID, material.fragmentShader, material.vertexShader, material.uniforms, material.attributes, material.defines, parameters, material.index0AttributeName );

		var attributes = material.program.attributes;

		if ( material.morphTargets ) {

			material.numSupportedMorphTargets = 0;

			var id, base = "morphTarget";

			for ( i = 0; i < this.maxMorphTargets; i ++ ) {

				id = base + i;

				if ( attributes[ id ] >= 0 ) {

					material.numSupportedMorphTargets ++;

				}

			}

		}

		if ( material.morphNormals ) {

			material.numSupportedMorphNormals = 0;

			var id, base = "morphNormal";

			for ( i = 0; i < this.maxMorphNormals; i ++ ) {

				id = base + i;

				if ( attributes[ id ] >= 0 ) {

					material.numSupportedMorphNormals ++;

				}

			}

		}

		material.uniformsList = [];

		for ( u in material.uniforms ) {

			material.uniformsList.push( [ material.uniforms[ u ], u ] );

		}

	};

	function setMaterialShaders( material, shaders ) {

		material.uniforms = THREE.UniformsUtils.clone( shaders.uniforms );
		material.vertexShader = shaders.vertexShader;
		material.fragmentShader = shaders.fragmentShader;

	};

	function setProgram( camera, lights, fog, material, object ) {

		_usedTextureUnits = 0;

		if ( material.needsUpdate ) {

			if ( material.program ) deallocateMaterial( material );

			_this.initMaterial( material, lights, fog, object );
			material.needsUpdate = false;

		}

		if ( material.morphTargets ) {

			if ( ! object.__webglMorphTargetInfluences ) {

				object.__webglMorphTargetInfluences = new Float32Array( _this.maxMorphTargets );

			}

		}

		var refreshMaterial = false;

		var program = material.program,
			p_uniforms = program.uniforms,
			m_uniforms = material.uniforms;

		if ( program !== _currentProgram ) {

			_gl.useProgram( program );
			_currentProgram = program;

			refreshMaterial = true;

		}

		if ( material.id !== _currentMaterialId ) {

			_currentMaterialId = material.id;
			refreshMaterial = true;

		}

		if ( refreshMaterial || camera !== _currentCamera ) {

			_gl.uniformMatrix4fv( p_uniforms.projectionMatrix, false, camera.projectionMatrix.elements );

			if ( camera !== _currentCamera ) _currentCamera = camera;

		}

		// skinning uniforms must be set even if material didn't change
		// auto-setting of texture unit for bone texture must go before other textures
		// not sure why, but otherwise weird things happen

		if ( material.skinning ) {

			if ( _supportsBoneTextures && object.useVertexTexture ) {

				if ( p_uniforms.boneTexture !== null ) {

					var textureUnit = getTextureUnit();

					_gl.uniform1i( p_uniforms.boneTexture, textureUnit );
					_this.setTexture( object.boneTexture, textureUnit );

				}

			} else {

				if ( p_uniforms.boneGlobalMatrices !== null ) {

					_gl.uniformMatrix4fv( p_uniforms.boneGlobalMatrices, false, object.boneMatrices );

				}

			}

		}

		if ( refreshMaterial ) {

			// refresh uniforms common to several materials

			if ( fog && material.fog ) {

				refreshUniformsFog( m_uniforms, fog );

			}

			if ( material instanceof THREE.MeshPhongMaterial ||
				 material instanceof THREE.MeshLambertMaterial ||
				 material.lights ) {

				if ( _lightsNeedUpdate ) {

					setupLights( program, lights );
					_lightsNeedUpdate = false;

				}

				refreshUniformsLights( m_uniforms, _lights );

			}

			if ( material instanceof THREE.MeshBasicMaterial ||
				 material instanceof THREE.MeshLambertMaterial ||
				 material instanceof THREE.MeshPhongMaterial ) {

				refreshUniformsCommon( m_uniforms, material );

			}

			// refresh single material specific uniforms

			if ( material instanceof THREE.LineBasicMaterial ) {

				refreshUniformsLine( m_uniforms, material );

			} else if ( material instanceof THREE.LineDashedMaterial ) {

				refreshUniformsLine( m_uniforms, material );
				refreshUniformsDash( m_uniforms, material );

			} else if ( material instanceof THREE.ParticleBasicMaterial ) {

				refreshUniformsParticle( m_uniforms, material );

			} else if ( material instanceof THREE.MeshPhongMaterial ) {

				refreshUniformsPhong( m_uniforms, material );

			} else if ( material instanceof THREE.MeshLambertMaterial ) {

				refreshUniformsLambert( m_uniforms, material );

			} else if ( material instanceof THREE.MeshDepthMaterial ) {

				m_uniforms.mNear.value = camera.near;
				m_uniforms.mFar.value = camera.far;
				m_uniforms.opacity.value = material.opacity;

			} else if ( material instanceof THREE.MeshNormalMaterial ) {

				m_uniforms.opacity.value = material.opacity;

			}

			if ( object.receiveShadow && ! material._shadowPass ) {

				refreshUniformsShadow( m_uniforms, lights );

			}

			// load common uniforms

			loadUniformsGeneric( program, material.uniformsList );

			// load material specific uniforms
			// (shader material also gets them for the sake of genericity)

			if ( material instanceof THREE.ShaderMaterial ||
				 material instanceof THREE.MeshPhongMaterial ||
				 material.envMap ) {

				if ( p_uniforms.cameraPosition !== null ) {

					_vector3.getPositionFromMatrix( camera.matrixWorld );
					_gl.uniform3f( p_uniforms.cameraPosition, _vector3.x, _vector3.y, _vector3.z );

				}

			}

			if ( material instanceof THREE.MeshPhongMaterial ||
				 material instanceof THREE.MeshLambertMaterial ||
				 material instanceof THREE.ShaderMaterial ||
				 material.skinning ) {

				if ( p_uniforms.viewMatrix !== null ) {

					_gl.uniformMatrix4fv( p_uniforms.viewMatrix, false, camera.matrixWorldInverse.elements );

				}

			}

		}

		loadUniformsMatrices( p_uniforms, object );

		if ( p_uniforms.modelMatrix !== null ) {

			_gl.uniformMatrix4fv( p_uniforms.modelMatrix, false, object.matrixWorld.elements );

		}

		return program;

	};

	// Uniforms (refresh uniforms objects)

	function refreshUniformsCommon ( uniforms, material ) {

		uniforms.opacity.value = material.opacity;

		if ( _this.gammaInput ) {

			uniforms.diffuse.value.copyGammaToLinear( material.color );

		} else {

			uniforms.diffuse.value = material.color;

		}

		uniforms.map.value = material.map;
		uniforms.lightMap.value = material.lightMap;
		uniforms.specularMap.value = material.specularMap;

		if ( material.bumpMap ) {

			uniforms.bumpMap.value = material.bumpMap;
			uniforms.bumpScale.value = material.bumpScale;

		}

		if ( material.normalMap ) {

			uniforms.normalMap.value = material.normalMap;
			uniforms.normalScale.value.copy( material.normalScale );

		}

		// uv repeat and offset setting priorities
		//	1. color map
		//	2. specular map
		//	3. normal map
		//	4. bump map

		var uvScaleMap;

		if ( material.map ) {

			uvScaleMap = material.map;

		} else if ( material.specularMap ) {

			uvScaleMap = material.specularMap;

		} else if ( material.normalMap ) {

			uvScaleMap = material.normalMap;

		} else if ( material.bumpMap ) {

			uvScaleMap = material.bumpMap;

		}

		if ( uvScaleMap !== undefined ) {

			var offset = uvScaleMap.offset;
			var repeat = uvScaleMap.repeat;

			uniforms.offsetRepeat.value.set( offset.x, offset.y, repeat.x, repeat.y );

		}

		uniforms.envMap.value = material.envMap;
		uniforms.flipEnvMap.value = ( material.envMap instanceof THREE.WebGLRenderTargetCube ) ? 1 : -1;

		if ( _this.gammaInput ) {

			//uniforms.reflectivity.value = material.reflectivity * material.reflectivity;
			uniforms.reflectivity.value = material.reflectivity;

		} else {

			uniforms.reflectivity.value = material.reflectivity;

		}

		uniforms.refractionRatio.value = material.refractionRatio;
		uniforms.combine.value = material.combine;
		uniforms.useRefract.value = material.envMap && material.envMap.mapping instanceof THREE.CubeRefractionMapping;

	};

	function refreshUniformsLine ( uniforms, material ) {

		uniforms.diffuse.value = material.color;
		uniforms.opacity.value = material.opacity;

	};

	function refreshUniformsDash ( uniforms, material ) {

		uniforms.dashSize.value = material.dashSize;
		uniforms.totalSize.value = material.dashSize + material.gapSize;
		uniforms.scale.value = material.scale;

	};

	function refreshUniformsParticle ( uniforms, material ) {

		uniforms.psColor.value = material.color;
		uniforms.opacity.value = material.opacity;
		uniforms.size.value = material.size;
		uniforms.scale.value = _canvas.height / 2.0; // TODO: Cache this.

		uniforms.map.value = material.map;

	};

	function refreshUniformsFog ( uniforms, fog ) {

		uniforms.fogColor.value = fog.color;

		if ( fog instanceof THREE.Fog ) {

			uniforms.fogNear.value = fog.near;
			uniforms.fogFar.value = fog.far;

		} else if ( fog instanceof THREE.FogExp2 ) {

			uniforms.fogDensity.value = fog.density;

		}

	};

	function refreshUniformsPhong ( uniforms, material ) {

		uniforms.shininess.value = material.shininess;

		if ( _this.gammaInput ) {

			uniforms.ambient.value.copyGammaToLinear( material.ambient );
			uniforms.emissive.value.copyGammaToLinear( material.emissive );
			uniforms.specular.value.copyGammaToLinear( material.specular );

		} else {

			uniforms.ambient.value = material.ambient;
			uniforms.emissive.value = material.emissive;
			uniforms.specular.value = material.specular;

		}

		if ( material.wrapAround ) {

			uniforms.wrapRGB.value.copy( material.wrapRGB );

		}

	};

	function refreshUniformsLambert ( uniforms, material ) {

		if ( _this.gammaInput ) {

			uniforms.ambient.value.copyGammaToLinear( material.ambient );
			uniforms.emissive.value.copyGammaToLinear( material.emissive );

		} else {

			uniforms.ambient.value = material.ambient;
			uniforms.emissive.value = material.emissive;

		}

		if ( material.wrapAround ) {

			uniforms.wrapRGB.value.copy( material.wrapRGB );

		}

	};

	function refreshUniformsLights ( uniforms, lights ) {

		uniforms.ambientLightColor.value = lights.ambient;

		uniforms.directionalLightColor.value = lights.directional.colors;
		uniforms.directionalLightDirection.value = lights.directional.positions;

		uniforms.pointLightColor.value = lights.point.colors;
		uniforms.pointLightPosition.value = lights.point.positions;
		uniforms.pointLightDistance.value = lights.point.distances;

		uniforms.spotLightColor.value = lights.spot.colors;
		uniforms.spotLightPosition.value = lights.spot.positions;
		uniforms.spotLightDistance.value = lights.spot.distances;
		uniforms.spotLightDirection.value = lights.spot.directions;
		uniforms.spotLightAngleCos.value = lights.spot.anglesCos;
		uniforms.spotLightExponent.value = lights.spot.exponents;

		uniforms.hemisphereLightSkyColor.value = lights.hemi.skyColors;
		uniforms.hemisphereLightGroundColor.value = lights.hemi.groundColors;
		uniforms.hemisphereLightDirection.value = lights.hemi.positions;

	};

	function refreshUniformsShadow ( uniforms, lights ) {

		if ( uniforms.shadowMatrix ) {

			var j = 0;

			for ( var i = 0, il = lights.length; i < il; i ++ ) {

				var light = lights[ i ];

				if ( ! light.castShadow ) continue;

				if ( light instanceof THREE.SpotLight || ( light instanceof THREE.DirectionalLight && ! light.shadowCascade ) ) {

					uniforms.shadowMap.value[ j ] = light.shadowMap;
					uniforms.shadowMapSize.value[ j ] = light.shadowMapSize;

					uniforms.shadowMatrix.value[ j ] = light.shadowMatrix;

					uniforms.shadowDarkness.value[ j ] = light.shadowDarkness;
					uniforms.shadowBias.value[ j ] = light.shadowBias;

					j ++;

				}

			}

		}

	};

	// Uniforms (load to GPU)

	function loadUniformsMatrices ( uniforms, object ) {

		_gl.uniformMatrix4fv( uniforms.modelViewMatrix, false, object._modelViewMatrix.elements );

		if ( uniforms.normalMatrix ) {

			_gl.uniformMatrix3fv( uniforms.normalMatrix, false, object._normalMatrix.elements );

		}

	};

	function getTextureUnit() {

		var textureUnit = _usedTextureUnits;

		if ( textureUnit >= _maxTextures ) {

			console.warn( "WebGLRenderer: trying to use " + textureUnit + " texture units while this GPU supports only " + _maxTextures );

		}

		_usedTextureUnits += 1;

		return textureUnit;

	};

	function loadUniformsGeneric ( program, uniforms ) {

		var uniform, value, type, location, texture, textureUnit, i, il, j, jl, offset;

		for ( j = 0, jl = uniforms.length; j < jl; j ++ ) {

			location = program.uniforms[ uniforms[ j ][ 1 ] ];
			if ( !location ) continue;

			uniform = uniforms[ j ][ 0 ];

			type = uniform.type;
			value = uniform.value;

			if ( type === "i" ) { // single integer

				_gl.uniform1i( location, value );

			} else if ( type === "f" ) { // single float

				_gl.uniform1f( location, value );

			} else if ( type === "v2" ) { // single THREE.Vector2

				_gl.uniform2f( location, value.x, value.y );

			} else if ( type === "v3" ) { // single THREE.Vector3

				_gl.uniform3f( location, value.x, value.y, value.z );

			} else if ( type === "v4" ) { // single THREE.Vector4

				_gl.uniform4f( location, value.x, value.y, value.z, value.w );

			} else if ( type === "c" ) { // single THREE.Color

				_gl.uniform3f( location, value.r, value.g, value.b );

			} else if ( type === "iv1" ) { // flat array of integers (JS or typed array)

				_gl.uniform1iv( location, value );

			} else if ( type === "iv" ) { // flat array of integers with 3 x N size (JS or typed array)

				_gl.uniform3iv( location, value );

			} else if ( type === "fv1" ) { // flat array of floats (JS or typed array)

				_gl.uniform1fv( location, value );

			} else if ( type === "fv" ) { // flat array of floats with 3 x N size (JS or typed array)

				_gl.uniform3fv( location, value );

			} else if ( type === "v2v" ) { // array of THREE.Vector2

				if ( uniform._array === undefined ) {

					uniform._array = new Float32Array( 2 * value.length );

				}

				for ( i = 0, il = value.length; i < il; i ++ ) {

					offset = i * 2;

					uniform._array[ offset ] 	 = value[ i ].x;
					uniform._array[ offset + 1 ] = value[ i ].y;

				}

				_gl.uniform2fv( location, uniform._array );

			} else if ( type === "v3v" ) { // array of THREE.Vector3

				if ( uniform._array === undefined ) {

					uniform._array = new Float32Array( 3 * value.length );

				}

				for ( i = 0, il = value.length; i < il; i ++ ) {

					offset = i * 3;

					uniform._array[ offset ] 	 = value[ i ].x;
					uniform._array[ offset + 1 ] = value[ i ].y;
					uniform._array[ offset + 2 ] = value[ i ].z;

				}

				_gl.uniform3fv( location, uniform._array );

			} else if ( type === "v4v" ) { // array of THREE.Vector4

				if ( uniform._array === undefined ) {

					uniform._array = new Float32Array( 4 * value.length );

				}

				for ( i = 0, il = value.length; i < il; i ++ ) {

					offset = i * 4;

					uniform._array[ offset ] 	 = value[ i ].x;
					uniform._array[ offset + 1 ] = value[ i ].y;
					uniform._array[ offset + 2 ] = value[ i ].z;
					uniform._array[ offset + 3 ] = value[ i ].w;

				}

				_gl.uniform4fv( location, uniform._array );

			} else if ( type === "m4") { // single THREE.Matrix4

				if ( uniform._array === undefined ) {

					uniform._array = new Float32Array( 16 );

				}

				value.flattenToArray( uniform._array );
				_gl.uniformMatrix4fv( location, false, uniform._array );

			} else if ( type === "m4v" ) { // array of THREE.Matrix4

				if ( uniform._array === undefined ) {

					uniform._array = new Float32Array( 16 * value.length );

				}

				for ( i = 0, il = value.length; i < il; i ++ ) {

					value[ i ].flattenToArrayOffset( uniform._array, i * 16 );

				}

				_gl.uniformMatrix4fv( location, false, uniform._array );

			} else if ( type === "t" ) { // single THREE.Texture (2d or cube)

				texture = value;
				textureUnit = getTextureUnit();

				_gl.uniform1i( location, textureUnit );

				if ( !texture ) continue;

				if ( texture.image instanceof Array && texture.image.length === 6 ) {

					setCubeTexture( texture, textureUnit );

				} else if ( texture instanceof THREE.WebGLRenderTargetCube ) {

					setCubeTextureDynamic( texture, textureUnit );

				} else {

					_this.setTexture( texture, textureUnit );

				}

			} else if ( type === "tv" ) { // array of THREE.Texture (2d)

				if ( uniform._array === undefined ) {

					uniform._array = [];

				}

				for( i = 0, il = uniform.value.length; i < il; i ++ ) {

					uniform._array[ i ] = getTextureUnit();

				}

				_gl.uniform1iv( location, uniform._array );

				for( i = 0, il = uniform.value.length; i < il; i ++ ) {

					texture = uniform.value[ i ];
					textureUnit = uniform._array[ i ];

					if ( !texture ) continue;

					_this.setTexture( texture, textureUnit );

				}

			} else {

				console.warn( 'THREE.WebGLRenderer: Unknown uniform type: ' + type );

			}

		}

	};

	function setupMatrices ( object, camera ) {

		object._modelViewMatrix.multiplyMatrices( camera.matrixWorldInverse, object.matrixWorld );
		object._normalMatrix.getNormalMatrix( object._modelViewMatrix );

	};

	//

	function setColorGamma( array, offset, color, intensitySq ) {

		array[ offset ]     = color.r * color.r * intensitySq;
		array[ offset + 1 ] = color.g * color.g * intensitySq;
		array[ offset + 2 ] = color.b * color.b * intensitySq;

	};

	function setColorLinear( array, offset, color, intensity ) {

		array[ offset ]     = color.r * intensity;
		array[ offset + 1 ] = color.g * intensity;
		array[ offset + 2 ] = color.b * intensity;

	};

	function setupLights ( program, lights ) {

		var l, ll, light, n,
		r = 0, g = 0, b = 0,
		color, skyColor, groundColor,
		intensity,  intensitySq,
		position,
		distance,

		zlights = _lights,

		dirColors = zlights.directional.colors,
		dirPositions = zlights.directional.positions,

		pointColors = zlights.point.colors,
		pointPositions = zlights.point.positions,
		pointDistances = zlights.point.distances,

		spotColors = zlights.spot.colors,
		spotPositions = zlights.spot.positions,
		spotDistances = zlights.spot.distances,
		spotDirections = zlights.spot.directions,
		spotAnglesCos = zlights.spot.anglesCos,
		spotExponents = zlights.spot.exponents,

		hemiSkyColors = zlights.hemi.skyColors,
		hemiGroundColors = zlights.hemi.groundColors,
		hemiPositions = zlights.hemi.positions,

		dirLength = 0,
		pointLength = 0,
		spotLength = 0,
		hemiLength = 0,

		dirCount = 0,
		pointCount = 0,
		spotCount = 0,
		hemiCount = 0,

		dirOffset = 0,
		pointOffset = 0,
		spotOffset = 0,
		hemiOffset = 0;

		for ( l = 0, ll = lights.length; l < ll; l ++ ) {

			light = lights[ l ];

			if ( light.onlyShadow ) continue;

			color = light.color;
			intensity = light.intensity;
			distance = light.distance;

			if ( light instanceof THREE.AmbientLight ) {

				if ( ! light.visible ) continue;

				if ( _this.gammaInput ) {

					r += color.r * color.r;
					g += color.g * color.g;
					b += color.b * color.b;

				} else {

					r += color.r;
					g += color.g;
					b += color.b;

				}

			} else if ( light instanceof THREE.DirectionalLight ) {

				dirCount += 1;

				if ( ! light.visible ) continue;

				_direction.getPositionFromMatrix( light.matrixWorld );
				_vector3.getPositionFromMatrix( light.target.matrixWorld );
				_direction.sub( _vector3 );
				_direction.normalize();

				// skip lights with undefined direction
				// these create troubles in OpenGL (making pixel black)

				if ( _direction.x === 0 && _direction.y === 0 && _direction.z === 0 ) continue;

				dirOffset = dirLength * 3;

				dirPositions[ dirOffset ]     = _direction.x;
				dirPositions[ dirOffset + 1 ] = _direction.y;
				dirPositions[ dirOffset + 2 ] = _direction.z;

				if ( _this.gammaInput ) {

					setColorGamma( dirColors, dirOffset, color, intensity * intensity );

				} else {

					setColorLinear( dirColors, dirOffset, color, intensity );

				}

				dirLength += 1;

			} else if ( light instanceof THREE.PointLight ) {

				pointCount += 1;

				if ( ! light.visible ) continue;

				pointOffset = pointLength * 3;

				if ( _this.gammaInput ) {

					setColorGamma( pointColors, pointOffset, color, intensity * intensity );

				} else {

					setColorLinear( pointColors, pointOffset, color, intensity );

				}

				_vector3.getPositionFromMatrix( light.matrixWorld );

				pointPositions[ pointOffset ]     = _vector3.x;
				pointPositions[ pointOffset + 1 ] = _vector3.y;
				pointPositions[ pointOffset + 2 ] = _vector3.z;

				pointDistances[ pointLength ] = distance;

				pointLength += 1;

			} else if ( light instanceof THREE.SpotLight ) {

				spotCount += 1;

				if ( ! light.visible ) continue;

				spotOffset = spotLength * 3;

				if ( _this.gammaInput ) {

					setColorGamma( spotColors, spotOffset, color, intensity * intensity );

				} else {

					setColorLinear( spotColors, spotOffset, color, intensity );

				}

				_vector3.getPositionFromMatrix( light.matrixWorld );

				spotPositions[ spotOffset ]     = _vector3.x;
				spotPositions[ spotOffset + 1 ] = _vector3.y;
				spotPositions[ spotOffset + 2 ] = _vector3.z;

				spotDistances[ spotLength ] = distance;

				_direction.copy( _vector3 );
				_vector3.getPositionFromMatrix( light.target.matrixWorld );
				_direction.sub( _vector3 );
				_direction.normalize();

				spotDirections[ spotOffset ]     = _direction.x;
				spotDirections[ spotOffset + 1 ] = _direction.y;
				spotDirections[ spotOffset + 2 ] = _direction.z;

				spotAnglesCos[ spotLength ] = Math.cos( light.angle );
				spotExponents[ spotLength ] = light.exponent;

				spotLength += 1;

			} else if ( light instanceof THREE.HemisphereLight ) {

				hemiCount += 1;

				if ( ! light.visible ) continue;

				_direction.getPositionFromMatrix( light.matrixWorld );
				_direction.normalize();

				// skip lights with undefined direction
				// these create troubles in OpenGL (making pixel black)

				if ( _direction.x === 0 && _direction.y === 0 && _direction.z === 0 ) continue;

				hemiOffset = hemiLength * 3;

				hemiPositions[ hemiOffset ]     = _direction.x;
				hemiPositions[ hemiOffset + 1 ] = _direction.y;
				hemiPositions[ hemiOffset + 2 ] = _direction.z;

				skyColor = light.color;
				groundColor = light.groundColor;

				if ( _this.gammaInput ) {

					intensitySq = intensity * intensity;

					setColorGamma( hemiSkyColors, hemiOffset, skyColor, intensitySq );
					setColorGamma( hemiGroundColors, hemiOffset, groundColor, intensitySq );

				} else {

					setColorLinear( hemiSkyColors, hemiOffset, skyColor, intensity );
					setColorLinear( hemiGroundColors, hemiOffset, groundColor, intensity );

				}

				hemiLength += 1;

			}

		}

		// null eventual remains from removed lights
		// (this is to avoid if in shader)

		for ( l = dirLength * 3, ll = Math.max( dirColors.length, dirCount * 3 ); l < ll; l ++ ) dirColors[ l ] = 0.0;
		for ( l = pointLength * 3, ll = Math.max( pointColors.length, pointCount * 3 ); l < ll; l ++ ) pointColors[ l ] = 0.0;
		for ( l = spotLength * 3, ll = Math.max( spotColors.length, spotCount * 3 ); l < ll; l ++ ) spotColors[ l ] = 0.0;
		for ( l = hemiLength * 3, ll = Math.max( hemiSkyColors.length, hemiCount * 3 ); l < ll; l ++ ) hemiSkyColors[ l ] = 0.0;
		for ( l = hemiLength * 3, ll = Math.max( hemiGroundColors.length, hemiCount * 3 ); l < ll; l ++ ) hemiGroundColors[ l ] = 0.0;

		zlights.directional.length = dirLength;
		zlights.point.length = pointLength;
		zlights.spot.length = spotLength;
		zlights.hemi.length = hemiLength;

		zlights.ambient[ 0 ] = r;
		zlights.ambient[ 1 ] = g;
		zlights.ambient[ 2 ] = b;

	};

	// GL state setting

	this.setFaceCulling = function ( cullFace, frontFaceDirection ) {

		if ( cullFace === THREE.CullFaceNone ) {

			_gl.disable( _gl.CULL_FACE );

		} else {

			if ( frontFaceDirection === THREE.FrontFaceDirectionCW ) {

				_gl.frontFace( _gl.CW );

			} else {

				_gl.frontFace( _gl.CCW );

			}

			if ( cullFace === THREE.CullFaceBack ) {

				_gl.cullFace( _gl.BACK );

			} else if ( cullFace === THREE.CullFaceFront ) {

				_gl.cullFace( _gl.FRONT );

			} else {

				_gl.cullFace( _gl.FRONT_AND_BACK );

			}

			_gl.enable( _gl.CULL_FACE );

		}

	};

	this.setMaterialFaces = function ( material ) {

		var doubleSided = material.side === THREE.DoubleSide;
		var flipSided = material.side === THREE.BackSide;

		if ( _oldDoubleSided !== doubleSided ) {

			if ( doubleSided ) {

				_gl.disable( _gl.CULL_FACE );

			} else {

				_gl.enable( _gl.CULL_FACE );

			}

			_oldDoubleSided = doubleSided;

		}

		if ( _oldFlipSided !== flipSided ) {

			if ( flipSided ) {

				_gl.frontFace( _gl.CW );

			} else {

				_gl.frontFace( _gl.CCW );

			}

			_oldFlipSided = flipSided;

		}

	};

	this.setDepthTest = function ( depthTest ) {

		if ( _oldDepthTest !== depthTest ) {

			if ( depthTest ) {

				_gl.enable( _gl.DEPTH_TEST );

			} else {

				_gl.disable( _gl.DEPTH_TEST );

			}

			_oldDepthTest = depthTest;

		}

	};

	this.setDepthWrite = function ( depthWrite ) {

		if ( _oldDepthWrite !== depthWrite ) {

			_gl.depthMask( depthWrite );
			_oldDepthWrite = depthWrite;

		}

	};

	function setLineWidth ( width ) {

		if ( width !== _oldLineWidth ) {

			_gl.lineWidth( width );

			_oldLineWidth = width;

		}

	};

	function setPolygonOffset ( polygonoffset, factor, units ) {

		if ( _oldPolygonOffset !== polygonoffset ) {

			if ( polygonoffset ) {

				_gl.enable( _gl.POLYGON_OFFSET_FILL );

			} else {

				_gl.disable( _gl.POLYGON_OFFSET_FILL );

			}

			_oldPolygonOffset = polygonoffset;

		}

		if ( polygonoffset && ( _oldPolygonOffsetFactor !== factor || _oldPolygonOffsetUnits !== units ) ) {

			_gl.polygonOffset( factor, units );

			_oldPolygonOffsetFactor = factor;
			_oldPolygonOffsetUnits = units;

		}

	};

	this.setBlending = function ( blending, blendEquation, blendSrc, blendDst ) {

		if ( blending !== _oldBlending ) {

			if ( blending === THREE.NoBlending ) {

				_gl.disable( _gl.BLEND );

			} else if ( blending === THREE.AdditiveBlending ) {

				_gl.enable( _gl.BLEND );
				_gl.blendEquation( _gl.FUNC_ADD );
				_gl.blendFunc( _gl.SRC_ALPHA, _gl.ONE );

			} else if ( blending === THREE.SubtractiveBlending ) {

				// TODO: Find blendFuncSeparate() combination
				_gl.enable( _gl.BLEND );
				_gl.blendEquation( _gl.FUNC_ADD );
				_gl.blendFunc( _gl.ZERO, _gl.ONE_MINUS_SRC_COLOR );

			} else if ( blending === THREE.MultiplyBlending ) {

				// TODO: Find blendFuncSeparate() combination
				_gl.enable( _gl.BLEND );
				_gl.blendEquation( _gl.FUNC_ADD );
				_gl.blendFunc( _gl.ZERO, _gl.SRC_COLOR );

			} else if ( blending === THREE.CustomBlending ) {

				_gl.enable( _gl.BLEND );

			} else {

				_gl.enable( _gl.BLEND );
				_gl.blendEquationSeparate( _gl.FUNC_ADD, _gl.FUNC_ADD );
				_gl.blendFuncSeparate( _gl.SRC_ALPHA, _gl.ONE_MINUS_SRC_ALPHA, _gl.ONE, _gl.ONE_MINUS_SRC_ALPHA );

			}

			_oldBlending = blending;

		}

		if ( blending === THREE.CustomBlending ) {

			if ( blendEquation !== _oldBlendEquation ) {

				_gl.blendEquation( paramThreeToGL( blendEquation ) );

				_oldBlendEquation = blendEquation;

			}

			if ( blendSrc !== _oldBlendSrc || blendDst !== _oldBlendDst ) {

				_gl.blendFunc( paramThreeToGL( blendSrc ), paramThreeToGL( blendDst ) );

				_oldBlendSrc = blendSrc;
				_oldBlendDst = blendDst;

			}

		} else {

			_oldBlendEquation = null;
			_oldBlendSrc = null;
			_oldBlendDst = null;

		}

	};

	// Defines

	function generateDefines ( defines ) {

		var value, chunk, chunks = [];

		for ( var d in defines ) {

			value = defines[ d ];
			if ( value === false ) continue;

			chunk = "#define " + d + " " + value;
			chunks.push( chunk );

		}

		return chunks.join( "\n" );

	};

	// Shaders

	function buildProgram ( shaderID, fragmentShader, vertexShader, uniforms, attributes, defines, parameters, index0AttributeName ) {

		var p, pl, d, program, code;
		var chunks = [];

		// Generate code

		if ( shaderID ) {

			chunks.push( shaderID );

		} else {

			chunks.push( fragmentShader );
			chunks.push( vertexShader );

		}

		for ( d in defines ) {

			chunks.push( d );
			chunks.push( defines[ d ] );

		}

		for ( p in parameters ) {

			chunks.push( p );
			chunks.push( parameters[ p ] );

		}

		code = chunks.join();

		// Check if code has been already compiled

		for ( p = 0, pl = _programs.length; p < pl; p ++ ) {

			var programInfo = _programs[ p ];

			if ( programInfo.code === code ) {

				// console.log( "Code already compiled." /*: \n\n" + code*/ );

				programInfo.usedTimes ++;

				return programInfo.program;

			}

		}

		var shadowMapTypeDefine = "SHADOWMAP_TYPE_BASIC";

		if ( parameters.shadowMapType === THREE.PCFShadowMap ) {

			shadowMapTypeDefine = "SHADOWMAP_TYPE_PCF";

		} else if ( parameters.shadowMapType === THREE.PCFSoftShadowMap ) {

			shadowMapTypeDefine = "SHADOWMAP_TYPE_PCF_SOFT";

		}

		// console.log( "building new program " );

		var customDefines = generateDefines( defines );

		//

		program = _gl.createProgram();

		var prefix_vertex = [

			"precision " + _precision + " float;",
			"precision " + _precision + " int;",

			customDefines,

			_supportsVertexTextures ? "#define VERTEX_TEXTURES" : "",

			_this.gammaInput ? "#define GAMMA_INPUT" : "",
			_this.gammaOutput ? "#define GAMMA_OUTPUT" : "",
			_this.physicallyBasedShading ? "#define PHYSICALLY_BASED_SHADING" : "",

			"#define MAX_DIR_LIGHTS " + parameters.maxDirLights,
			"#define MAX_POINT_LIGHTS " + parameters.maxPointLights,
			"#define MAX_SPOT_LIGHTS " + parameters.maxSpotLights,
			"#define MAX_HEMI_LIGHTS " + parameters.maxHemiLights,

			"#define MAX_SHADOWS " + parameters.maxShadows,

			"#define MAX_BONES " + parameters.maxBones,

			parameters.map ? "#define USE_MAP" : "",
			parameters.envMap ? "#define USE_ENVMAP" : "",
			parameters.lightMap ? "#define USE_LIGHTMAP" : "",
			parameters.bumpMap ? "#define USE_BUMPMAP" : "",
			parameters.normalMap ? "#define USE_NORMALMAP" : "",
			parameters.specularMap ? "#define USE_SPECULARMAP" : "",
			parameters.vertexColors ? "#define USE_COLOR" : "",

			parameters.skinning ? "#define USE_SKINNING" : "",
			parameters.useVertexTexture ? "#define BONE_TEXTURE" : "",
			parameters.boneTextureWidth ? "#define N_BONE_PIXEL_X " + parameters.boneTextureWidth.toFixed( 1 ) : "",
			parameters.boneTextureHeight ? "#define N_BONE_PIXEL_Y " + parameters.boneTextureHeight.toFixed( 1 ) : "",

			parameters.morphTargets ? "#define USE_MORPHTARGETS" : "",
			parameters.morphNormals ? "#define USE_MORPHNORMALS" : "",
			parameters.perPixel ? "#define PHONG_PER_PIXEL" : "",
			parameters.wrapAround ? "#define WRAP_AROUND" : "",
			parameters.doubleSided ? "#define DOUBLE_SIDED" : "",
			parameters.flipSided ? "#define FLIP_SIDED" : "",

			parameters.shadowMapEnabled ? "#define USE_SHADOWMAP" : "",
			parameters.shadowMapEnabled ? "#define " + shadowMapTypeDefine : "",
			parameters.shadowMapDebug ? "#define SHADOWMAP_DEBUG" : "",
			parameters.shadowMapCascade ? "#define SHADOWMAP_CASCADE" : "",

			parameters.sizeAttenuation ? "#define USE_SIZEATTENUATION" : "",

			"uniform mat4 modelMatrix;",
			"uniform mat4 modelViewMatrix;",
			"uniform mat4 projectionMatrix;",
			"uniform mat4 viewMatrix;",
			"uniform mat3 normalMatrix;",
			"uniform vec3 cameraPosition;",

			"attribute vec3 position;",
			"attribute vec3 normal;",
			"attribute vec2 uv;",
			"attribute vec2 uv2;",

			"#ifdef USE_COLOR",

				"attribute vec3 color;",

			"#endif",

			"#ifdef USE_MORPHTARGETS",

				"attribute vec3 morphTarget0;",
				"attribute vec3 morphTarget1;",
				"attribute vec3 morphTarget2;",
				"attribute vec3 morphTarget3;",

				"#ifdef USE_MORPHNORMALS",

					"attribute vec3 morphNormal0;",
					"attribute vec3 morphNormal1;",
					"attribute vec3 morphNormal2;",
					"attribute vec3 morphNormal3;",

				"#else",

					"attribute vec3 morphTarget4;",
					"attribute vec3 morphTarget5;",
					"attribute vec3 morphTarget6;",
					"attribute vec3 morphTarget7;",

				"#endif",

			"#endif",

			"#ifdef USE_SKINNING",

				"attribute vec4 skinIndex;",
				"attribute vec4 skinWeight;",

			"#endif",

			""

		].join("\n");

		var prefix_fragment = [

			"precision " + _precision + " float;",
			"precision " + _precision + " int;",

			( parameters.bumpMap || parameters.normalMap ) ? "#extension GL_OES_standard_derivatives : enable" : "",

			customDefines,

			"#define MAX_DIR_LIGHTS " + parameters.maxDirLights,
			"#define MAX_POINT_LIGHTS " + parameters.maxPointLights,
			"#define MAX_SPOT_LIGHTS " + parameters.maxSpotLights,
			"#define MAX_HEMI_LIGHTS " + parameters.maxHemiLights,

			"#define MAX_SHADOWS " + parameters.maxShadows,

			parameters.alphaTest ? "#define ALPHATEST " + parameters.alphaTest: "",

			_this.gammaInput ? "#define GAMMA_INPUT" : "",
			_this.gammaOutput ? "#define GAMMA_OUTPUT" : "",
			_this.physicallyBasedShading ? "#define PHYSICALLY_BASED_SHADING" : "",

			( parameters.useFog && parameters.fog ) ? "#define USE_FOG" : "",
			( parameters.useFog && parameters.fogExp ) ? "#define FOG_EXP2" : "",

			parameters.map ? "#define USE_MAP" : "",
			parameters.envMap ? "#define USE_ENVMAP" : "",
			parameters.lightMap ? "#define USE_LIGHTMAP" : "",
			parameters.bumpMap ? "#define USE_BUMPMAP" : "",
			parameters.normalMap ? "#define USE_NORMALMAP" : "",
			parameters.specularMap ? "#define USE_SPECULARMAP" : "",
			parameters.vertexColors ? "#define USE_COLOR" : "",

			parameters.metal ? "#define METAL" : "",
			parameters.perPixel ? "#define PHONG_PER_PIXEL" : "",
			parameters.wrapAround ? "#define WRAP_AROUND" : "",
			parameters.doubleSided ? "#define DOUBLE_SIDED" : "",
			parameters.flipSided ? "#define FLIP_SIDED" : "",

			parameters.shadowMapEnabled ? "#define USE_SHADOWMAP" : "",
			parameters.shadowMapEnabled ? "#define " + shadowMapTypeDefine : "",
			parameters.shadowMapDebug ? "#define SHADOWMAP_DEBUG" : "",
			parameters.shadowMapCascade ? "#define SHADOWMAP_CASCADE" : "",

			"uniform mat4 viewMatrix;",
			"uniform vec3 cameraPosition;",
			""

		].join("\n");

		var glVertexShader = getShader( "vertex", prefix_vertex + vertexShader );
		var glFragmentShader = getShader( "fragment", prefix_fragment + fragmentShader );

		_gl.attachShader( program, glVertexShader );
		_gl.attachShader( program, glFragmentShader );

<<<<<<< HEAD
		//START_VEROLD_MOD - force position to attribute index 0 because we don't want color or uv2 assigned to attribute 0 automatically.
		//We often disable color and uv2 so that we can use default values (via vertexAttrib2f, etc.) and browsers complain is attribute 0 is disabled.
		_gl.bindAttribLocation( program, 0, "position" );
		//END_VEROLD_MOD
=======
		//Force a particular attribute to index 0.
		// because potentially expensive emulation is done by browser if attribute 0 is disabled.
		//And, color, for example is often automatically bound to index 0 so disabling it
		if ( index0AttributeName ) {
			_gl.bindAttribLocation( program, 0, index0AttributeName );
		}
>>>>>>> f07f0f34

		_gl.linkProgram( program );

		if ( !_gl.getProgramParameter( program, _gl.LINK_STATUS ) ) {

			console.error( "Could not initialise shader\n" + "VALIDATE_STATUS: " + _gl.getProgramParameter( program, _gl.VALIDATE_STATUS ) + ", gl error [" + _gl.getError() + "]" );
			console.error( "Program Info Log: " + _gl.getProgramInfoLog( program ) );
		}

		// clean up

		_gl.deleteShader( glFragmentShader );
		_gl.deleteShader( glVertexShader );

		// console.log( prefix_fragment + fragmentShader );
		// console.log( prefix_vertex + vertexShader );

		program.uniforms = {};
		program.attributes = {};

		var identifiers, u, a, i;

		// cache uniform locations

		identifiers = [

			'viewMatrix', 'modelViewMatrix', 'projectionMatrix', 'normalMatrix', 'modelMatrix', 'cameraPosition',
			'morphTargetInfluences'

		];

		if ( parameters.useVertexTexture ) {

			identifiers.push( 'boneTexture' );

		} else {

			identifiers.push( 'boneGlobalMatrices' );

		}

		for ( u in uniforms ) {

			identifiers.push( u );

		}

		cacheUniformLocations( program, identifiers );

		// cache attributes locations

		identifiers = [

			"position", "normal", "uv", "uv2", "tangent", "color",
			"skinIndex", "skinWeight", "lineDistance"

		];

		for ( i = 0; i < parameters.maxMorphTargets; i ++ ) {

			identifiers.push( "morphTarget" + i );

		}

		for ( i = 0; i < parameters.maxMorphNormals; i ++ ) {

			identifiers.push( "morphNormal" + i );

		}

		for ( a in attributes ) {

			identifiers.push( a );

		}

		cacheAttributeLocations( program, identifiers );

		program.id = _programs_counter ++;

		_programs.push( { program: program, code: code, usedTimes: 1 } );

		_this.info.memory.programs = _programs.length;

		return program;

	};

	// Shader parameters cache

	function cacheUniformLocations ( program, identifiers ) {

		var i, l, id;

		for( i = 0, l = identifiers.length; i < l; i ++ ) {

			id = identifiers[ i ];
			program.uniforms[ id ] = _gl.getUniformLocation( program, id );

		}

	};

	function cacheAttributeLocations ( program, identifiers ) {

		var i, l, id;

		for( i = 0, l = identifiers.length; i < l; i ++ ) {

			id = identifiers[ i ];
			program.attributes[ id ] = _gl.getAttribLocation( program, id );

		}

	};

	function addLineNumbers ( string ) {

		var chunks = string.split( "\n" );

		for ( var i = 0, il = chunks.length; i < il; i ++ ) {

			// Chrome reports shader errors on lines
			// starting counting from 1

			chunks[ i ] = ( i + 1 ) + ": " + chunks[ i ];

		}

		return chunks.join( "\n" );

	};

	function getShader ( type, string ) {

		var shader;

		if ( type === "fragment" ) {

			shader = _gl.createShader( _gl.FRAGMENT_SHADER );

		} else if ( type === "vertex" ) {

			shader = _gl.createShader( _gl.VERTEX_SHADER );

		}

		_gl.shaderSource( shader, string );
		_gl.compileShader( shader );

		if ( !_gl.getShaderParameter( shader, _gl.COMPILE_STATUS ) ) {

			console.error( _gl.getShaderInfoLog( shader ) );
			console.error( addLineNumbers( string ) );
			return null;

		}

		return shader;

	};

	// Textures


	function isPowerOfTwo ( value ) {

		return ( value & ( value - 1 ) ) === 0;

	};

	function setTextureParameters ( textureType, texture, isImagePowerOfTwo ) {

		if ( isImagePowerOfTwo ) {

			_gl.texParameteri( textureType, _gl.TEXTURE_WRAP_S, paramThreeToGL( texture.wrapS ) );
			_gl.texParameteri( textureType, _gl.TEXTURE_WRAP_T, paramThreeToGL( texture.wrapT ) );

			_gl.texParameteri( textureType, _gl.TEXTURE_MAG_FILTER, paramThreeToGL( texture.magFilter ) );
			_gl.texParameteri( textureType, _gl.TEXTURE_MIN_FILTER, paramThreeToGL( texture.minFilter ) );

		} else {

			_gl.texParameteri( textureType, _gl.TEXTURE_WRAP_S, _gl.CLAMP_TO_EDGE );
			_gl.texParameteri( textureType, _gl.TEXTURE_WRAP_T, _gl.CLAMP_TO_EDGE );

			_gl.texParameteri( textureType, _gl.TEXTURE_MAG_FILTER, filterFallback( texture.magFilter ) );
			_gl.texParameteri( textureType, _gl.TEXTURE_MIN_FILTER, filterFallback( texture.minFilter ) );

		}

		if ( _glExtensionTextureFilterAnisotropic && texture.type !== THREE.FloatType ) {

			if ( texture.anisotropy > 1 || texture.__oldAnisotropy ) {

				_gl.texParameterf( textureType, _glExtensionTextureFilterAnisotropic.TEXTURE_MAX_ANISOTROPY_EXT, Math.min( texture.anisotropy, _maxAnisotropy ) );
				texture.__oldAnisotropy = texture.anisotropy;

			}

		}

	};

	this.setTexture = function ( texture, slot ) {

		if ( texture.needsUpdate ) {

			if ( ! texture.__webglInit ) {

				texture.__webglInit = true;

				texture.addEventListener( 'dispose', onTextureDispose );

				texture.__webglTexture = _gl.createTexture();

				_this.info.memory.textures ++;

			}

			_gl.activeTexture( _gl.TEXTURE0 + slot );
			_gl.bindTexture( _gl.TEXTURE_2D, texture.__webglTexture );

			_gl.pixelStorei( _gl.UNPACK_FLIP_Y_WEBGL, texture.flipY );
			_gl.pixelStorei( _gl.UNPACK_PREMULTIPLY_ALPHA_WEBGL, texture.premultiplyAlpha );
			_gl.pixelStorei( _gl.UNPACK_ALIGNMENT, texture.unpackAlignment );

			var image = texture.image,
			isImagePowerOfTwo = isPowerOfTwo( image.width ) && isPowerOfTwo( image.height ),
			glFormat = paramThreeToGL( texture.format ),
			glType = paramThreeToGL( texture.type );

			setTextureParameters( _gl.TEXTURE_2D, texture, isImagePowerOfTwo );

			var mipmap, mipmaps = texture.mipmaps;

			if ( texture instanceof THREE.DataTexture ) {

				// use manually created mipmaps if available
				// if there are no manual mipmaps
				// set 0 level mipmap and then use GL to generate other mipmap levels

				if ( mipmaps.length > 0 && isImagePowerOfTwo ) {

					for ( var i = 0, il = mipmaps.length; i < il; i ++ ) {

						mipmap = mipmaps[ i ];
						_gl.texImage2D( _gl.TEXTURE_2D, i, glFormat, mipmap.width, mipmap.height, 0, glFormat, glType, mipmap.data );

					}

					texture.generateMipmaps = false;

				} else {

					_gl.texImage2D( _gl.TEXTURE_2D, 0, glFormat, image.width, image.height, 0, glFormat, glType, image.data );

				}

			} else if ( texture instanceof THREE.CompressedTexture ) {

				// compressed textures can only use manually created mipmaps
				// WebGL can't generate mipmaps for DDS textures

				for( var i = 0, il = mipmaps.length; i < il; i ++ ) {

					mipmap = mipmaps[ i ];
					_gl.compressedTexImage2D( _gl.TEXTURE_2D, i, glFormat, mipmap.width, mipmap.height, 0, mipmap.data );

				}

			} else { // regular Texture (image, video, canvas)

				// use manually created mipmaps if available
				// if there are no manual mipmaps
				// set 0 level mipmap and then use GL to generate other mipmap levels

				if ( mipmaps.length > 0 && isImagePowerOfTwo ) {

					for ( var i = 0, il = mipmaps.length; i < il; i ++ ) {

						mipmap = mipmaps[ i ];
						_gl.texImage2D( _gl.TEXTURE_2D, i, glFormat, glFormat, glType, mipmap );

					}

					texture.generateMipmaps = false;

				} else {

					_gl.texImage2D( _gl.TEXTURE_2D, 0, glFormat, glFormat, glType, texture.image );

				}

			}

			if ( texture.generateMipmaps && isImagePowerOfTwo ) _gl.generateMipmap( _gl.TEXTURE_2D );

			texture.needsUpdate = false;

			if ( texture.onUpdate ) texture.onUpdate();

		} else {

			_gl.activeTexture( _gl.TEXTURE0 + slot );
			_gl.bindTexture( _gl.TEXTURE_2D, texture.__webglTexture );

		}

	};

	function clampToMaxSize ( image, maxSize ) {

		if ( image.width <= maxSize && image.height <= maxSize ) {

			return image;

		}

		// Warning: Scaling through the canvas will only work with images that use
		// premultiplied alpha.

		var maxDimension = Math.max( image.width, image.height );
		var newWidth = Math.floor( image.width * maxSize / maxDimension );
		var newHeight = Math.floor( image.height * maxSize / maxDimension );

		var canvas = document.createElement( 'canvas' );
		canvas.width = newWidth;
		canvas.height = newHeight;

		var ctx = canvas.getContext( "2d" );
		ctx.drawImage( image, 0, 0, image.width, image.height, 0, 0, newWidth, newHeight );

		return canvas;

	}

	function setCubeTexture ( texture, slot ) {

		if ( texture.image.length === 6 ) {

			if ( texture.needsUpdate ) {

				if ( ! texture.image.__webglTextureCube ) {

					texture.addEventListener( 'dispose', onTextureDispose );

					texture.image.__webglTextureCube = _gl.createTexture();

					_this.info.memory.textures ++;

				}

				_gl.activeTexture( _gl.TEXTURE0 + slot );
				_gl.bindTexture( _gl.TEXTURE_CUBE_MAP, texture.image.__webglTextureCube );

				_gl.pixelStorei( _gl.UNPACK_FLIP_Y_WEBGL, texture.flipY );

				var isCompressed = texture instanceof THREE.CompressedTexture;

				var cubeImage = [];

				for ( var i = 0; i < 6; i ++ ) {

					if ( _this.autoScaleCubemaps && ! isCompressed ) {

						cubeImage[ i ] = clampToMaxSize( texture.image[ i ], _maxCubemapSize );

					} else {

						cubeImage[ i ] = texture.image[ i ];

					}

				}

				var image = cubeImage[ 0 ],
				isImagePowerOfTwo = isPowerOfTwo( image.width ) && isPowerOfTwo( image.height ),
				glFormat = paramThreeToGL( texture.format ),
				glType = paramThreeToGL( texture.type );

				setTextureParameters( _gl.TEXTURE_CUBE_MAP, texture, isImagePowerOfTwo );

				for ( var i = 0; i < 6; i ++ ) {

					if ( isCompressed ) {

						var mipmap, mipmaps = cubeImage[ i ].mipmaps;

						for( var j = 0, jl = mipmaps.length; j < jl; j ++ ) {

							mipmap = mipmaps[ j ];
							_gl.compressedTexImage2D( _gl.TEXTURE_CUBE_MAP_POSITIVE_X + i, j, glFormat, mipmap.width, mipmap.height, 0, mipmap.data );

						}

					} else {

						_gl.texImage2D( _gl.TEXTURE_CUBE_MAP_POSITIVE_X + i, 0, glFormat, glFormat, glType, cubeImage[ i ] );

					}

				}

				if ( texture.generateMipmaps && isImagePowerOfTwo ) {

					_gl.generateMipmap( _gl.TEXTURE_CUBE_MAP );

				}

				texture.needsUpdate = false;

				if ( texture.onUpdate ) texture.onUpdate();

			} else {

				_gl.activeTexture( _gl.TEXTURE0 + slot );
				_gl.bindTexture( _gl.TEXTURE_CUBE_MAP, texture.image.__webglTextureCube );

			}

		}

	};

	function setCubeTextureDynamic ( texture, slot ) {

		_gl.activeTexture( _gl.TEXTURE0 + slot );
		_gl.bindTexture( _gl.TEXTURE_CUBE_MAP, texture.__webglTexture );

	};

	// Render targets

	function setupFrameBuffer ( framebuffer, renderTarget, textureTarget ) {

		_gl.bindFramebuffer( _gl.FRAMEBUFFER, framebuffer );
		_gl.framebufferTexture2D( _gl.FRAMEBUFFER, _gl.COLOR_ATTACHMENT0, textureTarget, renderTarget.__webglTexture, 0 );

	};

	function setupRenderBuffer ( renderbuffer, renderTarget  ) {

		_gl.bindRenderbuffer( _gl.RENDERBUFFER, renderbuffer );

		if ( renderTarget.depthBuffer && ! renderTarget.stencilBuffer ) {

			_gl.renderbufferStorage( _gl.RENDERBUFFER, _gl.DEPTH_COMPONENT16, renderTarget.width, renderTarget.height );
			_gl.framebufferRenderbuffer( _gl.FRAMEBUFFER, _gl.DEPTH_ATTACHMENT, _gl.RENDERBUFFER, renderbuffer );

		/* For some reason this is not working. Defaulting to RGBA4.
		} else if( ! renderTarget.depthBuffer && renderTarget.stencilBuffer ) {

			_gl.renderbufferStorage( _gl.RENDERBUFFER, _gl.STENCIL_INDEX8, renderTarget.width, renderTarget.height );
			_gl.framebufferRenderbuffer( _gl.FRAMEBUFFER, _gl.STENCIL_ATTACHMENT, _gl.RENDERBUFFER, renderbuffer );
		*/
		} else if ( renderTarget.depthBuffer && renderTarget.stencilBuffer ) {

			_gl.renderbufferStorage( _gl.RENDERBUFFER, _gl.DEPTH_STENCIL, renderTarget.width, renderTarget.height );
			_gl.framebufferRenderbuffer( _gl.FRAMEBUFFER, _gl.DEPTH_STENCIL_ATTACHMENT, _gl.RENDERBUFFER, renderbuffer );

		} else {

			_gl.renderbufferStorage( _gl.RENDERBUFFER, _gl.RGBA4, renderTarget.width, renderTarget.height );

		}

	};

	this.setRenderTarget = function ( renderTarget ) {

		var isCube = ( renderTarget instanceof THREE.WebGLRenderTargetCube );

		if ( renderTarget && ! renderTarget.__webglFramebuffer ) {

			if ( renderTarget.depthBuffer === undefined ) renderTarget.depthBuffer = true;
			if ( renderTarget.stencilBuffer === undefined ) renderTarget.stencilBuffer = true;

			renderTarget.addEventListener( 'dispose', onRenderTargetDispose );

			renderTarget.__webglTexture = _gl.createTexture();

			_this.info.memory.textures ++;

			// Setup texture, create render and frame buffers

			var isTargetPowerOfTwo = isPowerOfTwo( renderTarget.width ) && isPowerOfTwo( renderTarget.height ),
				glFormat = paramThreeToGL( renderTarget.format ),
				glType = paramThreeToGL( renderTarget.type );

			if ( isCube ) {

				renderTarget.__webglFramebuffer = [];
				renderTarget.__webglRenderbuffer = [];

				_gl.bindTexture( _gl.TEXTURE_CUBE_MAP, renderTarget.__webglTexture );
				setTextureParameters( _gl.TEXTURE_CUBE_MAP, renderTarget, isTargetPowerOfTwo );

				for ( var i = 0; i < 6; i ++ ) {

					renderTarget.__webglFramebuffer[ i ] = _gl.createFramebuffer();
					renderTarget.__webglRenderbuffer[ i ] = _gl.createRenderbuffer();

					_gl.texImage2D( _gl.TEXTURE_CUBE_MAP_POSITIVE_X + i, 0, glFormat, renderTarget.width, renderTarget.height, 0, glFormat, glType, null );

					setupFrameBuffer( renderTarget.__webglFramebuffer[ i ], renderTarget, _gl.TEXTURE_CUBE_MAP_POSITIVE_X + i );
					setupRenderBuffer( renderTarget.__webglRenderbuffer[ i ], renderTarget );

				}

				if ( isTargetPowerOfTwo ) _gl.generateMipmap( _gl.TEXTURE_CUBE_MAP );

			} else {

				renderTarget.__webglFramebuffer = _gl.createFramebuffer();

				if ( renderTarget.shareDepthFrom ) {

					renderTarget.__webglRenderbuffer = renderTarget.shareDepthFrom.__webglRenderbuffer;

				} else {

					renderTarget.__webglRenderbuffer = _gl.createRenderbuffer();

				}

				_gl.bindTexture( _gl.TEXTURE_2D, renderTarget.__webglTexture );
				setTextureParameters( _gl.TEXTURE_2D, renderTarget, isTargetPowerOfTwo );

				_gl.texImage2D( _gl.TEXTURE_2D, 0, glFormat, renderTarget.width, renderTarget.height, 0, glFormat, glType, null );

				setupFrameBuffer( renderTarget.__webglFramebuffer, renderTarget, _gl.TEXTURE_2D );

				if ( renderTarget.shareDepthFrom ) {

					if ( renderTarget.depthBuffer && ! renderTarget.stencilBuffer ) {

						_gl.framebufferRenderbuffer( _gl.FRAMEBUFFER, _gl.DEPTH_ATTACHMENT, _gl.RENDERBUFFER, renderTarget.__webglRenderbuffer );

					} else if ( renderTarget.depthBuffer && renderTarget.stencilBuffer ) {

						_gl.framebufferRenderbuffer( _gl.FRAMEBUFFER, _gl.DEPTH_STENCIL_ATTACHMENT, _gl.RENDERBUFFER, renderTarget.__webglRenderbuffer );

					}

				} else {

					setupRenderBuffer( renderTarget.__webglRenderbuffer, renderTarget );

				}

				if ( isTargetPowerOfTwo ) _gl.generateMipmap( _gl.TEXTURE_2D );

			}

			// Release everything

			if ( isCube ) {

				_gl.bindTexture( _gl.TEXTURE_CUBE_MAP, null );

			} else {

				_gl.bindTexture( _gl.TEXTURE_2D, null );

			}

			_gl.bindRenderbuffer( _gl.RENDERBUFFER, null );
			_gl.bindFramebuffer( _gl.FRAMEBUFFER, null );

		}

		var framebuffer, width, height, vx, vy;

		if ( renderTarget ) {

			if ( isCube ) {

				framebuffer = renderTarget.__webglFramebuffer[ renderTarget.activeCubeFace ];

			} else {

				framebuffer = renderTarget.__webglFramebuffer;

			}

			width = renderTarget.width;
			height = renderTarget.height;

			vx = 0;
			vy = 0;

		} else {

			framebuffer = null;

			width = _viewportWidth;
			height = _viewportHeight;

			vx = _viewportX;
			vy = _viewportY;

		}

		if ( framebuffer !== _currentFramebuffer ) {

			_gl.bindFramebuffer( _gl.FRAMEBUFFER, framebuffer );
			_gl.viewport( vx, vy, width, height );

			_currentFramebuffer = framebuffer;

		}

		_currentWidth = width;
		_currentHeight = height;

	};

	function updateRenderTargetMipmap ( renderTarget ) {

		if ( renderTarget instanceof THREE.WebGLRenderTargetCube ) {

			_gl.bindTexture( _gl.TEXTURE_CUBE_MAP, renderTarget.__webglTexture );
			_gl.generateMipmap( _gl.TEXTURE_CUBE_MAP );
			_gl.bindTexture( _gl.TEXTURE_CUBE_MAP, null );

		} else {

			_gl.bindTexture( _gl.TEXTURE_2D, renderTarget.__webglTexture );
			_gl.generateMipmap( _gl.TEXTURE_2D );
			_gl.bindTexture( _gl.TEXTURE_2D, null );

		}

	};

	// Fallback filters for non-power-of-2 textures

	function filterFallback ( f ) {

		if ( f === THREE.NearestFilter || f === THREE.NearestMipMapNearestFilter || f === THREE.NearestMipMapLinearFilter ) {

			return _gl.NEAREST;

		}

		return _gl.LINEAR;

	};

	// Map three.js constants to WebGL constants

	function paramThreeToGL ( p ) {

		if ( p === THREE.RepeatWrapping ) return _gl.REPEAT;
		if ( p === THREE.ClampToEdgeWrapping ) return _gl.CLAMP_TO_EDGE;
		if ( p === THREE.MirroredRepeatWrapping ) return _gl.MIRRORED_REPEAT;

		if ( p === THREE.NearestFilter ) return _gl.NEAREST;
		if ( p === THREE.NearestMipMapNearestFilter ) return _gl.NEAREST_MIPMAP_NEAREST;
		if ( p === THREE.NearestMipMapLinearFilter ) return _gl.NEAREST_MIPMAP_LINEAR;

		if ( p === THREE.LinearFilter ) return _gl.LINEAR;
		if ( p === THREE.LinearMipMapNearestFilter ) return _gl.LINEAR_MIPMAP_NEAREST;
		if ( p === THREE.LinearMipMapLinearFilter ) return _gl.LINEAR_MIPMAP_LINEAR;

		if ( p === THREE.UnsignedByteType ) return _gl.UNSIGNED_BYTE;
		if ( p === THREE.UnsignedShort4444Type ) return _gl.UNSIGNED_SHORT_4_4_4_4;
		if ( p === THREE.UnsignedShort5551Type ) return _gl.UNSIGNED_SHORT_5_5_5_1;
		if ( p === THREE.UnsignedShort565Type ) return _gl.UNSIGNED_SHORT_5_6_5;

		if ( p === THREE.ByteType ) return _gl.BYTE;
		if ( p === THREE.ShortType ) return _gl.SHORT;
		if ( p === THREE.UnsignedShortType ) return _gl.UNSIGNED_SHORT;
		if ( p === THREE.IntType ) return _gl.INT;
		if ( p === THREE.UnsignedIntType ) return _gl.UNSIGNED_INT;
		if ( p === THREE.FloatType ) return _gl.FLOAT;

		if ( p === THREE.AlphaFormat ) return _gl.ALPHA;
		if ( p === THREE.RGBFormat ) return _gl.RGB;
		if ( p === THREE.RGBAFormat ) return _gl.RGBA;
		if ( p === THREE.LuminanceFormat ) return _gl.LUMINANCE;
		if ( p === THREE.LuminanceAlphaFormat ) return _gl.LUMINANCE_ALPHA;

		if ( p === THREE.AddEquation ) return _gl.FUNC_ADD;
		if ( p === THREE.SubtractEquation ) return _gl.FUNC_SUBTRACT;
		if ( p === THREE.ReverseSubtractEquation ) return _gl.FUNC_REVERSE_SUBTRACT;

		if ( p === THREE.ZeroFactor ) return _gl.ZERO;
		if ( p === THREE.OneFactor ) return _gl.ONE;
		if ( p === THREE.SrcColorFactor ) return _gl.SRC_COLOR;
		if ( p === THREE.OneMinusSrcColorFactor ) return _gl.ONE_MINUS_SRC_COLOR;
		if ( p === THREE.SrcAlphaFactor ) return _gl.SRC_ALPHA;
		if ( p === THREE.OneMinusSrcAlphaFactor ) return _gl.ONE_MINUS_SRC_ALPHA;
		if ( p === THREE.DstAlphaFactor ) return _gl.DST_ALPHA;
		if ( p === THREE.OneMinusDstAlphaFactor ) return _gl.ONE_MINUS_DST_ALPHA;

		if ( p === THREE.DstColorFactor ) return _gl.DST_COLOR;
		if ( p === THREE.OneMinusDstColorFactor ) return _gl.ONE_MINUS_DST_COLOR;
		if ( p === THREE.SrcAlphaSaturateFactor ) return _gl.SRC_ALPHA_SATURATE;

		if ( _glExtensionCompressedTextureS3TC !== undefined ) {

			if ( p === THREE.RGB_S3TC_DXT1_Format ) return _glExtensionCompressedTextureS3TC.COMPRESSED_RGB_S3TC_DXT1_EXT;
			if ( p === THREE.RGBA_S3TC_DXT1_Format ) return _glExtensionCompressedTextureS3TC.COMPRESSED_RGBA_S3TC_DXT1_EXT;
			if ( p === THREE.RGBA_S3TC_DXT3_Format ) return _glExtensionCompressedTextureS3TC.COMPRESSED_RGBA_S3TC_DXT3_EXT;
			if ( p === THREE.RGBA_S3TC_DXT5_Format ) return _glExtensionCompressedTextureS3TC.COMPRESSED_RGBA_S3TC_DXT5_EXT;

		}

		if ( _glExtensionCompressedTextureATC !== undefined ) {

			if ( p === THREE.RGB_ATC_Format ) return _glExtensionCompressedTextureATC.COMPRESSED_RGB_ATC_WEBGL;
			if ( p === THREE.RGBA_ATC_EXPLICIT_ALPHA_Format ) return _glExtensionCompressedTextureATC.COMPRESSED_RGBA_ATC_EXPLICIT_ALPHA_WEBGL;
			if ( p === THREE.RGBA_ATC_INTERP_ALPHA_Format ) return _glExtensionCompressedTextureATC.COMPRESSED_RGBA_ATC_INTERPOLATED_ALPHA_WEBGL;

		}

		if ( _glExtensionCompressedTexturePVRTC !== undefined ) {

			if ( p === THREE.RGB_PVRTC_4BPPV1_Format ) return _glExtensionCompressedTexturePVRTC.COMPRESSED_RGB_PVRTC_4BPPV1_IMG;
			if ( p === THREE.RGB_PVRTC_2BPPV1_Format ) return _glExtensionCompressedTexturePVRTC.COMPRESSED_RGB_PVRTC_2BPPV1_IMG;
			if ( p === THREE.RGBA_PVRTC_4BPPV1_Format ) return _glExtensionCompressedTexturePVRTC.COMPRESSED_RGBA_PVRTC_4BPPV1_IMG;
			if ( p === THREE.RGBA_PVRTC_2BPPV1_Format ) return _glExtensionCompressedTexturePVRTC.COMPRESSED_RGBA_PVRTC_2BPPV1_IMG;

		}

		return 0;

	};

	// Allocations

	function allocateBones ( object ) {

		if ( _supportsBoneTextures && object && object.useVertexTexture ) {

			return 1024;

		} else {

			// default for when object is not specified
			// ( for example when prebuilding shader
			//   to be used with multiple objects )
			//
			// 	- leave some extra space for other uniforms
			//  - limit here is ANGLE's 254 max uniform vectors
			//    (up to 54 should be safe)

			var nVertexUniforms = _gl.getParameter( _gl.MAX_VERTEX_UNIFORM_VECTORS );
			var nVertexMatrices = Math.floor( ( nVertexUniforms - 20 ) / 4 );

			var maxBones = nVertexMatrices;

			if ( object !== undefined && object instanceof THREE.SkinnedMesh ) {

				maxBones = Math.min( object.bones.length, maxBones );

				if ( maxBones < object.bones.length ) {

					console.warn( "WebGLRenderer: too many bones - " + object.bones.length + ", this GPU supports just " + maxBones + " (try OpenGL instead of ANGLE)" );

				}

			}

			return maxBones;

		}

	};

	function allocateLights( lights ) {

		var dirLights = 0;
		var pointLights = 0;
		var spotLights = 0;
		var hemiLights = 0;

		for ( var l = 0, ll = lights.length; l < ll; l ++ ) {

			var light = lights[ l ];

			if ( light.onlyShadow ) continue;

			if ( light instanceof THREE.DirectionalLight ) dirLights ++;
			if ( light instanceof THREE.PointLight ) pointLights ++;
			if ( light instanceof THREE.SpotLight ) spotLights ++;
			if ( light instanceof THREE.HemisphereLight ) hemiLights ++;

		}

		return { 'directional' : dirLights, 'point' : pointLights, 'spot': spotLights, 'hemi': hemiLights };

	};

	function allocateShadows( lights ) {

		var maxShadows = 0;

		for ( var l = 0, ll = lights.length; l < ll; l++ ) {

			var light = lights[ l ];

			if ( ! light.castShadow ) continue;

			if ( light instanceof THREE.SpotLight ) maxShadows ++;
			if ( light instanceof THREE.DirectionalLight && ! light.shadowCascade ) maxShadows ++;

		}

		return maxShadows;

	};

	// Initialization

	function initGL() {

		try {

			if ( ! ( _gl = _canvas.getContext( 'experimental-webgl', { alpha: _alpha, premultipliedAlpha: _premultipliedAlpha, antialias: _antialias, stencil: _stencil, preserveDrawingBuffer: _preserveDrawingBuffer } ) ) ) {

				throw 'Error creating WebGL context.';

			}

		} catch ( error ) {

			console.error( error );

		}

		_glExtensionTextureFloat = _gl.getExtension( 'OES_texture_float' );
		_glExtensionTextureFloatLinear = _gl.getExtension( 'OES_texture_float_linear' );
		_glExtensionStandardDerivatives = _gl.getExtension( 'OES_standard_derivatives' );

		_glExtensionTextureFilterAnisotropic = _gl.getExtension( 'EXT_texture_filter_anisotropic' ) || _gl.getExtension( 'MOZ_EXT_texture_filter_anisotropic' ) || _gl.getExtension( 'WEBKIT_EXT_texture_filter_anisotropic' );

		_glExtensionCompressedTextureS3TC = _gl.getExtension( 'WEBGL_compressed_texture_s3tc' ) || _gl.getExtension( 'MOZ_WEBGL_compressed_texture_s3tc' ) || _gl.getExtension( 'WEBKIT_WEBGL_compressed_texture_s3tc' );

		_glExtensionCompressedTextureATC = _gl.getExtension( 'WEBGL_compressed_texture_atc' ) ||
											_gl.getExtension( 'MOZ_WEBGL_compressed_texture_atc' ) ||
											_gl.getExtension( 'WEBKIT_WEBGL_compressed_texture_atc' );

		_glExtensionCompressedTexturePVRTC = _gl.getExtension( 'WEBGL_compressed_texture_pvrtc' ) ||
											_gl.getExtension( 'MOZ_WEBGL_compressed_texture_pvrtc' ) ||
											_gl.getExtension( 'WEBKIT_WEBGL_compressed_texture_pvrtc' );

		if ( ! _glExtensionTextureFloat ) {

			console.log( 'THREE.WebGLRenderer: Float textures not supported.' );

		}

		if ( ! _glExtensionStandardDerivatives ) {

			console.log( 'THREE.WebGLRenderer: Standard derivatives not supported.' );

		}

		if ( ! _glExtensionTextureFilterAnisotropic ) {

			console.log( 'THREE.WebGLRenderer: Anisotropic texture filtering not supported.' );

		}

		if ( ! _glExtensionCompressedTextureS3TC ) {

			console.log( 'THREE.WebGLRenderer: S3TC compressed textures not supported.' );

		}

		if ( ! _glExtensionCompressedTextureATC ) {

			console.log( 'THREE.WebGLRenderer: ATC compressed textures not supported.' );

		}

		if ( ! _glExtensionCompressedTexturePVRTC ) {

			console.log( 'THREE.WebGLRenderer: PVRTC compressed textures not supported.' );

		}

		if ( _gl.getShaderPrecisionFormat === undefined ) {

			_gl.getShaderPrecisionFormat = function() {

				return {
					"rangeMin"  : 1,
					"rangeMax"  : 1,
					"precision" : 1
				};

			}
		}

	};

	function setDefaultGLState () {

		_gl.clearColor( 0, 0, 0, 1 );
		_gl.clearDepth( 1 );
		_gl.clearStencil( 0 );

		_gl.enable( _gl.DEPTH_TEST );
		_gl.depthFunc( _gl.LEQUAL );

		_gl.frontFace( _gl.CCW );
		_gl.cullFace( _gl.BACK );
		_gl.enable( _gl.CULL_FACE );

		_gl.enable( _gl.BLEND );
		_gl.blendEquation( _gl.FUNC_ADD );
		_gl.blendFunc( _gl.SRC_ALPHA, _gl.ONE_MINUS_SRC_ALPHA );

		_gl.clearColor( _clearColor.r, _clearColor.g, _clearColor.b, _clearAlpha );

	};

	// default plugins (order is important)

	this.shadowMapPlugin = new THREE.ShadowMapPlugin();
	this.addPrePlugin( this.shadowMapPlugin );

	this.addPostPlugin( new THREE.SpritePlugin() );
	this.addPostPlugin( new THREE.LensFlarePlugin() );

};<|MERGE_RESOLUTION|>--- conflicted
+++ resolved
@@ -603,53 +603,19 @@
 
 	var deleteBuffers = function ( geometry ) {
 
-		function cleanBuffers( buffers ) {
-			if ( buffers.__webglVertexBuffer !== undefined ) _gl.deleteBuffer( buffers.__webglVertexBuffer );
-			if ( buffers.__webglNormalBuffer !== undefined ) _gl.deleteBuffer( buffers.__webglNormalBuffer );
-			if ( buffers.__webglTangentBuffer !== undefined ) _gl.deleteBuffer( buffers.__webglTangentBuffer );
-			if ( buffers.__webglColorBuffer !== undefined ) _gl.deleteBuffer( buffers.__webglColorBuffer );
-			if ( buffers.__webglUVBuffer !== undefined ) _gl.deleteBuffer( buffers.__webglUVBuffer );
-			if ( buffers.__webglUV2Buffer !== undefined ) _gl.deleteBuffer( buffers.__webglUV2Buffer );
-
-			if ( buffers.__webglSkinIndicesBuffer !== undefined ) _gl.deleteBuffer( buffers.__webglSkinIndicesBuffer );
-			if ( buffers.__webglSkinWeightsBuffer !== undefined ) _gl.deleteBuffer( buffers.__webglSkinWeightsBuffer );
-
-			if ( buffers.__webglFaceBuffer !== undefined ) _gl.deleteBuffer( buffers.__webglFaceBuffer );
-			if ( buffers.__webglLineBuffer !== undefined ) _gl.deleteBuffer( buffers.__webglLineBuffer );
-
-			if ( buffers.__webglLineDistanceBuffer !== undefined ) _gl.deleteBuffer( buffers.__webglLineDistanceBuffer );
-		}
-
-		if ( geometry instanceof THREE.BufferGeometry ) {
-			for ( var x in geometry.attributes ) {
-				if ( geometry.attributes[x].buffer ) {
-					_gl.deleteBuffer( geometry.attributes[x].buffer );
-				}
-			}
-		}
-		else {
-
-			cleanBuffers( geometry );
-
-			// geometry groups
-
-<<<<<<< HEAD
-			if ( geometry.geometryGroups !== undefined ) {
-
-				for ( var g in geometry.geometryGroups ) {
-
-					var geometryGroup = geometry.geometryGroups[ g ];
-
-					cleanBuffers( geometryGroup );
-
-					if ( geometryGroup.numMorphTargets !== undefined ) {
-
-						for ( var m = 0, ml = geometryGroup.numMorphTargets; m < ml; m ++ ) {
-
-							_gl.deleteBuffer( geometryGroup.__webglMorphTargetsBuffers[ m ] );
-
-						}
-=======
+		if ( geometry.__webglVertexBuffer !== undefined ) _gl.deleteBuffer( geometry.__webglVertexBuffer );
+		if ( geometry.__webglNormalBuffer !== undefined ) _gl.deleteBuffer( geometry.__webglNormalBuffer );
+		if ( geometry.__webglTangentBuffer !== undefined ) _gl.deleteBuffer( geometry.__webglTangentBuffer );
+		if ( geometry.__webglColorBuffer !== undefined ) _gl.deleteBuffer( geometry.__webglColorBuffer );
+		if ( geometry.__webglUVBuffer !== undefined ) _gl.deleteBuffer( geometry.__webglUVBuffer );
+		if ( geometry.__webglUV2Buffer !== undefined ) _gl.deleteBuffer( geometry.__webglUV2Buffer );
+
+		if ( geometry.__webglSkinIndicesBuffer !== undefined ) _gl.deleteBuffer( geometry.__webglSkinIndicesBuffer );
+		if ( geometry.__webglSkinWeightsBuffer !== undefined ) _gl.deleteBuffer( geometry.__webglSkinWeightsBuffer );
+
+		if ( geometry.__webglFaceBuffer !== undefined ) _gl.deleteBuffer( geometry.__webglFaceBuffer );
+		if ( geometry.__webglLineBuffer !== undefined ) _gl.deleteBuffer( geometry.__webglLineBuffer );
+
 		if ( geometry.__webglLineDistanceBuffer !== undefined ) _gl.deleteBuffer( geometry.__webglLineDistanceBuffer );
 		// custom attributes
 
@@ -672,27 +638,11 @@
 		geometry.__webglInit = undefined;
 
 		if ( geometry instanceof THREE.BufferGeometry ) {
->>>>>>> f07f0f34
 
 			var attributes = geometry.attributes;
 
 			for ( var key in attributes ) {
 
-<<<<<<< HEAD
-					if ( geometryGroup.numMorphNormals !== undefined ) {
-
-						for ( var m = 0, ml = geometryGroup.numMorphNormals; m < ml; m ++ ) {
-
-							_gl.deleteBuffer( geometryGroup.__webglMorphNormalsBuffers[ m ] );
-
-						}
-
-					}
-
-					deleteCustomAttributesBuffers( geometryGroup );
-
-				}
-=======
 				if ( attributes[ key ].buffer !== undefined ) {
 
 					_gl.deleteBuffer( attributes[ key ].buffer );
@@ -738,8 +688,6 @@
 			} else {
 
 				deleteBuffers( geometry );
->>>>>>> f07f0f34
-
 			}
 		}
 
@@ -2867,13 +2815,9 @@
 
 					if ( updateBuffers ) {
 
-<<<<<<< HEAD
 						for ( attributeName in geometryAttributes ) {
 
 							if ( attributeName === 'index' || attributeName === 'index_wireframe' ) continue;
-=======
-						for ( attributeName in programAttributes ) {
->>>>>>> f07f0f34
 
 							attributePointer = programAttributes[ attributeName ];
 							attributeItem = geometryAttributes[ attributeName ];
@@ -3165,27 +3109,13 @@
 			// colors
 
 			if ( attributes.color >= 0 ) {
-<<<<<<< HEAD
-				//START_VEROLD_MOD - setting default colour of white if the shader program needs color but we don't have it.
-				//Not sure if this check is entirely sufficient.
+
 				if ( object.geometry.faces.length && object.geometry.faces[0].vertexColors.length > 0 ||
 					object.geometry.__webglColorBuffer ) {
+
 					_gl.bindBuffer( _gl.ARRAY_BUFFER, geometryGroup.__webglColorBuffer );
 					enableAttribute( attributes.color );
 					_gl.vertexAttribPointer( attributes.color, 3, _gl.FLOAT, false, 0, 0 );
-				}
-				else {
-					_gl.vertexAttrib3f( attributes.color, 1, 1, 1 );
-				}
-				//END_VEROLD_MOD
-=======
-
-				if ( object.geometry.faces.length && object.geometry.faces[0].vertexColors.length > 0 ||
-					object.geometry.__webglColorBuffer ) {
-
-					_gl.bindBuffer( _gl.ARRAY_BUFFER, geometryGroup.__webglColorBuffer );
-					enableAttribute( attributes.color );
-					_gl.vertexAttribPointer( attributes.color, 3, _gl.FLOAT, false, 0, 0 );
 
 				} else if ( material.defaultAttributeValues ) {
 
@@ -3193,8 +3123,6 @@
 					_gl.vertexAttrib3fv( attributes.color, material.defaultAttributeValues.color );
 
 				}
-
->>>>>>> f07f0f34
 			}
 
 			// normals
@@ -3220,63 +3148,36 @@
 			// uvs
 
 			if ( attributes.uv >= 0 ) {
-<<<<<<< HEAD
-				//START_VEROLD_MOD - setting default uvs if the shader program needs them but we don't have them.
+
 				if ( object.geometry.faceVertexUvs[0] ) {
+
 					_gl.bindBuffer( _gl.ARRAY_BUFFER, geometryGroup.__webglUVBuffer );
 					enableAttribute( attributes.uv );
 					_gl.vertexAttribPointer( attributes.uv, 2, _gl.FLOAT, false, 0, 0 );
-				}
-				else {
-					_gl.vertexAttrib2f( attributes.uv, 0, 0 );
-				}
-				//END_VEROLD_MOD
+
+				} else if ( material.defaultAttributeValues ) {
+
+
+					_gl.vertexAttrib2fv( attributes.uv, material.defaultAttributeValues.uv );
+
+				}
+
 			}
 
 			if ( attributes.uv2 >= 0 ) {
-				//START_VEROLD_MOD - setting default uvs if the shader program needs them but we don't have them.
+
 				if ( object.geometry.faceVertexUvs[1] ) {
+
 					_gl.bindBuffer( _gl.ARRAY_BUFFER, geometryGroup.__webglUV2Buffer );
 					enableAttribute( attributes.uv2 );
 					_gl.vertexAttribPointer( attributes.uv2, 2, _gl.FLOAT, false, 0, 0 );
-				}
-				else {
-					_gl.vertexAttrib2f( attributes.uv2, 0, 0 );
-				}
-				//END_VEROLD_MOD
-=======
-
-				if ( object.geometry.faceVertexUvs[0] ) {
-
-					_gl.bindBuffer( _gl.ARRAY_BUFFER, geometryGroup.__webglUVBuffer );
-					enableAttribute( attributes.uv );
-					_gl.vertexAttribPointer( attributes.uv, 2, _gl.FLOAT, false, 0, 0 );
 
 				} else if ( material.defaultAttributeValues ) {
 
 
-					_gl.vertexAttrib2fv( attributes.uv, material.defaultAttributeValues.uv );
-
-				}
-
-			}
-
-			if ( attributes.uv2 >= 0 ) {
-
-				if ( object.geometry.faceVertexUvs[1] ) {
-
-					_gl.bindBuffer( _gl.ARRAY_BUFFER, geometryGroup.__webglUV2Buffer );
-					enableAttribute( attributes.uv2 );
-					_gl.vertexAttribPointer( attributes.uv2, 2, _gl.FLOAT, false, 0, 0 );
-
-				} else if ( material.defaultAttributeValues ) {
-
-
 					_gl.vertexAttrib2fv( attributes.uv2, material.defaultAttributeValues.uv2 );
 
 				}
-
->>>>>>> f07f0f34
 			}
 
 			if ( material.skinning &&
@@ -6223,19 +6124,12 @@
 		_gl.attachShader( program, glVertexShader );
 		_gl.attachShader( program, glFragmentShader );
 
-<<<<<<< HEAD
-		//START_VEROLD_MOD - force position to attribute index 0 because we don't want color or uv2 assigned to attribute 0 automatically.
-		//We often disable color and uv2 so that we can use default values (via vertexAttrib2f, etc.) and browsers complain is attribute 0 is disabled.
-		_gl.bindAttribLocation( program, 0, "position" );
-		//END_VEROLD_MOD
-=======
 		//Force a particular attribute to index 0.
 		// because potentially expensive emulation is done by browser if attribute 0 is disabled.
 		//And, color, for example is often automatically bound to index 0 so disabling it
 		if ( index0AttributeName ) {
 			_gl.bindAttribLocation( program, 0, index0AttributeName );
 		}
->>>>>>> f07f0f34
 
 		_gl.linkProgram( program );
 
