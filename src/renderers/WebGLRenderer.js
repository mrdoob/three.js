--- conflicted
+++ resolved
@@ -1196,14 +1196,8 @@
 			this.setClearAlpha( clearAlpha || 0.0 );
 		}
 
-<<<<<<< HEAD
-		this.postQuad.material = passMaterial;
-		this.render( this.postScene, this.postCamera, renderTarget, clearNeeded  );
-		this.postQuad.material = null;
-=======
 		this.passQuad.material = passMaterial;
-		this.render( this.passScene, this.passCamera, renderTarget, clearNeeded  );
->>>>>>> 488a67ca
+		this.render( this.passScene, this.passCamera, renderTarget, clearNeeded );
 
 		// restore original state
 		this.autoClear = originalAutoClear;
