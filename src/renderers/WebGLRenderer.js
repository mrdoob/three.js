--- conflicted
+++ resolved
@@ -67,11 +67,7 @@
 	// hdr rendering
 	
 	this.hdrOutputEnabled = false;
-<<<<<<< HEAD
-	this.hdrOutputType = THREE.FullHDR;
-=======
 	this.hdrOutputType = THREE.HDRFull;
->>>>>>> 09d411e3
 
 	// shadow map
 
@@ -3568,11 +3564,9 @@
 			}
 			//END_VEROLD_MOD
 
-			// if ( !material.transparent && renderOpaque || material.transparent && renderTransparent ) {
 			renderObjects( opaqueObjects, camera, lights, fog, true, material );
 			renderObjects( transparentObjects, camera, lights, fog, true, material );
 			renderObjectsImmediate( _webglObjectsImmediate, '', camera, lights, fog, false, material );
-			// }
 
 		} else {
 
@@ -3584,11 +3578,12 @@
 
 			renderObjects( opaqueObjects, camera, lights, fog, false, material );
 			renderObjectsImmediate( _webglObjectsImmediate, 'opaque', camera, lights, fog, false, material );
-			
+
 			// transparent pass (back-to-front order)
+
 			renderObjects( transparentObjects, camera, lights, fog, true, material );
 			renderObjectsImmediate( _webglObjectsImmediate, 'transparent', camera, lights, fog, true, material );
-			
+
 		}
 
 		// custom render plugins (post pass)
