--- conflicted
+++ resolved
@@ -1268,12 +1268,7 @@
 		}
 
 		// recycle existing render item or grow the array
-
-<<<<<<< HEAD
-				if ( webglObject && ( object.frustumCulled === false || _frustum.intersectsGeometry( object.geometry, object._matrixWorld ) === true ) ) {
-=======
 		var renderItem = array[ index ];
->>>>>>> c9b5e79f
 
 		if ( renderItem !== undefined ) {
 
@@ -1310,13 +1305,8 @@
 
 			lights.push( object );
 
-<<<<<<< HEAD
-							_vector3.setFromMatrixPosition( object._matrixWorld );
-							_vector3.applyProjection( _projScreenMatrix );
-=======
 		} else if ( object instanceof THREE.Sprite ) {
->>>>>>> c9b5e79f
-
+			
 			sprites.push( object );
 
 		} else if ( object instanceof THREE.LensFlare ) {
@@ -1348,12 +1338,7 @@
 
 					}
 
-<<<<<<< HEAD
-			object._modelViewMatrix.multiplyMatrices( camera.matrixWorldInverse, object._matrixWorld );
-			object._normalMatrix.getNormalMatrix( object._modelViewMatrix );
-=======
 					var geometry = objects.update( object );
->>>>>>> c9b5e79f
 
 					if ( material instanceof THREE.MeshFaceMaterial ) {
 
@@ -1423,14 +1408,9 @@
 
 			var object = renderList[ i ];
 
-<<<<<<< HEAD
-			object._modelViewMatrix.multiplyMatrices( camera.matrixWorldInverse, object._matrixWorld );
-			object._normalMatrix.getNormalMatrix( object._modelViewMatrix );
-=======
-			object.modelViewMatrix.multiplyMatrices( camera.matrixWorldInverse, object.matrixWorld );
+			object.modelViewMatrix.multiplyMatrices( camera.matrixWorldInverse, object._matrixWorld );
 			object.normalMatrix.getNormalMatrix( object.modelViewMatrix );
->>>>>>> c9b5e79f
-
+			
 			if ( overrideMaterial === undefined ) material = object.material;
 
 			setMaterial( material );
@@ -2567,12 +2547,9 @@
 
 				setColorLinear( pointColors, pointOffset, color, intensity );
 
-<<<<<<< HEAD
+
 				_vector3.setFromMatrixPosition( light._matrixWorld );
-=======
-				_vector3.setFromMatrixPosition( light.matrixWorld );
 				_vector3.applyMatrix4( viewMatrix );
->>>>>>> c9b5e79f
 
 				pointPositions[ pointOffset + 0 ] = _vector3.x;
 				pointPositions[ pointOffset + 1 ] = _vector3.y;
@@ -2594,12 +2571,8 @@
 
 				setColorLinear( spotColors, spotOffset, color, intensity );
 
-<<<<<<< HEAD
 				_direction.setFromMatrixPosition( light._matrixWorld );
-=======
-				_direction.setFromMatrixPosition( light.matrixWorld );
 				_vector3.copy( _direction ).applyMatrix4( viewMatrix );
->>>>>>> c9b5e79f
 
 				spotPositions[ spotOffset + 0 ] = _vector3.x;
 				spotPositions[ spotOffset + 1 ] = _vector3.y;
@@ -2627,13 +2600,9 @@
 
 				if ( ! light.visible ) continue;
 
-<<<<<<< HEAD
+
 				_direction.setFromMatrixPosition( light._matrixWorld );
-				_direction.normalize();
-=======
-				_direction.setFromMatrixPosition( light.matrixWorld );
 				_direction.transformDirection( viewMatrix );
->>>>>>> c9b5e79f
 
 				hemiOffset = hemiLength * 3;
 
