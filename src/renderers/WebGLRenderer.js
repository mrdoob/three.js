--- conflicted
+++ resolved
@@ -56,7 +56,6 @@
 import { WebGLUniformsGroups } from './webgl/WebGLUniformsGroups.js';
 import { createCanvasElement, probeAsync } from '../utils.js';
 import { ColorManagement } from '../math/ColorManagement.js';
-import { Box2 } from '../math/Box2.js';
 
 class WebGLRenderer {
 
@@ -2451,28 +2450,6 @@
 
 		};
 
-<<<<<<< HEAD
-		this.copyTextureToTexture = function ( sourceBox, position, srcTexture, dstTexture, level = 0 ) {
-
-			if ( sourceBox.isBox2 !== true ) {
-
-				console.warn( 'WebGLRenderer: copyTextureToTexture function signature has changed.' );
-
-				position = arguments[ 0 ];
-				srcTexture = arguments[ 1 ];
-				dstTexture = arguments[ 2 ];
-				level = arguments[ 3 ];
-
-				const image = srcTexture.isCompressedTexture ? srcTexture.mipmaps[ level ] : srcTexture.image;
-				sourceBox = new Box2();
-				sourceBox.min.set( 0, 0 );
-				sourceBox.max.set( image.width, image.height );
-
-			}
-
-			const width = sourceBox.max.x - sourceBox.min.x;
-			const height = sourceBox.max.y - sourceBox.min.y;
-=======
 		this.copyTextureToTexture = function ( srcTexture, dstTexture, srcRegion = null, dstPosition = null, level = 0 ) {
 
 			// support previous signature with source box first
@@ -2519,16 +2496,8 @@
 
 			}
 
->>>>>>> 3bc0cc71
 			const glFormat = utils.convert( dstTexture.format );
 			const glType = utils.convert( dstTexture.type );
-
-			if ( dstTexture.isRenderTarget ) {
-
-				this.initTexture( dstTexture );
-				dstTexture = dstTexture.texture;
-
-			}
 
 			textures.setTexture2D( dstTexture, 0 );
 
@@ -2538,61 +2507,27 @@
 			_gl.pixelStorei( _gl.UNPACK_PREMULTIPLY_ALPHA_WEBGL, dstTexture.premultiplyAlpha );
 			_gl.pixelStorei( _gl.UNPACK_ALIGNMENT, dstTexture.unpackAlignment );
 
-<<<<<<< HEAD
-			const unpackRowLen = _gl.getParameter( _gl.UNPACK_ROW_LENGTH );
-			const unpackImageHeight = _gl.getParameter( _gl.UNPACK_IMAGE_HEIGHT );
-			const unpackSkipPixels = _gl.getParameter( _gl.UNPACK_SKIP_PIXELS );
-			const unpackSkipRows = _gl.getParameter( _gl.UNPACK_SKIP_ROWS );
-			const unpackSkipImages = _gl.getParameter( _gl.UNPACK_SKIP_IMAGES );
-=======
 			const currentUnpackRowLen = _gl.getParameter( _gl.UNPACK_ROW_LENGTH );
 			const currentUnpackImageHeight = _gl.getParameter( _gl.UNPACK_IMAGE_HEIGHT );
 			const currentUnpackSkipPixels = _gl.getParameter( _gl.UNPACK_SKIP_PIXELS );
 			const currentUnpackSkipRows = _gl.getParameter( _gl.UNPACK_SKIP_ROWS );
 			const currentUnpackSkipImages = _gl.getParameter( _gl.UNPACK_SKIP_IMAGES );
->>>>>>> 3bc0cc71
 
 			const image = srcTexture.isCompressedTexture ? srcTexture.mipmaps[ level ] : srcTexture.image;
 
 			_gl.pixelStorei( _gl.UNPACK_ROW_LENGTH, image.width );
 			_gl.pixelStorei( _gl.UNPACK_IMAGE_HEIGHT, image.height );
-<<<<<<< HEAD
-			_gl.pixelStorei( _gl.UNPACK_SKIP_PIXELS, sourceBox.min.x );
-			_gl.pixelStorei( _gl.UNPACK_SKIP_ROWS, sourceBox.min.y );
-
-			if ( srcTexture.isDataTexture ) {
-
-				_gl.texSubImage2D( _gl.TEXTURE_2D, level, position.x, position.y, width, height, glFormat, glType, image.data );
-=======
 			_gl.pixelStorei( _gl.UNPACK_SKIP_PIXELS, minX );
 			_gl.pixelStorei( _gl.UNPACK_SKIP_ROWS, minY );
 
 			if ( srcTexture.isDataTexture ) {
 
 				_gl.texSubImage2D( _gl.TEXTURE_2D, level, dstX, dstY, width, height, glFormat, glType, image.data );
->>>>>>> 3bc0cc71
 
 			} else {
 
 				if ( srcTexture.isCompressedTexture ) {
 
-<<<<<<< HEAD
-					_gl.compressedTexSubImage2D( _gl.TEXTURE_2D, level, position.x, position.y, image.width, image.height, glFormat, image.data );
-
-				} else {
-
-					_gl.texSubImage2D( _gl.TEXTURE_2D, level, position.x, position.y, glFormat, glType, image );
-
-				}
-
-			}
-
-			_gl.pixelStorei( _gl.UNPACK_ROW_LENGTH, unpackRowLen );
-			_gl.pixelStorei( _gl.UNPACK_IMAGE_HEIGHT, unpackImageHeight );
-			_gl.pixelStorei( _gl.UNPACK_SKIP_PIXELS, unpackSkipPixels );
-			_gl.pixelStorei( _gl.UNPACK_SKIP_ROWS, unpackSkipRows );
-			_gl.pixelStorei( _gl.UNPACK_SKIP_IMAGES, unpackSkipImages );
-=======
 					_gl.compressedTexSubImage2D( _gl.TEXTURE_2D, level, dstX, dstY, image.width, image.height, glFormat, image.data );
 
 				} else {
@@ -2608,7 +2543,6 @@
 			_gl.pixelStorei( _gl.UNPACK_SKIP_PIXELS, currentUnpackSkipPixels );
 			_gl.pixelStorei( _gl.UNPACK_SKIP_ROWS, currentUnpackSkipRows );
 			_gl.pixelStorei( _gl.UNPACK_SKIP_IMAGES, currentUnpackSkipImages );
->>>>>>> 3bc0cc71
 
 			// Generate mipmaps only when copying level 0
 			if ( level === 0 && dstTexture.generateMipmaps ) _gl.generateMipmap( _gl.TEXTURE_2D );
@@ -2674,13 +2608,6 @@
 			const glType = utils.convert( dstTexture.type );
 			let glTarget;
 
-			if ( dstTexture.isRenderTarget ) {
-
-				this.initTexture( dstTexture );
-				dstTexture = dstTexture.texture;
-
-			}
-
 			if ( dstTexture.isData3DTexture ) {
 
 				textures.setTexture3D( dstTexture, 0 );
@@ -2747,15 +2674,7 @@
 
 		this.initTexture = function ( texture ) {
 
-			if ( texture.isRenderTarget ) {
-
-				if ( properties.get( texture ).__webglFramebuffer === undefined ) {
-
-					textures.setupRenderTarget( texture );
-
-				}
-
-			} else if ( texture.isCubeTexture ) {
+			if ( texture.isCubeTexture ) {
 
 				textures.setTextureCube( texture, 0 );
 
