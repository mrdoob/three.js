import {
	REVISION,
	BackSide,
	FrontSide,
	DoubleSide,
	RGBAFormat,
	HalfFloatType,
	FloatType,
	UnsignedByteType,
	NoToneMapping,
	LinearMipmapLinearFilter,
	SRGBColorSpace,
	LinearSRGBColorSpace,
	RGBAIntegerFormat,
	RGIntegerFormat,
	RedIntegerFormat,
	UnsignedIntType,
	UnsignedShortType,
	UnsignedInt248Type,
	UnsignedShort4444Type,
	UnsignedShort5551Type,
	WebGLCoordinateSystem,
	DisplayP3ColorSpace,
	LinearDisplayP3ColorSpace
} from '../constants.js';
import { Color } from '../math/Color.js';
import { Frustum } from '../math/Frustum.js';
import { Matrix4 } from '../math/Matrix4.js';
import { Vector2 } from '../math/Vector2.js';
import { Vector3 } from '../math/Vector3.js';
import { Vector4 } from '../math/Vector4.js';
import { WebGLAnimation } from './webgl/WebGLAnimation.js';
import { WebGLAttributes } from './webgl/WebGLAttributes.js';
import { WebGLBackground } from './webgl/WebGLBackground.js';
import { WebGLBindingStates } from './webgl/WebGLBindingStates.js';
import { WebGLBufferRenderer } from './webgl/WebGLBufferRenderer.js';
import { WebGLCapabilities } from './webgl/WebGLCapabilities.js';
import { WebGLClipping } from './webgl/WebGLClipping.js';
import { WebGLCubeMaps } from './webgl/WebGLCubeMaps.js';
import { WebGLCubeUVMaps } from './webgl/WebGLCubeUVMaps.js';
import { WebGLExtensions } from './webgl/WebGLExtensions.js';
import { WebGLGeometries } from './webgl/WebGLGeometries.js';
import { WebGLIndexedBufferRenderer } from './webgl/WebGLIndexedBufferRenderer.js';
import { WebGLInfo } from './webgl/WebGLInfo.js';
import { WebGLMorphtargets } from './webgl/WebGLMorphtargets.js';
import { WebGLObjects } from './webgl/WebGLObjects.js';
import { WebGLPrograms } from './webgl/WebGLPrograms.js';
import { WebGLProperties } from './webgl/WebGLProperties.js';
import { WebGLRenderLists } from './webgl/WebGLRenderLists.js';
import { WebGLRenderStates } from './webgl/WebGLRenderStates.js';
import { WebGLRenderTarget } from './WebGLRenderTarget.js';
import { WebGLShadowMap } from './webgl/WebGLShadowMap.js';
import { WebGLState } from './webgl/WebGLState.js';
import { WebGLTextures } from './webgl/WebGLTextures.js';
import { WebGLUniforms } from './webgl/WebGLUniforms.js';
import { WebGLUtils } from './webgl/WebGLUtils.js';
import { WebXRManager } from './webxr/WebXRManager.js';
import { WebGLMaterials } from './webgl/WebGLMaterials.js';
import { WebGLUniformsGroups } from './webgl/WebGLUniformsGroups.js';
import { createCanvasElement } from '../utils.js';
import { ColorManagement } from '../math/ColorManagement.js';

class WebGLRenderer {

	constructor( parameters = {} ) {

		const {
			canvas = createCanvasElement(),
			context = null,
			depth = true,
			stencil = true,
			alpha = false,
			antialias = false,
			premultipliedAlpha = true,
			preserveDrawingBuffer = false,
			powerPreference = 'default',
			failIfMajorPerformanceCaveat = false,
		} = parameters;

		this.isWebGLRenderer = true;

		let _alpha;

		if ( context !== null ) {

			if ( typeof WebGLRenderingContext !== 'undefined' && context instanceof WebGLRenderingContext ) {

				throw new Error( 'THREE.WebGLRenderer: WebGL 1 is not supported since r163.' );

			}

			_alpha = context.getContextAttributes().alpha;

		} else {

			_alpha = alpha;

		}

		const uintClearColor = new Uint32Array( 4 );
		const intClearColor = new Int32Array( 4 );

		let currentRenderList = null;
		let currentRenderState = null;

		// render() can be called from within a callback triggered by another render.
		// We track this so that the nested render call gets its list and state isolated from the parent render call.

		const renderListStack = [];
		const renderStateStack = [];

		// public properties

		this.domElement = canvas;

		// Debug configuration container
		this.debug = {

			/**
			 * Enables error checking and reporting when shader programs are being compiled
			 * @type {boolean}
			 */
			checkShaderErrors: true,
			/**
			 * Callback for custom error reporting.
			 * @type {?Function}
			 */
			onShaderError: null
		};

		// clearing

		this.autoClear = true;
		this.autoClearColor = true;
		this.autoClearDepth = true;
		this.autoClearStencil = true;

		// scene graph

		this.sortObjects = true;

		// user-defined clipping

		this.clippingPlanes = [];
		this.localClippingEnabled = false;

		// physically based shading

		this._outputColorSpace = SRGBColorSpace;

		// physical lights

		this._useLegacyLights = false;

		// tone mapping

		this.toneMapping = NoToneMapping;
		this.toneMappingExposure = 1.0;

		// internal properties

		const _this = this;

		let _isContextLost = false;

		// internal state cache

		let _currentActiveCubeFace = 0;
		let _currentActiveMipmapLevel = 0;
		let _currentRenderTarget = null;
		let _currentMaterialId = - 1;

		let _currentCamera = null;

		const _currentViewport = new Vector4();
		const _currentScissor = new Vector4();
		let _currentScissorTest = null;

		const _currentClearColor = new Color( 0x000000 );
		let _currentClearAlpha = 0;

		//

		let _width = canvas.width;
		let _height = canvas.height;

		let _pixelRatio = 1;
		let _opaqueSort = null;
		let _transparentSort = null;

		const _viewport = new Vector4( 0, 0, _width, _height );
		const _scissor = new Vector4( 0, 0, _width, _height );
		let _scissorTest = false;

		// frustum

		const _frustum = new Frustum();

		// clipping

		let _clippingEnabled = false;
		let _localClippingEnabled = false;

		// transmission

		let _transmissionRenderTarget = null;

		// camera matrices cache

		const _projScreenMatrix = new Matrix4();

		const _vector2 = new Vector2();
		const _vector3 = new Vector3();

		const _emptyScene = { background: null, fog: null, environment: null, overrideMaterial: null, isScene: true };

		function getTargetPixelRatio() {

			return _currentRenderTarget === null ? _pixelRatio : 1;

		}

		// initialize

		let _gl = context;

		function getContext( contextName, contextAttributes ) {

			const context = canvas.getContext( contextName, contextAttributes );
			if ( context !== null ) return context;

			return null;

		}

		try {

			const contextAttributes = {
				alpha: true,
				depth,
				stencil,
				antialias,
				premultipliedAlpha,
				preserveDrawingBuffer,
				powerPreference,
				failIfMajorPerformanceCaveat,
			};

			// OffscreenCanvas does not have setAttribute, see #22811
			if ( 'setAttribute' in canvas ) canvas.setAttribute( 'data-engine', `three.js r${REVISION}` );

			// event listeners must be registered before WebGL context is created, see #12753
			canvas.addEventListener( 'webglcontextlost', onContextLost, false );
			canvas.addEventListener( 'webglcontextrestored', onContextRestore, false );
			canvas.addEventListener( 'webglcontextcreationerror', onContextCreationError, false );

			if ( _gl === null ) {

				const contextName = 'webgl2';

				_gl = getContext( contextName, contextAttributes );

				if ( _gl === null ) {

					if ( getContext( contextName ) ) {

						throw new Error( 'Error creating WebGL context with your selected attributes.' );

					} else {

						throw new Error( 'Error creating WebGL context.' );

					}

				}

			}

		} catch ( error ) {

			console.error( 'THREE.WebGLRenderer: ' + error.message );
			throw error;

		}

		let extensions, capabilities, state, info;
		let properties, textures, cubemaps, cubeuvmaps, attributes, geometries, objects;
		let programCache, materials, renderLists, renderStates, clipping, shadowMap;

		let background, morphtargets, bufferRenderer, indexedBufferRenderer;

		let utils, bindingStates, uniformsGroups;

		function initGLContext() {

			extensions = new WebGLExtensions( _gl );
			extensions.init();

			capabilities = new WebGLCapabilities( _gl, extensions, parameters );

			utils = new WebGLUtils( _gl, extensions );

			state = new WebGLState( _gl );

			info = new WebGLInfo( _gl );
			properties = new WebGLProperties();
			textures = new WebGLTextures( _gl, extensions, state, properties, capabilities, utils, info );
			cubemaps = new WebGLCubeMaps( _this );
			cubeuvmaps = new WebGLCubeUVMaps( _this );
			attributes = new WebGLAttributes( _gl );
			bindingStates = new WebGLBindingStates( _gl, attributes );
			geometries = new WebGLGeometries( _gl, attributes, info, bindingStates );
			objects = new WebGLObjects( _gl, geometries, attributes, info );
			morphtargets = new WebGLMorphtargets( _gl, capabilities, textures );
			clipping = new WebGLClipping( properties );
			programCache = new WebGLPrograms( _this, cubemaps, cubeuvmaps, extensions, capabilities, bindingStates, clipping );
			materials = new WebGLMaterials( _this, properties );
			renderLists = new WebGLRenderLists();
			renderStates = new WebGLRenderStates( extensions );
			background = new WebGLBackground( _this, cubemaps, cubeuvmaps, state, objects, _alpha, premultipliedAlpha );
			shadowMap = new WebGLShadowMap( _this, objects, capabilities );
			uniformsGroups = new WebGLUniformsGroups( _gl, info, capabilities, state );

			bufferRenderer = new WebGLBufferRenderer( _gl, extensions, info );
			indexedBufferRenderer = new WebGLIndexedBufferRenderer( _gl, extensions, info );

			info.programs = programCache.programs;

			_this.capabilities = capabilities;
			_this.extensions = extensions;
			_this.properties = properties;
			_this.renderLists = renderLists;
			_this.shadowMap = shadowMap;
			_this.state = state;
			_this.info = info;

		}

		initGLContext();

		// xr

		const xr = new WebXRManager( _this, _gl );

		this.xr = xr;

		// API

		this.getContext = function () {

			return _gl;

		};

		this.getContextAttributes = function () {

			return _gl.getContextAttributes();

		};

		this.forceContextLoss = function () {

			const extension = extensions.get( 'WEBGL_lose_context' );
			if ( extension ) extension.loseContext();

		};

		this.forceContextRestore = function () {

			const extension = extensions.get( 'WEBGL_lose_context' );
			if ( extension ) extension.restoreContext();

		};

		this.getPixelRatio = function () {

			return _pixelRatio;

		};

		this.setPixelRatio = function ( value ) {

			if ( value === undefined ) return;

			_pixelRatio = value;

			this.setSize( _width, _height, false );

		};

		this.getSize = function ( target ) {

			return target.set( _width, _height );

		};

		this.setSize = function ( width, height, updateStyle = true ) {

			if ( xr.isPresenting ) {

				console.warn( 'THREE.WebGLRenderer: Can\'t change size while VR device is presenting.' );
				return;

			}

			_width = width;
			_height = height;

			canvas.width = Math.floor( width * _pixelRatio );
			canvas.height = Math.floor( height * _pixelRatio );

			if ( updateStyle === true ) {

				canvas.style.width = width + 'px';
				canvas.style.height = height + 'px';

			}

			this.setViewport( 0, 0, width, height );

		};

		this.getDrawingBufferSize = function ( target ) {

			return target.set( _width * _pixelRatio, _height * _pixelRatio ).floor();

		};

		this.setDrawingBufferSize = function ( width, height, pixelRatio ) {

			_width = width;
			_height = height;

			_pixelRatio = pixelRatio;

			canvas.width = Math.floor( width * pixelRatio );
			canvas.height = Math.floor( height * pixelRatio );

			this.setViewport( 0, 0, width, height );

		};

		this.getCurrentViewport = function ( target ) {

			return target.copy( _currentViewport );

		};

		this.getViewport = function ( target ) {

			return target.copy( _viewport );

		};

		this.setViewport = function ( x, y, width, height ) {

			if ( x.isVector4 ) {

				_viewport.set( x.x, x.y, x.z, x.w );

			} else {

				_viewport.set( x, y, width, height );

			}

			state.viewport( _currentViewport.copy( _viewport ).multiplyScalar( _pixelRatio ).round() );

		};

		this.getScissor = function ( target ) {

			return target.copy( _scissor );

		};

		this.setScissor = function ( x, y, width, height ) {

			if ( x.isVector4 ) {

				_scissor.set( x.x, x.y, x.z, x.w );

			} else {

				_scissor.set( x, y, width, height );

			}

			state.scissor( _currentScissor.copy( _scissor ).multiplyScalar( _pixelRatio ).round() );

		};

		this.getScissorTest = function () {

			return _scissorTest;

		};

		this.setScissorTest = function ( boolean ) {

			state.setScissorTest( _scissorTest = boolean );

		};

		this.setOpaqueSort = function ( method ) {

			_opaqueSort = method;

		};

		this.setTransparentSort = function ( method ) {

			_transparentSort = method;

		};

		// Clearing

		this.getClearColor = function ( target ) {

			return target.copy( background.getClearColor() );

		};

		this.setClearColor = function () {

			background.setClearColor.apply( background, arguments );

		};

		this.getClearAlpha = function () {

			return background.getClearAlpha();

		};

		this.setClearAlpha = function () {

			background.setClearAlpha.apply( background, arguments );

		};

		this.clear = function ( color = true, depth = true, stencil = true ) {

			let bits = 0;

			if ( color ) {

				// check if we're trying to clear an integer target
				let isIntegerFormat = false;
				if ( _currentRenderTarget !== null ) {

					const targetFormat = _currentRenderTarget.texture.format;
					isIntegerFormat = targetFormat === RGBAIntegerFormat ||
						targetFormat === RGIntegerFormat ||
						targetFormat === RedIntegerFormat;

				}

				// use the appropriate clear functions to clear the target if it's a signed
				// or unsigned integer target
				if ( isIntegerFormat ) {

					const targetType = _currentRenderTarget.texture.type;
					const isUnsignedType = targetType === UnsignedByteType ||
						targetType === UnsignedIntType ||
						targetType === UnsignedShortType ||
						targetType === UnsignedInt248Type ||
						targetType === UnsignedShort4444Type ||
						targetType === UnsignedShort5551Type;

					const clearColor = background.getClearColor();
					const a = background.getClearAlpha();
					const r = clearColor.r;
					const g = clearColor.g;
					const b = clearColor.b;

					if ( isUnsignedType ) {

						uintClearColor[ 0 ] = r;
						uintClearColor[ 1 ] = g;
						uintClearColor[ 2 ] = b;
						uintClearColor[ 3 ] = a;
						_gl.clearBufferuiv( _gl.COLOR, 0, uintClearColor );

					} else {

						intClearColor[ 0 ] = r;
						intClearColor[ 1 ] = g;
						intClearColor[ 2 ] = b;
						intClearColor[ 3 ] = a;
						_gl.clearBufferiv( _gl.COLOR, 0, intClearColor );

					}

				} else {

					bits |= _gl.COLOR_BUFFER_BIT;

				}

			}

			if ( depth ) bits |= _gl.DEPTH_BUFFER_BIT;
			if ( stencil ) {

				bits |= _gl.STENCIL_BUFFER_BIT;
				this.state.buffers.stencil.setMask( 0xffffffff );

			}

			_gl.clear( bits );

		};

		this.clearColor = function () {

			this.clear( true, false, false );

		};

		this.clearDepth = function () {

			this.clear( false, true, false );

		};

		this.clearStencil = function () {

			this.clear( false, false, true );

		};

		//

		this.dispose = function () {

			canvas.removeEventListener( 'webglcontextlost', onContextLost, false );
			canvas.removeEventListener( 'webglcontextrestored', onContextRestore, false );
			canvas.removeEventListener( 'webglcontextcreationerror', onContextCreationError, false );

			renderLists.dispose();
			renderStates.dispose();
			properties.dispose();
			cubemaps.dispose();
			cubeuvmaps.dispose();
			objects.dispose();
			bindingStates.dispose();
			uniformsGroups.dispose();
			programCache.dispose();

			xr.dispose();

			xr.removeEventListener( 'sessionstart', onXRSessionStart );
			xr.removeEventListener( 'sessionend', onXRSessionEnd );

			if ( _transmissionRenderTarget ) {

				_transmissionRenderTarget.dispose();
				_transmissionRenderTarget = null;

			}

			animation.stop();

		};

		// Events

		function onContextLost( event ) {

			event.preventDefault();

			console.log( 'THREE.WebGLRenderer: Context Lost.' );

			_isContextLost = true;

		}

		function onContextRestore( /* event */ ) {

			console.log( 'THREE.WebGLRenderer: Context Restored.' );

			_isContextLost = false;

			const infoAutoReset = info.autoReset;
			const shadowMapEnabled = shadowMap.enabled;
			const shadowMapAutoUpdate = shadowMap.autoUpdate;
			const shadowMapNeedsUpdate = shadowMap.needsUpdate;
			const shadowMapType = shadowMap.type;

			initGLContext();

			info.autoReset = infoAutoReset;
			shadowMap.enabled = shadowMapEnabled;
			shadowMap.autoUpdate = shadowMapAutoUpdate;
			shadowMap.needsUpdate = shadowMapNeedsUpdate;
			shadowMap.type = shadowMapType;

		}

		function onContextCreationError( event ) {

			console.error( 'THREE.WebGLRenderer: A WebGL context could not be created. Reason: ', event.statusMessage );

		}

		function onMaterialDispose( event ) {

			const material = event.target;

			material.removeEventListener( 'dispose', onMaterialDispose );

			deallocateMaterial( material );

		}

		// Buffer deallocation

		function deallocateMaterial( material ) {

			releaseMaterialProgramReferences( material );

			properties.remove( material );

		}


		function releaseMaterialProgramReferences( material ) {

			const programs = properties.get( material ).programs;

			if ( programs !== undefined ) {

				programs.forEach( function ( program ) {

					programCache.releaseProgram( program );

				} );

				if ( material.isShaderMaterial ) {

					programCache.releaseShaderCache( material );

				}

			}

		}

		// Buffer rendering

		this.renderBufferDirect = function ( camera, scene, geometry, material, object, group ) {

			if ( scene === null ) scene = _emptyScene; // renderBufferDirect second parameter used to be fog (could be null)

			const frontFaceCW = ( object.isMesh && object.matrixWorld.determinant() < 0 );

			const program = setProgram( camera, scene, geometry, material, object );

			state.setMaterial( material, frontFaceCW );

			//

			let index = geometry.index;
			let rangeFactor = 1;

			if ( material.wireframe === true ) {

				index = geometries.getWireframeAttribute( geometry );

				if ( index === undefined ) return;

				rangeFactor = 2;

			}

			//

			const drawRange = geometry.drawRange;
			const position = geometry.attributes.position;

			let drawStart = drawRange.start * rangeFactor;
			let drawEnd = ( drawRange.start + drawRange.count ) * rangeFactor;

			if ( group !== null ) {

				drawStart = Math.max( drawStart, group.start * rangeFactor );
				drawEnd = Math.min( drawEnd, ( group.start + group.count ) * rangeFactor );

			}

			if ( index !== null ) {

				drawStart = Math.max( drawStart, 0 );
				drawEnd = Math.min( drawEnd, index.count );

			} else if ( position !== undefined && position !== null ) {

				drawStart = Math.max( drawStart, 0 );
				drawEnd = Math.min( drawEnd, position.count );

			}

			const drawCount = drawEnd - drawStart;

			if ( drawCount < 0 || drawCount === Infinity ) return;

			//

			bindingStates.setup( object, material, program, geometry, index );

			let attribute;
			let renderer = bufferRenderer;

			if ( index !== null ) {

				attribute = attributes.get( index );

				renderer = indexedBufferRenderer;
				renderer.setIndex( attribute );

			}

			//

			if ( object.isMesh ) {

				if ( material.wireframe === true ) {

					state.setLineWidth( material.wireframeLinewidth * getTargetPixelRatio() );
					renderer.setMode( _gl.LINES );

				} else {

					renderer.setMode( _gl.TRIANGLES );

				}

			} else if ( object.isLine ) {

				let lineWidth = material.linewidth;

				if ( lineWidth === undefined ) lineWidth = 1; // Not using Line*Material

				state.setLineWidth( lineWidth * getTargetPixelRatio() );

				if ( object.isLineSegments ) {

					renderer.setMode( _gl.LINES );

				} else if ( object.isLineLoop ) {

					renderer.setMode( _gl.LINE_LOOP );

				} else {

					renderer.setMode( _gl.LINE_STRIP );

				}

			} else if ( object.isPoints ) {

				renderer.setMode( _gl.POINTS );

			} else if ( object.isSprite ) {

				renderer.setMode( _gl.TRIANGLES );

			}

			if ( object.isBatchedMesh ) {

				renderer.renderMultiDraw( object._multiDrawStarts, object._multiDrawCounts, object._multiDrawCount );

			} else if ( object.isInstancedMesh ) {

				renderer.renderInstances( drawStart, drawCount, object.count );

			} else if ( geometry.isInstancedBufferGeometry ) {

				const maxInstanceCount = geometry._maxInstanceCount !== undefined ? geometry._maxInstanceCount : Infinity;
				const instanceCount = Math.min( geometry.instanceCount, maxInstanceCount );

				renderer.renderInstances( drawStart, drawCount, instanceCount );

			} else {

				renderer.render( drawStart, drawCount );

			}

		};

		// Compile

		function prepareMaterial( material, scene, object ) {

			if ( material.transparent === true && material.side === DoubleSide && material.forceSinglePass === false ) {

				material.side = BackSide;
				material.needsUpdate = true;
				getProgram( material, scene, object );

				material.side = FrontSide;
				material.needsUpdate = true;
				getProgram( material, scene, object );

				material.side = DoubleSide;

			} else {

				getProgram( material, scene, object );

			}

		}

		this.compile = function ( scene, camera, targetScene = null ) {

			if ( targetScene === null ) targetScene = scene;

			currentRenderState = renderStates.get( targetScene );
			currentRenderState.init();

			renderStateStack.push( currentRenderState );

			// gather lights from both the target scene and the new object that will be added to the scene.

			targetScene.traverseVisible( function ( object ) {

				if ( object.isLight && object.layers.test( camera.layers ) ) {

					currentRenderState.pushLight( object );

					if ( object.castShadow ) {

						currentRenderState.pushShadow( object );

					}

				}

			} );

			if ( scene !== targetScene ) {

				scene.traverseVisible( function ( object ) {

					if ( object.isLight && object.layers.test( camera.layers ) ) {

						currentRenderState.pushLight( object );

						if ( object.castShadow ) {

							currentRenderState.pushShadow( object );

						}

					}

				} );

			}

			currentRenderState.setupLights( _this._useLegacyLights );

			// Only initialize materials in the new scene, not the targetScene.

			const materials = new Set();

			scene.traverse( function ( object ) {

				const material = object.material;

				if ( material ) {

					if ( Array.isArray( material ) ) {

						for ( let i = 0; i < material.length; i ++ ) {

							const material2 = material[ i ];

							prepareMaterial( material2, targetScene, object );
							materials.add( material2 );

						}

					} else {

						prepareMaterial( material, targetScene, object );
						materials.add( material );

					}

				}

			} );

			renderStateStack.pop();
			currentRenderState = null;

			return materials;

		};

		// compileAsync

		this.compileAsync = function ( scene, camera, targetScene = null ) {

			const materials = this.compile( scene, camera, targetScene );

			// Wait for all the materials in the new object to indicate that they're
			// ready to be used before resolving the promise.

			return new Promise( ( resolve ) => {

				function checkMaterialsReady() {

					materials.forEach( function ( material ) {

						const materialProperties = properties.get( material );
						const program = materialProperties.currentProgram;

						if ( program.isReady() ) {

							// remove any programs that report they're ready to use from the list
							materials.delete( material );

						}

					} );

					// once the list of compiling materials is empty, call the callback

					if ( materials.size === 0 ) {

						resolve( scene );
						return;

					}

					// if some materials are still not ready, wait a bit and check again

					setTimeout( checkMaterialsReady, 10 );

				}

				if ( extensions.get( 'KHR_parallel_shader_compile' ) !== null ) {

					// If we can check the compilation status of the materials without
					// blocking then do so right away.

					checkMaterialsReady();

				} else {

					// Otherwise start by waiting a bit to give the materials we just
					// initialized a chance to finish.

					setTimeout( checkMaterialsReady, 10 );

				}

			} );

		};

		// Animation Loop

		let onAnimationFrameCallback = null;

		function onAnimationFrame( time ) {

			if ( onAnimationFrameCallback ) onAnimationFrameCallback( time );

		}

		function onXRSessionStart() {

			animation.stop();

		}

		function onXRSessionEnd() {

			animation.start();

		}

		const animation = new WebGLAnimation();
		animation.setAnimationLoop( onAnimationFrame );

		if ( typeof self !== 'undefined' ) animation.setContext( self );

		this.setAnimationLoop = function ( callback ) {

			onAnimationFrameCallback = callback;
			xr.setAnimationLoop( callback );

			( callback === null ) ? animation.stop() : animation.start();

		};

		xr.addEventListener( 'sessionstart', onXRSessionStart );
		xr.addEventListener( 'sessionend', onXRSessionEnd );

		// Rendering

		this.render = function ( scene, camera ) {

			if ( camera !== undefined && camera.isCamera !== true ) {

				console.error( 'THREE.WebGLRenderer.render: camera is not an instance of THREE.Camera.' );
				return;

			}

			if ( _isContextLost === true ) return;

			// update scene graph

			if ( scene.matrixWorldAutoUpdate === true ) scene.updateMatrixWorld();

			// update camera matrices and frustum

			if ( camera.parent === null && camera.matrixWorldAutoUpdate === true ) camera.updateMatrixWorld();

			if ( xr.enabled === true && xr.isPresenting === true ) {

				if ( xr.cameraAutoUpdate === true ) xr.updateCamera( camera );

				camera = xr.getCamera(); // use XR camera for rendering

			}

			//
			if ( scene.isScene === true ) scene.onBeforeRender( _this, scene, camera, _currentRenderTarget );

			currentRenderState = renderStates.get( scene, renderStateStack.length );
			currentRenderState.init();

			renderStateStack.push( currentRenderState );

			_projScreenMatrix.multiplyMatrices( camera.projectionMatrix, camera.matrixWorldInverse );
			_frustum.setFromProjectionMatrix( _projScreenMatrix );

			_localClippingEnabled = this.localClippingEnabled;
			_clippingEnabled = clipping.init( this.clippingPlanes, _localClippingEnabled );

			currentRenderList = renderLists.get( scene, renderListStack.length );
			currentRenderList.init();

			renderListStack.push( currentRenderList );

			projectObject( scene, camera, 0, _this.sortObjects );

			currentRenderList.finish();

			if ( _this.sortObjects === true ) {

				currentRenderList.sort( _opaqueSort, _transparentSort );

			}

			//

			this.info.render.frame ++;

			if ( _clippingEnabled === true ) clipping.beginShadows();

			const shadowsArray = currentRenderState.state.shadowsArray;

			shadowMap.render( shadowsArray, scene, camera );

			if ( _clippingEnabled === true ) clipping.endShadows();

			//

			if ( this.info.autoReset === true ) this.info.reset();


			//

			if ( xr.enabled === false || xr.isPresenting === false || xr.hasDepthSensing() === false ) {

				background.render( currentRenderList, scene );

			}

			// render scene

			currentRenderState.setupLights( _this._useLegacyLights );

			if ( camera.isArrayCamera ) {

				const cameras = camera.cameras;

				for ( let i = 0, l = cameras.length; i < l; i ++ ) {

					const camera2 = cameras[ i ];

					renderScene( currentRenderList, scene, camera2, camera2.viewport );

				}

			} else {

				renderScene( currentRenderList, scene, camera );

			}

			//

			if ( _currentRenderTarget !== null ) {

				// resolve multisample renderbuffers to a single-sample texture if necessary

				textures.updateMultisampleRenderTarget( _currentRenderTarget );

				// Generate mipmap if we're using any kind of mipmap filtering

				textures.updateRenderTargetMipmap( _currentRenderTarget );

			}

			//

			if ( scene.isScene === true ) scene.onAfterRender( _this, scene, camera );

			// _gl.finish();

			bindingStates.resetDefaultState();
			_currentMaterialId = - 1;
			_currentCamera = null;

			renderStateStack.pop();

			if ( renderStateStack.length > 0 ) {

				currentRenderState = renderStateStack[ renderStateStack.length - 1 ];

			} else {

				currentRenderState = null;

			}

			renderListStack.pop();

			if ( renderListStack.length > 0 ) {

				currentRenderList = renderListStack[ renderListStack.length - 1 ];

			} else {

				currentRenderList = null;

			}

		};

		function projectObject( object, camera, groupOrder, sortObjects ) {

			if ( object.visible === false ) return;

			const visible = object.layers.test( camera.layers );

			if ( visible ) {

				if ( object.isGroup ) {

					groupOrder = object.renderOrder;

				} else if ( object.isLOD ) {

					if ( object.autoUpdate === true ) object.update( camera );

				} else if ( object.isLight ) {

					currentRenderState.pushLight( object );

					if ( object.castShadow ) {

						currentRenderState.pushShadow( object );

					}

				} else if ( object.isSprite ) {

					if ( ! object.frustumCulled || _frustum.intersectsSprite( object ) ) {

						if ( sortObjects ) {

							_vector3.setFromMatrixPosition( object.matrixWorld )
								.applyMatrix4( _projScreenMatrix );

						}

						const geometry = objects.update( object );
						const material = object.material;

						if ( material.visible ) {

							currentRenderList.push( object, geometry, material, groupOrder, _vector3.z, null );

						}

					}

				} else if ( object.isMesh || object.isLine || object.isPoints ) {

					if ( ! object.frustumCulled || _frustum.intersectsObject( object ) ) {

						const geometry = objects.update( object );
						const material = object.material;

						if ( sortObjects ) {

							if ( object.boundingSphere !== undefined ) {

								if ( object.boundingSphere === null ) object.computeBoundingSphere();
								_vector3.copy( object.boundingSphere.center );

							} else {

								if ( geometry.boundingSphere === null ) geometry.computeBoundingSphere();
								_vector3.copy( geometry.boundingSphere.center );

							}

							_vector3
								.applyMatrix4( object.matrixWorld )
								.applyMatrix4( _projScreenMatrix );

						}

						if ( Array.isArray( material ) ) {

							const groups = geometry.groups;

							for ( let i = 0, l = groups.length; i < l; i ++ ) {

								const group = groups[ i ];
								const groupMaterial = material[ group.materialIndex ];

								if ( groupMaterial && groupMaterial.visible ) {

									currentRenderList.push( object, geometry, groupMaterial, groupOrder, _vector3.z, group );

								}

							}

						} else if ( material.visible ) {

							currentRenderList.push( object, geometry, material, groupOrder, _vector3.z, null );

						}

					}

				}

			}

			const children = object.children;

			for ( let i = 0, l = children.length; i < l; i ++ ) {

				projectObject( children[ i ], camera, groupOrder, sortObjects );

			}

		}

		function renderScene( currentRenderList, scene, camera, viewport ) {

			const opaqueObjects = currentRenderList.opaque;
			const transmissiveObjects = currentRenderList.transmissive;
			const transparentObjects = currentRenderList.transparent;

			currentRenderState.setupLightsView( camera );

			if ( _clippingEnabled === true ) clipping.setGlobalState( _this.clippingPlanes, camera );

			if ( transmissiveObjects.length > 0 ) renderTransmissionPass( opaqueObjects, transmissiveObjects, scene, camera );

			if ( viewport ) state.viewport( _currentViewport.copy( viewport ) );

			if ( opaqueObjects.length > 0 ) renderObjects( opaqueObjects, scene, camera );
			if ( transmissiveObjects.length > 0 ) renderObjects( transmissiveObjects, scene, camera );
			if ( transparentObjects.length > 0 ) renderObjects( transparentObjects, scene, camera );

			// Ensure depth buffer writing is enabled so it can be cleared on next render

			state.buffers.depth.setTest( true );
			state.buffers.depth.setMask( true );
			state.buffers.color.setMask( true );

			state.setPolygonOffset( false );

		}

		function renderTransmissionPass( opaqueObjects, transmissiveObjects, scene, camera ) {

			const overrideMaterial = scene.isScene === true ? scene.overrideMaterial : null;

			if ( overrideMaterial !== null ) {

				return;

			}

			if ( _transmissionRenderTarget === null ) {

				_transmissionRenderTarget = new WebGLRenderTarget( 1, 1, {
					generateMipmaps: true,
					type: ( extensions.has( 'EXT_color_buffer_half_float' ) || extensions.has( 'EXT_color_buffer_float' ) ) ? HalfFloatType : UnsignedByteType,
					minFilter: LinearMipmapLinearFilter,
<<<<<<< HEAD
					samples: ( isWebGL2 ) ? 4 : 0,
					stencil: stencil
=======
					samples: 4
>>>>>>> 3941fd4b
				} );

				// debug

				/*
				const geometry = new PlaneGeometry();
				const material = new MeshBasicMaterial( { map: _transmissionRenderTarget.texture } );

				const mesh = new Mesh( geometry, material );
				scene.add( mesh );
				*/

			}

			_this.getDrawingBufferSize( _vector2 );
			_transmissionRenderTarget.setSize( _vector2.x, _vector2.y );

			//

			const currentRenderTarget = _this.getRenderTarget();
			_this.setRenderTarget( _transmissionRenderTarget );

			_this.getClearColor( _currentClearColor );
			_currentClearAlpha = _this.getClearAlpha();
			if ( _currentClearAlpha < 1 ) _this.setClearColor( 0xffffff, 0.5 );

			_this.clear();

			// Turn off the features which can affect the frag color for opaque objects pass.
			// Otherwise they are applied twice in opaque objects pass and transmission objects pass.
			const currentToneMapping = _this.toneMapping;
			_this.toneMapping = NoToneMapping;

			renderObjects( opaqueObjects, scene, camera );

			textures.updateMultisampleRenderTarget( _transmissionRenderTarget );
			textures.updateRenderTargetMipmap( _transmissionRenderTarget );

			let renderTargetNeedsUpdate = false;

			for ( let i = 0, l = transmissiveObjects.length; i < l; i ++ ) {

				const renderItem = transmissiveObjects[ i ];

				const object = renderItem.object;
				const geometry = renderItem.geometry;
				const material = renderItem.material;
				const group = renderItem.group;

				if ( material.side === DoubleSide && object.layers.test( camera.layers ) ) {

					const currentSide = material.side;

					material.side = BackSide;
					material.needsUpdate = true;

					renderObject( object, scene, camera, geometry, material, group );

					material.side = currentSide;
					material.needsUpdate = true;

					renderTargetNeedsUpdate = true;

				}

			}

			if ( renderTargetNeedsUpdate === true ) {

				textures.updateMultisampleRenderTarget( _transmissionRenderTarget );
				textures.updateRenderTargetMipmap( _transmissionRenderTarget );

			}

			_this.setRenderTarget( currentRenderTarget );

			_this.setClearColor( _currentClearColor, _currentClearAlpha );

			_this.toneMapping = currentToneMapping;

		}

		function renderObjects( renderList, scene, camera ) {

			const overrideMaterial = scene.isScene === true ? scene.overrideMaterial : null;

			for ( let i = 0, l = renderList.length; i < l; i ++ ) {

				const renderItem = renderList[ i ];

				const object = renderItem.object;
				const geometry = renderItem.geometry;
				const material = overrideMaterial === null ? renderItem.material : overrideMaterial;
				const group = renderItem.group;

				if ( object.layers.test( camera.layers ) ) {

					renderObject( object, scene, camera, geometry, material, group );

				}

			}

		}

		function renderObject( object, scene, camera, geometry, material, group ) {

			object.onBeforeRender( _this, scene, camera, geometry, material, group );

			object.modelViewMatrix.multiplyMatrices( camera.matrixWorldInverse, object.matrixWorld );
			object.normalMatrix.getNormalMatrix( object.modelViewMatrix );

			material.onBeforeRender( _this, scene, camera, geometry, object, group );

			if ( material.transparent === true && material.side === DoubleSide && material.forceSinglePass === false ) {

				material.side = BackSide;
				material.needsUpdate = true;
				_this.renderBufferDirect( camera, scene, geometry, material, object, group );

				material.side = FrontSide;
				material.needsUpdate = true;
				_this.renderBufferDirect( camera, scene, geometry, material, object, group );

				material.side = DoubleSide;

			} else {

				_this.renderBufferDirect( camera, scene, geometry, material, object, group );

			}

			object.onAfterRender( _this, scene, camera, geometry, material, group );

		}

		function getProgram( material, scene, object ) {

			if ( scene.isScene !== true ) scene = _emptyScene; // scene could be a Mesh, Line, Points, ...

			const materialProperties = properties.get( material );

			const lights = currentRenderState.state.lights;
			const shadowsArray = currentRenderState.state.shadowsArray;

			const lightsStateVersion = lights.state.version;

			const parameters = programCache.getParameters( material, lights.state, shadowsArray, scene, object );
			const programCacheKey = programCache.getProgramCacheKey( parameters );

			let programs = materialProperties.programs;

			// always update environment and fog - changing these trigger an getProgram call, but it's possible that the program doesn't change

			materialProperties.environment = material.isMeshStandardMaterial ? scene.environment : null;
			materialProperties.fog = scene.fog;
			materialProperties.envMap = ( material.isMeshStandardMaterial ? cubeuvmaps : cubemaps ).get( material.envMap || materialProperties.environment );
			materialProperties.envMapRotation = ( materialProperties.environment !== null && material.envMap === null ) ? scene.environmentRotation : material.envMapRotation;

			if ( programs === undefined ) {

				// new material

				material.addEventListener( 'dispose', onMaterialDispose );

				programs = new Map();
				materialProperties.programs = programs;

			}

			let program = programs.get( programCacheKey );

			if ( program !== undefined ) {

				// early out if program and light state is identical

				if ( materialProperties.currentProgram === program && materialProperties.lightsStateVersion === lightsStateVersion ) {

					updateCommonMaterialProperties( material, parameters );

					return program;

				}

			} else {

				parameters.uniforms = programCache.getUniforms( material );

				material.onBuild( object, parameters, _this );

				material.onBeforeCompile( parameters, _this );

				program = programCache.acquireProgram( parameters, programCacheKey );
				programs.set( programCacheKey, program );

				materialProperties.uniforms = parameters.uniforms;

			}

			const uniforms = materialProperties.uniforms;

			if ( ( ! material.isShaderMaterial && ! material.isRawShaderMaterial ) || material.clipping === true ) {

				uniforms.clippingPlanes = clipping.uniform;

			}

			updateCommonMaterialProperties( material, parameters );

			// store the light setup it was created for

			materialProperties.needsLights = materialNeedsLights( material );
			materialProperties.lightsStateVersion = lightsStateVersion;

			if ( materialProperties.needsLights ) {

				// wire up the material to this renderer's lighting state

				uniforms.ambientLightColor.value = lights.state.ambient;
				uniforms.lightProbe.value = lights.state.probe;
				uniforms.directionalLights.value = lights.state.directional;
				uniforms.directionalLightShadows.value = lights.state.directionalShadow;
				uniforms.spotLights.value = lights.state.spot;
				uniforms.spotLightShadows.value = lights.state.spotShadow;
				uniforms.rectAreaLights.value = lights.state.rectArea;
				uniforms.ltc_1.value = lights.state.rectAreaLTC1;
				uniforms.ltc_2.value = lights.state.rectAreaLTC2;
				uniforms.pointLights.value = lights.state.point;
				uniforms.pointLightShadows.value = lights.state.pointShadow;
				uniforms.hemisphereLights.value = lights.state.hemi;

				uniforms.directionalShadowMap.value = lights.state.directionalShadowMap;
				uniforms.directionalShadowMatrix.value = lights.state.directionalShadowMatrix;
				uniforms.spotShadowMap.value = lights.state.spotShadowMap;
				uniforms.spotLightMatrix.value = lights.state.spotLightMatrix;
				uniforms.spotLightMap.value = lights.state.spotLightMap;
				uniforms.pointShadowMap.value = lights.state.pointShadowMap;
				uniforms.pointShadowMatrix.value = lights.state.pointShadowMatrix;
				// TODO (abelnation): add area lights shadow info to uniforms

			}

			materialProperties.currentProgram = program;
			materialProperties.uniformsList = null;

			return program;

		}

		function getUniformList( materialProperties ) {

			if ( materialProperties.uniformsList === null ) {

				const progUniforms = materialProperties.currentProgram.getUniforms();
				materialProperties.uniformsList = WebGLUniforms.seqWithValue( progUniforms.seq, materialProperties.uniforms );

			}

			return materialProperties.uniformsList;

		}

		function updateCommonMaterialProperties( material, parameters ) {

			const materialProperties = properties.get( material );

			materialProperties.outputColorSpace = parameters.outputColorSpace;
			materialProperties.batching = parameters.batching;
			materialProperties.instancing = parameters.instancing;
			materialProperties.instancingColor = parameters.instancingColor;
			materialProperties.instancingMorph = parameters.instancingMorph;
			materialProperties.skinning = parameters.skinning;
			materialProperties.morphTargets = parameters.morphTargets;
			materialProperties.morphNormals = parameters.morphNormals;
			materialProperties.morphColors = parameters.morphColors;
			materialProperties.morphTargetsCount = parameters.morphTargetsCount;
			materialProperties.numClippingPlanes = parameters.numClippingPlanes;
			materialProperties.numIntersection = parameters.numClipIntersection;
			materialProperties.vertexAlphas = parameters.vertexAlphas;
			materialProperties.vertexTangents = parameters.vertexTangents;
			materialProperties.toneMapping = parameters.toneMapping;

		}

		function setProgram( camera, scene, geometry, material, object ) {

			if ( scene.isScene !== true ) scene = _emptyScene; // scene could be a Mesh, Line, Points, ...

			textures.resetTextureUnits();

			const fog = scene.fog;
			const environment = material.isMeshStandardMaterial ? scene.environment : null;
			const colorSpace = ( _currentRenderTarget === null ) ? _this.outputColorSpace : ( _currentRenderTarget.isXRRenderTarget === true ? _currentRenderTarget.texture.colorSpace : LinearSRGBColorSpace );
			const envMap = ( material.isMeshStandardMaterial ? cubeuvmaps : cubemaps ).get( material.envMap || environment );
			const vertexAlphas = material.vertexColors === true && !! geometry.attributes.color && geometry.attributes.color.itemSize === 4;
			const vertexTangents = !! geometry.attributes.tangent && ( !! material.normalMap || material.anisotropy > 0 );
			const morphTargets = !! geometry.morphAttributes.position;
			const morphNormals = !! geometry.morphAttributes.normal;
			const morphColors = !! geometry.morphAttributes.color;

			let toneMapping = NoToneMapping;

			if ( material.toneMapped ) {

				if ( _currentRenderTarget === null || _currentRenderTarget.isXRRenderTarget === true ) {

					toneMapping = _this.toneMapping;

				}

			}

			const morphAttribute = geometry.morphAttributes.position || geometry.morphAttributes.normal || geometry.morphAttributes.color;
			const morphTargetsCount = ( morphAttribute !== undefined ) ? morphAttribute.length : 0;

			const materialProperties = properties.get( material );
			const lights = currentRenderState.state.lights;

			if ( _clippingEnabled === true ) {

				if ( _localClippingEnabled === true || camera !== _currentCamera ) {

					const useCache =
						camera === _currentCamera &&
						material.id === _currentMaterialId;

					// we might want to call this function with some ClippingGroup
					// object instead of the material, once it becomes feasible
					// (#8465, #8379)
					clipping.setState( material, camera, useCache );

				}

			}

			//

			let needsProgramChange = false;

			if ( material.version === materialProperties.__version ) {

				if ( materialProperties.needsLights && ( materialProperties.lightsStateVersion !== lights.state.version ) ) {

					needsProgramChange = true;

				} else if ( materialProperties.outputColorSpace !== colorSpace ) {

					needsProgramChange = true;

				} else if ( object.isBatchedMesh && materialProperties.batching === false ) {

					needsProgramChange = true;

				} else if ( ! object.isBatchedMesh && materialProperties.batching === true ) {

					needsProgramChange = true;

				} else if ( object.isInstancedMesh && materialProperties.instancing === false ) {

					needsProgramChange = true;

				} else if ( ! object.isInstancedMesh && materialProperties.instancing === true ) {

					needsProgramChange = true;

				} else if ( object.isSkinnedMesh && materialProperties.skinning === false ) {

					needsProgramChange = true;

				} else if ( ! object.isSkinnedMesh && materialProperties.skinning === true ) {

					needsProgramChange = true;

				} else if ( object.isInstancedMesh && materialProperties.instancingColor === true && object.instanceColor === null ) {

					needsProgramChange = true;

				} else if ( object.isInstancedMesh && materialProperties.instancingColor === false && object.instanceColor !== null ) {

					needsProgramChange = true;

				} else if ( object.isInstancedMesh && materialProperties.instancingMorph === true && object.morphTexture === null ) {

					needsProgramChange = true;

				} else if ( object.isInstancedMesh && materialProperties.instancingMorph === false && object.morphTexture !== null ) {

					needsProgramChange = true;

				} else if ( materialProperties.envMap !== envMap ) {

					needsProgramChange = true;

				} else if ( material.fog === true && materialProperties.fog !== fog ) {

					needsProgramChange = true;

				} else if ( materialProperties.numClippingPlanes !== undefined &&
					( materialProperties.numClippingPlanes !== clipping.numPlanes ||
					materialProperties.numIntersection !== clipping.numIntersection ) ) {

					needsProgramChange = true;

				} else if ( materialProperties.vertexAlphas !== vertexAlphas ) {

					needsProgramChange = true;

				} else if ( materialProperties.vertexTangents !== vertexTangents ) {

					needsProgramChange = true;

				} else if ( materialProperties.morphTargets !== morphTargets ) {

					needsProgramChange = true;

				} else if ( materialProperties.morphNormals !== morphNormals ) {

					needsProgramChange = true;

				} else if ( materialProperties.morphColors !== morphColors ) {

					needsProgramChange = true;

				} else if ( materialProperties.toneMapping !== toneMapping ) {

					needsProgramChange = true;

				} else if ( materialProperties.morphTargetsCount !== morphTargetsCount ) {

					needsProgramChange = true;

				}

			} else {

				needsProgramChange = true;
				materialProperties.__version = material.version;

			}

			//

			let program = materialProperties.currentProgram;

			if ( needsProgramChange === true ) {

				program = getProgram( material, scene, object );

			}

			let refreshProgram = false;
			let refreshMaterial = false;
			let refreshLights = false;

			const p_uniforms = program.getUniforms(),
				m_uniforms = materialProperties.uniforms;

			if ( state.useProgram( program.program ) ) {

				refreshProgram = true;
				refreshMaterial = true;
				refreshLights = true;

			}

			if ( material.id !== _currentMaterialId ) {

				_currentMaterialId = material.id;

				refreshMaterial = true;

			}

			if ( refreshProgram || _currentCamera !== camera ) {

				// common camera uniforms

				p_uniforms.setValue( _gl, 'projectionMatrix', camera.projectionMatrix );
				p_uniforms.setValue( _gl, 'viewMatrix', camera.matrixWorldInverse );

				const uCamPos = p_uniforms.map.cameraPosition;

				if ( uCamPos !== undefined ) {

					uCamPos.setValue( _gl, _vector3.setFromMatrixPosition( camera.matrixWorld ) );

				}

				if ( capabilities.logarithmicDepthBuffer ) {

					p_uniforms.setValue( _gl, 'logDepthBufFC',
						2.0 / ( Math.log( camera.far + 1.0 ) / Math.LN2 ) );

				}

				// consider moving isOrthographic to UniformLib and WebGLMaterials, see https://github.com/mrdoob/three.js/pull/26467#issuecomment-1645185067

				if ( material.isMeshPhongMaterial ||
					material.isMeshToonMaterial ||
					material.isMeshLambertMaterial ||
					material.isMeshBasicMaterial ||
					material.isMeshStandardMaterial ||
					material.isShaderMaterial ) {

					p_uniforms.setValue( _gl, 'isOrthographic', camera.isOrthographicCamera === true );

				}

				if ( _currentCamera !== camera ) {

					_currentCamera = camera;

					// lighting uniforms depend on the camera so enforce an update
					// now, in case this material supports lights - or later, when
					// the next material that does gets activated:

					refreshMaterial = true;		// set to true on material change
					refreshLights = true;		// remains set until update done

				}

			}

			// skinning and morph target uniforms must be set even if material didn't change
			// auto-setting of texture unit for bone and morph texture must go before other textures
			// otherwise textures used for skinning and morphing can take over texture units reserved for other material textures

			if ( object.isSkinnedMesh ) {

				p_uniforms.setOptional( _gl, object, 'bindMatrix' );
				p_uniforms.setOptional( _gl, object, 'bindMatrixInverse' );

				const skeleton = object.skeleton;

				if ( skeleton ) {

					if ( skeleton.boneTexture === null ) skeleton.computeBoneTexture();

					p_uniforms.setValue( _gl, 'boneTexture', skeleton.boneTexture, textures );

				}

			}

			if ( object.isBatchedMesh ) {

				p_uniforms.setOptional( _gl, object, 'batchingTexture' );
				p_uniforms.setValue( _gl, 'batchingTexture', object._matricesTexture, textures );

			}

			const morphAttributes = geometry.morphAttributes;

			if ( morphAttributes.position !== undefined || morphAttributes.normal !== undefined || ( morphAttributes.color !== undefined ) ) {

				morphtargets.update( object, geometry, program );

			}

			if ( refreshMaterial || materialProperties.receiveShadow !== object.receiveShadow ) {

				materialProperties.receiveShadow = object.receiveShadow;
				p_uniforms.setValue( _gl, 'receiveShadow', object.receiveShadow );

			}

			// https://github.com/mrdoob/three.js/pull/24467#issuecomment-1209031512

			if ( material.isMeshGouraudMaterial && material.envMap !== null ) {

				m_uniforms.envMap.value = envMap;

				m_uniforms.flipEnvMap.value = ( envMap.isCubeTexture && envMap.isRenderTargetTexture === false ) ? - 1 : 1;

			}

			if ( refreshMaterial ) {

				p_uniforms.setValue( _gl, 'toneMappingExposure', _this.toneMappingExposure );

				if ( materialProperties.needsLights ) {

					// the current material requires lighting info

					// note: all lighting uniforms are always set correctly
					// they simply reference the renderer's state for their
					// values
					//
					// use the current material's .needsUpdate flags to set
					// the GL state when required

					markUniformsLightsNeedsUpdate( m_uniforms, refreshLights );

				}

				// refresh uniforms common to several materials

				if ( fog && material.fog === true ) {

					materials.refreshFogUniforms( m_uniforms, fog );

				}

				materials.refreshMaterialUniforms( m_uniforms, material, _pixelRatio, _height, _transmissionRenderTarget );

				WebGLUniforms.upload( _gl, getUniformList( materialProperties ), m_uniforms, textures );

			}

			if ( material.isShaderMaterial && material.uniformsNeedUpdate === true ) {

				WebGLUniforms.upload( _gl, getUniformList( materialProperties ), m_uniforms, textures );
				material.uniformsNeedUpdate = false;

			}

			if ( material.isSpriteMaterial ) {

				p_uniforms.setValue( _gl, 'center', object.center );

			}

			// common matrices

			p_uniforms.setValue( _gl, 'modelViewMatrix', object.modelViewMatrix );
			p_uniforms.setValue( _gl, 'normalMatrix', object.normalMatrix );
			p_uniforms.setValue( _gl, 'modelMatrix', object.matrixWorld );

			// UBOs

			if ( material.isShaderMaterial || material.isRawShaderMaterial ) {

				const groups = material.uniformsGroups;

				for ( let i = 0, l = groups.length; i < l; i ++ ) {

					const group = groups[ i ];

					uniformsGroups.update( group, program );
					uniformsGroups.bind( group, program );

				}

			}

			return program;

		}

		// If uniforms are marked as clean, they don't need to be loaded to the GPU.

		function markUniformsLightsNeedsUpdate( uniforms, value ) {

			uniforms.ambientLightColor.needsUpdate = value;
			uniforms.lightProbe.needsUpdate = value;

			uniforms.directionalLights.needsUpdate = value;
			uniforms.directionalLightShadows.needsUpdate = value;
			uniforms.pointLights.needsUpdate = value;
			uniforms.pointLightShadows.needsUpdate = value;
			uniforms.spotLights.needsUpdate = value;
			uniforms.spotLightShadows.needsUpdate = value;
			uniforms.rectAreaLights.needsUpdate = value;
			uniforms.hemisphereLights.needsUpdate = value;

		}

		function materialNeedsLights( material ) {

			return material.isMeshLambertMaterial || material.isMeshToonMaterial || material.isMeshPhongMaterial ||
				material.isMeshStandardMaterial || material.isShadowMaterial ||
				( material.isShaderMaterial && material.lights === true );

		}

		this.getActiveCubeFace = function () {

			return _currentActiveCubeFace;

		};

		this.getActiveMipmapLevel = function () {

			return _currentActiveMipmapLevel;

		};

		this.getRenderTarget = function () {

			return _currentRenderTarget;

		};

		this.setRenderTargetTextures = function ( renderTarget, colorTexture, depthTexture ) {

			properties.get( renderTarget.texture ).__webglTexture = colorTexture;
			properties.get( renderTarget.depthTexture ).__webglTexture = depthTexture;

			const renderTargetProperties = properties.get( renderTarget );
			renderTargetProperties.__hasExternalTextures = true;

			renderTargetProperties.__autoAllocateDepthBuffer = depthTexture === undefined;

			if ( ! renderTargetProperties.__autoAllocateDepthBuffer ) {

				// The multisample_render_to_texture extension doesn't work properly if there
				// are midframe flushes and an external depth buffer. Disable use of the extension.
				if ( extensions.has( 'WEBGL_multisampled_render_to_texture' ) === true ) {

					console.warn( 'THREE.WebGLRenderer: Render-to-texture extension was disabled because an external texture was provided' );
					renderTargetProperties.__useRenderToTexture = false;

				}

			}

		};

		this.setRenderTargetFramebuffer = function ( renderTarget, defaultFramebuffer ) {

			const renderTargetProperties = properties.get( renderTarget );
			renderTargetProperties.__webglFramebuffer = defaultFramebuffer;
			renderTargetProperties.__useDefaultFramebuffer = defaultFramebuffer === undefined;

		};

		this.setRenderTarget = function ( renderTarget, activeCubeFace = 0, activeMipmapLevel = 0 ) {

			_currentRenderTarget = renderTarget;
			_currentActiveCubeFace = activeCubeFace;
			_currentActiveMipmapLevel = activeMipmapLevel;

			let useDefaultFramebuffer = true;
			let framebuffer = null;
			let isCube = false;
			let isRenderTarget3D = false;

			if ( renderTarget ) {

				const renderTargetProperties = properties.get( renderTarget );

				if ( renderTargetProperties.__useDefaultFramebuffer !== undefined ) {

					// We need to make sure to rebind the framebuffer.
					state.bindFramebuffer( _gl.FRAMEBUFFER, null );
					useDefaultFramebuffer = false;

				} else if ( renderTargetProperties.__webglFramebuffer === undefined ) {

					textures.setupRenderTarget( renderTarget );

				} else if ( renderTargetProperties.__hasExternalTextures ) {

					// Color and depth texture must be rebound in order for the swapchain to update.
					textures.rebindTextures( renderTarget, properties.get( renderTarget.texture ).__webglTexture, properties.get( renderTarget.depthTexture ).__webglTexture );

				}

				const texture = renderTarget.texture;

				if ( texture.isData3DTexture || texture.isDataArrayTexture || texture.isCompressedArrayTexture ) {

					isRenderTarget3D = true;

				}

				const __webglFramebuffer = properties.get( renderTarget ).__webglFramebuffer;

				if ( renderTarget.isWebGLCubeRenderTarget ) {

					if ( Array.isArray( __webglFramebuffer[ activeCubeFace ] ) ) {

						framebuffer = __webglFramebuffer[ activeCubeFace ][ activeMipmapLevel ];

					} else {

						framebuffer = __webglFramebuffer[ activeCubeFace ];

					}

					isCube = true;

				} else if ( ( renderTarget.samples > 0 ) && textures.useMultisampledRTT( renderTarget ) === false ) {

					framebuffer = properties.get( renderTarget ).__webglMultisampledFramebuffer;

				} else {

					if ( Array.isArray( __webglFramebuffer ) ) {

						framebuffer = __webglFramebuffer[ activeMipmapLevel ];

					} else {

						framebuffer = __webglFramebuffer;

					}

				}

				_currentViewport.copy( renderTarget.viewport );
				_currentScissor.copy( renderTarget.scissor );
				_currentScissorTest = renderTarget.scissorTest;

			} else {

				_currentViewport.copy( _viewport ).multiplyScalar( _pixelRatio ).floor();
				_currentScissor.copy( _scissor ).multiplyScalar( _pixelRatio ).floor();
				_currentScissorTest = _scissorTest;

			}

			const framebufferBound = state.bindFramebuffer( _gl.FRAMEBUFFER, framebuffer );

			if ( framebufferBound && useDefaultFramebuffer ) {

				state.drawBuffers( renderTarget, framebuffer );

			}

			state.viewport( _currentViewport );
			state.scissor( _currentScissor );
			state.setScissorTest( _currentScissorTest );

			if ( isCube ) {

				const textureProperties = properties.get( renderTarget.texture );
				_gl.framebufferTexture2D( _gl.FRAMEBUFFER, _gl.COLOR_ATTACHMENT0, _gl.TEXTURE_CUBE_MAP_POSITIVE_X + activeCubeFace, textureProperties.__webglTexture, activeMipmapLevel );

			} else if ( isRenderTarget3D ) {

				const textureProperties = properties.get( renderTarget.texture );
				const layer = activeCubeFace || 0;
				_gl.framebufferTextureLayer( _gl.FRAMEBUFFER, _gl.COLOR_ATTACHMENT0, textureProperties.__webglTexture, activeMipmapLevel || 0, layer );

			}

			_currentMaterialId = - 1; // reset current material to ensure correct uniform bindings

		};

		this.readRenderTargetPixels = function ( renderTarget, x, y, width, height, buffer, activeCubeFaceIndex ) {

			if ( ! ( renderTarget && renderTarget.isWebGLRenderTarget ) ) {

				console.error( 'THREE.WebGLRenderer.readRenderTargetPixels: renderTarget is not THREE.WebGLRenderTarget.' );
				return;

			}

			let framebuffer = properties.get( renderTarget ).__webglFramebuffer;

			if ( renderTarget.isWebGLCubeRenderTarget && activeCubeFaceIndex !== undefined ) {

				framebuffer = framebuffer[ activeCubeFaceIndex ];

			}

			if ( framebuffer ) {

				state.bindFramebuffer( _gl.FRAMEBUFFER, framebuffer );

				try {

					const texture = renderTarget.texture;
					const textureFormat = texture.format;
					const textureType = texture.type;

					if ( textureFormat !== RGBAFormat && utils.convert( textureFormat ) !== _gl.getParameter( _gl.IMPLEMENTATION_COLOR_READ_FORMAT ) ) {

						console.error( 'THREE.WebGLRenderer.readRenderTargetPixels: renderTarget is not in RGBA or implementation defined format.' );
						return;

					}

					const halfFloatSupportedByExt = ( textureType === HalfFloatType ) && ( extensions.has( 'EXT_color_buffer_half_float' ) || extensions.has( 'EXT_color_buffer_float' ) );

					if ( textureType !== UnsignedByteType && utils.convert( textureType ) !== _gl.getParameter( _gl.IMPLEMENTATION_COLOR_READ_TYPE ) && // Edge and Chrome Mac < 52 (#9513)
						textureType !== FloatType && ! halfFloatSupportedByExt ) {

						console.error( 'THREE.WebGLRenderer.readRenderTargetPixels: renderTarget is not in UnsignedByteType or implementation defined type.' );
						return;

					}

					// the following if statement ensures valid read requests (no out-of-bounds pixels, see #8604)

					if ( ( x >= 0 && x <= ( renderTarget.width - width ) ) && ( y >= 0 && y <= ( renderTarget.height - height ) ) ) {

						_gl.readPixels( x, y, width, height, utils.convert( textureFormat ), utils.convert( textureType ), buffer );

					}

				} finally {

					// restore framebuffer of current render target if necessary

					const framebuffer = ( _currentRenderTarget !== null ) ? properties.get( _currentRenderTarget ).__webglFramebuffer : null;
					state.bindFramebuffer( _gl.FRAMEBUFFER, framebuffer );

				}

			}

		};

		this.copyFramebufferToTexture = function ( position, texture, level = 0 ) {

			const levelScale = Math.pow( 2, - level );
			const width = Math.floor( texture.image.width * levelScale );
			const height = Math.floor( texture.image.height * levelScale );

			textures.setTexture2D( texture, 0 );

			_gl.copyTexSubImage2D( _gl.TEXTURE_2D, level, 0, 0, position.x, position.y, width, height );

			state.unbindTexture();

		};

		this.copyTextureToTexture = function ( position, srcTexture, dstTexture, level = 0 ) {

			const width = srcTexture.image.width;
			const height = srcTexture.image.height;
			const glFormat = utils.convert( dstTexture.format );
			const glType = utils.convert( dstTexture.type );

			textures.setTexture2D( dstTexture, 0 );

			// As another texture upload may have changed pixelStorei
			// parameters, make sure they are correct for the dstTexture
			_gl.pixelStorei( _gl.UNPACK_FLIP_Y_WEBGL, dstTexture.flipY );
			_gl.pixelStorei( _gl.UNPACK_PREMULTIPLY_ALPHA_WEBGL, dstTexture.premultiplyAlpha );
			_gl.pixelStorei( _gl.UNPACK_ALIGNMENT, dstTexture.unpackAlignment );

			if ( srcTexture.isDataTexture ) {

				_gl.texSubImage2D( _gl.TEXTURE_2D, level, position.x, position.y, width, height, glFormat, glType, srcTexture.image.data );

			} else {

				if ( srcTexture.isCompressedTexture ) {

					_gl.compressedTexSubImage2D( _gl.TEXTURE_2D, level, position.x, position.y, srcTexture.mipmaps[ 0 ].width, srcTexture.mipmaps[ 0 ].height, glFormat, srcTexture.mipmaps[ 0 ].data );

				} else {

					_gl.texSubImage2D( _gl.TEXTURE_2D, level, position.x, position.y, glFormat, glType, srcTexture.image );

				}

			}

			// Generate mipmaps only when copying level 0
			if ( level === 0 && dstTexture.generateMipmaps ) _gl.generateMipmap( _gl.TEXTURE_2D );

			state.unbindTexture();

		};

		this.copyTextureToTexture3D = function ( sourceBox, position, srcTexture, dstTexture, level = 0 ) {

			const width = Math.round( sourceBox.max.x - sourceBox.min.x );
			const height = Math.round( sourceBox.max.y - sourceBox.min.y );
			const depth = sourceBox.max.z - sourceBox.min.z + 1;
			const glFormat = utils.convert( dstTexture.format );
			const glType = utils.convert( dstTexture.type );
			let glTarget;

			if ( dstTexture.isData3DTexture ) {

				textures.setTexture3D( dstTexture, 0 );
				glTarget = _gl.TEXTURE_3D;

			} else if ( dstTexture.isDataArrayTexture || dstTexture.isCompressedArrayTexture ) {

				textures.setTexture2DArray( dstTexture, 0 );
				glTarget = _gl.TEXTURE_2D_ARRAY;

			} else {

				console.warn( 'THREE.WebGLRenderer.copyTextureToTexture3D: only supports THREE.DataTexture3D and THREE.DataTexture2DArray.' );
				return;

			}

			_gl.pixelStorei( _gl.UNPACK_FLIP_Y_WEBGL, dstTexture.flipY );
			_gl.pixelStorei( _gl.UNPACK_PREMULTIPLY_ALPHA_WEBGL, dstTexture.premultiplyAlpha );
			_gl.pixelStorei( _gl.UNPACK_ALIGNMENT, dstTexture.unpackAlignment );

			const unpackRowLen = _gl.getParameter( _gl.UNPACK_ROW_LENGTH );
			const unpackImageHeight = _gl.getParameter( _gl.UNPACK_IMAGE_HEIGHT );
			const unpackSkipPixels = _gl.getParameter( _gl.UNPACK_SKIP_PIXELS );
			const unpackSkipRows = _gl.getParameter( _gl.UNPACK_SKIP_ROWS );
			const unpackSkipImages = _gl.getParameter( _gl.UNPACK_SKIP_IMAGES );

			const image = srcTexture.isCompressedTexture ? srcTexture.mipmaps[ level ] : srcTexture.image;

			_gl.pixelStorei( _gl.UNPACK_ROW_LENGTH, image.width );
			_gl.pixelStorei( _gl.UNPACK_IMAGE_HEIGHT, image.height );
			_gl.pixelStorei( _gl.UNPACK_SKIP_PIXELS, sourceBox.min.x );
			_gl.pixelStorei( _gl.UNPACK_SKIP_ROWS, sourceBox.min.y );
			_gl.pixelStorei( _gl.UNPACK_SKIP_IMAGES, sourceBox.min.z );

			if ( srcTexture.isDataTexture || srcTexture.isData3DTexture ) {

				_gl.texSubImage3D( glTarget, level, position.x, position.y, position.z, width, height, depth, glFormat, glType, image.data );

			} else {

				if ( dstTexture.isCompressedArrayTexture ) {

					_gl.compressedTexSubImage3D( glTarget, level, position.x, position.y, position.z, width, height, depth, glFormat, image.data );

				} else {

					_gl.texSubImage3D( glTarget, level, position.x, position.y, position.z, width, height, depth, glFormat, glType, image );

				}

			}

			_gl.pixelStorei( _gl.UNPACK_ROW_LENGTH, unpackRowLen );
			_gl.pixelStorei( _gl.UNPACK_IMAGE_HEIGHT, unpackImageHeight );
			_gl.pixelStorei( _gl.UNPACK_SKIP_PIXELS, unpackSkipPixels );
			_gl.pixelStorei( _gl.UNPACK_SKIP_ROWS, unpackSkipRows );
			_gl.pixelStorei( _gl.UNPACK_SKIP_IMAGES, unpackSkipImages );

			// Generate mipmaps only when copying level 0
			if ( level === 0 && dstTexture.generateMipmaps ) _gl.generateMipmap( glTarget );

			state.unbindTexture();

		};

		this.initTexture = function ( texture ) {

			if ( texture.isCubeTexture ) {

				textures.setTextureCube( texture, 0 );

			} else if ( texture.isData3DTexture ) {

				textures.setTexture3D( texture, 0 );

			} else if ( texture.isDataArrayTexture || texture.isCompressedArrayTexture ) {

				textures.setTexture2DArray( texture, 0 );

			} else {

				textures.setTexture2D( texture, 0 );

			}

			state.unbindTexture();

		};

		this.resetState = function () {

			_currentActiveCubeFace = 0;
			_currentActiveMipmapLevel = 0;
			_currentRenderTarget = null;

			state.reset();
			bindingStates.reset();

		};

		if ( typeof __THREE_DEVTOOLS__ !== 'undefined' ) {

			__THREE_DEVTOOLS__.dispatchEvent( new CustomEvent( 'observe', { detail: this } ) );

		}

	}

	get coordinateSystem() {

		return WebGLCoordinateSystem;

	}

	get outputColorSpace() {

		return this._outputColorSpace;

	}

	set outputColorSpace( colorSpace ) {

		this._outputColorSpace = colorSpace;

		const gl = this.getContext();
		gl.drawingBufferColorSpace = colorSpace === DisplayP3ColorSpace ? 'display-p3' : 'srgb';
		gl.unpackColorSpace = ColorManagement.workingColorSpace === LinearDisplayP3ColorSpace ? 'display-p3' : 'srgb';

	}

	get useLegacyLights() { // @deprecated, r155

		console.warn( 'THREE.WebGLRenderer: The property .useLegacyLights has been deprecated. Migrate your lighting according to the following guide: https://discourse.threejs.org/t/updates-to-lighting-in-three-js-r155/53733.' );
		return this._useLegacyLights;

	}

	set useLegacyLights( value ) { // @deprecated, r155

		console.warn( 'THREE.WebGLRenderer: The property .useLegacyLights has been deprecated. Migrate your lighting according to the following guide: https://discourse.threejs.org/t/updates-to-lighting-in-three-js-r155/53733.' );
		this._useLegacyLights = value;

	}

}


export { WebGLRenderer };<|MERGE_RESOLUTION|>--- conflicted
+++ resolved
@@ -1418,12 +1418,8 @@
 					generateMipmaps: true,
 					type: ( extensions.has( 'EXT_color_buffer_half_float' ) || extensions.has( 'EXT_color_buffer_float' ) ) ? HalfFloatType : UnsignedByteType,
 					minFilter: LinearMipmapLinearFilter,
-<<<<<<< HEAD
-					samples: ( isWebGL2 ) ? 4 : 0,
+					samples: 4,
 					stencil: stencil
-=======
-					samples: 4
->>>>>>> 3941fd4b
 				} );
 
 				// debug
