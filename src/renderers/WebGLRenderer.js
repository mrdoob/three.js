--- conflicted
+++ resolved
@@ -1190,15 +1190,9 @@
 
 			_transmissionRenderTarget = new WebGLRenderTarget( 1, 1, {
 				generateMipmaps: true,
-<<<<<<< HEAD
 				type: utils.convert( HalfFloatType ) !== null ? HalfFloatType : UnsignedByteType,
-				minFilter: isWebGL2 ? LinearMipmapLinearFilter : LinearFilter,
+				minFilter: LinearMipmapLinearFilter,
 				samples: ( isWebGL2 && _antialias === true ) ? 4 : 0
-=======
-				type: HalfFloatType,
-				minFilter: LinearMipmapLinearFilter,
-				useRenderToTexture: extensions.has( 'WEBGL_multisampled_render_to_texture' )
->>>>>>> a1fcf3f0
 			} );
 
 		}
