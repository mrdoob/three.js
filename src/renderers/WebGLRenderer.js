/**
 * @author supereggbert / http://www.paulbrunt.co.uk/
 * @author mrdoob / http://mrdoob.com/
 * @author alteredq / http://alteredqualia.com/
 * @author szimek / https://github.com/szimek/
 */

THREE.WebGLRenderer = function ( parameters ) {

	console.log( 'THREE.WebGLRenderer', THREE.REVISION );

	parameters = parameters || {};

	var _canvas = parameters.canvas !== undefined ? parameters.canvas : document.createElement( 'canvas' ),
	_context = parameters.context !== undefined ? parameters.context : null,

	pixelRatio = 1,

	_precision = parameters.precision !== undefined ? parameters.precision : 'highp',

	_alpha = parameters.alpha !== undefined ? parameters.alpha : false,
	_depth = parameters.depth !== undefined ? parameters.depth : true,
	_stencil = parameters.stencil !== undefined ? parameters.stencil : true,
	_antialias = parameters.antialias !== undefined ? parameters.antialias : false,
	_premultipliedAlpha = parameters.premultipliedAlpha !== undefined ? parameters.premultipliedAlpha : true,
	_preserveDrawingBuffer = parameters.preserveDrawingBuffer !== undefined ? parameters.preserveDrawingBuffer : false,
	_logarithmicDepthBuffer = parameters.logarithmicDepthBuffer !== undefined ? parameters.logarithmicDepthBuffer : false,

	_clearColor = new THREE.Color( 0x000000 ),
	_clearAlpha = 0;

	var lights = [];

	var _webglObjects = {};
	var _webglObjectsImmediate = [];

	var opaqueObjects = [];
	var transparentObjects = [];

	var sprites = [];
	var lensFlares = [];

	// public properties

	this.domElement = _canvas;
	this.context = null;

	// clearing

	this.autoClear = true;
	this.autoClearColor = true;
	this.autoClearDepth = true;
	this.autoClearStencil = true;

	// scene graph

	this.sortObjects = true;

	// physically based shading

	this.gammaInput = false;
	this.gammaOutput = false;

	// hdr rendering
	
	this.hdrOutputEnabled = false;
	this.hdrOutputType = THREE.HDRFull;

	// shadow map

	this.shadowMapEnabled = false;
	this.shadowMapType = THREE.PCFShadowMap;
	this.shadowMapCullFace = THREE.CullFaceFront;
	this.shadowMapDebug = false;
	this.shadowMapCascade = false;
	this.maxShadows = -1;

	// lights

	this.maxDirLights = -1;
	this.maxPointLights = -1;
	this.maxSpotLights = -1;
	this.maxHemiLights = -1;

	// morphs

	this.maxMorphTargets = 8;
	this.maxMorphNormals = 4;

	// flags

	this.autoScaleCubemaps = true;

	// info

	this.info = {

		memory: {

			programs: 0,
			geometries: 0,
			textures: 0

		},

		render: {

			calls: 0,
			vertices: 0,
			faces: 0,
			points: 0

		}

	};

	// internal properties

	var _this = this,

	_programs = [],

	// internal state cache

	_currentProgram = null,
	_currentFramebuffer = null,
	_currentMaterialId = - 1,
	_currentGeometryGroupHash = - 1,
	_currentCamera = null,

	_usedTextureUnits = 0,

	// GL state cache

	_oldDoubleSided = - 1,
	_oldFlipSided = - 1,

	_oldBlending = - 1,

	_oldBlendEquation = - 1,
	_oldBlendSrc = - 1,
	_oldBlendDst = - 1,

	_oldDepthTest = - 1,
	_oldDepthWrite = - 1,

	_oldPolygonOffset = null,
	_oldPolygonOffsetFactor = null,
	_oldPolygonOffsetUnits = null,

	_oldLineWidth = null,

	_viewportX = 0,
	_viewportY = 0,
	_viewportWidth = _canvas.width,
	_viewportHeight = _canvas.height,
	_currentWidth = 0,
	_currentHeight = 0,

	_newAttributes = new Uint8Array( 16 ),
	_enabledAttributes = new Uint8Array( 16 ),

	// frustum

	_frustum = new THREE.Frustum(),

	 // camera matrices cache

	_projScreenMatrix = new THREE.Matrix4(),
	_projScreenMatrixPS = new THREE.Matrix4(),

	_vector3 = new THREE.Vector3(),

	// light arrays cache

	_direction = new THREE.Vector3(),

	_lightsNeedUpdate = true,

	_lights = {

		ambient: [ 0, 0, 0 ],
		directional: { length: 0, colors:[], positions: [] },
		point: { length: 0, colors: [], positions: [], distances: [] },
		spot: { length: 0, colors: [], positions: [], distances: [], directions: [], anglesCos: [], exponents: [] },
		hemi: { length: 0, skyColors: [], groundColors: [], positions: [] }

	};

	// initialize

	var _gl;

	try {

		var attributes = {
			alpha: _alpha,
			depth: _depth,
			stencil: _stencil,
			antialias: _antialias,
			premultipliedAlpha: _premultipliedAlpha,
			preserveDrawingBuffer: _preserveDrawingBuffer
		};

		_gl = _context || _canvas.getContext( 'webgl', attributes ) || _canvas.getContext( 'experimental-webgl', attributes );

		if ( _gl === null ) {

			if ( _canvas.getContext( 'webgl') !== null ) {

				throw 'Error creating WebGL context with your selected attributes.';

			} else {

				throw 'Error creating WebGL context.';

			}

		}

		_canvas.addEventListener( 'webglcontextlost', function ( event ) {

			event.preventDefault();

			resetGLState();
			setDefaultGLState();

			_webglObjects = {};

		}, false);

	} catch ( error ) {

		console.error( error );

	}

	if ( _gl.getShaderPrecisionFormat === undefined ) {

		_gl.getShaderPrecisionFormat = function () {

			return {
				'rangeMin': 1,
				'rangeMax': 1,
				'precision': 1
			};

		}

	}

	var extensions = new THREE.WebGLExtensions( _gl );

	extensions.get( 'OES_texture_float' );
	extensions.get( 'OES_texture_float_linear' );
	extensions.get( 'OES_standard_derivatives' );

	if ( _logarithmicDepthBuffer ) {

		extensions.get( 'EXT_frag_depth' );

	}

	//

	var setDefaultGLState = function () {

		_gl.clearColor( 0, 0, 0, 1 );
		_gl.clearDepth( 1 );
		_gl.clearStencil( 0 );

		_gl.enable( _gl.DEPTH_TEST );
		_gl.depthFunc( _gl.LEQUAL );

		_gl.frontFace( _gl.CCW );
		_gl.cullFace( _gl.BACK );
		_gl.enable( _gl.CULL_FACE );

		_gl.enable( _gl.BLEND );
		_gl.blendEquation( _gl.FUNC_ADD );
		_gl.blendFunc( _gl.SRC_ALPHA, _gl.ONE_MINUS_SRC_ALPHA );

		_gl.viewport( _viewportX, _viewportY, _viewportWidth, _viewportHeight );

		_gl.clearColor( _clearColor.r, _clearColor.g, _clearColor.b, _clearAlpha );

	};

	var resetGLState = function () {

		_currentProgram = null;
		_currentCamera = null;

		_oldBlending = - 1;
		_oldDepthTest = - 1;
		_oldDepthWrite = - 1;
		_oldDoubleSided = - 1;
		_oldFlipSided = - 1;
		_currentGeometryGroupHash = - 1;
		_currentMaterialId = - 1;

		_lightsNeedUpdate = true;

		for ( var i = 0; i < _enabledAttributes.length; i ++ ) {

			_enabledAttributes[ i ] = 0;

		}

	};

	setDefaultGLState();

	this.context = _gl;

	// GPU capabilities

	var _maxTextures = _gl.getParameter( _gl.MAX_TEXTURE_IMAGE_UNITS );
	var _maxVertexTextures = _gl.getParameter( _gl.MAX_VERTEX_TEXTURE_IMAGE_UNITS );
	var _maxTextureSize = _gl.getParameter( _gl.MAX_TEXTURE_SIZE );
	var _maxCubemapSize = _gl.getParameter( _gl.MAX_CUBE_MAP_TEXTURE_SIZE );

	var _supportsVertexTextures = _maxVertexTextures > 0;
	var _supportsBoneTextures = _supportsVertexTextures && extensions.get( 'OES_texture_float' );

	//

	var _vertexShaderPrecisionHighpFloat = _gl.getShaderPrecisionFormat( _gl.VERTEX_SHADER, _gl.HIGH_FLOAT );
	var _vertexShaderPrecisionMediumpFloat = _gl.getShaderPrecisionFormat( _gl.VERTEX_SHADER, _gl.MEDIUM_FLOAT );
	var _vertexShaderPrecisionLowpFloat = _gl.getShaderPrecisionFormat( _gl.VERTEX_SHADER, _gl.LOW_FLOAT );

	var _fragmentShaderPrecisionHighpFloat = _gl.getShaderPrecisionFormat( _gl.FRAGMENT_SHADER, _gl.HIGH_FLOAT );
	var _fragmentShaderPrecisionMediumpFloat = _gl.getShaderPrecisionFormat( _gl.FRAGMENT_SHADER, _gl.MEDIUM_FLOAT );
	var _fragmentShaderPrecisionLowpFloat = _gl.getShaderPrecisionFormat( _gl.FRAGMENT_SHADER, _gl.LOW_FLOAT );

	var getCompressedTextureFormats = ( function () {

		var array;

		return function () {

			if ( array !== undefined ) {

				return array;

			}

			array = [];

			if ( extensions.get( 'WEBGL_compressed_texture_pvrtc' ) || extensions.get( 'WEBGL_compressed_texture_s3tc' ) ) {

				var formats = _gl.getParameter( _gl.COMPRESSED_TEXTURE_FORMATS );

				for ( var i = 0; i < formats.length; i ++ ){

					array.push( formats[ i ] );

				}

			}

			return array;

		};

	} )();

	// clamp precision to maximum available

	var highpAvailable = _vertexShaderPrecisionHighpFloat.precision > 0 && _fragmentShaderPrecisionHighpFloat.precision > 0;
	var mediumpAvailable = _vertexShaderPrecisionMediumpFloat.precision > 0 && _fragmentShaderPrecisionMediumpFloat.precision > 0;

	if ( _precision === 'highp' && ! highpAvailable ) {

		if ( mediumpAvailable ) {

			_precision = 'mediump';
			console.warn( 'THREE.WebGLRenderer: highp not supported, using mediump.' );

		} else {

			_precision = 'lowp';
			console.warn( 'THREE.WebGLRenderer: highp and mediump not supported, using lowp.' );

		}

	}

	if ( _precision === 'mediump' && ! mediumpAvailable ) {

		_precision = 'lowp';
		console.warn( 'THREE.WebGLRenderer: mediump not supported, using lowp.' );

	}

	// Plugins

	var shadowMapPlugin = new THREE.ShadowMapPlugin( this, lights, _webglObjects, _webglObjectsImmediate );

	var spritePlugin = new THREE.SpritePlugin( this, sprites );
	var lensFlarePlugin = new THREE.LensFlarePlugin( this, lensFlares );

	// API

	this.getContext = function () {

		return _gl;

	};

	this.forceContextLoss = function () {

		extensions.get( 'WEBGL_lose_context' ).loseContext();

	};

	this.supportsVertexTextures = function () {

		return _supportsVertexTextures;

	};

	this.supportsFloatTextures = function () {

		return extensions.get( 'OES_texture_float' );

	};

	this.supportsStandardDerivatives = function () {

		return extensions.get( 'OES_standard_derivatives' );

	};

	this.supportsCompressedTextureS3TC = function () {

		return extensions.get( 'WEBGL_compressed_texture_s3tc' );

	};

	this.supportsCompressedTextureATC = function () {

		return extensions.get( 'WEBGL_compressed_texture_atc' );

	};

	this.supportsCompressedTexturePVRTC = function () {

		return extensions.get( 'WEBGL_compressed_texture_pvrtc' );

	};

	this.supportsBlendMinMax = function () {

		return extensions.get( 'EXT_blend_minmax' );

	};

	this.getMaxAnisotropy = ( function () {

		var value;

		return function () {

			if ( value !== undefined ) {

				return value;

			}

			var extension = extensions.get( 'EXT_texture_filter_anisotropic' );

			value = extension !== null ? _gl.getParameter( extension.MAX_TEXTURE_MAX_ANISOTROPY_EXT ) : 0;

			return value;

		}

	} )();

	//START_VEROLD_MOD
	this.getMaxTextureSize  = function () {

		return _maxTextureSize;

	};

	this.getMaxCubemapSize  = function () {

		return _maxCubemapSize;

	};

	this.getMaxTextures  = function () {

		return _maxTextures;

	};

	this.getMaxVertexTextures  = function () {

		return _maxVertexTextures;

	};

	this.setPrecision = function( precision ) {
		_precision = precision !== undefined ? precision : 'highp';
	};

	this.getLights = function () {
		return _lights;
	};
	//END_VEROLD_MOD


	this.getPrecision = function () {

		return _precision;

	};

<<<<<<< HEAD
	this.dispose = function() {
		var i;
		for ( i in this.renderPluginsPre ) {
		   this.renderPluginsPre[i].dispose();
		}
		for ( i in this.renderPluginsPost ) {
		   this.renderPluginsPost[i].dispose();
		}
		this.renderPluginsPre = null;
		this.renderPluginsPost = null;
		opaqueObjects = null;
		transparentObjects = null;
		_canvas = null;
		_programs = null;
		_this = null;
=======
	this.getPixelRatio = function () {

		return pixelRatio;

	};

	this.setPixelRatio = function ( value ) {

		pixelRatio = value;

>>>>>>> b0b5c398
	};

	this.setSize = function ( width, height, updateStyle ) {

		_canvas.width = width * pixelRatio;
		_canvas.height = height * pixelRatio;

		if ( updateStyle !== false ) {

			_canvas.style.width = width + 'px';
			_canvas.style.height = height + 'px';

		}

		this.setViewport( 0, 0, width, height );

	};

	this.setViewport = function ( x, y, width, height ) {

		_viewportX = x * pixelRatio;
		_viewportY = y * pixelRatio;

		_viewportWidth = width * pixelRatio;
		_viewportHeight = height * pixelRatio;

		_gl.viewport( _viewportX, _viewportY, _viewportWidth, _viewportHeight );

	};

	//START_VEROLD_MOD
	this.getViewport = function () {
		var viewport = {
			x: _viewportX / this.devicePixelRatio,
			y: _viewportY / this.devicePixelRatio,
			width: _viewportWidth / this.devicePixelRatio,
			height: _viewportHeight / this.devicePixelRatio,
		}
		return viewport;
	};
	//END_VEROLD_MOD

	this.setScissor = function ( x, y, width, height ) {

		_gl.scissor(
			x * pixelRatio,
			y * pixelRatio,
			width * pixelRatio,
			height * pixelRatio
		);

	};

	this.enableScissorTest = function ( enable ) {

		enable ? _gl.enable( _gl.SCISSOR_TEST ) : _gl.disable( _gl.SCISSOR_TEST );

	};

	// Clearing

	this.setClearColor = function ( color, alpha ) {

		_clearColor.set( color );
		_clearAlpha = alpha !== undefined ? alpha : 1;

		_gl.clearColor( _clearColor.r, _clearColor.g, _clearColor.b, _clearAlpha );

	};

	this.setClearColorHex = function ( hex, alpha ) {

		console.warn( 'THREE.WebGLRenderer: .setClearColorHex() is being removed. Use .setClearColor() instead.' );
		this.setClearColor( hex, alpha );

	};

	this.getClearColor = function () {

		return _clearColor;

	};

	this.getClearAlpha = function () {

		return _clearAlpha;

	};

	this.clear = function ( color, depth, stencil ) {

		var bits = 0;

		if ( color === undefined || color ) bits |= _gl.COLOR_BUFFER_BIT;
		if ( depth === undefined || depth ) bits |= _gl.DEPTH_BUFFER_BIT;
		if ( stencil === undefined || stencil ) bits |= _gl.STENCIL_BUFFER_BIT;

		_gl.clear( bits );

	};

	this.clearColor = function () {

		_gl.clear( _gl.COLOR_BUFFER_BIT );

	};

	this.clearDepth = function () {

		_gl.clear( _gl.DEPTH_BUFFER_BIT );

	};

	this.clearStencil = function () {

		_gl.clear( _gl.STENCIL_BUFFER_BIT );

	};

	this.clearTarget = function ( renderTarget, color, depth, stencil ) {

		this.setRenderTarget( renderTarget );
		this.clear( color, depth, stencil );

	};

	// Reset

	this.resetGLState = resetGLState;

	// Buffer allocation

	function createParticleBuffers ( geometry ) {

		geometry.__webglVertexBuffer = _gl.createBuffer();
		geometry.__webglColorBuffer = _gl.createBuffer();

		_this.info.memory.geometries ++;

	};

	function createLineBuffers ( geometry ) {

		geometry.__webglVertexBuffer = _gl.createBuffer();
		geometry.__webglColorBuffer = _gl.createBuffer();
		geometry.__webglLineDistanceBuffer = _gl.createBuffer();

		_this.info.memory.geometries ++;

	};

	function createMeshBuffers ( geometryGroup ) {

		geometryGroup.__webglVertexBuffer = _gl.createBuffer();
		geometryGroup.__webglNormalBuffer = _gl.createBuffer();
		geometryGroup.__webglTangentBuffer = _gl.createBuffer();
		geometryGroup.__webglColorBuffer = _gl.createBuffer();
		geometryGroup.__webglUVBuffer = _gl.createBuffer();
		geometryGroup.__webglUV2Buffer = _gl.createBuffer();

		geometryGroup.__webglSkinIndicesBuffer = _gl.createBuffer();
		geometryGroup.__webglSkinWeightsBuffer = _gl.createBuffer();

		geometryGroup.__webglFaceBuffer = _gl.createBuffer();
		geometryGroup.__webglLineBuffer = _gl.createBuffer();

		var m, ml;

		if ( geometryGroup.numMorphTargets ) {

			geometryGroup.__webglMorphTargetsBuffers = [];

			for ( m = 0, ml = geometryGroup.numMorphTargets; m < ml; m ++ ) {

				geometryGroup.__webglMorphTargetsBuffers.push( _gl.createBuffer() );

			}

		}

		if ( geometryGroup.numMorphNormals ) {

			geometryGroup.__webglMorphNormalsBuffers = [];

			for ( m = 0, ml = geometryGroup.numMorphNormals; m < ml; m ++ ) {

				geometryGroup.__webglMorphNormalsBuffers.push( _gl.createBuffer() );

			}

		}

		_this.info.memory.geometries ++;

	};

	// Events

	var onObjectRemoved = function ( event ) {

		var object = event.target;

		object.traverse( function ( child ) {

			child.removeEventListener( 'remove', onObjectRemoved );

			removeObject( child );

		} );

	};

	var onGeometryDispose = function ( event ) {

		var geometry = event.target;

		geometry.removeEventListener( 'dispose', onGeometryDispose );

		deallocateGeometry( geometry );

	};

	var onTextureDispose = function ( event ) {

		var texture = event.target;

		texture.removeEventListener( 'dispose', onTextureDispose );

		deallocateTexture( texture );

		_this.info.memory.textures --;


	};

	var onRenderTargetDispose = function ( event ) {

		var renderTarget = event.target;

		renderTarget.removeEventListener( 'dispose', onRenderTargetDispose );

		deallocateRenderTarget( renderTarget );

		_this.info.memory.textures --;

	};

	var onMaterialDispose = function ( event ) {

		var material = event.target;

		material.removeEventListener( 'dispose', onMaterialDispose );

		deallocateMaterial( material );

	};

	// Buffer deallocation

	var deleteBuffers = function ( geometry ) {

		var buffers = [
			'__webglVertexBuffer',
			'__webglNormalBuffer',
			'__webglTangentBuffer',
			'__webglColorBuffer',
			'__webglUVBuffer',
			'__webglUV2Buffer',

			'__webglSkinIndicesBuffer',
			'__webglSkinWeightsBuffer',

			'__webglFaceBuffer',
			'__webglLineBuffer',

			'__webglLineDistanceBuffer'
		];

		for ( var i = 0, l = buffers.length; i < l; i ++ ) {

			var name = buffers[ i ];

			if ( geometry[ name ] !== undefined ) {

				_gl.deleteBuffer( geometry[ name ] );

				delete geometry[ name ];

			}

		}

		// custom attributes

		if ( geometry.__webglCustomAttributesList !== undefined ) {

			for ( var name in geometry.__webglCustomAttributesList ) {

				_gl.deleteBuffer( geometry.__webglCustomAttributesList[ name ].buffer );

			}

			delete geometry.__webglCustomAttributesList;

		}

		_this.info.memory.geometries --;

	};

	var deallocateGeometry = function ( geometry ) {

		delete geometry.__webglInit;

		if ( geometry instanceof THREE.BufferGeometry ) {

			for ( var name in geometry.attributes ) {

				var attribute = geometry.attributes[ name ];

				if ( attribute.buffer !== undefined ) {

					_gl.deleteBuffer( attribute.buffer );

					delete attribute.buffer;

				}

			}

			_this.info.memory.geometries --;

		} else {

			var geometryGroupsList = geometryGroups[ geometry.id ];

			if ( geometryGroupsList !== undefined ) {

				for ( var i = 0,l = geometryGroupsList.length; i < l; i ++ ) {

					var geometryGroup = geometryGroupsList[ i ];

					if ( geometryGroup.numMorphTargets !== undefined ) {

						for ( var m = 0, ml = geometryGroup.numMorphTargets; m < ml; m ++ ) {

							_gl.deleteBuffer( geometryGroup.__webglMorphTargetsBuffers[ m ] );

						}

						delete geometryGroup.__webglMorphTargetsBuffers;

					}

					if ( geometryGroup.numMorphNormals !== undefined ) {

						for ( var m = 0, ml = geometryGroup.numMorphNormals; m < ml; m ++ ) {

							_gl.deleteBuffer( geometryGroup.__webglMorphNormalsBuffers[ m ] );

						}

						delete geometryGroup.__webglMorphNormalsBuffers;

					}

					deleteBuffers( geometryGroup );

				}

				delete geometryGroups[ geometry.id ];

			} else {

				deleteBuffers( geometry );

			}

		}

		// TOFIX: Workaround for deleted geometry being currently bound

		_currentGeometryGroupHash = - 1;

	};

	var deallocateTexture = function ( texture ) {

		if ( texture.image && texture.image.__webglTextureCube ) {

			// cube texture

			_gl.deleteTexture( texture.image.__webglTextureCube );

			delete texture.image.__webglTextureCube;

		} else {

			// 2D texture

			if ( texture.__webglInit === undefined ) return;

			_gl.deleteTexture( texture.__webglTexture );

			delete texture.__webglTexture;
			delete texture.__webglInit;

		}

	};

	var deallocateRenderTarget = function ( renderTarget ) {

		if ( ! renderTarget || renderTarget.__webglTexture === undefined ) return;

		_gl.deleteTexture( renderTarget.__webglTexture );

		delete renderTarget.__webglTexture;

		if ( renderTarget instanceof THREE.WebGLRenderTargetCube ) {

			for ( var i = 0; i < 6; i ++ ) {

				_gl.deleteFramebuffer( renderTarget.__webglFramebuffer[ i ] );
				_gl.deleteRenderbuffer( renderTarget.__webglRenderbuffer[ i ] );

			}

		} else {

			_gl.deleteFramebuffer( renderTarget.__webglFramebuffer );
			_gl.deleteRenderbuffer( renderTarget.__webglRenderbuffer );

		}

		delete renderTarget.__webglFramebuffer;
		delete renderTarget.__webglRenderbuffer;

	};

	var deallocateMaterial = function ( material ) {

		var program = material.program.program;

		if ( program === undefined ) return;

		material.program = undefined;

		// only deallocate GL program if this was the last use of shared program
		// assumed there is only single copy of any program in the _programs list
		// (that's how it's constructed)

		var i, il, programInfo;
		var deleteProgram = false;

		for ( i = 0, il = _programs.length; i < il; i ++ ) {

			programInfo = _programs[ i ];

			if ( programInfo.program === program ) {

				programInfo.usedTimes --;

				if ( programInfo.usedTimes === 0 ) {

					deleteProgram = true;

				}

				break;

			}

		}

		if ( deleteProgram === true ) {

			// avoid using array.splice, this is costlier than creating new array from scratch

			var newPrograms = [];

			for ( i = 0, il = _programs.length; i < il; i ++ ) {

				programInfo = _programs[ i ];

				if ( programInfo.program !== program ) {

					newPrograms.push( programInfo );

				}

			}

			_programs = newPrograms;

			_gl.deleteProgram( program );

			_this.info.memory.programs --;

		}

	};

	// Buffer initialization

	function initCustomAttributes ( object ) {

		var geometry = object.geometry;
		var material = object.material;

		var nvertices = geometry.vertices.length;

		if ( material.attributes ) {

			if ( geometry.__webglCustomAttributesList === undefined ) {

				geometry.__webglCustomAttributesList = [];

			}

			for ( var name in material.attributes ) {

				var attribute = material.attributes[ name ];

				if ( ! attribute.__webglInitialized || attribute.createUniqueBuffers ) {

					attribute.__webglInitialized = true;

					var size = 1;   // "f" and "i"

					if ( attribute.type === 'v2' ) size = 2;
					else if ( attribute.type === 'v3' ) size = 3;
					else if ( attribute.type === 'v4' ) size = 4;
					else if ( attribute.type === 'c'  ) size = 3;

					attribute.size = size;

					attribute.array = new Float32Array( nvertices * size );

					attribute.buffer = _gl.createBuffer();
					attribute.buffer.belongsToAttribute = name;

					attribute.needsUpdate = true;

				}

				geometry.__webglCustomAttributesList.push( attribute );

			}

		}

	};

	function initParticleBuffers ( geometry, object ) {

		var nvertices = geometry.vertices.length;

		geometry.__vertexArray = new Float32Array( nvertices * 3 );
		geometry.__colorArray = new Float32Array( nvertices * 3 );

		geometry.__sortArray = [];

		geometry.__webglParticleCount = nvertices;

		initCustomAttributes( object );

	};

	function initLineBuffers ( geometry, object ) {

		var nvertices = geometry.vertices.length;

		geometry.__vertexArray = new Float32Array( nvertices * 3 );
		geometry.__colorArray = new Float32Array( nvertices * 3 );
		geometry.__lineDistanceArray = new Float32Array( nvertices * 1 );

		geometry.__webglLineCount = nvertices;

		initCustomAttributes( object );

	};

	function initMeshBuffers ( geometryGroup, object ) {

		var geometry = object.geometry,
			faces3 = geometryGroup.faces3,

			nvertices = faces3.length * 3,
			ntris     = faces3.length * 1,
			nlines    = faces3.length * 3,

			material = getBufferMaterial( object, geometryGroup );

		geometryGroup.__vertexArray = new Float32Array( nvertices * 3 );
		geometryGroup.__normalArray = new Float32Array( nvertices * 3 );
		geometryGroup.__colorArray = new Float32Array( nvertices * 3 );
		geometryGroup.__uvArray = new Float32Array( nvertices * 2 );

		if ( geometry.faceVertexUvs.length > 1 ) {

			geometryGroup.__uv2Array = new Float32Array( nvertices * 2 );

		}

		if ( geometry.hasTangents ) {

			geometryGroup.__tangentArray = new Float32Array( nvertices * 4 );

		}

		if ( object.geometry.skinWeights.length && object.geometry.skinIndices.length ) {

			geometryGroup.__skinIndexArray = new Float32Array( nvertices * 4 );
			geometryGroup.__skinWeightArray = new Float32Array( nvertices * 4 );

		}

		var UintArray = extensions.get( 'OES_element_index_uint' ) !== null && ntris > 21845 ? Uint32Array : Uint16Array; // 65535 / 3

		geometryGroup.__typeArray = UintArray;
		geometryGroup.__faceArray = new UintArray( ntris * 3 );
		geometryGroup.__lineArray = new UintArray( nlines * 2 );

		var m, ml;

		if ( geometryGroup.numMorphTargets ) {

			geometryGroup.__morphTargetsArrays = [];

			for ( m = 0, ml = geometryGroup.numMorphTargets; m < ml; m ++ ) {

				geometryGroup.__morphTargetsArrays.push( new Float32Array( nvertices * 3 ) );

			}

		}

		if ( geometryGroup.numMorphNormals ) {

			geometryGroup.__morphNormalsArrays = [];

			for ( m = 0, ml = geometryGroup.numMorphNormals; m < ml; m ++ ) {

				geometryGroup.__morphNormalsArrays.push( new Float32Array( nvertices * 3 ) );

			}

		}

		geometryGroup.__webglFaceCount = ntris * 3;
		geometryGroup.__webglLineCount = nlines * 2;


		// custom attributes

		if ( material.attributes ) {

			if ( geometryGroup.__webglCustomAttributesList === undefined ) {

				geometryGroup.__webglCustomAttributesList = [];

			}

			for ( var name in material.attributes ) {

				// Do a shallow copy of the attribute object so different geometryGroup chunks use different
				// attribute buffers which are correctly indexed in the setMeshBuffers function

				var originalAttribute = material.attributes[ name ];

				var attribute = {};

				for ( var property in originalAttribute ) {

					attribute[ property ] = originalAttribute[ property ];

				}

				if ( ! attribute.__webglInitialized || attribute.createUniqueBuffers ) {

					attribute.__webglInitialized = true;

					var size = 1;   // "f" and "i"

					if ( attribute.type === 'v2' ) size = 2;
					else if ( attribute.type === 'v3' ) size = 3;
					else if ( attribute.type === 'v4' ) size = 4;
					else if ( attribute.type === 'c'  ) size = 3;

					attribute.size = size;

					attribute.array = new Float32Array( nvertices * size );

					attribute.buffer = _gl.createBuffer();
					attribute.buffer.belongsToAttribute = name;

					originalAttribute.needsUpdate = true;
					attribute.__original = originalAttribute;

				}

				geometryGroup.__webglCustomAttributesList.push( attribute );

			}

		}

		geometryGroup.__inittedArrays = true;

	};

	function getBufferMaterial( object, geometryGroup ) {

		return object.material instanceof THREE.MeshFaceMaterial
			 ? object.material.materials[ geometryGroup.materialIndex ]
			 : object.material;

	};

	function materialNeedsSmoothNormals ( material ) {

		return material && material.shading !== undefined && material.shading === THREE.SmoothShading;

	};

	// Buffer setting

	function setParticleBuffers ( geometry, hint, object ) {

		var v, c, vertex, offset, index, color,

		vertices = geometry.vertices,
		vl = vertices.length,

		colors = geometry.colors,
		cl = colors.length,

		vertexArray = geometry.__vertexArray,
		colorArray = geometry.__colorArray,

		sortArray = geometry.__sortArray,

		dirtyVertices = geometry.verticesNeedUpdate,
		dirtyElements = geometry.elementsNeedUpdate,
		dirtyColors = geometry.colorsNeedUpdate,

		customAttributes = geometry.__webglCustomAttributesList,
		i, il,
		a, ca, cal, value,
		customAttribute;

		if ( dirtyVertices ) {

			for ( v = 0; v < vl; v ++ ) {

				vertex = vertices[ v ];

				offset = v * 3;

				vertexArray[ offset ]     = vertex.x;
				vertexArray[ offset + 1 ] = vertex.y;
				vertexArray[ offset + 2 ] = vertex.z;

			}

			_gl.bindBuffer( _gl.ARRAY_BUFFER, geometry.__webglVertexBuffer );
			_gl.bufferData( _gl.ARRAY_BUFFER, vertexArray, hint );

		}

		if ( dirtyColors ) {

			for ( c = 0; c < cl; c ++ ) {

				color = colors[ c ];

				offset = c * 3;

				colorArray[ offset ]     = color.r;
				colorArray[ offset + 1 ] = color.g;
				colorArray[ offset + 2 ] = color.b;

			}

			_gl.bindBuffer( _gl.ARRAY_BUFFER, geometry.__webglColorBuffer );
			_gl.bufferData( _gl.ARRAY_BUFFER, colorArray, hint );

		}

		if ( customAttributes ) {

			for ( i = 0, il = customAttributes.length; i < il; i ++ ) {

				customAttribute = customAttributes[ i ];

				if ( customAttribute.needsUpdate && ( customAttribute.boundTo === undefined ||  customAttribute.boundTo === 'vertices' ) ) {

					cal = customAttribute.value.length;

					offset = 0;

					if ( customAttribute.size === 1 ) {

						for ( ca = 0; ca < cal; ca ++ ) {

							customAttribute.array[ ca ] = customAttribute.value[ ca ];

						}

					} else if ( customAttribute.size === 2 ) {

						for ( ca = 0; ca < cal; ca ++ ) {

							value = customAttribute.value[ ca ];

							customAttribute.array[ offset ]   = value.x;
							customAttribute.array[ offset + 1 ] = value.y;

							offset += 2;

						}

					} else if ( customAttribute.size === 3 ) {

						if ( customAttribute.type === 'c' ) {

							for ( ca = 0; ca < cal; ca ++ ) {

								value = customAttribute.value[ ca ];

								customAttribute.array[ offset ]   = value.r;
								customAttribute.array[ offset + 1 ] = value.g;
								customAttribute.array[ offset + 2 ] = value.b;

								offset += 3;

							}

						} else {

							for ( ca = 0; ca < cal; ca ++ ) {

								value = customAttribute.value[ ca ];

								customAttribute.array[ offset ]   = value.x;
								customAttribute.array[ offset + 1 ] = value.y;
								customAttribute.array[ offset + 2 ] = value.z;

								offset += 3;

							}

						}

					} else if ( customAttribute.size === 4 ) {

						for ( ca = 0; ca < cal; ca ++ ) {

							value = customAttribute.value[ ca ];

							customAttribute.array[ offset ]      = value.x;
							customAttribute.array[ offset + 1  ] = value.y;
							customAttribute.array[ offset + 2  ] = value.z;
							customAttribute.array[ offset + 3  ] = value.w;

							offset += 4;

						}

					}

				}

				_gl.bindBuffer( _gl.ARRAY_BUFFER, customAttribute.buffer );
				_gl.bufferData( _gl.ARRAY_BUFFER, customAttribute.array, hint );

				customAttribute.needsUpdate = false;

			}

		}

	}

	function setLineBuffers ( geometry, hint ) {

		var v, c, d, vertex, offset, color,

		vertices = geometry.vertices,
		colors = geometry.colors,
		lineDistances = geometry.lineDistances,

		vl = vertices.length,
		cl = colors.length,
		dl = lineDistances.length,

		vertexArray = geometry.__vertexArray,
		colorArray = geometry.__colorArray,
		lineDistanceArray = geometry.__lineDistanceArray,

		dirtyVertices = geometry.verticesNeedUpdate,
		dirtyColors = geometry.colorsNeedUpdate,
		dirtyLineDistances = geometry.lineDistancesNeedUpdate,

		customAttributes = geometry.__webglCustomAttributesList,

		i, il,
		a, ca, cal, value,
		customAttribute;

		if ( dirtyVertices ) {

			for ( v = 0; v < vl; v ++ ) {

				vertex = vertices[ v ];

				offset = v * 3;

				vertexArray[ offset ]     = vertex.x;
				vertexArray[ offset + 1 ] = vertex.y;
				vertexArray[ offset + 2 ] = vertex.z;

			}

			_gl.bindBuffer( _gl.ARRAY_BUFFER, geometry.__webglVertexBuffer );
			_gl.bufferData( _gl.ARRAY_BUFFER, vertexArray, hint );

		}

		if ( dirtyColors ) {

			for ( c = 0; c < cl; c ++ ) {

				color = colors[ c ];

				offset = c * 3;

				colorArray[ offset ]     = color.r;
				colorArray[ offset + 1 ] = color.g;
				colorArray[ offset + 2 ] = color.b;

			}

			_gl.bindBuffer( _gl.ARRAY_BUFFER, geometry.__webglColorBuffer );
			_gl.bufferData( _gl.ARRAY_BUFFER, colorArray, hint );

		}

		if ( dirtyLineDistances ) {

			for ( d = 0; d < dl; d ++ ) {

				lineDistanceArray[ d ] = lineDistances[ d ];

			}

			_gl.bindBuffer( _gl.ARRAY_BUFFER, geometry.__webglLineDistanceBuffer );
			_gl.bufferData( _gl.ARRAY_BUFFER, lineDistanceArray, hint );

		}

		if ( customAttributes ) {

			for ( i = 0, il = customAttributes.length; i < il; i ++ ) {

				customAttribute = customAttributes[ i ];

				if ( customAttribute.needsUpdate && ( customAttribute.boundTo === undefined || customAttribute.boundTo === 'vertices' ) ) {

					offset = 0;

					cal = customAttribute.value.length;

					if ( customAttribute.size === 1 ) {

						for ( ca = 0; ca < cal; ca ++ ) {

							customAttribute.array[ ca ] = customAttribute.value[ ca ];

						}

					} else if ( customAttribute.size === 2 ) {

						for ( ca = 0; ca < cal; ca ++ ) {

							value = customAttribute.value[ ca ];

							customAttribute.array[ offset ]   = value.x;
							customAttribute.array[ offset + 1 ] = value.y;

							offset += 2;

						}

					} else if ( customAttribute.size === 3 ) {

						if ( customAttribute.type === 'c' ) {

							for ( ca = 0; ca < cal; ca ++ ) {

								value = customAttribute.value[ ca ];

								customAttribute.array[ offset ]   = value.r;
								customAttribute.array[ offset + 1 ] = value.g;
								customAttribute.array[ offset + 2 ] = value.b;

								offset += 3;

							}

						} else {

							for ( ca = 0; ca < cal; ca ++ ) {

								value = customAttribute.value[ ca ];

								customAttribute.array[ offset ]   = value.x;
								customAttribute.array[ offset + 1 ] = value.y;
								customAttribute.array[ offset + 2 ] = value.z;

								offset += 3;

							}

						}

					} else if ( customAttribute.size === 4 ) {

						for ( ca = 0; ca < cal; ca ++ ) {

							value = customAttribute.value[ ca ];

							customAttribute.array[ offset ]    = value.x;
							customAttribute.array[ offset + 1  ] = value.y;
							customAttribute.array[ offset + 2  ] = value.z;
							customAttribute.array[ offset + 3  ] = value.w;

							offset += 4;

						}

					}

					_gl.bindBuffer( _gl.ARRAY_BUFFER, customAttribute.buffer );
					_gl.bufferData( _gl.ARRAY_BUFFER, customAttribute.array, hint );

					customAttribute.needsUpdate = false;

				}

			}

		}

	}

	function setMeshBuffers( geometryGroup, object, hint, dispose, material ) {

		if ( ! geometryGroup.__inittedArrays ) {

			return;

		}

		var needsSmoothNormals = materialNeedsSmoothNormals( material );

		var f, fl, fi, face,
		vertexNormals, faceNormal, normal,
		vertexColors, faceColor,
		vertexTangents,
		uv, uv2, v1, v2, v3, v4, t1, t2, t3, t4, n1, n2, n3, n4,
		c1, c2, c3,
		sw1, sw2, sw3, sw4,
		si1, si2, si3, si4,
		sa1, sa2, sa3, sa4,
		sb1, sb2, sb3, sb4,
		m, ml, i, il,
		vn, uvi, uv2i,
		vk, vkl, vka,
		nka, chf, faceVertexNormals,
		a,

		vertexIndex = 0,

		offset = 0,
		offset_uv = 0,
		offset_uv2 = 0,
		offset_face = 0,
		offset_normal = 0,
		offset_tangent = 0,
		offset_line = 0,
		offset_color = 0,
		offset_skin = 0,
		offset_morphTarget = 0,
		offset_custom = 0,
		offset_customSrc = 0,

		value,

		vertexArray = geometryGroup.__vertexArray,
		uvArray = geometryGroup.__uvArray,
		uv2Array = geometryGroup.__uv2Array,
		normalArray = geometryGroup.__normalArray,
		tangentArray = geometryGroup.__tangentArray,
		colorArray = geometryGroup.__colorArray,

		skinIndexArray = geometryGroup.__skinIndexArray,
		skinWeightArray = geometryGroup.__skinWeightArray,

		morphTargetsArrays = geometryGroup.__morphTargetsArrays,
		morphNormalsArrays = geometryGroup.__morphNormalsArrays,

		customAttributes = geometryGroup.__webglCustomAttributesList,
		customAttribute,

		faceArray = geometryGroup.__faceArray,
		lineArray = geometryGroup.__lineArray,

		geometry = object.geometry, // this is shared for all chunks

		dirtyVertices = geometry.verticesNeedUpdate,
		dirtyElements = geometry.elementsNeedUpdate,
		dirtyUvs = geometry.uvsNeedUpdate,
		dirtyNormals = geometry.normalsNeedUpdate,
		dirtyTangents = geometry.tangentsNeedUpdate,
		dirtyColors = geometry.colorsNeedUpdate,
		dirtyMorphTargets = geometry.morphTargetsNeedUpdate,

		vertices = geometry.vertices,
		chunk_faces3 = geometryGroup.faces3,
		obj_faces = geometry.faces,

		obj_uvs  = geometry.faceVertexUvs[ 0 ],
		obj_uvs2 = geometry.faceVertexUvs[ 1 ],

		obj_colors = geometry.colors,

		obj_skinIndices = geometry.skinIndices,
		obj_skinWeights = geometry.skinWeights,

		morphTargets = geometry.morphTargets,
		morphNormals = geometry.morphNormals;

		if ( dirtyVertices ) {

			for ( f = 0, fl = chunk_faces3.length; f < fl; f ++ ) {

				face = obj_faces[ chunk_faces3[ f ] ];

				v1 = vertices[ face.a ];
				v2 = vertices[ face.b ];
				v3 = vertices[ face.c ];

				vertexArray[ offset ]     = v1.x;
				vertexArray[ offset + 1 ] = v1.y;
				vertexArray[ offset + 2 ] = v1.z;

				vertexArray[ offset + 3 ] = v2.x;
				vertexArray[ offset + 4 ] = v2.y;
				vertexArray[ offset + 5 ] = v2.z;

				vertexArray[ offset + 6 ] = v3.x;
				vertexArray[ offset + 7 ] = v3.y;
				vertexArray[ offset + 8 ] = v3.z;

				offset += 9;

			}

			_gl.bindBuffer( _gl.ARRAY_BUFFER, geometryGroup.__webglVertexBuffer );
			_gl.bufferData( _gl.ARRAY_BUFFER, vertexArray, hint );

		}

		if ( dirtyMorphTargets ) {

			for ( vk = 0, vkl = morphTargets.length; vk < vkl; vk ++ ) {

				offset_morphTarget = 0;

				for ( f = 0, fl = chunk_faces3.length; f < fl; f ++ ) {

					chf = chunk_faces3[ f ];
					face = obj_faces[ chf ];

					// morph positions

					v1 = morphTargets[ vk ].vertices[ face.a ];
					v2 = morphTargets[ vk ].vertices[ face.b ];
					v3 = morphTargets[ vk ].vertices[ face.c ];

					vka = morphTargetsArrays[ vk ];

					vka[ offset_morphTarget ]     = v1.x;
					vka[ offset_morphTarget + 1 ] = v1.y;
					vka[ offset_morphTarget + 2 ] = v1.z;

					vka[ offset_morphTarget + 3 ] = v2.x;
					vka[ offset_morphTarget + 4 ] = v2.y;
					vka[ offset_morphTarget + 5 ] = v2.z;

					vka[ offset_morphTarget + 6 ] = v3.x;
					vka[ offset_morphTarget + 7 ] = v3.y;
					vka[ offset_morphTarget + 8 ] = v3.z;

					// morph normals

					if ( material.morphNormals ) {

						if ( needsSmoothNormals ) {

							faceVertexNormals = morphNormals[ vk ].vertexNormals[ chf ];

							n1 = faceVertexNormals.a;
							n2 = faceVertexNormals.b;
							n3 = faceVertexNormals.c;

						} else {

							n1 = morphNormals[ vk ].faceNormals[ chf ];
							n2 = n1;
							n3 = n1;

						}

						nka = morphNormalsArrays[ vk ];

						nka[ offset_morphTarget ]     = n1.x;
						nka[ offset_morphTarget + 1 ] = n1.y;
						nka[ offset_morphTarget + 2 ] = n1.z;

						nka[ offset_morphTarget + 3 ] = n2.x;
						nka[ offset_morphTarget + 4 ] = n2.y;
						nka[ offset_morphTarget + 5 ] = n2.z;

						nka[ offset_morphTarget + 6 ] = n3.x;
						nka[ offset_morphTarget + 7 ] = n3.y;
						nka[ offset_morphTarget + 8 ] = n3.z;

					}

					//

					offset_morphTarget += 9;

				}

				_gl.bindBuffer( _gl.ARRAY_BUFFER, geometryGroup.__webglMorphTargetsBuffers[ vk ] );
				_gl.bufferData( _gl.ARRAY_BUFFER, morphTargetsArrays[ vk ], hint );

				if ( material.morphNormals ) {

					_gl.bindBuffer( _gl.ARRAY_BUFFER, geometryGroup.__webglMorphNormalsBuffers[ vk ] );
					_gl.bufferData( _gl.ARRAY_BUFFER, morphNormalsArrays[ vk ], hint );

				}

			}

		}

		if ( obj_skinWeights.length ) {

			for ( f = 0, fl = chunk_faces3.length; f < fl; f ++ ) {

				face = obj_faces[ chunk_faces3[ f ] ];

				// weights

				sw1 = obj_skinWeights[ face.a ];
				sw2 = obj_skinWeights[ face.b ];
				sw3 = obj_skinWeights[ face.c ];

				skinWeightArray[ offset_skin ]     = sw1.x;
				skinWeightArray[ offset_skin + 1 ] = sw1.y;
				skinWeightArray[ offset_skin + 2 ] = sw1.z;
				skinWeightArray[ offset_skin + 3 ] = sw1.w;

				skinWeightArray[ offset_skin + 4 ] = sw2.x;
				skinWeightArray[ offset_skin + 5 ] = sw2.y;
				skinWeightArray[ offset_skin + 6 ] = sw2.z;
				skinWeightArray[ offset_skin + 7 ] = sw2.w;

				skinWeightArray[ offset_skin + 8 ]  = sw3.x;
				skinWeightArray[ offset_skin + 9 ]  = sw3.y;
				skinWeightArray[ offset_skin + 10 ] = sw3.z;
				skinWeightArray[ offset_skin + 11 ] = sw3.w;

				// indices

				si1 = obj_skinIndices[ face.a ];
				si2 = obj_skinIndices[ face.b ];
				si3 = obj_skinIndices[ face.c ];

				skinIndexArray[ offset_skin ]     = si1.x;
				skinIndexArray[ offset_skin + 1 ] = si1.y;
				skinIndexArray[ offset_skin + 2 ] = si1.z;
				skinIndexArray[ offset_skin + 3 ] = si1.w;

				skinIndexArray[ offset_skin + 4 ] = si2.x;
				skinIndexArray[ offset_skin + 5 ] = si2.y;
				skinIndexArray[ offset_skin + 6 ] = si2.z;
				skinIndexArray[ offset_skin + 7 ] = si2.w;

				skinIndexArray[ offset_skin + 8 ]  = si3.x;
				skinIndexArray[ offset_skin + 9 ]  = si3.y;
				skinIndexArray[ offset_skin + 10 ] = si3.z;
				skinIndexArray[ offset_skin + 11 ] = si3.w;

				offset_skin += 12;

			}

			if ( offset_skin > 0 ) {

				_gl.bindBuffer( _gl.ARRAY_BUFFER, geometryGroup.__webglSkinIndicesBuffer );
				_gl.bufferData( _gl.ARRAY_BUFFER, skinIndexArray, hint );

				_gl.bindBuffer( _gl.ARRAY_BUFFER, geometryGroup.__webglSkinWeightsBuffer );
				_gl.bufferData( _gl.ARRAY_BUFFER, skinWeightArray, hint );

			}

		}

		if ( dirtyColors ) {

			for ( f = 0, fl = chunk_faces3.length; f < fl; f ++ ) {

				face = obj_faces[ chunk_faces3[ f ] ];

				vertexColors = face.vertexColors;
				faceColor = face.color;

				if ( vertexColors.length === 3 && material.vertexColors === THREE.VertexColors ) {

					c1 = vertexColors[ 0 ];
					c2 = vertexColors[ 1 ];
					c3 = vertexColors[ 2 ];

				} else {

					c1 = faceColor;
					c2 = faceColor;
					c3 = faceColor;

				}

				colorArray[ offset_color ]     = c1.r;
				colorArray[ offset_color + 1 ] = c1.g;
				colorArray[ offset_color + 2 ] = c1.b;

				colorArray[ offset_color + 3 ] = c2.r;
				colorArray[ offset_color + 4 ] = c2.g;
				colorArray[ offset_color + 5 ] = c2.b;

				colorArray[ offset_color + 6 ] = c3.r;
				colorArray[ offset_color + 7 ] = c3.g;
				colorArray[ offset_color + 8 ] = c3.b;

				offset_color += 9;

			}

			if ( offset_color > 0 ) {

				_gl.bindBuffer( _gl.ARRAY_BUFFER, geometryGroup.__webglColorBuffer );
				_gl.bufferData( _gl.ARRAY_BUFFER, colorArray, hint );

			}

		}

		if ( dirtyTangents && geometry.hasTangents ) {

			for ( f = 0, fl = chunk_faces3.length; f < fl; f ++ ) {

				face = obj_faces[ chunk_faces3[ f ] ];

				vertexTangents = face.vertexTangents;

				t1 = vertexTangents[ 0 ];
				t2 = vertexTangents[ 1 ];
				t3 = vertexTangents[ 2 ];

				tangentArray[ offset_tangent ]     = t1.x;
				tangentArray[ offset_tangent + 1 ] = t1.y;
				tangentArray[ offset_tangent + 2 ] = t1.z;
				tangentArray[ offset_tangent + 3 ] = t1.w;

				tangentArray[ offset_tangent + 4 ] = t2.x;
				tangentArray[ offset_tangent + 5 ] = t2.y;
				tangentArray[ offset_tangent + 6 ] = t2.z;
				tangentArray[ offset_tangent + 7 ] = t2.w;

				tangentArray[ offset_tangent + 8 ]  = t3.x;
				tangentArray[ offset_tangent + 9 ]  = t3.y;
				tangentArray[ offset_tangent + 10 ] = t3.z;
				tangentArray[ offset_tangent + 11 ] = t3.w;

				offset_tangent += 12;

			}

			_gl.bindBuffer( _gl.ARRAY_BUFFER, geometryGroup.__webglTangentBuffer );
			_gl.bufferData( _gl.ARRAY_BUFFER, tangentArray, hint );

		}

		if ( dirtyNormals ) {

			for ( f = 0, fl = chunk_faces3.length; f < fl; f ++ ) {

				face = obj_faces[ chunk_faces3[ f ] ];

				vertexNormals = face.vertexNormals;
				faceNormal = face.normal;

				if ( vertexNormals.length === 3 && needsSmoothNormals ) {

					for ( i = 0; i < 3; i ++ ) {

						vn = vertexNormals[ i ];

						normalArray[ offset_normal ]     = vn.x;
						normalArray[ offset_normal + 1 ] = vn.y;
						normalArray[ offset_normal + 2 ] = vn.z;

						offset_normal += 3;

					}

				} else {

					for ( i = 0; i < 3; i ++ ) {

						normalArray[ offset_normal ]     = faceNormal.x;
						normalArray[ offset_normal + 1 ] = faceNormal.y;
						normalArray[ offset_normal + 2 ] = faceNormal.z;

						offset_normal += 3;

					}

				}

			}

			_gl.bindBuffer( _gl.ARRAY_BUFFER, geometryGroup.__webglNormalBuffer );
			_gl.bufferData( _gl.ARRAY_BUFFER, normalArray, hint );

		}

		if ( dirtyUvs && obj_uvs ) {

			for ( f = 0, fl = chunk_faces3.length; f < fl; f ++ ) {

				fi = chunk_faces3[ f ];

				uv = obj_uvs[ fi ];

				if ( uv === undefined ) continue;

				for ( i = 0; i < 3; i ++ ) {

					uvi = uv[ i ];

					uvArray[ offset_uv ]     = uvi.x;
					uvArray[ offset_uv + 1 ] = uvi.y;

					offset_uv += 2;

				}

			}

			if ( offset_uv > 0 ) {

				_gl.bindBuffer( _gl.ARRAY_BUFFER, geometryGroup.__webglUVBuffer );
				_gl.bufferData( _gl.ARRAY_BUFFER, uvArray, hint );

			}

		}

		if ( dirtyUvs && obj_uvs2 ) {

			for ( f = 0, fl = chunk_faces3.length; f < fl; f ++ ) {

				fi = chunk_faces3[ f ];

				uv2 = obj_uvs2[ fi ];

				if ( uv2 === undefined ) continue;

				for ( i = 0; i < 3; i ++ ) {

					uv2i = uv2[ i ];

					uv2Array[ offset_uv2 ]     = uv2i.x;
					uv2Array[ offset_uv2 + 1 ] = uv2i.y;

					offset_uv2 += 2;

				}

			}

			if ( offset_uv2 > 0 ) {

				_gl.bindBuffer( _gl.ARRAY_BUFFER, geometryGroup.__webglUV2Buffer );
				_gl.bufferData( _gl.ARRAY_BUFFER, uv2Array, hint );

			}

		}

		if ( dirtyElements ) {

			for ( f = 0, fl = chunk_faces3.length; f < fl; f ++ ) {

				faceArray[ offset_face ]   = vertexIndex;
				faceArray[ offset_face + 1 ] = vertexIndex + 1;
				faceArray[ offset_face + 2 ] = vertexIndex + 2;

				offset_face += 3;

				lineArray[ offset_line ]     = vertexIndex;
				lineArray[ offset_line + 1 ] = vertexIndex + 1;

				lineArray[ offset_line + 2 ] = vertexIndex;
				lineArray[ offset_line + 3 ] = vertexIndex + 2;

				lineArray[ offset_line + 4 ] = vertexIndex + 1;
				lineArray[ offset_line + 5 ] = vertexIndex + 2;

				offset_line += 6;

				vertexIndex += 3;

			}

			_gl.bindBuffer( _gl.ELEMENT_ARRAY_BUFFER, geometryGroup.__webglFaceBuffer );
			_gl.bufferData( _gl.ELEMENT_ARRAY_BUFFER, faceArray, hint );

			_gl.bindBuffer( _gl.ELEMENT_ARRAY_BUFFER, geometryGroup.__webglLineBuffer );
			_gl.bufferData( _gl.ELEMENT_ARRAY_BUFFER, lineArray, hint );

		}

		if ( customAttributes ) {

			for ( i = 0, il = customAttributes.length; i < il; i ++ ) {

				customAttribute = customAttributes[ i ];

				if ( ! customAttribute.__original.needsUpdate ) continue;

				offset_custom = 0;
				offset_customSrc = 0;

				if ( customAttribute.size === 1 ) {

					if ( customAttribute.boundTo === undefined || customAttribute.boundTo === 'vertices' ) {

						for ( f = 0, fl = chunk_faces3.length; f < fl; f ++ ) {

							face = obj_faces[ chunk_faces3[ f ] ];

							customAttribute.array[ offset_custom ]     = customAttribute.value[ face.a ];
							customAttribute.array[ offset_custom + 1 ] = customAttribute.value[ face.b ];
							customAttribute.array[ offset_custom + 2 ] = customAttribute.value[ face.c ];

							offset_custom += 3;

						}

					} else if ( customAttribute.boundTo === 'faces' ) {

						for ( f = 0, fl = chunk_faces3.length; f < fl; f ++ ) {

							value = customAttribute.value[ chunk_faces3[ f ] ];

							customAttribute.array[ offset_custom ]     = value;
							customAttribute.array[ offset_custom + 1 ] = value;
							customAttribute.array[ offset_custom + 2 ] = value;

							offset_custom += 3;

						}

					}

				} else if ( customAttribute.size === 2 ) {

					if ( customAttribute.boundTo === undefined || customAttribute.boundTo === 'vertices' ) {

						for ( f = 0, fl = chunk_faces3.length; f < fl; f ++ ) {

							face = obj_faces[ chunk_faces3[ f ] ];

							v1 = customAttribute.value[ face.a ];
							v2 = customAttribute.value[ face.b ];
							v3 = customAttribute.value[ face.c ];

							customAttribute.array[ offset_custom ]     = v1.x;
							customAttribute.array[ offset_custom + 1 ] = v1.y;

							customAttribute.array[ offset_custom + 2 ] = v2.x;
							customAttribute.array[ offset_custom + 3 ] = v2.y;

							customAttribute.array[ offset_custom + 4 ] = v3.x;
							customAttribute.array[ offset_custom + 5 ] = v3.y;

							offset_custom += 6;

						}

					} else if ( customAttribute.boundTo === 'faces' ) {

						for ( f = 0, fl = chunk_faces3.length; f < fl; f ++ ) {

							value = customAttribute.value[ chunk_faces3[ f ] ];

							v1 = value;
							v2 = value;
							v3 = value;

							customAttribute.array[ offset_custom ]     = v1.x;
							customAttribute.array[ offset_custom + 1 ] = v1.y;

							customAttribute.array[ offset_custom + 2 ] = v2.x;
							customAttribute.array[ offset_custom + 3 ] = v2.y;

							customAttribute.array[ offset_custom + 4 ] = v3.x;
							customAttribute.array[ offset_custom + 5 ] = v3.y;

							offset_custom += 6;

						}

					}

				} else if ( customAttribute.size === 3 ) {

					var pp;

					if ( customAttribute.type === 'c' ) {

						pp = [ 'r', 'g', 'b' ];

					} else {

						pp = [ 'x', 'y', 'z' ];

					}

					if ( customAttribute.boundTo === undefined || customAttribute.boundTo === 'vertices' ) {

						for ( f = 0, fl = chunk_faces3.length; f < fl; f ++ ) {

							face = obj_faces[ chunk_faces3[ f ] ];

							v1 = customAttribute.value[ face.a ];
							v2 = customAttribute.value[ face.b ];
							v3 = customAttribute.value[ face.c ];

							customAttribute.array[ offset_custom ]     = v1[ pp[ 0 ] ];
							customAttribute.array[ offset_custom + 1 ] = v1[ pp[ 1 ] ];
							customAttribute.array[ offset_custom + 2 ] = v1[ pp[ 2 ] ];

							customAttribute.array[ offset_custom + 3 ] = v2[ pp[ 0 ] ];
							customAttribute.array[ offset_custom + 4 ] = v2[ pp[ 1 ] ];
							customAttribute.array[ offset_custom + 5 ] = v2[ pp[ 2 ] ];

							customAttribute.array[ offset_custom + 6 ] = v3[ pp[ 0 ] ];
							customAttribute.array[ offset_custom + 7 ] = v3[ pp[ 1 ] ];
							customAttribute.array[ offset_custom + 8 ] = v3[ pp[ 2 ] ];

							offset_custom += 9;

						}

					} else if ( customAttribute.boundTo === 'faces' ) {

						for ( f = 0, fl = chunk_faces3.length; f < fl; f ++ ) {

							value = customAttribute.value[ chunk_faces3[ f ] ];

							v1 = value;
							v2 = value;
							v3 = value;

							customAttribute.array[ offset_custom ]     = v1[ pp[ 0 ] ];
							customAttribute.array[ offset_custom + 1 ] = v1[ pp[ 1 ] ];
							customAttribute.array[ offset_custom + 2 ] = v1[ pp[ 2 ] ];

							customAttribute.array[ offset_custom + 3 ] = v2[ pp[ 0 ] ];
							customAttribute.array[ offset_custom + 4 ] = v2[ pp[ 1 ] ];
							customAttribute.array[ offset_custom + 5 ] = v2[ pp[ 2 ] ];

							customAttribute.array[ offset_custom + 6 ] = v3[ pp[ 0 ] ];
							customAttribute.array[ offset_custom + 7 ] = v3[ pp[ 1 ] ];
							customAttribute.array[ offset_custom + 8 ] = v3[ pp[ 2 ] ];

							offset_custom += 9;

						}

					} else if ( customAttribute.boundTo === 'faceVertices' ) {

						for ( f = 0, fl = chunk_faces3.length; f < fl; f ++ ) {

							value = customAttribute.value[ chunk_faces3[ f ] ];

							v1 = value[ 0 ];
							v2 = value[ 1 ];
							v3 = value[ 2 ];

							customAttribute.array[ offset_custom ]     = v1[ pp[ 0 ] ];
							customAttribute.array[ offset_custom + 1 ] = v1[ pp[ 1 ] ];
							customAttribute.array[ offset_custom + 2 ] = v1[ pp[ 2 ] ];

							customAttribute.array[ offset_custom + 3 ] = v2[ pp[ 0 ] ];
							customAttribute.array[ offset_custom + 4 ] = v2[ pp[ 1 ] ];
							customAttribute.array[ offset_custom + 5 ] = v2[ pp[ 2 ] ];

							customAttribute.array[ offset_custom + 6 ] = v3[ pp[ 0 ] ];
							customAttribute.array[ offset_custom + 7 ] = v3[ pp[ 1 ] ];
							customAttribute.array[ offset_custom + 8 ] = v3[ pp[ 2 ] ];

							offset_custom += 9;

						}

					}

				} else if ( customAttribute.size === 4 ) {

					if ( customAttribute.boundTo === undefined || customAttribute.boundTo === 'vertices' ) {

						for ( f = 0, fl = chunk_faces3.length; f < fl; f ++ ) {

							face = obj_faces[ chunk_faces3[ f ] ];

							v1 = customAttribute.value[ face.a ];
							v2 = customAttribute.value[ face.b ];
							v3 = customAttribute.value[ face.c ];

							customAttribute.array[ offset_custom  ]   = v1.x;
							customAttribute.array[ offset_custom + 1  ] = v1.y;
							customAttribute.array[ offset_custom + 2  ] = v1.z;
							customAttribute.array[ offset_custom + 3  ] = v1.w;

							customAttribute.array[ offset_custom + 4  ] = v2.x;
							customAttribute.array[ offset_custom + 5  ] = v2.y;
							customAttribute.array[ offset_custom + 6  ] = v2.z;
							customAttribute.array[ offset_custom + 7  ] = v2.w;

							customAttribute.array[ offset_custom + 8  ] = v3.x;
							customAttribute.array[ offset_custom + 9  ] = v3.y;
							customAttribute.array[ offset_custom + 10 ] = v3.z;
							customAttribute.array[ offset_custom + 11 ] = v3.w;

							offset_custom += 12;

						}

					} else if ( customAttribute.boundTo === 'faces' ) {

						for ( f = 0, fl = chunk_faces3.length; f < fl; f ++ ) {

							value = customAttribute.value[ chunk_faces3[ f ] ];

							v1 = value;
							v2 = value;
							v3 = value;

							customAttribute.array[ offset_custom  ]   = v1.x;
							customAttribute.array[ offset_custom + 1  ] = v1.y;
							customAttribute.array[ offset_custom + 2  ] = v1.z;
							customAttribute.array[ offset_custom + 3  ] = v1.w;

							customAttribute.array[ offset_custom + 4  ] = v2.x;
							customAttribute.array[ offset_custom + 5  ] = v2.y;
							customAttribute.array[ offset_custom + 6  ] = v2.z;
							customAttribute.array[ offset_custom + 7  ] = v2.w;

							customAttribute.array[ offset_custom + 8  ] = v3.x;
							customAttribute.array[ offset_custom + 9  ] = v3.y;
							customAttribute.array[ offset_custom + 10 ] = v3.z;
							customAttribute.array[ offset_custom + 11 ] = v3.w;

							offset_custom += 12;

						}

					} else if ( customAttribute.boundTo === 'faceVertices' ) {

						for ( f = 0, fl = chunk_faces3.length; f < fl; f ++ ) {

							value = customAttribute.value[ chunk_faces3[ f ] ];

							v1 = value[ 0 ];
							v2 = value[ 1 ];
							v3 = value[ 2 ];

							customAttribute.array[ offset_custom  ]   = v1.x;
							customAttribute.array[ offset_custom + 1  ] = v1.y;
							customAttribute.array[ offset_custom + 2  ] = v1.z;
							customAttribute.array[ offset_custom + 3  ] = v1.w;

							customAttribute.array[ offset_custom + 4  ] = v2.x;
							customAttribute.array[ offset_custom + 5  ] = v2.y;
							customAttribute.array[ offset_custom + 6  ] = v2.z;
							customAttribute.array[ offset_custom + 7  ] = v2.w;

							customAttribute.array[ offset_custom + 8  ] = v3.x;
							customAttribute.array[ offset_custom + 9  ] = v3.y;
							customAttribute.array[ offset_custom + 10 ] = v3.z;
							customAttribute.array[ offset_custom + 11 ] = v3.w;

							offset_custom += 12;

						}

					}

				}

				_gl.bindBuffer( _gl.ARRAY_BUFFER, customAttribute.buffer );
				_gl.bufferData( _gl.ARRAY_BUFFER, customAttribute.array, hint );

			}

		}

		if ( dispose ) {

			delete geometryGroup.__inittedArrays;
			delete geometryGroup.__colorArray;
			delete geometryGroup.__normalArray;
			delete geometryGroup.__tangentArray;
			delete geometryGroup.__uvArray;
			delete geometryGroup.__uv2Array;
			delete geometryGroup.__faceArray;
			delete geometryGroup.__vertexArray;
			delete geometryGroup.__lineArray;
			delete geometryGroup.__skinIndexArray;
			delete geometryGroup.__skinWeightArray;

		}

	};

	// Buffer rendering

	this.renderBufferImmediate = function ( object, program, material ) {

		initAttributes();

		if ( object.hasPositions && ! object.__webglVertexBuffer ) object.__webglVertexBuffer = _gl.createBuffer();
		if ( object.hasNormals && ! object.__webglNormalBuffer ) object.__webglNormalBuffer = _gl.createBuffer();
		if ( object.hasUvs && ! object.__webglUvBuffer ) object.__webglUvBuffer = _gl.createBuffer();
		if ( object.hasColors && ! object.__webglColorBuffer ) object.__webglColorBuffer = _gl.createBuffer();

		if ( object.hasPositions ) {

			_gl.bindBuffer( _gl.ARRAY_BUFFER, object.__webglVertexBuffer );
			_gl.bufferData( _gl.ARRAY_BUFFER, object.positionArray, _gl.DYNAMIC_DRAW );
			enableAttribute( program.attributes.position );
			_gl.vertexAttribPointer( program.attributes.position, 3, _gl.FLOAT, false, 0, 0 );

		}

		if ( object.hasNormals ) {

			_gl.bindBuffer( _gl.ARRAY_BUFFER, object.__webglNormalBuffer );

			if ( material.shading === THREE.FlatShading ) {

				var nx, ny, nz,
					nax, nbx, ncx, nay, nby, ncy, naz, nbz, ncz,
					normalArray,
					i, il = object.count * 3;

				for ( i = 0; i < il; i += 9 ) {

					normalArray = object.normalArray;

					nax  = normalArray[ i ];
					nay  = normalArray[ i + 1 ];
					naz  = normalArray[ i + 2 ];

					nbx  = normalArray[ i + 3 ];
					nby  = normalArray[ i + 4 ];
					nbz  = normalArray[ i + 5 ];

					ncx  = normalArray[ i + 6 ];
					ncy  = normalArray[ i + 7 ];
					ncz  = normalArray[ i + 8 ];

					nx = ( nax + nbx + ncx ) / 3;
					ny = ( nay + nby + ncy ) / 3;
					nz = ( naz + nbz + ncz ) / 3;

					normalArray[ i ]   = nx;
					normalArray[ i + 1 ] = ny;
					normalArray[ i + 2 ] = nz;

					normalArray[ i + 3 ] = nx;
					normalArray[ i + 4 ] = ny;
					normalArray[ i + 5 ] = nz;

					normalArray[ i + 6 ] = nx;
					normalArray[ i + 7 ] = ny;
					normalArray[ i + 8 ] = nz;

				}

			}

			_gl.bufferData( _gl.ARRAY_BUFFER, object.normalArray, _gl.DYNAMIC_DRAW );
			enableAttribute( program.attributes.normal );
			_gl.vertexAttribPointer( program.attributes.normal, 3, _gl.FLOAT, false, 0, 0 );

		}

		if ( object.hasUvs && material.map ) {

			_gl.bindBuffer( _gl.ARRAY_BUFFER, object.__webglUvBuffer );
			_gl.bufferData( _gl.ARRAY_BUFFER, object.uvArray, _gl.DYNAMIC_DRAW );
			enableAttribute( program.attributes.uv );
			_gl.vertexAttribPointer( program.attributes.uv, 2, _gl.FLOAT, false, 0, 0 );

		}

		if ( object.hasColors && material.vertexColors !== THREE.NoColors ) {

			_gl.bindBuffer( _gl.ARRAY_BUFFER, object.__webglColorBuffer );
			_gl.bufferData( _gl.ARRAY_BUFFER, object.colorArray, _gl.DYNAMIC_DRAW );
			enableAttribute( program.attributes.color );
			_gl.vertexAttribPointer( program.attributes.color, 3, _gl.FLOAT, false, 0, 0 );

		}

		disableUnusedAttributes();

		_gl.drawArrays( _gl.TRIANGLES, 0, object.count );

		object.count = 0;

	};

	function setupVertexAttributes( material, program, geometry, startIndex ) {

		var geometryAttributes = geometry.attributes;

		var programAttributes = program.attributes;
		var programAttributesKeys = program.attributesKeys;

		for ( var i = 0, l = programAttributesKeys.length; i < l; i ++ ) {

			var key = programAttributesKeys[ i ];
			var programAttribute = programAttributes[ key ];

			if ( programAttribute >= 0 ) {

				var geometryAttribute = geometryAttributes[ key ];

				if ( geometryAttribute !== undefined ) {

					var size = geometryAttribute.itemSize;

					_gl.bindBuffer( _gl.ARRAY_BUFFER, geometryAttribute.buffer );

					enableAttribute( programAttribute );

					_gl.vertexAttribPointer( programAttribute, size, _gl.FLOAT, false, 0, startIndex * size * 4 ); // 4 bytes per Float32

				} else if ( material.defaultAttributeValues !== undefined ) {

					if ( material.defaultAttributeValues[ key ].length === 2 ) {

						_gl.vertexAttrib2fv( programAttribute, material.defaultAttributeValues[ key ] );

					} else if ( material.defaultAttributeValues[ key ].length === 3 ) {

						_gl.vertexAttrib3fv( programAttribute, material.defaultAttributeValues[ key ] );

					}

				}

			}

		}

		disableUnusedAttributes();

	}

	// START_VEROLD_MOD - materialIndex in offsets
	this.renderBufferDirect = function ( camera, lights, fog, material, geometry, object, offsetIndices ) {
	// END_VEROLD_MOD - materialIndex in offsets

		if ( material.visible === false ) return;

		updateObject( object );

		var program = setProgram( camera, lights, fog, material, object );

		var updateBuffers = false,
			wireframeBit = material.wireframe ? 1 : 0,
			geometryHash = ( geometry.id * 0xffffff ) + ( program.id * 2 ) + wireframeBit;

		if ( geometryHash !== _currentGeometryGroupHash ) {

			_currentGeometryGroupHash = geometryHash;
			updateBuffers = true;

		}

		if ( updateBuffers ) {

			initAttributes();

		}

		// render mesh

		if ( object instanceof THREE.Mesh ) {

			var mode = material.wireframe === true ? _gl.LINES : _gl.TRIANGLES;

			// START_VEROLD_MOD - wireframe
			var index = material.wireframe === true ?
				geometry.attributes.wireframe : geometry.attributes.index;
			// END_VEROLD_MOD - wireframe

			if ( index ) {

				// indexed triangles

				var type, size;

				if ( index.array instanceof Uint32Array && extensions.get( 'OES_element_index_uint' ) ) {

					type = _gl.UNSIGNED_INT;
					size = 4;

				} else {

					type = _gl.UNSIGNED_SHORT;
					size = 2;

				}

				var offsets = geometry.offsets;

				if ( offsets.length === 0 ) {

					if ( updateBuffers ) {

						setupVertexAttributes( material, program, geometry, 0 );
						_gl.bindBuffer( _gl.ELEMENT_ARRAY_BUFFER, index.buffer );

					}

					_gl.drawElements( mode, index.array.length, type, 0 );

					_this.info.render.calls ++;
					_this.info.render.vertices += index.array.length; // not really true, here vertices can be shared
					_this.info.render.faces += index.array.length / 3;

				} else {

					// if there is more than 1 chunk
					// must set attribute pointers to use new offsets for each chunk
					// even if geometry and materials didn't change

					updateBuffers = true;

					// START_VEROLD_MOD - materialIndex in offsets
					for ( var i = 0, il = offsetIndices.length; i < il; i ++ ) {

						var offset = offsets[ offsetIndices[ i ] ];

						// START_VEROLD_MOD - wireframe
						if ( material.wireframe ) {

							offset = {
								index: offset.index,
								start: 2 * offset.start,
								count: 2 * offset.count
							};

						}
						// END_VEROLD_MOD - wireframe
						// END_VEROLD_MOD - materialIndex in offsets

						if ( updateBuffers ) {

							setupVertexAttributes( material, program, geometry, offset.index );
							_gl.bindBuffer( _gl.ELEMENT_ARRAY_BUFFER, index.buffer );

						}

						// render indexed triangles
						// START_VEROLD_MOD - wireframe
						_gl.drawElements( mode, offset.count, type, offset.start * size );

						_this.info.render.calls ++;
						_this.info.render.vertices += offset.count; // not really true, here vertices can be shared

						if ( !material.wireframe ) {

							_this.info.render.faces += offset.count / 3;

						}
						// END_VEROLD_MOD - wireframe

					}

				}

			} else if ( !material.wireframe ) {

				// non-indexed triangles

				if ( updateBuffers ) {

					setupVertexAttributes( material, program, geometry, 0 );

				}

				var position = geometry.attributes[ 'position' ];

				// render non-indexed triangles

				_gl.drawArrays( mode, 0, position.array.length / 3 );

				_this.info.render.calls ++;
				_this.info.render.vertices += position.array.length / 3;
				_this.info.render.faces += position.array.length / 9;

			}

		} else if ( object instanceof THREE.PointCloud ) {

			// render particles

			var mode = _gl.POINTS;

			var index = geometry.attributes.index;

			if ( index ) {

				// indexed points

				var type, size;

				if ( index.array instanceof Uint32Array && extensions.get( 'OES_element_index_uint' ) ) {

					type = _gl.UNSIGNED_INT;
					size = 4;

				} else {

					type = _gl.UNSIGNED_SHORT;
					size = 2;

				}

				var offsets = geometry.offsets;

				if ( offsets.length === 0 ) {

					if ( updateBuffers ) {

						setupVertexAttributes( material, program, geometry, 0 );
						_gl.bindBuffer( _gl.ELEMENT_ARRAY_BUFFER, index.buffer );

					}

					_gl.drawElements( mode, index.array.length, type, 0);

					_this.info.render.calls ++;
					_this.info.render.points += index.array.length;

				} else {

					// if there is more than 1 chunk
					// must set attribute pointers to use new offsets for each chunk
					// even if geometry and materials didn't change

					if ( offsets.length > 1 ) updateBuffers = true;

					for ( var i = 0, il = offsets.length; i < il; i ++ ) {

						var startIndex = offsets[ i ].index;

						if ( updateBuffers ) {

							setupVertexAttributes( material, program, geometry, startIndex );
							_gl.bindBuffer( _gl.ELEMENT_ARRAY_BUFFER, index.buffer );

						}

						// render indexed points

						_gl.drawElements( mode, offsets[ i ].count, type, offsets[ i ].start * size );

						_this.info.render.calls ++;
						_this.info.render.points += offsets[ i ].count;

					}

				}

			} else {

				// non-indexed points

				if ( updateBuffers ) {

					setupVertexAttributes( material, program, geometry, 0 );

				}

				var position = geometry.attributes.position;

				_gl.drawArrays( mode, 0, position.array.length / 3 );

				_this.info.render.calls ++;
				_this.info.render.points += position.array.length / 3;

			}

		} else if ( object instanceof THREE.Line ) {

			var mode = ( object.mode === THREE.LineStrip ) ? _gl.LINE_STRIP : _gl.LINES;

			setLineWidth( material.linewidth );

			var index = geometry.attributes.index;

			if ( index ) {

				// indexed lines

				var type, size;

				if ( index.array instanceof Uint32Array ) {

					type = _gl.UNSIGNED_INT;
					size = 4;

				} else {

					type = _gl.UNSIGNED_SHORT;
					size = 2;

				}

				var offsets = geometry.offsets;

				if ( offsets.length === 0 ) {

					if ( updateBuffers ) {

						setupVertexAttributes( material, program, geometry, 0 );
						_gl.bindBuffer( _gl.ELEMENT_ARRAY_BUFFER, index.buffer );

					}

					_gl.drawElements( mode, index.array.length, type, 0 ); // 2 bytes per Uint16Array

					_this.info.render.calls ++;
					_this.info.render.vertices += index.array.length; // not really true, here vertices can be shared

				} else {

					// if there is more than 1 chunk
					// must set attribute pointers to use new offsets for each chunk
					// even if geometry and materials didn't change

					if ( offsets.length > 1 ) updateBuffers = true;

					for ( var i = 0, il = offsets.length; i < il; i ++ ) {

						var startIndex = offsets[ i ].index;

						if ( updateBuffers ) {

							setupVertexAttributes( material, program, geometry, startIndex );
							_gl.bindBuffer( _gl.ELEMENT_ARRAY_BUFFER, index.buffer );

						}

						// render indexed lines

						_gl.drawElements( mode, offsets[ i ].count, type, offsets[ i ].start * size ); // 2 bytes per Uint16Array

						_this.info.render.calls ++;
						_this.info.render.vertices += offsets[ i ].count; // not really true, here vertices can be shared

					}

				}

			} else {

				// non-indexed lines

				if ( updateBuffers ) {

					setupVertexAttributes( material, program, geometry, 0 );

				}

				var position = geometry.attributes.position;

				_gl.drawArrays( mode, 0, position.array.length / 3 );

				_this.info.render.calls ++;
				_this.info.render.points += position.array.length / 3;

			}

		}

	};

	this.renderBuffer = function ( camera, lights, fog, material, geometryGroup, object ) {

		if ( material.visible === false ) return;

		updateObject( object );

		var program = setProgram( camera, lights, fog, material, object );

		var attributes = program.attributes;

		var updateBuffers = false,
			wireframeBit = material.wireframe ? 1 : 0,
			geometryGroupHash = ( geometryGroup.id * 0xffffff ) + ( program.id * 2 ) + wireframeBit;

		if ( geometryGroupHash !== _currentGeometryGroupHash ) {

			_currentGeometryGroupHash = geometryGroupHash;
			updateBuffers = true;

		}

		if ( updateBuffers ) {

			initAttributes();

		}

		// vertices

		if ( ! material.morphTargets && attributes.position >= 0 ) {

			if ( updateBuffers ) {

				_gl.bindBuffer( _gl.ARRAY_BUFFER, geometryGroup.__webglVertexBuffer );
				enableAttribute( attributes.position );
				_gl.vertexAttribPointer( attributes.position, 3, _gl.FLOAT, false, 0, 0 );

			}

		} else {

			if ( object.morphTargetBase ) {

				setupMorphTargets( material, geometryGroup, object );

			}

		}


		if ( updateBuffers ) {

			// custom attributes

			// Use the per-geometryGroup custom attribute arrays which are setup in initMeshBuffers

			if ( geometryGroup.__webglCustomAttributesList ) {

				for ( var i = 0, il = geometryGroup.__webglCustomAttributesList.length; i < il; i ++ ) {

					var attribute = geometryGroup.__webglCustomAttributesList[ i ];

					if ( attributes[ attribute.buffer.belongsToAttribute ] >= 0 ) {

						_gl.bindBuffer( _gl.ARRAY_BUFFER, attribute.buffer );
						enableAttribute( attributes[ attribute.buffer.belongsToAttribute ] );
						_gl.vertexAttribPointer( attributes[ attribute.buffer.belongsToAttribute ], attribute.size, _gl.FLOAT, false, 0, 0 );

					}

				}

			}


			// colors

			if ( attributes.color >= 0 ) {

				if ( object.geometry.colors.length > 0 || object.geometry.faces.length > 0 ) {

					_gl.bindBuffer( _gl.ARRAY_BUFFER, geometryGroup.__webglColorBuffer );
					enableAttribute( attributes.color );
					_gl.vertexAttribPointer( attributes.color, 3, _gl.FLOAT, false, 0, 0 );

				} else if ( material.defaultAttributeValues !== undefined ) {


					_gl.vertexAttrib3fv( attributes.color, material.defaultAttributeValues.color );

				}

			}

			// normals

			if ( attributes.normal >= 0 ) {

				_gl.bindBuffer( _gl.ARRAY_BUFFER, geometryGroup.__webglNormalBuffer );
				enableAttribute( attributes.normal );
				_gl.vertexAttribPointer( attributes.normal, 3, _gl.FLOAT, false, 0, 0 );

			}

			// tangents

			if ( attributes.tangent >= 0 ) {

				_gl.bindBuffer( _gl.ARRAY_BUFFER, geometryGroup.__webglTangentBuffer );
				enableAttribute( attributes.tangent );
				_gl.vertexAttribPointer( attributes.tangent, 4, _gl.FLOAT, false, 0, 0 );

			}

			// uvs

			if ( attributes.uv >= 0 ) {

				if ( object.geometry.faceVertexUvs[ 0 ] ) {

					_gl.bindBuffer( _gl.ARRAY_BUFFER, geometryGroup.__webglUVBuffer );
					enableAttribute( attributes.uv );
					_gl.vertexAttribPointer( attributes.uv, 2, _gl.FLOAT, false, 0, 0 );

				} else if ( material.defaultAttributeValues !== undefined ) {


					_gl.vertexAttrib2fv( attributes.uv, material.defaultAttributeValues.uv );

				}

			}

			if ( attributes.uv2 >= 0 ) {

				if ( object.geometry.faceVertexUvs[ 1 ] ) {

					_gl.bindBuffer( _gl.ARRAY_BUFFER, geometryGroup.__webglUV2Buffer );
					enableAttribute( attributes.uv2 );
					_gl.vertexAttribPointer( attributes.uv2, 2, _gl.FLOAT, false, 0, 0 );

				} else if ( material.defaultAttributeValues !== undefined ) {


					_gl.vertexAttrib2fv( attributes.uv2, material.defaultAttributeValues.uv2 );

				}

			}

			if ( material.skinning &&
				 attributes.skinIndex >= 0 && attributes.skinWeight >= 0 ) {

				_gl.bindBuffer( _gl.ARRAY_BUFFER, geometryGroup.__webglSkinIndicesBuffer );
				enableAttribute( attributes.skinIndex );
				_gl.vertexAttribPointer( attributes.skinIndex, 4, _gl.FLOAT, false, 0, 0 );

				_gl.bindBuffer( _gl.ARRAY_BUFFER, geometryGroup.__webglSkinWeightsBuffer );
				enableAttribute( attributes.skinWeight );
				_gl.vertexAttribPointer( attributes.skinWeight, 4, _gl.FLOAT, false, 0, 0 );

			}

			// line distances

			if ( attributes.lineDistance >= 0 ) {

				_gl.bindBuffer( _gl.ARRAY_BUFFER, geometryGroup.__webglLineDistanceBuffer );
				enableAttribute( attributes.lineDistance );
				_gl.vertexAttribPointer( attributes.lineDistance, 1, _gl.FLOAT, false, 0, 0 );

			}

		}

		disableUnusedAttributes();

		// render mesh

		if ( object instanceof THREE.Mesh ) {

			var type = geometryGroup.__typeArray === Uint32Array ? _gl.UNSIGNED_INT : _gl.UNSIGNED_SHORT;

			// wireframe

			if ( material.wireframe ) {

				setLineWidth( material.wireframeLinewidth );
				if ( updateBuffers ) _gl.bindBuffer( _gl.ELEMENT_ARRAY_BUFFER, geometryGroup.__webglLineBuffer );
				_gl.drawElements( _gl.LINES, geometryGroup.__webglLineCount, type, 0 );

			// triangles

			} else {

				if ( updateBuffers ) _gl.bindBuffer( _gl.ELEMENT_ARRAY_BUFFER, geometryGroup.__webglFaceBuffer );
				_gl.drawElements( _gl.TRIANGLES, geometryGroup.__webglFaceCount, type, 0 );

			}

			_this.info.render.calls ++;
			_this.info.render.vertices += geometryGroup.__webglFaceCount;
			_this.info.render.faces += geometryGroup.__webglFaceCount / 3;

		// render lines

		} else if ( object instanceof THREE.Line ) {

			var mode = ( object.mode === THREE.LineStrip ) ? _gl.LINE_STRIP : _gl.LINES;

			setLineWidth( material.linewidth );

			_gl.drawArrays( mode, 0, geometryGroup.__webglLineCount );

			_this.info.render.calls ++;

		// render particles

		} else if ( object instanceof THREE.PointCloud ) {

			_gl.drawArrays( _gl.POINTS, 0, geometryGroup.__webglParticleCount );

			_this.info.render.calls ++;
			_this.info.render.points += geometryGroup.__webglParticleCount;

		}

	};

	function initAttributes() {

		for ( var i = 0, l = _newAttributes.length; i < l; i ++ ) {

			_newAttributes[ i ] = 0;

		}

	}

	function enableAttribute( attribute ) {

		_newAttributes[ attribute ] = 1;

		if ( _enabledAttributes[ attribute ] === 0 ) {

			_gl.enableVertexAttribArray( attribute );
			_enabledAttributes[ attribute ] = 1;

		}

	}

	function disableUnusedAttributes() {

		for ( var i = 0, l = _enabledAttributes.length; i < l; i ++ ) {

			if ( _enabledAttributes[ i ] !== _newAttributes[ i ] ) {

				_gl.disableVertexAttribArray( i );
				_enabledAttributes[ i ] = 0;

			}

		}

	}

	function setupMorphTargets ( material, geometryGroup, object ) {

		// set base

		var attributes = material.program.attributes;

		if ( object.morphTargetBase !== - 1 && attributes.position >= 0 ) {

			_gl.bindBuffer( _gl.ARRAY_BUFFER, geometryGroup.__webglMorphTargetsBuffers[ object.morphTargetBase ] );
			enableAttribute( attributes.position );
			_gl.vertexAttribPointer( attributes.position, 3, _gl.FLOAT, false, 0, 0 );

		} else if ( attributes.position >= 0 ) {

			_gl.bindBuffer( _gl.ARRAY_BUFFER, geometryGroup.__webglVertexBuffer );
			enableAttribute( attributes.position );
			_gl.vertexAttribPointer( attributes.position, 3, _gl.FLOAT, false, 0, 0 );

		}

		if ( object.morphTargetForcedOrder.length ) {

			// set forced order

			var m = 0;
			var order = object.morphTargetForcedOrder;
			var influences = object.morphTargetInfluences;

			while ( m < material.numSupportedMorphTargets && m < order.length ) {

				if ( attributes[ 'morphTarget' + m ] >= 0 ) {

					_gl.bindBuffer( _gl.ARRAY_BUFFER, geometryGroup.__webglMorphTargetsBuffers[ order[ m ] ] );
					enableAttribute( attributes[ 'morphTarget' + m ] );
					_gl.vertexAttribPointer( attributes[ 'morphTarget' + m ], 3, _gl.FLOAT, false, 0, 0 );

				}

				if ( attributes[ 'morphNormal' + m ] >= 0 && material.morphNormals ) {

					_gl.bindBuffer( _gl.ARRAY_BUFFER, geometryGroup.__webglMorphNormalsBuffers[ order[ m ] ] );
					enableAttribute( attributes[ 'morphNormal' + m ] );
					_gl.vertexAttribPointer( attributes[ 'morphNormal' + m ], 3, _gl.FLOAT, false, 0, 0 );

				}

				object.__webglMorphTargetInfluences[ m ] = influences[ order[ m ] ];

				m ++;
			}

		} else {

			// find the most influencing

			var influence, activeInfluenceIndices = [];
			var influences = object.morphTargetInfluences;
			var i, il = influences.length;

			for ( i = 0; i < il; i ++ ) {

				influence = influences[ i ];

				if ( influence > 0 ) {

					activeInfluenceIndices.push( [ influence, i ] );

				}

			}

			if ( activeInfluenceIndices.length > material.numSupportedMorphTargets ) {

				activeInfluenceIndices.sort( numericalSort );
				activeInfluenceIndices.length = material.numSupportedMorphTargets;

			} else if ( activeInfluenceIndices.length > material.numSupportedMorphNormals ) {

				activeInfluenceIndices.sort( numericalSort );

			} else if ( activeInfluenceIndices.length === 0 ) {

				activeInfluenceIndices.push( [ 0, 0 ] );

			};

			var influenceIndex, m = 0;

			while ( m < material.numSupportedMorphTargets ) {

				if ( activeInfluenceIndices[ m ] ) {

					influenceIndex = activeInfluenceIndices[ m ][ 1 ];

					if ( attributes[ 'morphTarget' + m ] >= 0 ) {

						_gl.bindBuffer( _gl.ARRAY_BUFFER, geometryGroup.__webglMorphTargetsBuffers[ influenceIndex ] );
						enableAttribute( attributes[ 'morphTarget' + m ] );
						_gl.vertexAttribPointer( attributes[ 'morphTarget' + m ], 3, _gl.FLOAT, false, 0, 0 );

					}

					if ( attributes[ 'morphNormal' + m ] >= 0 && material.morphNormals ) {

						_gl.bindBuffer( _gl.ARRAY_BUFFER, geometryGroup.__webglMorphNormalsBuffers[ influenceIndex ] );
						enableAttribute( attributes[ 'morphNormal' + m ] );
						_gl.vertexAttribPointer( attributes[ 'morphNormal' + m ], 3, _gl.FLOAT, false, 0, 0 );


					}

					object.__webglMorphTargetInfluences[ m ] = influences[ influenceIndex ];

				} else {

					/*
					_gl.vertexAttribPointer( attributes[ "morphTarget" + m ], 3, _gl.FLOAT, false, 0, 0 );

					if ( material.morphNormals ) {

						_gl.vertexAttribPointer( attributes[ "morphNormal" + m ], 3, _gl.FLOAT, false, 0, 0 );

					}
					*/

					object.__webglMorphTargetInfluences[ m ] = 0;

				}

				m ++;

			}

		}

		// load updated influences uniform

		if ( material.program.uniforms.morphTargetInfluences !== null ) {

			_gl.uniform1fv( material.program.uniforms.morphTargetInfluences, object.__webglMorphTargetInfluences );

		}

	}

	// Sorting

	function painterSortStable ( a, b ) {

		if ( a.material.id !== b.material.id ) {

			return a.material.id - b.material.id;

		} else if ( a.z !== b.z ) {

			return a.z - b.z;

		} else {

			return a.id - b.id;

		}

	}

	function reversePainterSortStable ( a, b ) {

		if ( a.z !== b.z ) {

			return b.z - a.z;

		} else {

			return a.id - b.id;

		}

	}

	function numericalSort ( a, b ) {

		return b[ 0 ] - a[ 0 ];

	}

	// Rendering

	this.render = function ( scene, camera, renderTarget, forceClear ) {

		if ( camera instanceof THREE.Camera === false ) {

			console.error( 'THREE.WebGLRenderer.render: camera is not an instance of THREE.Camera.' );
			return;

		}

		var fog = scene.fog;
		
		// reset caching for this frame

		_currentGeometryGroupHash = - 1;
		_currentMaterialId = - 1;
		_currentCamera = null;
		_lightsNeedUpdate = true;

		// update scene graph

		if ( scene.autoUpdate === true ) scene.updateMatrixWorld();

		// update camera matrices and frustum

		if ( camera.parent === undefined ) camera.updateMatrixWorld();

		// update Skeleton objects

		scene.traverse( function ( object ) {

			if ( object instanceof THREE.SkinnedMesh ) {

				object.skeleton.update();

			}

		} );

		camera.matrixWorldInverse.getInverse( camera.matrixWorld );

		_projScreenMatrix.multiplyMatrices( camera.projectionMatrix, camera.matrixWorldInverse );
		_frustum.setFromMatrix( _projScreenMatrix );

		lights.length = 0;
		opaqueObjects.length = 0;
		transparentObjects.length = 0;

		sprites.length = 0;
		lensFlares.length = 0;

		projectObject( scene );

		if ( _this.sortObjects === true ) {

			opaqueObjects.sort( painterSortStable );
			transparentObjects.sort( reversePainterSortStable );
			
		}

		// custom render plugins (pre pass)

		shadowMapPlugin.render( scene, camera );

		//

		_this.info.render.calls = 0;
		_this.info.render.vertices = 0;
		_this.info.render.faces = 0;
		_this.info.render.points = 0;

		this.setRenderTarget( renderTarget );

		if ( this.autoClear || forceClear ) {

			this.clear( this.autoClearColor, this.autoClearDepth, this.autoClearStencil );

		}

		// set matrices for immediate objects

		for ( var i = 0, il = _webglObjectsImmediate.length; i < il; i ++ ) {

			var webglObject = _webglObjectsImmediate[ i ];
			var object = webglObject.object;

			if ( object.visible ) {

				setupMatrices( object, camera );

				unrollImmediateBufferMaterial( webglObject );

			}

		}

		if ( scene.overrideMaterial ) {

			var material = scene.overrideMaterial;
			//START_VEROLD_MOD - override materials are objects with separate materials defined for different types of objects
			if ( material["static"] ) {
				this.setBlending( material["static"].blending, material["static"].blendEquation, material["static"].blendSrc, material["static"].blendDst );
				this.setDepthTest( material["static"].depthTest );
				this.setDepthWrite( material["static"].depthWrite );
				setPolygonOffset( material["static"].polygonOffset, material["static"].polygonOffsetFactor, material["static"].polygonOffsetUnits );
			}
			else {
				this.setBlending( material.blending, material.blendEquation, material.blendSrc, material.blendDst );
				this.setDepthTest( material.depthTest );
				this.setDepthWrite( material.depthWrite );
				setPolygonOffset( material.polygonOffset, material.polygonOffsetFactor, material.polygonOffsetUnits );
			}
			//END_VEROLD_MOD

			renderObjects( opaqueObjects, camera, lights, fog, true, material );
			renderObjects( transparentObjects, camera, lights, fog, true, material );
			renderObjectsImmediate( _webglObjectsImmediate, '', camera, lights, fog, false, material );

		} else {

			var material = null;

			// opaque pass (front-to-back order)

			this.setBlending( THREE.NoBlending );

			renderObjects( opaqueObjects, camera, lights, fog, false, material );
			renderObjectsImmediate( _webglObjectsImmediate, 'opaque', camera, lights, fog, false, material );

			// transparent pass (back-to-front order)

			renderObjects( transparentObjects, camera, lights, fog, true, material );
			renderObjectsImmediate( _webglObjectsImmediate, 'transparent', camera, lights, fog, true, material );

		}

		// custom render plugins (post pass)

		spritePlugin.render( scene, camera );
		lensFlarePlugin.render( scene, camera, _currentWidth, _currentHeight );

		// Generate mipmap if we're using any kind of mipmap filtering

		if ( renderTarget && renderTarget.generateMipmaps && renderTarget.minFilter !== THREE.NearestFilter && renderTarget.minFilter !== THREE.LinearFilter ) {

			updateRenderTargetMipmap( renderTarget );

		}

		// Ensure depth buffer writing is enabled so it can be cleared on next render

		this.setDepthTest( true );
		this.setDepthWrite( true );

		// _gl.finish();

	};

	function projectObject( object ) {

		if ( object.visible === false ) return;

		if ( object instanceof THREE.Scene || object instanceof THREE.Group ) {

			// skip

		} else {

			initObject( object );

			if ( object instanceof THREE.Light ) {

				lights.push( object );

			} else if ( object instanceof THREE.Sprite ) {

				sprites.push( object );

			} else if ( object instanceof THREE.LensFlare ) {

				lensFlares.push( object );

			} else {

				var webglObjects = _webglObjects[ object.id ];

				if ( webglObjects && ( object.frustumCulled === false || _frustum.intersectsObject( object ) === true ) ) {

					for ( var i = 0, l = webglObjects.length; i < l; i ++ ) {

						var webglObject = webglObjects[i];

						unrollBufferMaterial( webglObject );

						webglObject.render = true;

						if ( _this.sortObjects === true ) {

							_vector3.setFromMatrixPosition( object.matrixWorld );
							_vector3.applyProjection( _projScreenMatrix );

							webglObject.z = _vector3.z;

						}

					}

				}

			}

		}

		for ( var i = 0, l = object.children.length; i < l; i ++ ) {

			projectObject( object.children[ i ] );

		}

	}

	function renderObjects( renderList, camera, lights, fog, useBlending, overrideMaterial ) {

		var material;

		for ( var i = 0, l = renderList.length; i < l; i ++ ) {

			var webglObject = renderList[ i ];

			var object = webglObject.object;
			var buffer = webglObject.buffer;

			setupMatrices( object, camera );

			//START_VEROLD_MOD
			if ( overrideMaterial && overrideMaterial[ "static" ] ) {
				if ( object instanceof THREE.SkinnedMesh ) {
					material = overrideMaterial[ "skinned" ];
				}
				else {
					material = overrideMaterial[ "static" ];
				}
			}
			else if ( overrideMaterial ) {
				material = overrideMaterial;

			} else {
			//END_VEROLD_MOD
				material = webglObject.material;

				if ( ! material ) continue;

				if ( useBlending ) _this.setBlending( material.blending, material.blendEquation, material.blendSrc, material.blendDst );

				_this.setDepthTest( material.depthTest );
				_this.setDepthWrite( material.depthWrite );
				setPolygonOffset( material.polygonOffset, material.polygonOffsetFactor, material.polygonOffsetUnits );

			}

			_this.setMaterialFaces( material );

			if ( buffer instanceof THREE.BufferGeometry ) {
				// START_VEROLD_MOD - materialIndex in offsets
				_this.renderBufferDirect( camera, lights, fog, material, buffer, object, webglObject.offsetIndices );
				// END_VEROLD_MOD - materialIndex in offsets

			} else {

				_this.renderBuffer( camera, lights, fog, material, buffer, object );

			}

		}

	}

	function renderObjectsImmediate ( renderList, materialType, camera, lights, fog, useBlending, overrideMaterial ) {

		var material;

		for ( var i = 0, l = renderList.length; i < l; i ++ ) {

			var webglObject = renderList[ i ];
			var object = webglObject.object;

			if ( object.visible ) {

				if ( overrideMaterial ) {

					material = overrideMaterial;

				} else {

					material = webglObject[ materialType ];

					if ( ! material ) continue;

					if ( useBlending ) _this.setBlending( material.blending, material.blendEquation, material.blendSrc, material.blendDst );

					_this.setDepthTest( material.depthTest );
					_this.setDepthWrite( material.depthWrite );
					setPolygonOffset( material.polygonOffset, material.polygonOffsetFactor, material.polygonOffsetUnits );

				}

				_this.renderImmediateObject( camera, lights, fog, material, object );

			}

		}

	}

	this.renderImmediateObject = function ( camera, lights, fog, material, object ) {

		var program = setProgram( camera, lights, fog, material, object );

		_currentGeometryGroupHash = - 1;

		_this.setMaterialFaces( material );

		if ( object.immediateRenderCallback ) {

			object.immediateRenderCallback( program, _gl, _frustum );

		} else {

			object.render( function ( object ) { _this.renderBufferImmediate( object, program, material ); } );

		}

	};

	function unrollImmediateBufferMaterial ( globject ) {

		var object = globject.object,
			material = object.material;

		if ( material.transparent ) {

			globject.transparent = material;
			globject.opaque = null;

		} else {

			globject.opaque = material;
			globject.transparent = null;

		}

	}

	function unrollBufferMaterial ( globject ) {

		var object = globject.object;
		var buffer = globject.buffer;

		var geometry = object.geometry;
		var material = object.material;
		
		// START_VEROLD_MOD - materialIndex in offsets
		var materialIndex, offset;
		// END_VEROLD_MOD - materialIndex in offsets

		if ( material instanceof THREE.MeshFaceMaterial ) {

			// START_VEROLD_MOD - materialIndex in offsets
			materialIndex = -1;

			if ( buffer instanceof THREE.BufferGeometry ) {

				if ( globject.offsetIndices ) {

					offset = buffer.offsets[ globject.offsetIndices[ 0 ] ];

					if ( offset.hasOwnProperty( 'materialIndex' ) ) {

						materialIndex = offset.materialIndex;

					}

				}

			} else {

				materialIndex = buffer.materialIndex;

			}

			if ( materialIndex >= 0 ) {

				material = material.materials[ materialIndex ];

			}
			// END_VEROLD_MOD - materialIndex in offsets

			globject.material = material;

			if ( material.transparent ) {

				transparentObjects.push( globject );

			} else {

				opaqueObjects.push( globject );

			}

		} else if ( material ) {

			globject.material = material;

			if ( material.transparent ) {

				transparentObjects.push( globject );

			} else {

				opaqueObjects.push( globject );

			}

		}

	}

	function initObject( object ) {

		// START_VEROLD_MOD - materialIndex in offsets
		var materialIndex, offsetIndices, offset;
		// END_VEROLD_MOD - materialIndex in offsets

		if ( object.__webglInit === undefined ) {

			object.__webglInit = true;
			object._modelViewMatrix = new THREE.Matrix4();
			object._normalMatrix = new THREE.Matrix3();

			object.addEventListener( 'removed', onObjectRemoved );

		}

		var geometry = object.geometry;

		if ( geometry === undefined ) {

			// ImmediateRenderObject

		} else if ( geometry.__webglInit === undefined ) {

			geometry.__webglInit = true;
			geometry.addEventListener( 'dispose', onGeometryDispose );

			if ( geometry instanceof THREE.BufferGeometry ) {

				_this.info.memory.geometries ++;

			} else if ( object instanceof THREE.Mesh ) {

				initGeometryGroups( object, geometry );

			} else if ( object instanceof THREE.Line ) {

				if ( geometry.__webglVertexBuffer === undefined ) {

					createLineBuffers( geometry );
					initLineBuffers( geometry, object );

					geometry.verticesNeedUpdate = true;
					geometry.colorsNeedUpdate = true;
					geometry.lineDistancesNeedUpdate = true;

				}

			} else if ( object instanceof THREE.PointCloud ) {

				if ( geometry.__webglVertexBuffer === undefined ) {

					createParticleBuffers( geometry );
					initParticleBuffers( geometry, object );

					geometry.verticesNeedUpdate = true;
					geometry.colorsNeedUpdate = true;

				}

			}

		}

		if ( object.__webglActive === undefined) {

			object.__webglActive = true;

			if ( object instanceof THREE.Mesh ) {

				if ( geometry instanceof THREE.BufferGeometry ) {

					// START_VEROLD_MOD - materialIndex in offsets
					if ( geometry.offsets ) {

						offsetIndices = {};

						for ( var i = 0; i < geometry.offsets.length; ++i ) {

							offset = geometry.offsets[ i ];

							materialIndex = offset.hasOwnProperty( 'materialIndex' ) ?
								offset.materialIndex : 0;

							if ( ! ( materialIndex in offsetIndices ) ) {

								offsetIndices[ materialIndex ] = new Array();

							}

							offsetIndices[ materialIndex ].push( i );

						}

						for ( materialIndex in offsetIndices ) {

							addBuffer( _webglObjects, geometry, object, offsetIndices[ materialIndex ] );

						}

					} else {

						addBuffer( _webglObjects, geometry, object );

					}
					// END_VEROLD_MOD - materialIndex in offsets

				} else if ( geometry instanceof THREE.Geometry ) {

					var geometryGroupsList = geometryGroups[ geometry.id ];

					for ( var i = 0,l = geometryGroupsList.length; i < l; i ++ ) {

						addBuffer( _webglObjects, geometryGroupsList[ i ], object );

					}

				}

			} else if ( object instanceof THREE.Line || object instanceof THREE.PointCloud ) {

				addBuffer( _webglObjects, geometry, object );

			} else if ( object instanceof THREE.ImmediateRenderObject || object.immediateRenderCallback ) {

				addBufferImmediate( _webglObjectsImmediate, object );

			}

		}

	}

	// Geometry splitting

	var geometryGroups = {};
	var geometryGroupCounter = 0;

	function makeGroups( geometry, usesFaceMaterial ) {

		var maxVerticesInGroup = extensions.get( 'OES_element_index_uint' ) ? 4294967296 : 65535;

		var groupHash, hash_map = {};

		var numMorphTargets = geometry.morphTargets.length;
		var numMorphNormals = geometry.morphNormals.length;

		var group;
		var groups = {};
		var groupsList = [];

		for ( var f = 0, fl = geometry.faces.length; f < fl; f ++ ) {

			var face = geometry.faces[ f ];
			var materialIndex = usesFaceMaterial ? face.materialIndex : 0;

			if ( ! ( materialIndex in hash_map ) ) {

				hash_map[ materialIndex ] = { hash: materialIndex, counter: 0 };

			}

			groupHash = hash_map[ materialIndex ].hash + '_' + hash_map[ materialIndex ].counter;

			if ( ! ( groupHash in groups ) ) {

				group = {
					id: geometryGroupCounter ++,
					faces3: [],
					materialIndex: materialIndex,
					vertices: 0,
					numMorphTargets: numMorphTargets,
					numMorphNormals: numMorphNormals
				};

				groups[ groupHash ] = group;
				groupsList.push( group );

			}

			if ( groups[ groupHash ].vertices + 3 > maxVerticesInGroup ) {

				hash_map[ materialIndex ].counter += 1;
				groupHash = hash_map[ materialIndex ].hash + '_' + hash_map[ materialIndex ].counter;

				if ( ! ( groupHash in groups ) ) {

					group = {
						id: geometryGroupCounter ++,
						faces3: [],
						materialIndex: materialIndex,
						vertices: 0,
						numMorphTargets: numMorphTargets,
						numMorphNormals: numMorphNormals
					};

					groups[ groupHash ] = group;
					groupsList.push( group );

				}

			}

			groups[ groupHash ].faces3.push( f );
			groups[ groupHash ].vertices += 3;

		}

		return groupsList;

	}

	function initGeometryGroups( object, geometry ) {

		var material = object.material, addBuffers = false;

		if ( geometryGroups[ geometry.id ] === undefined || geometry.groupsNeedUpdate === true ) {

			delete _webglObjects[ object.id ];

			geometryGroups[ geometry.id ] = makeGroups( geometry, material instanceof THREE.MeshFaceMaterial );

			geometry.groupsNeedUpdate = false;

		}

		var geometryGroupsList = geometryGroups[ geometry.id ];

		// create separate VBOs per geometry chunk

		for ( var i = 0, il = geometryGroupsList.length; i < il; i ++ ) {

			var geometryGroup = geometryGroupsList[ i ];

			// initialise VBO on the first access

			if ( geometryGroup.__webglVertexBuffer === undefined ) {

				createMeshBuffers( geometryGroup );
				initMeshBuffers( geometryGroup, object );

				geometry.verticesNeedUpdate = true;
				geometry.morphTargetsNeedUpdate = true;
				geometry.elementsNeedUpdate = true;
				geometry.uvsNeedUpdate = true;
				geometry.normalsNeedUpdate = true;
				geometry.tangentsNeedUpdate = true;
				geometry.colorsNeedUpdate = true;

				addBuffers = true;

			} else {

				addBuffers = false;

			}

			if ( addBuffers || object.__webglActive === undefined ) {

				addBuffer( _webglObjects, geometryGroup, object );

			}

		}

		object.__webglActive = true;

	}

	// START_VEROLD_MOD - materialIndex in offsets
	function addBuffer( objlist, buffer, object, offsetIndices ) {
	// END_VEROLD_MOD - materialIndex in offsets

		var id = object.id;
		objlist[id] = objlist[id] || [];
		objlist[id].push(
			{
				id: id,
				buffer: buffer,
				object: object,
				material: null,
				z: 0,
				// START_VEROLD_MOD - materialIndex in offsets
				offsetIndices: offsetIndices
				// END_VEROLD_MOD - materialIndex in offsets
			}
		);

	};

	function addBufferImmediate( objlist, object ) {

		objlist.push(
			{
				id: null,
				object: object,
				opaque: null,
				transparent: null,
				z: 0
			}
		);

	};

	// Objects updates

	function updateObject( object ) {

		var geometry = object.geometry, customAttributesDirty, material;

		if ( geometry instanceof THREE.BufferGeometry ) {

			var attributes = geometry.attributes;
			var attributesKeys = geometry.attributesKeys;

			for ( var i = 0, l = attributesKeys.length; i < l; i ++ ) {

				var key = attributesKeys[ i ];
				var attribute = attributes[ key ];

				if ( attribute.buffer === undefined ) {

					attribute.buffer = _gl.createBuffer();
					attribute.needsUpdate = true;

				}

				if ( attribute.needsUpdate === true ) {

					var bufferType = ( key === 'index' ) ? _gl.ELEMENT_ARRAY_BUFFER : _gl.ARRAY_BUFFER;

					_gl.bindBuffer( bufferType, attribute.buffer );
					_gl.bufferData( bufferType, attribute.array, _gl.STATIC_DRAW );

					attribute.needsUpdate = false;

				}

			}

		} else if ( object instanceof THREE.Mesh ) {

			// check all geometry groups

			if ( geometry.groupsNeedUpdate === true ) {

				initGeometryGroups( object, geometry );

			}

			var geometryGroupsList = geometryGroups[ geometry.id ];

			for ( var i = 0, il = geometryGroupsList.length; i < il; i ++ ) {

				var geometryGroup = geometryGroupsList[ i ];

				material = getBufferMaterial( object, geometryGroup );

				if ( geometry.groupsNeedUpdate === true ) {

					initMeshBuffers( geometryGroup, object );

				}

				customAttributesDirty = material.attributes && areCustomAttributesDirty( material );

				if ( geometry.verticesNeedUpdate || geometry.morphTargetsNeedUpdate || geometry.elementsNeedUpdate ||
					 geometry.uvsNeedUpdate || geometry.normalsNeedUpdate ||
					 geometry.colorsNeedUpdate || geometry.tangentsNeedUpdate || customAttributesDirty ) {

					setMeshBuffers( geometryGroup, object, _gl.DYNAMIC_DRAW, ! geometry.dynamic, material );

				}

			}

			geometry.verticesNeedUpdate = false;
			geometry.morphTargetsNeedUpdate = false;
			geometry.elementsNeedUpdate = false;
			geometry.uvsNeedUpdate = false;
			geometry.normalsNeedUpdate = false;
			geometry.colorsNeedUpdate = false;
			geometry.tangentsNeedUpdate = false;

			material.attributes && clearCustomAttributes( material );

		} else if ( object instanceof THREE.Line ) {

			material = getBufferMaterial( object, geometry );

			customAttributesDirty = material.attributes && areCustomAttributesDirty( material );

			if ( geometry.verticesNeedUpdate || geometry.colorsNeedUpdate || geometry.lineDistancesNeedUpdate || customAttributesDirty ) {

				setLineBuffers( geometry, _gl.DYNAMIC_DRAW );

			}

			geometry.verticesNeedUpdate = false;
			geometry.colorsNeedUpdate = false;
			geometry.lineDistancesNeedUpdate = false;

			material.attributes && clearCustomAttributes( material );

		} else if ( object instanceof THREE.PointCloud ) {

			material = getBufferMaterial( object, geometry );

			customAttributesDirty = material.attributes && areCustomAttributesDirty( material );

			if ( geometry.verticesNeedUpdate || geometry.colorsNeedUpdate || customAttributesDirty ) {

				setParticleBuffers( geometry, _gl.DYNAMIC_DRAW, object );

			}

			geometry.verticesNeedUpdate = false;
			geometry.colorsNeedUpdate = false;

			material.attributes && clearCustomAttributes( material );

		}

	}

	// Objects updates - custom attributes check

	function areCustomAttributesDirty( material ) {

		for ( var name in material.attributes ) {

			if ( material.attributes[ name ].needsUpdate ) return true;

		}

		return false;

	}

	function clearCustomAttributes( material ) {

		for ( var name in material.attributes ) {

			material.attributes[ name ].needsUpdate = false;

		}

	}

	// Objects removal

	function removeObject( object ) {

		if ( object instanceof THREE.Mesh  ||
			 object instanceof THREE.PointCloud ||
			 object instanceof THREE.Line ) {

			delete _webglObjects[ object.id ];

		} else if ( object instanceof THREE.ImmediateRenderObject || object.immediateRenderCallback ) {

			removeInstances( _webglObjectsImmediate, object );

		}

		delete object.__webglInit;
		delete object._modelViewMatrix;
		delete object._normalMatrix;

		delete object.__webglActive;

	}

	function removeInstances( objlist, object ) {

		for ( var o = objlist.length - 1; o >= 0; o -- ) {

			if ( objlist[ o ].object === object ) {

				objlist.splice( o, 1 );

			}

		}

	}

	// Materials

	function initMaterial( material, lights, fog, object ) {

		material.addEventListener( 'dispose', onMaterialDispose );

		var shaderID;

		if ( material instanceof THREE.MeshDepthMaterial ) {

			shaderID = 'depth';

		} else if ( material instanceof THREE.MeshNormalMaterial ) {

			shaderID = 'normal';

		} else if ( material instanceof THREE.MeshBasicMaterial ) {

			shaderID = 'basic';

		} else if ( material instanceof THREE.MeshLambertMaterial ) {

			shaderID = 'lambert';

		} else if ( material instanceof THREE.MeshPhongMaterial ) {

			shaderID = 'phong';

		} else if ( material instanceof THREE.LineBasicMaterial ) {

			shaderID = 'basic';

		} else if ( material instanceof THREE.LineDashedMaterial ) {

			shaderID = 'dashed';

		} else if ( material instanceof THREE.PointCloudMaterial ) {

			shaderID = 'particle_basic';

		}

		if ( shaderID ) {

			var shader = THREE.ShaderLib[ shaderID ];

			material.__webglShader = {
				uniforms: THREE.UniformsUtils.clone( shader.uniforms ),
				vertexShader: shader.vertexShader,
				fragmentShader: shader.fragmentShader
			}

		} else {

			material.__webglShader = {
				uniforms: material.uniforms,
				vertexShader: material.vertexShader,
				fragmentShader: material.fragmentShader
			}

		}

		// heuristics to create shader parameters according to lights in the scene
		// (not to blow over maxLights budget)

		var maxLightCount = allocateLights( lights );
		var maxShadows = allocateShadows( lights );
		var maxBones = allocateBones( object );

		var parameters = {

			precision: _precision,
			supportsVertexTextures: _supportsVertexTextures,

			map: !! material.map,
			envMap: !! material.envMap,
			lightMap: !! material.lightMap,
			bumpMap: !! material.bumpMap,
			normalMap: !! material.normalMap,
			specularMap: !! material.specularMap,
			alphaMap: !! material.alphaMap,

			vertexColors: material.vertexColors,

			fog: fog,
			useFog: material.fog,
			fogExp: fog instanceof THREE.FogExp2,

			sizeAttenuation: material.sizeAttenuation,
			logarithmicDepthBuffer: _logarithmicDepthBuffer,

			skinning: material.skinning,
			maxBones: maxBones,
			useVertexTexture: _supportsBoneTextures && object && object.skeleton && object.skeleton.useVertexTexture,

			morphTargets: material.morphTargets,
			morphNormals: material.morphNormals,
			maxMorphTargets: _this.maxMorphTargets,
			maxMorphNormals: _this.maxMorphNormals,

			maxDirLights: maxLightCount.directional,
			maxPointLights: maxLightCount.point,
			maxSpotLights: maxLightCount.spot,
			maxHemiLights: maxLightCount.hemi,

			maxShadows: maxShadows,
			shadowMapEnabled: _this.shadowMapEnabled && object.receiveShadow && maxShadows > 0,
			shadowMapType: _this.shadowMapType,
			shadowMapDebug: _this.shadowMapDebug,
			shadowMapCascade: _this.shadowMapCascade,

			alphaTest: material.alphaTest,
			metal: material.metal,
			wrapAround: material.wrapAround,
			doubleSided: material.side === THREE.DoubleSide,
			flipSided: material.side === THREE.BackSide

		};

		// Generate code

		var chunks = [];

		if ( shaderID ) {

			chunks.push( shaderID );

		} else {

			chunks.push( material.fragmentShader );
			chunks.push( material.vertexShader );

		}

		if ( material.defines !== undefined ) {

			for ( var name in material.defines ) {

				chunks.push( name );
				chunks.push( material.defines[ name ] );

			}

		}

		for ( var name in parameters ) {

			chunks.push( name );
			chunks.push( parameters[ name ] );

		}

		var code = chunks.join();

		var program;

		// Check if code has been already compiled

		for ( var p = 0, pl = _programs.length; p < pl; p ++ ) {

			var programInfo = _programs[ p ];

			if ( programInfo.code === code ) {

				program = programInfo;
				program.usedTimes ++;

				break;

			}

		}

		if ( program === undefined ) {

			program = new THREE.WebGLProgram( _this, code, material, parameters );
			_programs.push( program );

			_this.info.memory.programs = _programs.length;

		}

		material.program = program;

		var attributes = program.attributes;

		if ( material.morphTargets ) {

			material.numSupportedMorphTargets = 0;

			var id, base = 'morphTarget';

			for ( var i = 0; i < _this.maxMorphTargets; i ++ ) {

				id = base + i;

				if ( attributes[ id ] >= 0 ) {

					material.numSupportedMorphTargets ++;

				}

			}

		}

		if ( material.morphNormals ) {

			material.numSupportedMorphNormals = 0;

			var id, base = 'morphNormal';

			for ( i = 0; i < _this.maxMorphNormals; i ++ ) {

				id = base + i;

				if ( attributes[ id ] >= 0 ) {

					material.numSupportedMorphNormals ++;

				}

			}

		}

		material.uniformsList = [];

		for ( var u in material.__webglShader.uniforms ) {

			var location = material.program.uniforms[ u ];

			if ( location ) {
				material.uniformsList.push( [ material.__webglShader.uniforms[ u ], location ] );
			}

		}

	}

	function setProgram( camera, lights, fog, material, object ) {

		_usedTextureUnits = 0;

		if ( material.needsUpdate ) {

			if ( material.program ) deallocateMaterial( material );

			initMaterial( material, lights, fog, object );
			material.needsUpdate = false;

		}

		if ( material.morphTargets ) {

			if ( ! object.__webglMorphTargetInfluences ) {

				object.__webglMorphTargetInfluences = new Float32Array( _this.maxMorphTargets );

			}

		}

		var refreshProgram = false;
		var refreshMaterial = false;
		var refreshLights = false;

		var program = material.program,
			p_uniforms = program.uniforms,
			m_uniforms = material.__webglShader.uniforms;

		if ( program.id !== _currentProgram ) {

			_gl.useProgram( program.program );
			_currentProgram = program.id;

			refreshProgram = true;
			refreshMaterial = true;
			refreshLights = true;

		}

		if ( material.id !== _currentMaterialId ) {

			if ( _currentMaterialId === -1 ) refreshLights = true;
			_currentMaterialId = material.id;

			refreshMaterial = true;

		}

		if ( refreshProgram || camera !== _currentCamera ) {

			_gl.uniformMatrix4fv( p_uniforms.projectionMatrix, false, camera.projectionMatrix.elements );

			if ( _logarithmicDepthBuffer ) {

				_gl.uniform1f( p_uniforms.logDepthBufFC, 2.0 / ( Math.log( camera.far + 1.0 ) / Math.LN2 ) );

			}


			if ( camera !== _currentCamera ) _currentCamera = camera;

			// load material specific uniforms
			// (shader material also gets them for the sake of genericity)

			if ( material instanceof THREE.ShaderMaterial ||
				 material instanceof THREE.MeshPhongMaterial ||
				 material.envMap ) {

				if ( p_uniforms.cameraPosition !== null ) {

					_vector3.setFromMatrixPosition( camera.matrixWorld );
					_gl.uniform3f( p_uniforms.cameraPosition, _vector3.x, _vector3.y, _vector3.z );

				}

			}

			if ( material instanceof THREE.MeshPhongMaterial ||
				 material instanceof THREE.MeshLambertMaterial ||
				 material instanceof THREE.MeshBasicMaterial ||
				 material instanceof THREE.ShaderMaterial ||
				 material.skinning ) {

				if ( p_uniforms.viewMatrix !== null ) {

					_gl.uniformMatrix4fv( p_uniforms.viewMatrix, false, camera.matrixWorldInverse.elements );

				}

			}

		}

		// skinning uniforms must be set even if material didn't change
		// auto-setting of texture unit for bone texture must go before other textures
		// not sure why, but otherwise weird things happen

		if ( material.skinning ) {

			if ( object.bindMatrix && p_uniforms.bindMatrix !== null ) {

				_gl.uniformMatrix4fv( p_uniforms.bindMatrix, false, object.bindMatrix.elements );

			}

			if ( object.bindMatrixInverse && p_uniforms.bindMatrixInverse !== null ) {

				_gl.uniformMatrix4fv( p_uniforms.bindMatrixInverse, false, object.bindMatrixInverse.elements );

			}

			if ( _supportsBoneTextures && object.skeleton && object.skeleton.useVertexTexture ) {

				if ( p_uniforms.boneTexture !== null ) {

					var textureUnit = getTextureUnit();

					_gl.uniform1i( p_uniforms.boneTexture, textureUnit );
					_this.setTexture( object.skeleton.boneTexture, textureUnit );

				}

				if ( p_uniforms.boneTextureWidth !== null ) {

					_gl.uniform1i( p_uniforms.boneTextureWidth, object.skeleton.boneTextureWidth );

				}

				if ( p_uniforms.boneTextureHeight !== null ) {

					_gl.uniform1i( p_uniforms.boneTextureHeight, object.skeleton.boneTextureHeight );

				}

			} else if ( object.skeleton && object.skeleton.boneMatrices ) {

				if ( p_uniforms.boneGlobalMatrices !== null ) {

					_gl.uniformMatrix4fv( p_uniforms.boneGlobalMatrices, false, object.skeleton.boneMatrices );

				}

			}

		}

		if ( refreshMaterial ) {

			// refresh uniforms common to several materials

			if ( fog && material.fog ) {

				refreshUniformsFog( m_uniforms, fog );

			}

			if ( _this.toneMappingEnabled ) {
				refreshUniformsToneMapping( m_uniforms );
			}

			if ( material instanceof THREE.MeshPhongMaterial ||
				 material instanceof THREE.MeshLambertMaterial ||
				 material.lights ) {

				if ( _lightsNeedUpdate ) {

					refreshLights = true;
					setupLights( lights );
					_lightsNeedUpdate = false;
				}

				if ( refreshLights ) {
					refreshUniformsLights( m_uniforms, _lights );
					markUniformsLightsNeedsUpdate( m_uniforms, true );
				} else {
					markUniformsLightsNeedsUpdate( m_uniforms, false );
				}

			}

			if ( material instanceof THREE.MeshBasicMaterial ||
				 material instanceof THREE.MeshLambertMaterial ||
				 material instanceof THREE.MeshPhongMaterial ) {

				refreshUniformsCommon( m_uniforms, material );

			}

			// refresh single material specific uniforms

			if ( material instanceof THREE.LineBasicMaterial ) {

				refreshUniformsLine( m_uniforms, material );

			} else if ( material instanceof THREE.LineDashedMaterial ) {

				refreshUniformsLine( m_uniforms, material );
				refreshUniformsDash( m_uniforms, material );

			} else if ( material instanceof THREE.PointCloudMaterial ) {

				refreshUniformsParticle( m_uniforms, material );

			} else if ( material instanceof THREE.MeshPhongMaterial ) {

				refreshUniformsPhong( m_uniforms, material );

			} else if ( material instanceof THREE.MeshLambertMaterial ) {

				refreshUniformsLambert( m_uniforms, material );

			} else if ( material instanceof THREE.MeshDepthMaterial ) {

				m_uniforms.mNear.value = camera.near;
				m_uniforms.mFar.value = camera.far;
				m_uniforms.opacity.value = material.opacity;

			} else if ( material instanceof THREE.MeshNormalMaterial ) {

				m_uniforms.opacity.value = material.opacity;

			}

			if ( object.receiveShadow && ! material._shadowPass ) {

				refreshUniformsShadow( m_uniforms, lights );

			}

			// load common uniforms

			loadUniformsGeneric( material.uniformsList );

		}

		loadUniformsMatrices( p_uniforms, object );

		if ( p_uniforms.modelMatrix !== null ) {

			_gl.uniformMatrix4fv( p_uniforms.modelMatrix, false, object.matrixWorld.elements );

		}

		return program;

	}

	// Uniforms (refresh uniforms objects)

	function refreshUniformsCommon ( uniforms, material ) {

		uniforms.opacity.value = material.opacity;

		if ( _this.gammaInput ) {

			uniforms.diffuse.value.copyGammaToLinear( material.color );

		} else {

			uniforms.diffuse.value = material.color;

		}

		uniforms.map.value = material.map;
		if ( material.lightMap && material.lightMap.hdrPacking && material.hdrInputEnabled !== false ) {
			if ( !material.defines ) material.defines = {};
			if ( material.defines['LIGHTMAP_HDR_INPUT'] !== material.lightMap.hdrPacking ) {
				material.hdrInputEnabled = true;
				material.defines['LIGHTMAP_HDR_INPUT'] = material.lightMap.hdrPacking;
				material.needsUpdate = true;
			}
		}
		uniforms.lightMap.value = material.lightMap;
		uniforms.specularMap.value = material.specularMap;
		uniforms.alphaMap.value = material.alphaMap;

		if ( material.bumpMap ) {

			uniforms.bumpMap.value = material.bumpMap;
			uniforms.bumpScale.value = material.bumpScale;

		}

		if ( material.normalMap ) {

			uniforms.normalMap.value = material.normalMap;
			uniforms.normalScale.value.copy( material.normalScale );

		}

		// uv repeat and offset setting priorities
		//  1. color map
		//  2. specular map
		//  3. normal map
		//  4. bump map
		//  5. alpha map

		var uvScaleMap;

		if ( material.map ) {

			uvScaleMap = material.map;

		} else if ( material.specularMap ) {

			uvScaleMap = material.specularMap;

		} else if ( material.normalMap ) {

			uvScaleMap = material.normalMap;

		} else if ( material.bumpMap ) {

			uvScaleMap = material.bumpMap;

		} else if ( material.alphaMap ) {

			uvScaleMap = material.alphaMap;

		}

		if ( uvScaleMap !== undefined ) {

			var offset = uvScaleMap.offset;
			var repeat = uvScaleMap.repeat;

			uniforms.offsetRepeat.value.set( offset.x, offset.y, repeat.x, repeat.y );

		}

		if ( material.envMap && material.envMap.hdrPacking && material.hdrInputEnabled !== false ) {
			if ( !material.defines ) material.defines = {};
			if ( material.defines['ENVMAP_HDR_INPUT'] !== material.envMap.hdrPacking ) {
				material.hdrInputEnabled = true;
				material.defines['ENVMAP_HDR_INPUT'] = material.envMap.hdrPacking;
				material.needsUpdate = true;
			}
		}
		uniforms.envMap.value = material.envMap;
		uniforms.flipEnvMap.value = ( material.envMap instanceof THREE.WebGLRenderTargetCube ) ? 1 : - 1;

		if ( _this.gammaInput ) {

			//uniforms.reflectivity.value = material.reflectivity * material.reflectivity;
			uniforms.reflectivity.value = material.reflectivity;

		} else {

			uniforms.reflectivity.value = material.reflectivity;

		}

		uniforms.refractionRatio.value = material.refractionRatio;
		uniforms.combine.value = material.combine;
		uniforms.useRefract.value = material.envMap && (
			material.envMap.mapping === THREE.CubeRefractionMapping ||
			material.envMap.mapping === THREE.EquirectangularRefractionMapping );

	}

	function refreshUniformsLine ( uniforms, material ) {

		uniforms.diffuse.value = material.color;
		uniforms.opacity.value = material.opacity;

	}

	function refreshUniformsDash ( uniforms, material ) {

		uniforms.dashSize.value = material.dashSize;
		uniforms.totalSize.value = material.dashSize + material.gapSize;
		uniforms.scale.value = material.scale;

	}

	function refreshUniformsParticle ( uniforms, material ) {

		uniforms.psColor.value = material.color;
		uniforms.opacity.value = material.opacity;
		uniforms.size.value = material.size;
		uniforms.scale.value = _canvas.height / 2.0; // TODO: Cache this.

		uniforms.map.value = material.map;

	}

	function refreshUniformsFog ( uniforms, fog ) {

		uniforms.fogColor.value = fog.color;

		if ( fog instanceof THREE.Fog ) {

			uniforms.fogNear.value = fog.near;
			uniforms.fogFar.value = fog.far;

		} else if ( fog instanceof THREE.FogExp2 ) {

			uniforms.fogDensity.value = fog.density;

		}

	}

	function refreshUniformsToneMapping ( uniforms ) {
		if ( uniforms.avgLuminance ) {
			uniforms.avgLuminance.value = _this.toneMapping_AvgLum;
			uniforms.maxLuminance.value = _this.toneMappingMaxLuminance;
			uniforms.middleGrey.value = _this.toneMappingMiddleGrey;
			uniforms.luminanceMap.value = _this.toneMappingLuminanceMap;
		}
	}

	function refreshUniformsPhong ( uniforms, material ) {

		uniforms.shininess.value = material.shininess;

		if ( _this.gammaInput ) {

			uniforms.ambient.value.copyGammaToLinear( material.ambient );
			uniforms.emissive.value.copyGammaToLinear( material.emissive );
			uniforms.specular.value.copyGammaToLinear( material.specular );

		} else {

			uniforms.ambient.value = material.ambient;
			uniforms.emissive.value = material.emissive;
			uniforms.specular.value = material.specular;

		}

		if ( material.wrapAround ) {

			uniforms.wrapRGB.value.copy( material.wrapRGB );

		}

	}

	function refreshUniformsLambert ( uniforms, material ) {

		if ( _this.gammaInput ) {

			uniforms.ambient.value.copyGammaToLinear( material.ambient );
			uniforms.emissive.value.copyGammaToLinear( material.emissive );

		} else {

			uniforms.ambient.value = material.ambient;
			uniforms.emissive.value = material.emissive;

		}

		if ( material.wrapAround ) {

			uniforms.wrapRGB.value.copy( material.wrapRGB );

		}

	}

	function refreshUniformsLights ( uniforms, lights ) {

		uniforms.ambientLightColor.value = lights.ambient;

		uniforms.directionalLightColor.value = lights.directional.colors;
		uniforms.directionalLightDirection.value = lights.directional.positions;

		uniforms.pointLightColor.value = lights.point.colors;
		uniforms.pointLightPosition.value = lights.point.positions;
		uniforms.pointLightDistance.value = lights.point.distances;

		uniforms.spotLightColor.value = lights.spot.colors;
		uniforms.spotLightPosition.value = lights.spot.positions;
		uniforms.spotLightDistance.value = lights.spot.distances;
		uniforms.spotLightDirection.value = lights.spot.directions;
		uniforms.spotLightAngleCos.value = lights.spot.anglesCos;
		uniforms.spotLightExponent.value = lights.spot.exponents;

		uniforms.hemisphereLightSkyColor.value = lights.hemi.skyColors;
		uniforms.hemisphereLightGroundColor.value = lights.hemi.groundColors;
		uniforms.hemisphereLightDirection.value = lights.hemi.positions;

	}

	// If uniforms are marked as clean, they don't need to be loaded to the GPU.

	function markUniformsLightsNeedsUpdate ( uniforms, boolean ) {

		uniforms.ambientLightColor.needsUpdate = boolean;

		uniforms.directionalLightColor.needsUpdate = boolean;
		uniforms.directionalLightDirection.needsUpdate = boolean;

		uniforms.pointLightColor.needsUpdate = boolean;
		uniforms.pointLightPosition.needsUpdate = boolean;
		uniforms.pointLightDistance.needsUpdate = boolean;

		uniforms.spotLightColor.needsUpdate = boolean;
		uniforms.spotLightPosition.needsUpdate = boolean;
		uniforms.spotLightDistance.needsUpdate = boolean;
		uniforms.spotLightDirection.needsUpdate = boolean;
		uniforms.spotLightAngleCos.needsUpdate = boolean;
		uniforms.spotLightExponent.needsUpdate = boolean;

		uniforms.hemisphereLightSkyColor.needsUpdate = boolean;
		uniforms.hemisphereLightGroundColor.needsUpdate = boolean;
		uniforms.hemisphereLightDirection.needsUpdate = boolean;

	}

	function refreshUniformsShadow ( uniforms, lights ) {

		if ( uniforms.shadowMatrix ) {

			var j = 0;

			for ( var i = 0, il = lights.length; i < il; i ++ ) {

				var light = lights[ i ];

				if ( ! light.castShadow ) continue;

				if ( light instanceof THREE.SpotLight || ( light instanceof THREE.DirectionalLight && ! light.shadowCascade ) ) {

					uniforms.shadowMap.value[ j ] = light.shadowMap;
					uniforms.shadowMapSize.value[ j ] = light.shadowMapSize;

					uniforms.shadowMatrix.value[ j ] = light.shadowMatrix;

					uniforms.shadowDarkness.value[ j ] = light.shadowDarkness;
					uniforms.shadowBias.value[ j ] = light.shadowBias;

					j ++;

				}

			}

		}

	}

	// Uniforms (load to GPU)

	function loadUniformsMatrices ( uniforms, object ) {

		_gl.uniformMatrix4fv( uniforms.modelViewMatrix, false, object._modelViewMatrix.elements );

		if ( uniforms.normalMatrix ) {

			_gl.uniformMatrix3fv( uniforms.normalMatrix, false, object._normalMatrix.elements );

		}

	}

	function getTextureUnit() {

		var textureUnit = _usedTextureUnits;

		if ( textureUnit >= _maxTextures ) {

			console.warn( 'WebGLRenderer: trying to use ' + textureUnit + ' texture units while this GPU supports only ' + _maxTextures );

		}

		_usedTextureUnits += 1;

		return textureUnit;

	}

	function loadUniformsGeneric ( uniforms ) {

		var texture, textureUnit, offset;

		for ( var j = 0, jl = uniforms.length; j < jl; j ++ ) {

			var uniform = uniforms[ j ][ 0 ];

			// needsUpdate property is not added to all uniforms.
			if ( uniform.needsUpdate === false ) continue;

			var type = uniform.type;
			var value = uniform.value;
			var location = uniforms[ j ][ 1 ];

			switch ( type ) {

				case '1i':
					_gl.uniform1i( location, value );
					break;

				case '1f':
					_gl.uniform1f( location, value );
					break;

				case '2f':
					_gl.uniform2f( location, value[ 0 ], value[ 1 ] );
					break;

				case '3f':
					_gl.uniform3f( location, value[ 0 ], value[ 1 ], value[ 2 ] );
					break;

				case '4f':
					_gl.uniform4f( location, value[ 0 ], value[ 1 ], value[ 2 ], value[ 3 ] );
					break;

				case '1iv':
					_gl.uniform1iv( location, value );
					break;

				case '3iv':
					_gl.uniform3iv( location, value );
					break;

				case '1fv':
					_gl.uniform1fv( location, value );
					break;

				case '2fv':
					_gl.uniform2fv( location, value );
					break;

				case '3fv':
					_gl.uniform3fv( location, value );
					break;

				case '4fv':
					_gl.uniform4fv( location, value );
					break;

				case 'Matrix3fv':
					_gl.uniformMatrix3fv( location, false, value );
					break;

				case 'Matrix4fv':
					_gl.uniformMatrix4fv( location, false, value );
					break;

				//

				case 'i':

					// single integer
					_gl.uniform1i( location, value );

					break;

				case 'f':

					// single float
					_gl.uniform1f( location, value );

					break;

				case 'v2':

					// single THREE.Vector2
					_gl.uniform2f( location, value.x, value.y );

					break;

				case 'v3':

					// single THREE.Vector3
					_gl.uniform3f( location, value.x, value.y, value.z );

					break;

				case 'v4':

					// single THREE.Vector4
					_gl.uniform4f( location, value.x, value.y, value.z, value.w );

					break;

				case 'c':

					// single THREE.Color
					_gl.uniform3f( location, value.r, value.g, value.b );

					break;

				case 'iv1':

					// flat array of integers (JS or typed array)
					_gl.uniform1iv( location, value );

					break;

				case 'iv':

					// flat array of integers with 3 x N size (JS or typed array)
					_gl.uniform3iv( location, value );

					break;

				case 'fv1':

					// flat array of floats (JS or typed array)
					_gl.uniform1fv( location, value );

					break;

				case 'fv':

					// flat array of floats with 3 x N size (JS or typed array)
					_gl.uniform3fv( location, value );

					break;

				case 'v2v':

					// array of THREE.Vector2

					if ( uniform._array === undefined ) {

						uniform._array = new Float32Array( 2 * value.length );

					}

					for ( var i = 0, il = value.length; i < il; i ++ ) {

						offset = i * 2;

						uniform._array[ offset ]   = value[ i ].x;
						uniform._array[ offset + 1 ] = value[ i ].y;

					}

					_gl.uniform2fv( location, uniform._array );

					break;

				case 'v3v':

					// array of THREE.Vector3

					if ( uniform._array === undefined ) {

						uniform._array = new Float32Array( 3 * value.length );

					}

					for ( var i = 0, il = value.length; i < il; i ++ ) {

						offset = i * 3;

						uniform._array[ offset ]   = value[ i ].x;
						uniform._array[ offset + 1 ] = value[ i ].y;
						uniform._array[ offset + 2 ] = value[ i ].z;

					}

					_gl.uniform3fv( location, uniform._array );

					break;

				case 'v4v':

					// array of THREE.Vector4

					if ( uniform._array === undefined ) {

						uniform._array = new Float32Array( 4 * value.length );

					}

					for ( var i = 0, il = value.length; i < il; i ++ ) {

						offset = i * 4;

						uniform._array[ offset ]   = value[ i ].x;
						uniform._array[ offset + 1 ] = value[ i ].y;
						uniform._array[ offset + 2 ] = value[ i ].z;
						uniform._array[ offset + 3 ] = value[ i ].w;

					}

					_gl.uniform4fv( location, uniform._array );

					break;

				case 'm3':

					// single THREE.Matrix3
					_gl.uniformMatrix3fv( location, false, value.elements );

					break;

				case 'm3v':

					// array of THREE.Matrix3

					if ( uniform._array === undefined ) {

						uniform._array = new Float32Array( 9 * value.length );

					}

					for ( var i = 0, il = value.length; i < il; i ++ ) {

						value[ i ].flattenToArrayOffset( uniform._array, i * 9 );

					}

					_gl.uniformMatrix3fv( location, false, uniform._array );

					break;

				case 'm4':

					// single THREE.Matrix4
					_gl.uniformMatrix4fv( location, false, value.elements );

					break;

				case 'm4v':

					// array of THREE.Matrix4

					if ( uniform._array === undefined ) {

						uniform._array = new Float32Array( 16 * value.length );

					}

					for ( var i = 0, il = value.length; i < il; i ++ ) {

						value[ i ].flattenToArrayOffset( uniform._array, i * 16 );

					}

					_gl.uniformMatrix4fv( location, false, uniform._array );

					break;

				case 't':

					// single THREE.Texture (2d or cube)

					texture = value;
					textureUnit = getTextureUnit();

					_gl.uniform1i( location, textureUnit );

					if ( ! texture ) continue;

					if ( texture instanceof THREE.CubeTexture ||
					   ( texture.image instanceof Array && texture.image.length === 6 ) ) { // CompressedTexture can have Array in image :/

						setCubeTexture( texture, textureUnit );

					} else if ( texture instanceof THREE.WebGLRenderTargetCube ) {

						setCubeTextureDynamic( texture, textureUnit );

					} else {

						_this.setTexture( texture, textureUnit );

					}

					break;

				case 'tv':

					// array of THREE.Texture (2d)

					if ( uniform._array === undefined ) {

						uniform._array = [];

					}

					for ( var i = 0, il = uniform.value.length; i < il; i ++ ) {

						uniform._array[ i ] = getTextureUnit();

					}

					_gl.uniform1iv( location, uniform._array );

					for ( var i = 0, il = uniform.value.length; i < il; i ++ ) {

						texture = uniform.value[ i ];
						textureUnit = uniform._array[ i ];

						if ( ! texture ) continue;

						_this.setTexture( texture, textureUnit );

					}

					break;

				default:

					console.warn( 'THREE.WebGLRenderer: Unknown uniform type: ' + type );

			}

		}

	}

	function setupMatrices ( object, camera ) {

		object._modelViewMatrix.multiplyMatrices( camera.matrixWorldInverse, object.matrixWorld );
		object._normalMatrix.getNormalMatrix( object._modelViewMatrix );

	}

	//

	function setColorGamma( array, offset, color, intensitySq ) {

		array[ offset ]     = color.r * color.r * intensitySq;
		array[ offset + 1 ] = color.g * color.g * intensitySq;
		array[ offset + 2 ] = color.b * color.b * intensitySq;

	}

	function setColorLinear( array, offset, color, intensity ) {

		array[ offset ]     = color.r * intensity;
		array[ offset + 1 ] = color.g * intensity;
		array[ offset + 2 ] = color.b * intensity;

	}

	function setupLights ( lights ) {

		var l, ll, light, n,
		r = 0, g = 0, b = 0,
		color, skyColor, groundColor,
		intensity,  intensitySq,
		position,
		distance,

		zlights = _lights,

		dirColors = zlights.directional.colors,
		dirPositions = zlights.directional.positions,

		pointColors = zlights.point.colors,
		pointPositions = zlights.point.positions,
		pointDistances = zlights.point.distances,

		spotColors = zlights.spot.colors,
		spotPositions = zlights.spot.positions,
		spotDistances = zlights.spot.distances,
		spotDirections = zlights.spot.directions,
		spotAnglesCos = zlights.spot.anglesCos,
		spotExponents = zlights.spot.exponents,

		hemiSkyColors = zlights.hemi.skyColors,
		hemiGroundColors = zlights.hemi.groundColors,
		hemiPositions = zlights.hemi.positions,

		dirLength = 0,
		pointLength = 0,
		spotLength = 0,
		hemiLength = 0,

		dirCount = 0,
		pointCount = 0,
		spotCount = 0,
		hemiCount = 0,

		dirOffset = 0,
		pointOffset = 0,
		spotOffset = 0,
		hemiOffset = 0;

		//First, push all shadow-casting lights to the beginning of the light array
		var numShadowCasters = 0;
		for ( l = 0, ll = lights.length; l < ll; l ++ ) {
			light = lights[ l ];
			if ( light.onlyShadow ) continue;
			if ( light.castShadow ) {
				if ( l !== numShadowCasters ) {
					var tmpLight = lights[ numShadowCasters ];
					lights[ numShadowCasters ] = light;
					lights[ l ] = tmpLight;
				}
				numShadowCasters++;
			}
		}

		for ( l = 0, ll = lights.length; l < ll; l ++ ) {

			light = lights[ l ];

			if ( light.onlyShadow ) continue;

			color = light.color;
			intensity = light.intensity;
			distance = light.distance;

			if ( light instanceof THREE.AmbientLight ) {

				if ( ! light.visible ) continue;

				if ( _this.gammaInput ) {

					r += color.r * color.r;
					g += color.g * color.g;
					b += color.b * color.b;

				} else {

					r += color.r;
					g += color.g;
					b += color.b;

				}

			} else if ( light instanceof THREE.DirectionalLight ) {

				dirCount += 1;

				if ( ! light.visible ) continue;

				_direction.setFromMatrixPosition( light.matrixWorld );
				_vector3.setFromMatrixPosition( light.target.matrixWorld );
				_direction.sub( _vector3 );
				_direction.normalize();

				dirOffset = dirLength * 3;

				dirPositions[ dirOffset ]     = _direction.x;
				dirPositions[ dirOffset + 1 ] = _direction.y;
				dirPositions[ dirOffset + 2 ] = _direction.z;

				if ( _this.gammaInput ) {

					setColorGamma( dirColors, dirOffset, color, intensity * intensity );

				} else {

					setColorLinear( dirColors, dirOffset, color, intensity );

				}

				dirLength += 1;

			} else if ( light instanceof THREE.PointLight ) {

				pointCount += 1;

				if ( ! light.visible ) continue;

				pointOffset = pointLength * 3;

				if ( _this.gammaInput ) {

					setColorGamma( pointColors, pointOffset, color, intensity * intensity );

				} else {

					setColorLinear( pointColors, pointOffset, color, intensity );

				}

				_vector3.setFromMatrixPosition( light.matrixWorld );

				pointPositions[ pointOffset ]     = _vector3.x;
				pointPositions[ pointOffset + 1 ] = _vector3.y;
				pointPositions[ pointOffset + 2 ] = _vector3.z;

				pointDistances[ pointLength ] = distance;

				pointLength += 1;

			} else if ( light instanceof THREE.SpotLight ) {

				spotCount += 1;

				if ( ! light.visible ) continue;

				spotOffset = spotLength * 3;

				if ( _this.gammaInput ) {

					setColorGamma( spotColors, spotOffset, color, intensity * intensity );

				} else {

					setColorLinear( spotColors, spotOffset, color, intensity );

				}

				_direction.setFromMatrixPosition( light.matrixWorld );

				spotPositions[ spotOffset ]     = _direction.x;
				spotPositions[ spotOffset + 1 ] = _direction.y;
				spotPositions[ spotOffset + 2 ] = _direction.z;

				spotDistances[ spotLength ] = distance;

				_vector3.setFromMatrixPosition( light.target.matrixWorld );
				_direction.sub( _vector3 );
				_direction.normalize();

				spotDirections[ spotOffset ]     = _direction.x;
				spotDirections[ spotOffset + 1 ] = _direction.y;
				spotDirections[ spotOffset + 2 ] = _direction.z;

				spotAnglesCos[ spotLength ] = Math.cos( light.angle );
				spotExponents[ spotLength ] = light.exponent;

				spotLength += 1;

			} else if ( light instanceof THREE.HemisphereLight ) {

				hemiCount += 1;

				if ( ! light.visible ) continue;

				_direction.setFromMatrixPosition( light.matrixWorld );
				_direction.normalize();

				hemiOffset = hemiLength * 3;

				hemiPositions[ hemiOffset ]     = _direction.x;
				hemiPositions[ hemiOffset + 1 ] = _direction.y;
				hemiPositions[ hemiOffset + 2 ] = _direction.z;

				skyColor = light.color;
				groundColor = light.groundColor;

				if ( _this.gammaInput ) {

					intensitySq = intensity * intensity;

					setColorGamma( hemiSkyColors, hemiOffset, skyColor, intensitySq );
					setColorGamma( hemiGroundColors, hemiOffset, groundColor, intensitySq );

				} else {

					setColorLinear( hemiSkyColors, hemiOffset, skyColor, intensity );
					setColorLinear( hemiGroundColors, hemiOffset, groundColor, intensity );

				}

				hemiLength += 1;

			}

		}

		// null eventual remains from removed lights
		// (this is to avoid if in shader)

		for ( l = dirLength * 3, ll = Math.max( dirColors.length, dirCount * 3 ); l < ll; l ++ ) dirColors[ l ] = 0.0;
		for ( l = pointLength * 3, ll = Math.max( pointColors.length, pointCount * 3 ); l < ll; l ++ ) pointColors[ l ] = 0.0;
		for ( l = spotLength * 3, ll = Math.max( spotColors.length, spotCount * 3 ); l < ll; l ++ ) spotColors[ l ] = 0.0;
		for ( l = hemiLength * 3, ll = Math.max( hemiSkyColors.length, hemiCount * 3 ); l < ll; l ++ ) hemiSkyColors[ l ] = 0.0;
		for ( l = hemiLength * 3, ll = Math.max( hemiGroundColors.length, hemiCount * 3 ); l < ll; l ++ ) hemiGroundColors[ l ] = 0.0;

		zlights.directional.length = dirLength;
		zlights.point.length = pointLength;
		zlights.spot.length = spotLength;
		zlights.hemi.length = hemiLength;

		zlights.ambient[ 0 ] = r;
		zlights.ambient[ 1 ] = g;
		zlights.ambient[ 2 ] = b;

	}

	// GL state setting

	this.setFaceCulling = function ( cullFace, frontFaceDirection ) {

		if ( cullFace === THREE.CullFaceNone ) {

			_gl.disable( _gl.CULL_FACE );

		} else {

			if ( frontFaceDirection === THREE.FrontFaceDirectionCW ) {

				_gl.frontFace( _gl.CW );

			} else {

				_gl.frontFace( _gl.CCW );

			}

			if ( cullFace === THREE.CullFaceBack ) {

				_gl.cullFace( _gl.BACK );

			} else if ( cullFace === THREE.CullFaceFront ) {

				_gl.cullFace( _gl.FRONT );

			} else {

				_gl.cullFace( _gl.FRONT_AND_BACK );

			}

			_gl.enable( _gl.CULL_FACE );

		}

	};

	this.setMaterialFaces = function ( material ) {

		var doubleSided = material.side === THREE.DoubleSide;
		var flipSided = material.side === THREE.BackSide;

		if ( _oldDoubleSided !== doubleSided ) {

			if ( doubleSided ) {

				_gl.disable( _gl.CULL_FACE );

			} else {

				_gl.enable( _gl.CULL_FACE );

			}

			_oldDoubleSided = doubleSided;

		}

		if ( _oldFlipSided !== flipSided ) {

			if ( flipSided ) {

				_gl.frontFace( _gl.CW );

			} else {

				_gl.frontFace( _gl.CCW );

			}

			_oldFlipSided = flipSided;

		}

	};

	this.setDepthTest = function ( depthTest ) {

		if ( _oldDepthTest !== depthTest ) {

			if ( depthTest ) {

				_gl.enable( _gl.DEPTH_TEST );

			} else {

				_gl.disable( _gl.DEPTH_TEST );

			}

			_oldDepthTest = depthTest;

		}

	};

	this.setDepthWrite = function ( depthWrite ) {

		if ( _oldDepthWrite !== depthWrite ) {

			_gl.depthMask( depthWrite );
			_oldDepthWrite = depthWrite;

		}

	};

	function setLineWidth ( width ) {

		width *= pixelRatio;

		if ( width !== _oldLineWidth ) {

			_gl.lineWidth( width );

			_oldLineWidth = width;

		}

	}

	function setPolygonOffset ( polygonoffset, factor, units ) {

		if ( _oldPolygonOffset !== polygonoffset ) {

			if ( polygonoffset ) {

				_gl.enable( _gl.POLYGON_OFFSET_FILL );

			} else {

				_gl.disable( _gl.POLYGON_OFFSET_FILL );

			}

			_oldPolygonOffset = polygonoffset;

		}

		if ( polygonoffset && ( _oldPolygonOffsetFactor !== factor || _oldPolygonOffsetUnits !== units ) ) {

			_gl.polygonOffset( factor, units );

			_oldPolygonOffsetFactor = factor;
			_oldPolygonOffsetUnits = units;

		}

	}

	this.setBlending = function ( blending, blendEquation, blendSrc, blendDst ) {

		if ( blending !== _oldBlending ) {

			if ( blending === THREE.NoBlending ) {

				_gl.disable( _gl.BLEND );

			} else if ( blending === THREE.AdditiveBlending ) {

				_gl.enable( _gl.BLEND );
				_gl.blendEquation( _gl.FUNC_ADD );
				_gl.blendFunc( _gl.SRC_ALPHA, _gl.ONE );

			} else if ( blending === THREE.SubtractiveBlending ) {

				// TODO: Find blendFuncSeparate() combination
				_gl.enable( _gl.BLEND );
				_gl.blendEquation( _gl.FUNC_ADD );
				_gl.blendFunc( _gl.ZERO, _gl.ONE_MINUS_SRC_COLOR );

			} else if ( blending === THREE.MultiplyBlending ) {

				// TODO: Find blendFuncSeparate() combination
				_gl.enable( _gl.BLEND );
				_gl.blendEquation( _gl.FUNC_ADD );
				_gl.blendFunc( _gl.ZERO, _gl.SRC_COLOR );

			} else if ( blending === THREE.CustomBlending ) {

				_gl.enable( _gl.BLEND );

			} else {

				_gl.enable( _gl.BLEND );
				_gl.blendEquationSeparate( _gl.FUNC_ADD, _gl.FUNC_ADD );
				_gl.blendFuncSeparate( _gl.SRC_ALPHA, _gl.ONE_MINUS_SRC_ALPHA, _gl.ONE, _gl.ONE_MINUS_SRC_ALPHA );

			}

			_oldBlending = blending;

		}

		if ( blending === THREE.CustomBlending ) {

			if ( blendEquation !== _oldBlendEquation ) {

				_gl.blendEquation( paramThreeToGL( blendEquation ) );

				_oldBlendEquation = blendEquation;

			}

			if ( blendSrc !== _oldBlendSrc || blendDst !== _oldBlendDst ) {

				_gl.blendFunc( paramThreeToGL( blendSrc ), paramThreeToGL( blendDst ) );

				_oldBlendSrc = blendSrc;
				_oldBlendDst = blendDst;

			}

		} else {

			_oldBlendEquation = null;
			_oldBlendSrc = null;
			_oldBlendDst = null;

		}

	};

	// Textures

	function setTextureParameters ( textureType, texture, isImagePowerOfTwo ) {

		var extension;

		if ( isImagePowerOfTwo ) {

			_gl.texParameteri( textureType, _gl.TEXTURE_WRAP_S, paramThreeToGL( texture.wrapS ) );
			_gl.texParameteri( textureType, _gl.TEXTURE_WRAP_T, paramThreeToGL( texture.wrapT ) );

			_gl.texParameteri( textureType, _gl.TEXTURE_MAG_FILTER, paramThreeToGL( texture.magFilter ) );
			_gl.texParameteri( textureType, _gl.TEXTURE_MIN_FILTER, paramThreeToGL( texture.minFilter ) );

		} else {

			_gl.texParameteri( textureType, _gl.TEXTURE_WRAP_S, _gl.CLAMP_TO_EDGE );
			_gl.texParameteri( textureType, _gl.TEXTURE_WRAP_T, _gl.CLAMP_TO_EDGE );

			if ( texture.wrapS !== THREE.ClampToEdgeWrapping || texture.wrapT !== THREE.ClampToEdgeWrapping ) {

				console.warn( 'THREE.WebGLRenderer: Texture is not power of two. Texture.wrapS and Texture.wrapT is set to THREE.ClampToEdgeWrapping. ( ' + texture.sourceFile + ' )' );

			}

			_gl.texParameteri( textureType, _gl.TEXTURE_MAG_FILTER, filterFallback( texture.magFilter ) );
			_gl.texParameteri( textureType, _gl.TEXTURE_MIN_FILTER, filterFallback( texture.minFilter ) );

			if ( texture.minFilter !== THREE.NearestFilter && texture.minFilter !== THREE.LinearFilter ) {

				console.warn( 'THREE.WebGLRenderer: Texture is not power of two. Texture.minFilter is set to THREE.LinearFilter or THREE.NearestFilter. ( ' + texture.sourceFile + ' )' );

			}

		}

		extension = extensions.get( 'EXT_texture_filter_anisotropic' );

		if ( extension && texture.type !== THREE.FloatType ) {

			if ( texture.anisotropy > 1 || texture.__oldAnisotropy ) {

				_gl.texParameterf( textureType, extension.TEXTURE_MAX_ANISOTROPY_EXT, Math.min( texture.anisotropy, _this.getMaxAnisotropy() ) );
				texture.__oldAnisotropy = texture.anisotropy;

			}

		}

	}

	this.uploadTexture = function ( texture ) {

		if ( texture.__webglInit === undefined ) {

			texture.__webglInit = true;

			texture.addEventListener( 'dispose', onTextureDispose );

			texture.__webglTexture = _gl.createTexture();

			_this.info.memory.textures ++;

		}

		_gl.bindTexture( _gl.TEXTURE_2D, texture.__webglTexture );

		_gl.pixelStorei( _gl.UNPACK_FLIP_Y_WEBGL, texture.flipY );
		_gl.pixelStorei( _gl.UNPACK_PREMULTIPLY_ALPHA_WEBGL, texture.premultiplyAlpha );
		_gl.pixelStorei( _gl.UNPACK_ALIGNMENT, texture.unpackAlignment );

		texture.image = clampToMaxSize( texture.image, _maxTextureSize );

		var image = texture.image,
		isImagePowerOfTwo = THREE.Math.isPowerOfTwo( image.width ) && THREE.Math.isPowerOfTwo( image.height ),
		glFormat = paramThreeToGL( texture.format ),
		glType = paramThreeToGL( texture.type );

		setTextureParameters( _gl.TEXTURE_2D, texture, isImagePowerOfTwo );

		var mipmap, mipmaps = texture.mipmaps;

		if ( texture instanceof THREE.DataTexture ) {

			// use manually created mipmaps if available
			// if there are no manual mipmaps
			// set 0 level mipmap and then use GL to generate other mipmap levels

			if ( mipmaps.length > 0 && isImagePowerOfTwo ) {

				for ( var i = 0, il = mipmaps.length; i < il; i ++ ) {

					mipmap = mipmaps[ i ];
					_gl.texImage2D( _gl.TEXTURE_2D, i, glFormat, mipmap.width, mipmap.height, 0, glFormat, glType, mipmap.data );

				}

				texture.generateMipmaps = false;

			} else {

				_gl.texImage2D( _gl.TEXTURE_2D, 0, glFormat, image.width, image.height, 0, glFormat, glType, image.data );

			}

		} else if ( texture instanceof THREE.CompressedTexture ) {

			for ( var i = 0, il = mipmaps.length; i < il; i ++ ) {

				mipmap = mipmaps[ i ];

				if ( texture.format !== THREE.RGBAFormat && texture.format !== THREE.RGBFormat ) {

					if ( getCompressedTextureFormats().indexOf( glFormat ) > -1 ) {

						_gl.compressedTexImage2D( _gl.TEXTURE_2D, i, glFormat, mipmap.width, mipmap.height, 0, mipmap.data );

					} else {

						console.warn( "Attempt to load unsupported compressed texture format" );

					}

				} else {

					_gl.texImage2D( _gl.TEXTURE_2D, i, glFormat, mipmap.width, mipmap.height, 0, glFormat, glType, mipmap.data );

				}

			}

		} else { // regular Texture (image, video, canvas)

			// use manually created mipmaps if available
			// if there are no manual mipmaps
			// set 0 level mipmap and then use GL to generate other mipmap levels

			if ( mipmaps.length > 0 && isImagePowerOfTwo ) {

				for ( var i = 0, il = mipmaps.length; i < il; i ++ ) {

					mipmap = mipmaps[ i ];
					_gl.texImage2D( _gl.TEXTURE_2D, i, glFormat, glFormat, glType, mipmap );

				}

				texture.generateMipmaps = false;

			} else {

				_gl.texImage2D( _gl.TEXTURE_2D, 0, glFormat, glFormat, glType, texture.image );

			}

		}

		if ( texture.generateMipmaps && isImagePowerOfTwo ) _gl.generateMipmap( _gl.TEXTURE_2D );

		texture.needsUpdate = false;

		if ( texture.onUpdate ) texture.onUpdate();

	};

	this.setTexture = function ( texture, slot ) {

		_gl.activeTexture( _gl.TEXTURE0 + slot );

		if ( texture.needsUpdate ) {

			_this.uploadTexture( texture );

		} else {

			_gl.bindTexture( _gl.TEXTURE_2D, texture.__webglTexture );

		}

	};

	function clampToMaxSize ( image, maxSize ) {

		if ( image.width > maxSize || image.height > maxSize ) {

			// Warning: Scaling through the canvas will only work with images that use
			// premultiplied alpha.

			var scale = maxSize / Math.max( image.width, image.height );

			var canvas = document.createElement( 'canvas' );
			canvas.width = Math.floor( image.width * scale );
			canvas.height = Math.floor( image.height * scale );

			var context = canvas.getContext( '2d' );
			context.drawImage( image, 0, 0, image.width, image.height, 0, 0, canvas.width, canvas.height );

			console.log( 'THREE.WebGLRenderer:', image, 'is too big (' + image.width + 'x' + image.height + '). Resized to ' + canvas.width + 'x' + canvas.height + '.' );

			return canvas;

		}

		return image;

	}

	function setCubeTexture ( texture, slot ) {

		if ( texture.image.length === 6 ) {

			if ( texture.needsUpdate ) {

				if ( ! texture.image.__webglTextureCube ) {

					texture.addEventListener( 'dispose', onTextureDispose );

					texture.image.__webglTextureCube = _gl.createTexture();

					_this.info.memory.textures ++;

				}

				_gl.activeTexture( _gl.TEXTURE0 + slot );
				_gl.bindTexture( _gl.TEXTURE_CUBE_MAP, texture.image.__webglTextureCube );

				_gl.pixelStorei( _gl.UNPACK_FLIP_Y_WEBGL, texture.flipY );

				var isCompressed = texture instanceof THREE.CompressedTexture;
				var isDataTexture = texture.image[ 0 ] instanceof THREE.DataTexture;

				var cubeImage = [];

				for ( var i = 0; i < 6; i ++ ) {

					if ( _this.autoScaleCubemaps && ! isCompressed && ! isDataTexture ) {

						cubeImage[ i ] = clampToMaxSize( texture.image[ i ], _maxCubemapSize );

					} else {

						cubeImage[ i ] = isDataTexture ? texture.image[ i ].image : texture.image[ i ];

					}

				}

				var image = cubeImage[ 0 ],
				isImagePowerOfTwo = THREE.Math.isPowerOfTwo( image.width ) && THREE.Math.isPowerOfTwo( image.height ),
				glFormat = paramThreeToGL( texture.format ),
				glType = paramThreeToGL( texture.type );

				setTextureParameters( _gl.TEXTURE_CUBE_MAP, texture, isImagePowerOfTwo );

				for ( var i = 0; i < 6; i ++ ) {

					if ( ! isCompressed ) {

						if ( isDataTexture ) {

							_gl.texImage2D( _gl.TEXTURE_CUBE_MAP_POSITIVE_X + i, 0, glFormat, cubeImage[ i ].width, cubeImage[ i ].height, 0, glFormat, glType, cubeImage[ i ].data );

						} else {

							_gl.texImage2D( _gl.TEXTURE_CUBE_MAP_POSITIVE_X + i, 0, glFormat, glFormat, glType, cubeImage[ i ] );

						}

					} else {

						var mipmap, mipmaps = cubeImage[ i ].mipmaps;

						for ( var j = 0, jl = mipmaps.length; j < jl; j ++ ) {

							mipmap = mipmaps[ j ];

							if ( texture.format !== THREE.RGBAFormat && texture.format !== THREE.RGBFormat ) {

								if ( getCompressedTextureFormats().indexOf( glFormat ) > -1 ) {

									_gl.compressedTexImage2D( _gl.TEXTURE_CUBE_MAP_POSITIVE_X + i, j, glFormat, mipmap.width, mipmap.height, 0, mipmap.data );

								} else {

									console.warn( "Attempt to load unsupported compressed texture format" );

								}

							} else {

								_gl.texImage2D( _gl.TEXTURE_CUBE_MAP_POSITIVE_X + i, j, glFormat, mipmap.width, mipmap.height, 0, glFormat, glType, mipmap.data );

							}

						}

					}

				}

				if ( texture.generateMipmaps && isImagePowerOfTwo ) {

					_gl.generateMipmap( _gl.TEXTURE_CUBE_MAP );

				}

				texture.needsUpdate = false;

				if ( texture.onUpdate ) texture.onUpdate();

			} else {

				_gl.activeTexture( _gl.TEXTURE0 + slot );
				_gl.bindTexture( _gl.TEXTURE_CUBE_MAP, texture.image.__webglTextureCube );

			}

		}

	}

	function setCubeTextureDynamic ( texture, slot ) {

		_gl.activeTexture( _gl.TEXTURE0 + slot );
		_gl.bindTexture( _gl.TEXTURE_CUBE_MAP, texture.__webglTexture );

	}

	// Render targets

	function setupFrameBuffer ( framebuffer, renderTarget, textureTarget ) {

		_gl.bindFramebuffer( _gl.FRAMEBUFFER, framebuffer );
		_gl.framebufferTexture2D( _gl.FRAMEBUFFER, _gl.COLOR_ATTACHMENT0, textureTarget, renderTarget.__webglTexture, 0 );

	}

	function setupRenderBuffer ( renderbuffer, renderTarget  ) {

		_gl.bindRenderbuffer( _gl.RENDERBUFFER, renderbuffer );

		if ( renderTarget.depthBuffer && ! renderTarget.stencilBuffer ) {

			_gl.renderbufferStorage( _gl.RENDERBUFFER, _gl.DEPTH_COMPONENT16, renderTarget.width, renderTarget.height );
			_gl.framebufferRenderbuffer( _gl.FRAMEBUFFER, _gl.DEPTH_ATTACHMENT, _gl.RENDERBUFFER, renderbuffer );

		/* For some reason this is not working. Defaulting to RGBA4.
		} else if ( ! renderTarget.depthBuffer && renderTarget.stencilBuffer ) {

			_gl.renderbufferStorage( _gl.RENDERBUFFER, _gl.STENCIL_INDEX8, renderTarget.width, renderTarget.height );
			_gl.framebufferRenderbuffer( _gl.FRAMEBUFFER, _gl.STENCIL_ATTACHMENT, _gl.RENDERBUFFER, renderbuffer );
		*/
		} else if ( renderTarget.depthBuffer && renderTarget.stencilBuffer ) {

			_gl.renderbufferStorage( _gl.RENDERBUFFER, _gl.DEPTH_STENCIL, renderTarget.width, renderTarget.height );
			_gl.framebufferRenderbuffer( _gl.FRAMEBUFFER, _gl.DEPTH_STENCIL_ATTACHMENT, _gl.RENDERBUFFER, renderbuffer );

		} else {

			_gl.renderbufferStorage( _gl.RENDERBUFFER, _gl.RGBA4, renderTarget.width, renderTarget.height );

		}

	}

	this.setRenderTarget = function ( renderTarget ) {

		var isCube = ( renderTarget instanceof THREE.WebGLRenderTargetCube );

		if ( renderTarget && renderTarget.__webglFramebuffer === undefined ) {

			if ( renderTarget.depthBuffer === undefined ) renderTarget.depthBuffer = true;
			if ( renderTarget.stencilBuffer === undefined ) renderTarget.stencilBuffer = true;

			renderTarget.addEventListener( 'dispose', onRenderTargetDispose );

			renderTarget.__webglTexture = _gl.createTexture();

			_this.info.memory.textures ++;

			// Setup texture, create render and frame buffers

			var isTargetPowerOfTwo = THREE.Math.isPowerOfTwo( renderTarget.width ) && THREE.Math.isPowerOfTwo( renderTarget.height ),
				glFormat = paramThreeToGL( renderTarget.format ),
				glType = paramThreeToGL( renderTarget.type );

			if ( isCube ) {

				renderTarget.__webglFramebuffer = [];
				renderTarget.__webglRenderbuffer = [];

				_gl.bindTexture( _gl.TEXTURE_CUBE_MAP, renderTarget.__webglTexture );
				setTextureParameters( _gl.TEXTURE_CUBE_MAP, renderTarget, isTargetPowerOfTwo );

				for ( var i = 0; i < 6; i ++ ) {

					renderTarget.__webglFramebuffer[ i ] = _gl.createFramebuffer();
					renderTarget.__webglRenderbuffer[ i ] = _gl.createRenderbuffer();

					_gl.texImage2D( _gl.TEXTURE_CUBE_MAP_POSITIVE_X + i, 0, glFormat, renderTarget.width, renderTarget.height, 0, glFormat, glType, null );

					setupFrameBuffer( renderTarget.__webglFramebuffer[ i ], renderTarget, _gl.TEXTURE_CUBE_MAP_POSITIVE_X + i );
					setupRenderBuffer( renderTarget.__webglRenderbuffer[ i ], renderTarget );

				}

				if ( isTargetPowerOfTwo ) _gl.generateMipmap( _gl.TEXTURE_CUBE_MAP );

			} else {

				renderTarget.__webglFramebuffer = _gl.createFramebuffer();

				if ( renderTarget.shareDepthFrom ) {

					renderTarget.__webglRenderbuffer = renderTarget.shareDepthFrom.__webglRenderbuffer;

				} else {

					renderTarget.__webglRenderbuffer = _gl.createRenderbuffer();

				}

				_gl.bindTexture( _gl.TEXTURE_2D, renderTarget.__webglTexture );
				setTextureParameters( _gl.TEXTURE_2D, renderTarget, isTargetPowerOfTwo );

				_gl.texImage2D( _gl.TEXTURE_2D, 0, glFormat, renderTarget.width, renderTarget.height, 0, glFormat, glType, null );

				setupFrameBuffer( renderTarget.__webglFramebuffer, renderTarget, _gl.TEXTURE_2D );

				if ( renderTarget.shareDepthFrom ) {

					if ( renderTarget.depthBuffer && ! renderTarget.stencilBuffer ) {

						_gl.framebufferRenderbuffer( _gl.FRAMEBUFFER, _gl.DEPTH_ATTACHMENT, _gl.RENDERBUFFER, renderTarget.__webglRenderbuffer );

					} else if ( renderTarget.depthBuffer && renderTarget.stencilBuffer ) {

						_gl.framebufferRenderbuffer( _gl.FRAMEBUFFER, _gl.DEPTH_STENCIL_ATTACHMENT, _gl.RENDERBUFFER, renderTarget.__webglRenderbuffer );

					}

				} else {

					setupRenderBuffer( renderTarget.__webglRenderbuffer, renderTarget );

				}

				if ( isTargetPowerOfTwo ) _gl.generateMipmap( _gl.TEXTURE_2D );

			}

			// Release everything

			if ( isCube ) {

				_gl.bindTexture( _gl.TEXTURE_CUBE_MAP, null );

			} else {

				_gl.bindTexture( _gl.TEXTURE_2D, null );

			}

			_gl.bindRenderbuffer( _gl.RENDERBUFFER, null );
			_gl.bindFramebuffer( _gl.FRAMEBUFFER, null );

		}

		var framebuffer, width, height, vx, vy;

		if ( renderTarget ) {

			if ( isCube ) {

				framebuffer = renderTarget.__webglFramebuffer[ renderTarget.activeCubeFace ];

			} else {

				framebuffer = renderTarget.__webglFramebuffer;

			}

			width = renderTarget.width;
			height = renderTarget.height;

			vx = 0;
			vy = 0;

		} else {

			framebuffer = null;

			width = _viewportWidth;
			height = _viewportHeight;

			vx = _viewportX;
			vy = _viewportY;

		}

		if ( framebuffer !== _currentFramebuffer ) {

			_gl.bindFramebuffer( _gl.FRAMEBUFFER, framebuffer );
			_gl.viewport( vx, vy, width, height );

			_currentFramebuffer = framebuffer;

		}

		_currentWidth = width;
		_currentHeight = height;

	};

	function updateRenderTargetMipmap ( renderTarget ) {

		if ( renderTarget instanceof THREE.WebGLRenderTargetCube ) {

			_gl.bindTexture( _gl.TEXTURE_CUBE_MAP, renderTarget.__webglTexture );
			_gl.generateMipmap( _gl.TEXTURE_CUBE_MAP );
			_gl.bindTexture( _gl.TEXTURE_CUBE_MAP, null );

		} else {

			_gl.bindTexture( _gl.TEXTURE_2D, renderTarget.__webglTexture );
			_gl.generateMipmap( _gl.TEXTURE_2D );
			_gl.bindTexture( _gl.TEXTURE_2D, null );

		}

	}

	// Fallback filters for non-power-of-2 textures

	function filterFallback ( f ) {

		if ( f === THREE.NearestFilter || f === THREE.NearestMipMapNearestFilter || f === THREE.NearestMipMapLinearFilter ) {

			return _gl.NEAREST;

		}

		return _gl.LINEAR;

	}

	// Map three.js constants to WebGL constants

	function paramThreeToGL ( p ) {

		var extension;

		if ( p === THREE.RepeatWrapping ) return _gl.REPEAT;
		if ( p === THREE.ClampToEdgeWrapping ) return _gl.CLAMP_TO_EDGE;
		if ( p === THREE.MirroredRepeatWrapping ) return _gl.MIRRORED_REPEAT;

		if ( p === THREE.NearestFilter ) return _gl.NEAREST;
		if ( p === THREE.NearestMipMapNearestFilter ) return _gl.NEAREST_MIPMAP_NEAREST;
		if ( p === THREE.NearestMipMapLinearFilter ) return _gl.NEAREST_MIPMAP_LINEAR;

		if ( p === THREE.LinearFilter ) return _gl.LINEAR;
		if ( p === THREE.LinearMipMapNearestFilter ) return _gl.LINEAR_MIPMAP_NEAREST;
		if ( p === THREE.LinearMipMapLinearFilter ) return _gl.LINEAR_MIPMAP_LINEAR;

		if ( p === THREE.UnsignedByteType ) return _gl.UNSIGNED_BYTE;
		if ( p === THREE.UnsignedShort4444Type ) return _gl.UNSIGNED_SHORT_4_4_4_4;
		if ( p === THREE.UnsignedShort5551Type ) return _gl.UNSIGNED_SHORT_5_5_5_1;
		if ( p === THREE.UnsignedShort565Type ) return _gl.UNSIGNED_SHORT_5_6_5;

		if ( p === THREE.ByteType ) return _gl.BYTE;
		if ( p === THREE.ShortType ) return _gl.SHORT;
		if ( p === THREE.UnsignedShortType ) return _gl.UNSIGNED_SHORT;
		if ( p === THREE.IntType ) return _gl.INT;
		if ( p === THREE.UnsignedIntType ) return _gl.UNSIGNED_INT;
		if ( p === THREE.FloatType ) return _gl.FLOAT;

		if ( p === THREE.AlphaFormat ) return _gl.ALPHA;
		if ( p === THREE.RGBFormat ) return _gl.RGB;
		if ( p === THREE.RGBAFormat ) return _gl.RGBA;
		if ( p === THREE.LuminanceFormat ) return _gl.LUMINANCE;
		if ( p === THREE.LuminanceAlphaFormat ) return _gl.LUMINANCE_ALPHA;

		if ( p === THREE.AddEquation ) return _gl.FUNC_ADD;
		if ( p === THREE.SubtractEquation ) return _gl.FUNC_SUBTRACT;
		if ( p === THREE.ReverseSubtractEquation ) return _gl.FUNC_REVERSE_SUBTRACT;

		if ( p === THREE.ZeroFactor ) return _gl.ZERO;
		if ( p === THREE.OneFactor ) return _gl.ONE;
		if ( p === THREE.SrcColorFactor ) return _gl.SRC_COLOR;
		if ( p === THREE.OneMinusSrcColorFactor ) return _gl.ONE_MINUS_SRC_COLOR;
		if ( p === THREE.SrcAlphaFactor ) return _gl.SRC_ALPHA;
		if ( p === THREE.OneMinusSrcAlphaFactor ) return _gl.ONE_MINUS_SRC_ALPHA;
		if ( p === THREE.DstAlphaFactor ) return _gl.DST_ALPHA;
		if ( p === THREE.OneMinusDstAlphaFactor ) return _gl.ONE_MINUS_DST_ALPHA;

		if ( p === THREE.DstColorFactor ) return _gl.DST_COLOR;
		if ( p === THREE.OneMinusDstColorFactor ) return _gl.ONE_MINUS_DST_COLOR;
		if ( p === THREE.SrcAlphaSaturateFactor ) return _gl.SRC_ALPHA_SATURATE;

		extension = extensions.get( 'WEBGL_compressed_texture_s3tc' );

		if ( extension !== null ) {

			if ( p === THREE.RGB_S3TC_DXT1_Format ) return extension.COMPRESSED_RGB_S3TC_DXT1_EXT;
			if ( p === THREE.RGBA_S3TC_DXT1_Format ) return extension.COMPRESSED_RGBA_S3TC_DXT1_EXT;
			if ( p === THREE.RGBA_S3TC_DXT3_Format ) return extension.COMPRESSED_RGBA_S3TC_DXT3_EXT;
			if ( p === THREE.RGBA_S3TC_DXT5_Format ) return extension.COMPRESSED_RGBA_S3TC_DXT5_EXT;

		}

		extension = extensions.get( 'WEBGL_compressed_texture_atc' );
		
		if ( extension !== undefined ) {

			if ( p === THREE.RGB_ATC_Format ) return extension.COMPRESSED_RGB_ATC_WEBGL;
			if ( p === THREE.RGBA_ATC_EXPLICIT_ALPHA_Format ) return extension.COMPRESSED_RGBA_ATC_EXPLICIT_ALPHA_WEBGL;
			if ( p === THREE.RGBA_ATC_INTERP_ALPHA_Format ) return extension.COMPRESSED_RGBA_ATC_INTERPOLATED_ALPHA_WEBGL;

		}

		extension = extensions.get( 'WEBGL_compressed_texture_pvrtc' );

		if ( extension !== null ) {

			if ( p === THREE.RGB_PVRTC_4BPPV1_Format ) return extension.COMPRESSED_RGB_PVRTC_4BPPV1_IMG;
			if ( p === THREE.RGB_PVRTC_2BPPV1_Format ) return extension.COMPRESSED_RGB_PVRTC_2BPPV1_IMG;
			if ( p === THREE.RGBA_PVRTC_4BPPV1_Format ) return extension.COMPRESSED_RGBA_PVRTC_4BPPV1_IMG;
			if ( p === THREE.RGBA_PVRTC_2BPPV1_Format ) return extension.COMPRESSED_RGBA_PVRTC_2BPPV1_IMG;

		}

		extension = extensions.get( 'EXT_blend_minmax' );

		if ( extension !== null ) {

			if ( p === THREE.MinEquation ) return extension.MIN_EXT;
			if ( p === THREE.MaxEquation ) return extension.MAX_EXT;

		}

		return 0;

	}

	// Allocations

	function allocateBones ( object ) {

		if ( _supportsBoneTextures && object && object.skeleton && object.skeleton.useVertexTexture ) {

			return 1024;

		} else {

			// default for when object is not specified
			// ( for example when prebuilding shader
			//   to be used with multiple objects )
			//
			//  - leave some extra space for other uniforms
			//  - limit here is ANGLE's 254 max uniform vectors
			//    (up to 54 should be safe)

			var nVertexUniforms = _gl.getParameter( _gl.MAX_VERTEX_UNIFORM_VECTORS );
			var nVertexMatrices = Math.floor( ( nVertexUniforms - 20 ) / 4 );

			var maxBones = nVertexMatrices;

			if ( object !== undefined && object instanceof THREE.SkinnedMesh ) {

				maxBones = Math.min( object.skeleton.bones.length, maxBones );

				if ( maxBones < object.skeleton.bones.length ) {

					console.warn( 'WebGLRenderer: too many bones - ' + object.skeleton.bones.length + ', this GPU supports just ' + maxBones + ' (try OpenGL instead of ANGLE)' );

				}

			}

			return maxBones;

		}

	}

	function allocateLights( lights ) {

		var dirLights = 0;
		var pointLights = 0;
		var spotLights = 0;
		var hemiLights = 0;

		for ( var l = 0, ll = lights.length; l < ll; l ++ ) {

			var light = lights[ l ];

			if ( light.onlyShadow || light.visible === false ) continue;

			if ( light instanceof THREE.DirectionalLight && ( dirLights < _this.maxDirLights || _this.maxDirLights === -1 ) ) dirLights ++;
			if ( light instanceof THREE.PointLight && ( pointLights < _this.maxPointLights || _this.maxPointLights === -1 ) ) pointLights ++;
			if ( light instanceof THREE.SpotLight && ( spotLights < _this.maxSpotLights || _this.maxSpotLights === -1 ) ) spotLights ++;
			if ( light instanceof THREE.HemisphereLight && ( hemiLights < _this.maxHemiLights || _this.maxHemiLights === -1 ) ) hemiLights ++;

		}

		return { 'directional': dirLights, 'point': pointLights, 'spot': spotLights, 'hemi': hemiLights };

	}

	function allocateShadows( lights ) {

		var maxShadows = 0;

		for ( var l = 0, ll = lights.length; l < ll; l ++ ) {

			var light = lights[ l ];

			if ( ! light.castShadow ) continue;

			if ( light instanceof THREE.SpotLight ) maxShadows ++;
			if ( light instanceof THREE.DirectionalLight && ! light.shadowCascade ) maxShadows ++;

		}

		return _this.maxShadows === -1 ? maxShadows : Math.min( maxShadows, _this.maxShadows );

	}

	// DEPRECATED

	this.initMaterial = function () {

		console.warn( 'THREE.WebGLRenderer: .initMaterial() has been removed.' );

	};

	this.addPrePlugin = function () {

		console.warn( 'THREE.WebGLRenderer: .addPrePlugin() has been removed.' );

	};

	this.addPostPlugin = function () {

		console.warn( 'THREE.WebGLRenderer: .addPostPlugin() has been removed.' );

	};

	this.updateShadowMap = function () {

		console.warn( 'THREE.WebGLRenderer: .updateShadowMap() has been removed.' );

	};

};<|MERGE_RESOLUTION|>--- conflicted
+++ resolved
@@ -519,7 +519,6 @@
 
 	};
 
-<<<<<<< HEAD
 	this.dispose = function() {
 		var i;
 		for ( i in this.renderPluginsPre ) {
@@ -535,7 +534,8 @@
 		_canvas = null;
 		_programs = null;
 		_this = null;
-=======
+	};
+	
 	this.getPixelRatio = function () {
 
 		return pixelRatio;
@@ -546,7 +546,6 @@
 
 		pixelRatio = value;
 
->>>>>>> b0b5c398
 	};
 
 	this.setSize = function ( width, height, updateStyle ) {
