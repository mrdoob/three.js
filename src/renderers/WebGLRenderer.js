<<<<<<< HEAD
import { REVISION, RGBAFormat, HalfFloatType, FloatType, ByteType, UnsignedByteType, FrontFaceDirectionCW, TriangleFanDrawMode, TriangleStripDrawMode, TrianglesDrawMode, NoColors, LinearToneMapping } from '../constants';
import { _Math } from '../math/Math';
import { Matrix4 } from '../math/Matrix4';
import { Plane } from '../math/Plane';
import { DataTexture } from '../textures/DataTexture';
import { WebGLUniforms } from './webgl/WebGLUniforms';
import { UniformsLib } from './shaders/UniformsLib';
import { UniformsUtils } from './shaders/UniformsUtils';
import { ShaderLib } from './shaders/ShaderLib';
import { MeshBasicMaterial } from '../materials/MeshBasicMaterial';
import { WebGLFlareRenderer } from './webgl/WebGLFlareRenderer';
import { WebGLSpriteRenderer } from './webgl/WebGLSpriteRenderer';
import { WebGLShadowMap } from './webgl/WebGLShadowMap';
import { WebGLAttributes } from './webgl/WebGLAttributes';
import { WebGLBackground } from './webgl/WebGLBackground';
import { WebGLRenderLists } from './webgl/WebGLRenderLists';
import { WebGLMorphtargets } from './webgl/WebGLMorphtargets';
import { WebGLIndexedBufferRenderer } from './webgl/WebGLIndexedBufferRenderer';
import { WebGLBufferRenderer } from './webgl/WebGLBufferRenderer';
import { WebGLGeometries } from './webgl/WebGLGeometries';
import { WebGLLights } from './webgl/WebGLLights';
import { WebGLObjects } from './webgl/WebGLObjects';
import { WebGLPrograms } from './webgl/WebGLPrograms';
import { WebGLTextures } from './webgl/WebGLTextures';
import { WebGLProperties } from './webgl/WebGLProperties';
import { WebGLState } from './webgl/WebGLState';
import { WebGLCapabilities } from './webgl/WebGLCapabilities';
import { WebVRManager } from './webvr/WebVRManager';
import { BufferGeometry } from '../core/BufferGeometry';
import { WebGLExtensions } from './webgl/WebGLExtensions';
import { Vector3 } from '../math/Vector3';
// import { Sphere } from '../math/Sphere';
import { WebGLClipping } from './webgl/WebGLClipping';
import { Frustum } from '../math/Frustum';
import { Vector4 } from '../math/Vector4';
import { WebGLUtils } from './webgl/WebGLUtils';
=======
import { REVISION, RGBAFormat, HalfFloatType, FloatType, UnsignedByteType, FrontFaceDirectionCW, TriangleFanDrawMode, TriangleStripDrawMode, TrianglesDrawMode, NoColors, LinearToneMapping } from '../constants.js';
import { _Math } from '../math/Math.js';
import { Matrix4 } from '../math/Matrix4.js';
import { DataTexture } from '../textures/DataTexture.js';
import { WebGLUniforms } from './webgl/WebGLUniforms.js';
import { UniformsLib } from './shaders/UniformsLib.js';
import { UniformsUtils } from './shaders/UniformsUtils.js';
import { ShaderLib } from './shaders/ShaderLib.js';
import { WebGLFlareRenderer } from './webgl/WebGLFlareRenderer.js';
import { WebGLSpriteRenderer } from './webgl/WebGLSpriteRenderer.js';
import { WebGLShadowMap } from './webgl/WebGLShadowMap.js';
import { WebGLAttributes } from './webgl/WebGLAttributes.js';
import { WebGLBackground } from './webgl/WebGLBackground.js';
import { WebGLRenderLists } from './webgl/WebGLRenderLists.js';
import { WebGLMorphtargets } from './webgl/WebGLMorphtargets.js';
import { WebGLIndexedBufferRenderer } from './webgl/WebGLIndexedBufferRenderer.js';
import { WebGLBufferRenderer } from './webgl/WebGLBufferRenderer.js';
import { WebGLGeometries } from './webgl/WebGLGeometries.js';
import { WebGLLights } from './webgl/WebGLLights.js';
import { WebGLObjects } from './webgl/WebGLObjects.js';
import { WebGLPrograms } from './webgl/WebGLPrograms.js';
import { WebGLTextures } from './webgl/WebGLTextures.js';
import { WebGLProperties } from './webgl/WebGLProperties.js';
import { WebGLState } from './webgl/WebGLState.js';
import { WebGLCapabilities } from './webgl/WebGLCapabilities.js';
import { WebVRManager } from './webvr/WebVRManager.js';
import { BufferGeometry } from '../core/BufferGeometry.js';
import { WebGLExtensions } from './webgl/WebGLExtensions.js';
import { Vector3 } from '../math/Vector3.js';
import { WebGLClipping } from './webgl/WebGLClipping.js';
import { Frustum } from '../math/Frustum.js';
import { Vector4 } from '../math/Vector4.js';
import { WebGLUtils } from './webgl/WebGLUtils.js';
>>>>>>> 703aa286

/**
 * @author supereggbert / http://www.paulbrunt.co.uk/
 * @author mrdoob / http://mrdoob.com/
 * @author alteredq / http://alteredqualia.com/
 * @author szimek / https://github.com/szimek/
 * @author tschw
 */

function WebGLRenderer( parameters ) {

	console.log( 'THREE.WebGLRenderer', REVISION );

	parameters = parameters || {};

	var _canvas = parameters.canvas !== undefined ? parameters.canvas : document.createElementNS( 'http://www.w3.org/1999/xhtml', 'canvas' ),
		_context = parameters.context !== undefined ? parameters.context : null,

		_alpha = parameters.alpha !== undefined ? parameters.alpha : false,
		_depth = parameters.depth !== undefined ? parameters.depth : true,
		_stencil = parameters.stencil !== undefined ? parameters.stencil : true,
		_antialias = parameters.antialias !== undefined ? parameters.antialias : false,
		_premultipliedAlpha = parameters.premultipliedAlpha !== undefined ? parameters.premultipliedAlpha : true,
		_preserveDrawingBuffer = parameters.preserveDrawingBuffer !== undefined ? parameters.preserveDrawingBuffer : false;

	var currentRenderList = null;

	// public properties

	this.domElement = _canvas;
	this.context = null;

	// clearing

	this.autoClear = true;
	this.autoClearColor = true;
	this.autoClearDepth = true;
	this.autoClearStencil = true;

	// scene graph

	this.sortObjects = true;

	// user-defined clipping

	this.clippingPlanes = [];
	this.localClippingEnabled = false;

	// physically based shading

	this.gammaFactor = 2.0;	// for backwards compatibility
	this.gammaInput = false;
	this.gammaOutput = false;

	// physical lights

	this.physicallyCorrectLights = false;

	// tone mapping

	this.toneMapping = LinearToneMapping;
	this.toneMappingExposure = 1.0;
	this.toneMappingWhitePoint = 1.0;

	// morphs

	this.maxMorphTargets = 8;
	this.maxMorphNormals = 4;

	// portals

	this.currentPortalDepth = 0;
	this.currentPortalStencil = 0;
	this.currentlyMirrored = false;
	this.maxPortalCount = 15;
	this.maxPortalDepth = 2;
	this.maxPortalTotal = 15 + 15 * 15;

	//

	this.frameId = 0;

	// internal properties

	var _this = this,

		_isContextLost = false,

		// internal state cache

		_currentRenderTarget = null,
		_currentFramebuffer = null,
		_currentMaterialId = - 1,
		_currentGeometryProgram = '',

		_currentCamera = null,
		_currentArrayCamera = null,

		_currentViewport = new Vector4(),
		_currentScissor = new Vector4(),
		_currentScissorTest = null,

		//

		_usedTextureUnits = 0,

		//

		_width = _canvas.width,
		_height = _canvas.height,

		_pixelRatio = 1,

		_viewport = new Vector4( 0, 0, _width, _height ),
		_scissor = new Vector4( 0, 0, _width, _height ),
		_scissorTest = false,

		_vector3 = new Vector3(),

		// info

		_infoMemory = {
			geometries: 0,
			textures: 0
		},

		_infoRender = {

			frame: 0,
			calls: 0,
			vertices: 0,
			faces: 0,
			points: 0,
			portals: 0

		};

	this.info = {

		render: _infoRender,
		memory: _infoMemory,
		programs: null

	};

	function getTargetPixelRatio() {

		return _currentRenderTarget === null ? _pixelRatio : 1;

	}

	// initialize

	var _gl;

	try {

		var contextAttributes = {
			alpha: _alpha,
			depth: _depth,
			stencil: _stencil,
			antialias: _antialias,
			premultipliedAlpha: _premultipliedAlpha,
			preserveDrawingBuffer: _preserveDrawingBuffer
		};

		_gl = _context || _canvas.getContext( 'webgl', contextAttributes ) || _canvas.getContext( 'experimental-webgl', contextAttributes );

		if ( _gl === null ) {

			if ( _canvas.getContext( 'webgl' ) !== null ) {

				throw 'Error creating WebGL context with your selected attributes.';

			} else {

				throw 'Error creating WebGL context.';

			}

		}

		// Some experimental-webgl implementations do not have getShaderPrecisionFormat

		if ( _gl.getShaderPrecisionFormat === undefined ) {

			_gl.getShaderPrecisionFormat = function () {

				return { 'rangeMin': 1, 'rangeMax': 1, 'precision': 1 };

			};

		}

		_canvas.addEventListener( 'webglcontextlost', onContextLost, false );
		_canvas.addEventListener( 'webglcontextrestored', onContextRestore, false );

	} catch ( error ) {

		console.error( 'THREE.WebGLRenderer: ' + error );

	}

	var extensions, capabilities, state;
	var properties, textures, attributes, geometries, objects;
	var programCache, renderLists;

	var background, morphtargets, bufferRenderer, indexedBufferRenderer;
	var flareRenderer, spriteRenderer;

	var utils;

	function initGLContext() {

		extensions = new WebGLExtensions( _gl );
		extensions.get( 'WEBGL_depth_texture' );
		extensions.get( 'OES_texture_float' );
		extensions.get( 'OES_texture_float_linear' );
		extensions.get( 'OES_texture_half_float' );
		extensions.get( 'OES_texture_half_float_linear' );
		extensions.get( 'OES_standard_derivatives' );
		extensions.get( 'ANGLE_instanced_arrays' );

		if ( extensions.get( 'OES_element_index_uint' ) ) {

			BufferGeometry.MaxIndex = 4294967296;

		}

		utils = new WebGLUtils( _gl, extensions );

		capabilities = new WebGLCapabilities( _gl, extensions, parameters );

		state = new WebGLState( _this, _gl, extensions, utils );
		state.scissor( _currentScissor.copy( _scissor ).multiplyScalar( _pixelRatio ) );
		state.viewport( _currentViewport.copy( _viewport ).multiplyScalar( _pixelRatio ) );

		properties = new WebGLProperties();
		textures = new WebGLTextures( _gl, extensions, state, properties, capabilities, utils, _infoMemory );
		attributes = new WebGLAttributes( _gl );
		geometries = new WebGLGeometries( _gl, attributes, _infoMemory );
		objects = new WebGLObjects( geometries, _infoRender );
		morphtargets = new WebGLMorphtargets( _gl );
		programCache = new WebGLPrograms( _this, extensions, capabilities );
		renderLists = new WebGLRenderLists();

		background = new WebGLBackground( _this, state, geometries, _premultipliedAlpha );

		bufferRenderer = new WebGLBufferRenderer( _gl, extensions, _infoRender );
		indexedBufferRenderer = new WebGLIndexedBufferRenderer( _gl, extensions, _infoRender );

		flareRenderer = new WebGLFlareRenderer( _this, _gl, state, textures, capabilities );
		spriteRenderer = new WebGLSpriteRenderer( _this, _gl, state, textures, capabilities );

		_this.info.programs = programCache.programs;

		_this.context = _gl;
		_this.capabilities = capabilities;
		_this.extensions = extensions;
		_this.properties = properties;
		_this.renderLists = renderLists;
		_this.state = state;

	}

	initGLContext();

	// vr

	var vr = new WebVRManager( _this );

	this.vr = vr;

	// shadow map

	this.shadowMap = new WebGLShadowMap( _this, objects, capabilities.maxTextureSize );

	// API

	this.getContext = function () {

		return _gl;

	};

	this.getContextAttributes = function () {

		return _gl.getContextAttributes();

	};

	this.forceContextLoss = function () {

		var extension = extensions.get( 'WEBGL_lose_context' );
		if ( extension ) extension.loseContext();

	};

	this.forceContextRestore = function () {

		var extension = extensions.get( 'WEBGL_lose_context' );
		if ( extension ) extension.restoreContext();

	};

	this.getPixelRatio = function () {

		return _pixelRatio;

	};

	this.setPixelRatio = function ( value ) {

		if ( value === undefined ) return;

		_pixelRatio = value;

		this.setSize( _width, _height, false );

	};

	this.getSize = function () {

		return {
			width: _width,
			height: _height
		};

	};

	this.setSize = function ( width, height, updateStyle ) {

		var device = vr.getDevice();

		if ( device && device.isPresenting ) {

			console.warn( 'THREE.WebGLRenderer: Can\'t change size while VR device is presenting.' );
			return;

		}

		_width = width;
		_height = height;

		_canvas.width = width * _pixelRatio;
		_canvas.height = height * _pixelRatio;

		if ( updateStyle !== false ) {

			_canvas.style.width = width + 'px';
			_canvas.style.height = height + 'px';

		}

		this.setViewport( 0, 0, width, height );

	};

	this.getDrawingBufferSize = function () {

		return {
			width: _width * _pixelRatio,
			height: _height * _pixelRatio
		};

	};

	this.setDrawingBufferSize = function ( width, height, pixelRatio ) {

		_width = width;
		_height = height;

		_pixelRatio = pixelRatio;

		_canvas.width = width * pixelRatio;
		_canvas.height = height * pixelRatio;

		this.setViewport( 0, 0, width, height );

	};

	this.setViewport = function ( x, y, width, height ) {

		_viewport.set( x, _height - y - height, width, height );
		state.viewport( _currentViewport.copy( _viewport ).multiplyScalar( _pixelRatio ) );

	};

	this.setScissor = function ( x, y, width, height ) {

		_scissor.set( x, _height - y - height, width, height );
		state.scissor( _currentScissor.copy( _scissor ).multiplyScalar( _pixelRatio ) );

	};

	this.setScissorTest = function ( boolean ) {

		state.setScissorTest( _scissorTest = boolean );

	};

	// Clearing

	this.getClearColor = background.getClearColor;
	this.setClearColor = background.setClearColor;
	this.getClearAlpha = background.getClearAlpha;
	this.setClearAlpha = background.setClearAlpha;

	this.clear = function ( color, depth, stencil ) {

		var bits = 0;

		if ( color === undefined || color ) bits |= _gl.COLOR_BUFFER_BIT;
		if ( depth === undefined || depth ) bits |= _gl.DEPTH_BUFFER_BIT;
		if ( stencil === undefined || stencil ) bits |= _gl.STENCIL_BUFFER_BIT;

		_gl.clear( bits );

	};

	this.clearColor = function () {

		this.clear( true, false, false );

	};

	this.clearDepth = function () {

		this.clear( false, true, false );

	};

	this.clearStencil = function () {

		this.clear( false, false, true );

	};

	this.clearTarget = function ( renderTarget, color, depth, stencil ) {

		this.setRenderTarget( renderTarget );
		this.clear( color, depth, stencil );

	};

	//

	this.dispose = function () {

		_canvas.removeEventListener( 'webglcontextlost', onContextLost, false );
		_canvas.removeEventListener( 'webglcontextrestored', onContextRestore, false );

		renderLists.dispose();

		vr.dispose();

	};

	// Events

	function onContextLost( event ) {

		event.preventDefault();

		console.log( 'THREE.WebGLRenderer: Context Lost.' );

		_isContextLost = true;

	}

	function onContextRestore( /* event */ ) {

		console.log( 'THREE.WebGLRenderer: Context Restored.' );

		_isContextLost = false;

		initGLContext();

	}

	function onMaterialDispose( event ) {

		var material = event.target;

		material.removeEventListener( 'dispose', onMaterialDispose );

		deallocateMaterial( material );

	}

	// Buffer deallocation

	function deallocateMaterial( material ) {

		releaseMaterialProgramReference( material );

		properties.remove( material );

	}


	function releaseMaterialProgramReference( material ) {

		var programInfo = properties.get( material ).program;

		material.program = undefined;

		if ( programInfo !== undefined ) {

			programCache.releaseProgram( programInfo );

		}

	}

	// Buffer rendering

	function renderObjectImmediate( object, program, material ) {

		object.render( function ( object ) {

			_this.renderBufferImmediate( object, program, material );

		} );

	}

	this.renderBufferImmediate = function ( object, program, material ) {

		state.initAttributes();

		var buffers = properties.get( object );

		if ( object.hasPositions && ! buffers.position ) buffers.position = _gl.createBuffer();
		if ( object.hasNormals && ! buffers.normal ) buffers.normal = _gl.createBuffer();
		if ( object.hasUvs && ! buffers.uv ) buffers.uv = _gl.createBuffer();
		if ( object.hasColors && ! buffers.color ) buffers.color = _gl.createBuffer();

		var programAttributes = program.getAttributes();

		if ( object.hasPositions ) {

			_gl.bindBuffer( _gl.ARRAY_BUFFER, buffers.position );
			_gl.bufferData( _gl.ARRAY_BUFFER, object.positionArray, _gl.DYNAMIC_DRAW );

			state.enableAttribute( programAttributes.position );
			_gl.vertexAttribPointer( programAttributes.position, 3, _gl.FLOAT, false, 0, 0 );

		}

		if ( object.hasNormals ) {

			_gl.bindBuffer( _gl.ARRAY_BUFFER, buffers.normal );

			if ( ! material.isMeshPhongMaterial &&
				! material.isMeshStandardMaterial &&
				! material.isMeshNormalMaterial &&
				material.flatShading === true ) {

				for ( var i = 0, l = object.count * 3; i < l; i += 9 ) {

					var array = object.normalArray;

					var nx = ( array[ i + 0 ] + array[ i + 3 ] + array[ i + 6 ] ) / 3;
					var ny = ( array[ i + 1 ] + array[ i + 4 ] + array[ i + 7 ] ) / 3;
					var nz = ( array[ i + 2 ] + array[ i + 5 ] + array[ i + 8 ] ) / 3;

					array[ i + 0 ] = nx;
					array[ i + 1 ] = ny;
					array[ i + 2 ] = nz;

					array[ i + 3 ] = nx;
					array[ i + 4 ] = ny;
					array[ i + 5 ] = nz;

					array[ i + 6 ] = nx;
					array[ i + 7 ] = ny;
					array[ i + 8 ] = nz;

				}

			}

			_gl.bufferData( _gl.ARRAY_BUFFER, object.normalArray, _gl.DYNAMIC_DRAW );

			state.enableAttribute( programAttributes.normal );

			_gl.vertexAttribPointer( programAttributes.normal, 3, _gl.FLOAT, false, 0, 0 );

		}

		if ( object.hasUvs && material.map ) {

			_gl.bindBuffer( _gl.ARRAY_BUFFER, buffers.uv );
			_gl.bufferData( _gl.ARRAY_BUFFER, object.uvArray, _gl.DYNAMIC_DRAW );

			state.enableAttribute( programAttributes.uv );

			_gl.vertexAttribPointer( programAttributes.uv, 2, _gl.FLOAT, false, 0, 0 );

		}

		if ( object.hasColors && material.vertexColors !== NoColors ) {

			_gl.bindBuffer( _gl.ARRAY_BUFFER, buffers.color );
			_gl.bufferData( _gl.ARRAY_BUFFER, object.colorArray, _gl.DYNAMIC_DRAW );

			state.enableAttribute( programAttributes.color );

			_gl.vertexAttribPointer( programAttributes.color, 3, _gl.FLOAT, false, 0, 0 );

		}

		state.disableUnusedAttributes();

		_gl.drawArrays( _gl.TRIANGLES, 0, object.count );

		object.count = 0;

	};

	this.renderBufferDirect = function ( renderData, camera, fog, geometry, material, object, group ) {

		if ( camera !== _currentCamera ) {

			this.currentlyMirrored = camera.scale.x<0 !== camera.scale.y<0;

		}

		state.setMaterial( material );

		var program = setProgram( renderData, camera, fog, material, object );
		var geometryProgram = geometry.id + '_' + program.id + '_' + ( material.wireframe === true );

		var updateBuffers = false;

		if ( geometryProgram !== _currentGeometryProgram ) {

			_currentGeometryProgram = geometryProgram;
			updateBuffers = true;

		}

		if ( object.morphTargetInfluences ) {

			morphtargets.update( object, geometry, material, program );

			updateBuffers = true;

		}

		//

		var index = geometry.index;
		var position = geometry.attributes.position;
		var rangeFactor = 1;

		if ( material.wireframe === true ) {

			index = geometries.getWireframeAttribute( geometry );
			rangeFactor = 2;

		}

		var attribute;
		var renderer = bufferRenderer;

		if ( index !== null ) {

			attribute = attributes.get( index );

			renderer = indexedBufferRenderer;
			renderer.setIndex( attribute );

		}

		if ( updateBuffers ) {

			setupVertexAttributes( material, program, geometry );

			if ( index !== null ) {

				_gl.bindBuffer( _gl.ELEMENT_ARRAY_BUFFER, attribute.buffer );

			}

		}

		//

		var dataCount = 0;

		if ( index !== null ) {

			dataCount = index.count;

		} else if ( position !== undefined ) {

			dataCount = position.count;

		}

		var rangeStart = geometry.drawRange.start * rangeFactor;
		var rangeCount = geometry.drawRange.count * rangeFactor;

		var groupStart = group !== null ? group.start * rangeFactor : 0;
		var groupCount = group !== null ? group.count * rangeFactor : Infinity;

		var drawStart = Math.max( rangeStart, groupStart );
		var drawEnd = Math.min( dataCount, rangeStart + rangeCount, groupStart + groupCount ) - 1;

		var drawCount = Math.max( 0, drawEnd - drawStart + 1 );

		if ( drawCount === 0 ) return;

		//

		if ( object.isMesh ) {

			if ( material.wireframe === true ) {

				state.setLineWidth( material.wireframeLinewidth * getTargetPixelRatio() );
				renderer.setMode( _gl.LINES );

			} else {

				switch ( object.drawMode ) {

					case TrianglesDrawMode:
						renderer.setMode( _gl.TRIANGLES );
						break;

					case TriangleStripDrawMode:
						renderer.setMode( _gl.TRIANGLE_STRIP );
						break;

					case TriangleFanDrawMode:
						renderer.setMode( _gl.TRIANGLE_FAN );
						break;

				}

			}


		} else if ( object.isLine ) {

			var lineWidth = material.linewidth;

			if ( lineWidth === undefined ) lineWidth = 1; // Not using Line*Material

			state.setLineWidth( lineWidth * getTargetPixelRatio() );

			if ( object.isLineSegments ) {

				renderer.setMode( _gl.LINES );

			} else if ( object.isLineLoop ) {

				renderer.setMode( _gl.LINE_LOOP );

			} else {

				renderer.setMode( _gl.LINE_STRIP );

			}

		} else if ( object.isPoints ) {

			renderer.setMode( _gl.POINTS );

		}

		if ( geometry && geometry.isInstancedBufferGeometry ) {

			if ( geometry.maxInstancedCount > 0 ) {

				renderer.renderInstances( geometry, drawStart, drawCount );

			}

		} else {

			renderer.render( drawStart, drawCount );

		}

	};

	function setupVertexAttributes( material, program, geometry, startIndex ) {

		if ( geometry && geometry.isInstancedBufferGeometry ) {

			if ( extensions.get( 'ANGLE_instanced_arrays' ) === null ) {

				console.error( 'THREE.WebGLRenderer.setupVertexAttributes: using THREE.InstancedBufferGeometry but hardware does not support extension ANGLE_instanced_arrays.' );
				return;

			}

		}

		if ( startIndex === undefined ) startIndex = 0;

		state.initAttributes();

		var geometryAttributes = geometry.attributes;

		var programAttributes = program.getAttributes();

		var materialDefaultAttributeValues = material.defaultAttributeValues;

		for ( var name in programAttributes ) {

			var programAttribute = programAttributes[ name ];

			if ( programAttribute >= 0 ) {

				var geometryAttribute = geometryAttributes[ name ];

				if ( geometryAttribute !== undefined ) {

					var normalized = geometryAttribute.normalized;
					var size = geometryAttribute.itemSize;

					var attribute = attributes.get( geometryAttribute );

					// TODO Attribute may not be available on context restore

					if ( attribute === undefined ) continue;

					var buffer = attribute.buffer;
					var type = attribute.type;
					var bytesPerElement = attribute.bytesPerElement;

					if ( geometryAttribute.isInterleavedBufferAttribute ) {

						var data = geometryAttribute.data;
						var stride = data.stride;
						var offset = geometryAttribute.offset;

						if ( data && data.isInstancedInterleavedBuffer ) {

							state.enableAttributeAndDivisor( programAttribute, data.meshPerAttribute );

							if ( geometry.maxInstancedCount === undefined ) {

								geometry.maxInstancedCount = data.meshPerAttribute * data.count;

							}

						} else {

							state.enableAttribute( programAttribute );

						}

						_gl.bindBuffer( _gl.ARRAY_BUFFER, buffer );
						_gl.vertexAttribPointer( programAttribute, size, type, normalized, stride * bytesPerElement, ( startIndex * stride + offset ) * bytesPerElement );

					} else {

						if ( geometryAttribute.isInstancedBufferAttribute ) {

							state.enableAttributeAndDivisor( programAttribute, geometryAttribute.meshPerAttribute );

							if ( geometry.maxInstancedCount === undefined ) {

								geometry.maxInstancedCount = geometryAttribute.meshPerAttribute * geometryAttribute.count;

							}

						} else {

							state.enableAttribute( programAttribute );

						}

						_gl.bindBuffer( _gl.ARRAY_BUFFER, buffer );
						_gl.vertexAttribPointer( programAttribute, size, type, normalized, 0, startIndex * size * bytesPerElement );

					}

				} else if ( materialDefaultAttributeValues !== undefined ) {

					var value = materialDefaultAttributeValues[ name ];

					if ( value !== undefined ) {

						switch ( value.length ) {

							case 2:
								_gl.vertexAttrib2fv( programAttribute, value );
								break;

							case 3:
								_gl.vertexAttrib3fv( programAttribute, value );
								break;

							case 4:
								_gl.vertexAttrib4fv( programAttribute, value );
								break;

							default:
								_gl.vertexAttrib1fv( programAttribute, value );

						}

					}

				}

			}

		}

		state.disableUnusedAttributes();

	}

	// Compile

	this.compile = function ( scene, camera ) {

		var renderData = {
			lightsArray: [],
			shadowsArray: [],
			spritesArray: [],
			flaresArray: [],
			lights: new WebGLLights(),
			clipping: new WebGLClipping(),
			clippingEnabled: false,
			localClippingEnabled: this.localClippingEnabled
		};

		scene.traverse( function ( object ) {

			if ( object.isLight ) {

				renderData.lightsArray.push( object );

				if ( object.castShadow ) {

					renderData.shadowsArray.push( object );

				}

			}

		} );

		renderData.lights.setup( renderData, camera );

		scene.traverse( function ( object ) {

			if ( object.material ) {

				if ( Array.isArray( object.material ) ) {

					for ( var i = 0; i < object.material.length; i ++ ) {

						initMaterial( renderData, object.material[ i ], scene.fog, object );

					}

				} else {

					initMaterial( renderData, object.material, scene.fog, object );

				}

			}

		} );

	};

	// Animation Loop

	var isAnimating = false;
	var onAnimationFrame = null;

	function start() {

		if ( isAnimating ) return;
		( vr.getDevice() || window ).requestAnimationFrame( loop );
		isAnimating = true;

	}

	function loop( time ) {

		if ( onAnimationFrame !== null ) onAnimationFrame( time );
		( vr.getDevice() || window ).requestAnimationFrame( loop );

	}

	this.animate = function ( callback ) {

		onAnimationFrame = callback;
		start();

	};

	// Rendering

	this.render = function ( scene, camera, renderTarget, forceClear ) {

		if ( ! ( camera && camera.isCamera ) ) {

			console.error( 'THREE.WebGLRenderer.render: camera is not an instance of THREE.Camera.' );
			return;

		}

		if ( _isContextLost ) return;

		// reset caching for this frame

		_currentGeometryProgram = '';
		_currentMaterialId = - 1;
		_currentCamera = null;
		this.currentPortalDepth = 0;
		this.currentPortalStencil = 0;
		this.frameId = ( this.frameId + 1 ) % 9007199254740991;

		// update scene graph

		if ( scene.autoUpdate === true ) scene.updateMatrixWorld();

		if ( vr.enabled ) {

			camera = vr.getCamera( camera );

		}

		//

		_infoRender.frame ++;
		_infoRender.calls = 0;
		_infoRender.vertices = 0;
		_infoRender.faces = 0;
		_infoRender.points = 0;
		_infoRender.portals = 0;

		var clear = this.autoClear || forceClear;

		this.renderCamera( scene, camera, renderTarget, clear );

		// Generate mipmap if we're using any kind of mipmap filtering

		if ( renderTarget ) {

			textures.updateRenderTargetMipmap( renderTarget );

		}

		// Ensure depth buffer writing is enabled so it can be cleared on next render

		state.buffers.depth.setTest( true );
		state.buffers.depth.setMask( true );
		state.buffers.color.setMask( true );

		state.setPolygonOffset( false );

		if ( vr.enabled ) {

			vr.submitFrame();

		}

		// _gl.finish();

	}

	this.renderCamera = function ( scene, camera, renderTarget, clear ) {

		// update camera matrices and frustum

		if ( camera.parent === null ) camera.updateMatrixWorld();

		var renderData = {
			projScreenMatrix: new Matrix4(),
			frustum: new Frustum(),
			lightsArray: [],
			shadowsArray: [],
			spritesArray: [],
			flaresArray: [],
			lights: new WebGLLights(),
			clipping: new WebGLClipping(),
			clippingEnabled: false,
			localClippingEnabled: this.localClippingEnabled
		};

		renderData.projScreenMatrix.multiplyMatrices( camera.projectionMatrix, camera.matrixWorldInverse );
		renderData.frustum.setFromMatrix( renderData.projScreenMatrix );

		renderData.clippingEnabled = renderData.clipping.init( this.clippingPlanes, renderData.localClippingEnabled, camera );

		currentRenderList = renderLists.get( scene, camera );
		currentRenderList.init();

		projectObject( renderData, scene, camera, _this.sortObjects );

		if ( _this.sortObjects === true ) {

			currentRenderList.sort();

		}

		//

		if ( renderData.clippingEnabled ) renderData.clipping.beginShadows();

		_this.shadowMap.render( renderData, scene, camera );

		renderData.lights.setup( renderData, camera );

		if ( renderData.clippingEnabled ) renderData.clipping.endShadows();

		if ( renderTarget === undefined ) {

			renderTarget = null;

		}

		this.setRenderTarget( renderTarget );

		if ( _this.currentPortalDepth > 0 ) this.state.buffers.stencil.setTest(true);

		//

		background.render( renderData, currentRenderList, scene, camera, clear, this.currentPortalDepth > 0 );

		// render scene

		var opaqueObjects = currentRenderList.opaque;
		var portalObjects = currentRenderList.portal;
		var transparentObjects = currentRenderList.transparent;

		var overrideMaterial = scene.overrideMaterial ? scene.overrideMaterial : undefined;

		// opaque pass (front-to-back order)

		if ( opaqueObjects.length ) renderObjects( renderData, opaqueObjects, scene, camera, overrideMaterial );

		// portal pass (front-to-back order)

		if ( portalObjects.length > 0 && this.currentPortalDepth < this.maxPortalDepth) {

			renderPortalObjects( renderData, portalObjects, scene, camera, overrideMaterial, renderTarget );

		}

		// transparent pass (back-to-front order)

		if ( transparentObjects.length ) renderObjects( renderData, transparentObjects, scene, camera, overrideMaterial );

		// custom renderers

		spriteRenderer.render( renderData.spritesArray, scene, camera );
		flareRenderer.render( renderData.flaresArray, scene, camera, _currentViewport );

	};

	/*
	// TODO Duplicated code (Frustum)

	var _sphere = new Sphere();

	function isObjectViewable( renderData, object ) {

		var geometry = object.geometry;

		if ( geometry.boundingSphere === null )
			geometry.computeBoundingSphere();

		_sphere.copy( geometry.boundingSphere ).
		applyMatrix4( object.matrixWorld );

		return isSphereViewable( renderData, _sphere );

	}

	function isSpriteViewable( renderData, sprite ) {

		_sphere.center.set( 0, 0, 0 );
		_sphere.radius = 0.7071067811865476;
		_sphere.applyMatrix4( sprite.matrixWorld );

		return isSphereViewable( renderData, _sphere );

	}

	function isSphereViewable( renderData, sphere ) {

		if ( ! renderData.frustum.intersectsSphere( sphere ) ) return false;

		var numPlanes = renderData.clipping.numPlanes;

		if ( numPlanes === 0 ) return true;

		var planes = _this.clippingPlanes,

			center = sphere.center,
			negRad = - sphere.radius,
			i = 0;

		do {

			// out when deeper than radius in the negative halfspace
			if ( planes[ i ].distanceToPoint( center ) < negRad ) return false;

		} while ( ++ i !== numPlanes );

		return true;

	}
	*/

	function projectObject( renderData, object, camera, sortObjects ) {

		if ( object.visible === false ) return;

		var visible = object.layers.test( camera.layers );

		if ( visible ) {

			if ( object.isLight ) {

				renderData.lightsArray.push( object );

				if ( object.castShadow ) {

					renderData.shadowsArray.push( object );

				}

			} else if ( object.isSprite ) {

				if ( ! object.frustumCulled || renderData.frustum.intersectsSprite( object ) ) {

					renderData.spritesArray.push( object );

				}

			} else if ( object.isLensFlare ) {

				renderData.flaresArray.push( object );

			} else if ( object.isImmediateRenderObject ) {

				if ( sortObjects ) {

					_vector3.setFromMatrixPosition( object.matrixWorld )
						.applyMatrix4( renderData.projScreenMatrix );

				}

				currentRenderList.push( camera, object, null, object.material, _vector3.z, null );

			} else if ( object.isMesh || object.isLine || object.isPoints ) {

				if ( object.isSkinnedMesh ) {

					object.skeleton.update();

				}

				if ( ! object.frustumCulled || renderData.frustum.intersectsObject( object ) ) {

					if ( sortObjects ) {

						_vector3.setFromMatrixPosition( object.matrixWorld )
							.applyMatrix4( renderData.projScreenMatrix );

					}

					var geometry = objects.update( object );
					var material = object.material;

					if ( Array.isArray( material ) ) {

						var groups = geometry.groups;

						for ( var i = 0, l = groups.length; i < l; i ++ ) {

							var group = groups[ i ];
							var groupMaterial = material[ group.materialIndex ];

							if ( groupMaterial && groupMaterial.visible ) {

								currentRenderList.push( object, geometry, groupMaterial, _vector3.z, group, camera );

							}

						}

					} else if ( material.visible ) {

						currentRenderList.push( object, geometry, material, _vector3.z, null, camera );

					}

				}

			}

		}

		var children = object.children;

		for ( var i = 0, l = children.length; i < l; i ++ ) {

			projectObject( renderData,children[ i ], camera, sortObjects );

		}

	}

	var portalSealMaterial = new MeshBasicMaterial( { depthTest: true, depthFunc: THREE.AlwaysDepth, depthWrite: true, colorWrite: false } );

	function renderPortalObjects( renderData, renderList, scene, camera, overrideMaterial, renderTarget ) {

		var count = Math.min(renderList.length, Math.min( _this.maxPortalCount, _this.maxPortalTotal - _infoRender.portals ) );

		var state = _this.state;
		var context = _this.context;

		var rotateY = new Matrix4();
		rotateY.makeRotationY( Math.PI );

		var mirrorZ = new Matrix4();
		mirrorZ.elements[10] = -1;

		state.buffers.color.setMask( false );
		state.buffers.color.setLocked( true );
		if ( _this.currentPortalDepth < 1 ) {
			state.buffers.stencil.setTest( true );
		}
		state.buffers.stencil.setOp( context.KEEP, context.KEEP, context.REPLACE );
		state.buffers.stencil.setMask( 0x0f << (_this.currentPortalDepth * 4) );

		for ( var i = 0; i < count; i ++ ) {

			var renderItem = renderList[ i ];

			var object = renderItem.object;
			var portal = object.portal;
			var geometry = renderItem.geometry;
			var material = overrideMaterial === undefined ? renderItem.material : overrideMaterial;
			var group = renderItem.group;

			state.buffers.stencil.setFunc( context.EQUAL, _this.currentPortalStencil | ( ( ( i + 1 ) & 0x0f ) << (_this.currentPortalDepth*4) ), _this.currentPortalDepth > 0 ? 0x0f << ((_this.currentPortalDepth-1) * 4) : 0 );

			renderObject( renderData, object, scene, camera, geometry, material, group );

		}

		state.buffers.color.setLocked( false );
		state.buffers.color.setMask( true );

		var cameraToPortal = new Matrix4();
		var portalToCamera = new Matrix4();

		for ( var i = 0; i < count; i ++ ) {

			var renderItem = renderList[ i ];

			var object = renderItem.object;
			var portal = object.portal;
			var target = portal.target || object;
			var geometry = renderItem.geometry;
			var material = overrideMaterial === undefined ? renderItem.material : overrideMaterial;
			var group = renderItem.group;

			var stencilValue = ( ( i + 1 ) & 0x0f) << (_this.currentPortalDepth*4);

			var oldPortalStencil = _this.currentPortalStencil;
			_this.currentPortalStencil |= stencilValue;

			state.buffers.stencil.setOp( context.KEEP, context.KEEP, context.KEEP );
			state.buffers.stencil.setFunc( context.EQUAL, _this.currentPortalStencil, 0x0f << (_this.currentPortalDepth * 4) );

			// calculate the transform from the camera to the portal..
			portalToCamera.multiplyMatrices( camera.matrixWorldInverse, object.matrixWorld );
			cameraToPortal.getInverse( portalToCamera );

			var targetMatrix = target.matrixWorld.clone();
			if ( portal.mirror ) {

				var _x = targetMatrix.elements[12];
				var _y = targetMatrix.elements[13];
				var _z = targetMatrix.elements[14];
				targetMatrix.multiply( mirrorZ );
				targetMatrix.elements[12] = _x;
				targetMatrix.elements[13] = _y;
				targetMatrix.elements[14] = _z;

			} else {

				targetMatrix.multiply( rotateY );

			}

			var portalCamera = camera.clone(); //needs to be a separate instance for each iteration (due to deferred rendering/object instance caching?)

			// ..then place the portal camera over the target and reverse it by this transform..
			portalCamera.matrix.multiplyMatrices( targetMatrix, cameraToPortal );
			portalCamera.matrix.decompose( portalCamera.position, portalCamera.quaternion, portalCamera.scale );
			portalCamera.updateMatrixWorld();


			// ..then transform the near clipping plane to the destination surface
			var nearPlane = new Plane();
			nearPlane.setFromNormalAndCoplanarPoint(
				new Vector3(-portalToCamera.elements[8], -portalToCamera.elements[9], -portalToCamera.elements[10]),
				new Vector3(portalToCamera.elements[12], portalToCamera.elements[13], portalToCamera.elements[14])
			);
			setProjectionNearPlane( portalCamera.projectionMatrix, nearPlane );

			_infoRender.portals ++;

			// render its contents

			++_this.currentPortalDepth;

			_this.renderCamera( portal.scene||scene, portalCamera, renderTarget, true );

			--_this.currentPortalDepth;

			// finally, seal off the portal (by writing depth and clearing the stencil of this portal) - for the transparent pass doesn't draw within the portal and so identical cousin portals with the same id don't interfer with this one

			state.buffers.stencil.setOp( context.KEEP, context.KEEP, context.ZERO );
			state.buffers.stencil.setFunc( context.EQUAL, _this.currentPortalStencil, 0x0f << (_this.currentPortalDepth * 4) );
			state.buffers.stencil.setMask( 0x0f << (_this.currentPortalDepth * 4) );

			renderObject( renderData, object, scene, camera, geometry, portalSealMaterial, group );

			_this.currentPortalStencil = oldPortalStencil;
		}

		if ( _this.currentPortalDepth > 0 ) {

			//restore previous test from depth above

			state.buffers.stencil.setOp( context.KEEP, context.KEEP, context.KEEP );
			state.buffers.stencil.setFunc( context.EQUAL, _this.currentPortalStencil, 0x0f << ( ( _this.currentPortalDepth - 1 ) * 4) );

		} else {

			state.buffers.stencil.setTest( false );
			state.reset();

		}

	}

	function renderObjects( renderData, renderList, scene, camera, overrideMaterial ) {

		for ( var i = 0, l = renderList.length; i < l; i ++ ) {

			var renderItem = renderList[ i ];

			var object = renderItem.object;
			var geometry = renderItem.geometry;
			var material = overrideMaterial === undefined ? renderItem.material : overrideMaterial;
			var group = renderItem.group;

			renderObject( renderData, object, scene, camera, geometry, material, group );

		}

	}

	function renderObject( renderData, object, scene, camera, geometry, material, group ) {

		if ( camera.isArrayCamera ) {

			_currentArrayCamera = camera;

			var cameras = camera.cameras;

			for ( var j = 0, jl = cameras.length; j < jl; j ++ ) {

				var camera2 = cameras[ j ];

				if ( object.layers.test( camera2.layers ) ) {

					var bounds = camera2.bounds;

					var x = bounds.x * _width;
					var y = bounds.y * _height;
					var width = bounds.z * _width;
					var height = bounds.w * _height;

					state.viewport( _currentViewport.set( x, y, width, height ).multiplyScalar( _pixelRatio ) );

					renderObjectInternal( renderData, object, scene, camera2, geometry, material, group );

				}

			}

		} else {

			_currentArrayCamera = null;

			renderObjectInternal( renderData, object, scene, camera, geometry, material, group );

		}

	}

	function renderObjectInternal( renderData, object, scene, camera, geometry, material, group ) {

		object.onBeforeRender( _this, scene, camera, geometry, material, group );

		object.modelViewMatrix.multiplyMatrices( camera.matrixWorldInverse, object.matrixWorld );
		object.normalMatrix.getNormalMatrix( object.modelViewMatrix );

		if ( object.isImmediateRenderObject ) {

			if ( camera !== _currentCamera ) {

				_this.currentlyMirrored = camera.scale.x<0 !== camera.scale.y<0;
				
			}

			state.setMaterial( material );

			var program = setProgram( renderData, camera, scene.fog, material, object );

			_currentGeometryProgram = '';

			renderObjectImmediate( object, program, material );

		} else {

			_this.renderBufferDirect( renderData, camera, scene.fog, geometry, material, object, group );

		}

		object.onAfterRender( _this, scene, camera, geometry, material, group );

	}

	// https://web.archive.org/web/20160318114033/http://www.terathon.com/code/oblique.html

	var setProjectionNearPlane = (function() {

		function sign( x ) { return x>0?1:x<1?-1:0; }

		return function( matrix, nearPlane ) {

			// Calculate the clip-space corner point opposite the clipping plane
			// as (sign(nearPlane.x), sign(nearPlane.y), 1, 1) and
			// transform it into camera space by multiplying it
			// by the inverse of the projection matrix

			var q = new Vector4(
				(sign(nearPlane.normal.x) + matrix.elements[8]) / matrix.elements[0],
				(sign(nearPlane.normal.y) + matrix.elements[9]) / matrix.elements[5],
				-1.0,
				(1.0 + matrix.elements[10]) / matrix.elements[14]
			);

			// Calculate the scaled plane vector
			var c = new Vector4( nearPlane.normal.x, nearPlane.normal.y, nearPlane.normal.z, nearPlane.constant );
			c.multiplyScalar( 2.0 / c.dot( q ) );

	 		// Replace the third row of the projection matrix
			matrix.elements[2] = c.x;
			matrix.elements[6] = c.y;
			matrix.elements[10] = c.z + 1.0;
			matrix.elements[14] = c.w;
		}

	})();

	function initMaterial( renderData, material, fog, object ) {

		var materialProperties = properties.get( material );

		var lights = renderData.lights;

		var parameters = programCache.getParameters(
			material, lights.state, renderData.shadowsArray, fog, renderData.clipping.numPlanes, renderData.clipping.numIntersection, object );

		var code = programCache.getProgramCode( material, parameters );

		var program = materialProperties.program;
		var programChange = true;

		if ( program === undefined ) {

			// new material
			material.addEventListener( 'dispose', onMaterialDispose );

		} else if ( program.code !== code ) {

			// changed glsl or parameters
			releaseMaterialProgramReference( material );

		} else if ( parameters.shaderID !== undefined ) {

			// same glsl and uniform list
			return;

		} else {

			// only rebuild uniform list
			programChange = false;

		}

		if ( programChange ) {

			if ( parameters.shaderID ) {

				var shader = ShaderLib[ parameters.shaderID ];

				materialProperties.shader = {
					name: material.type,
					uniforms: UniformsUtils.clone( shader.uniforms ),
					vertexShader: shader.vertexShader,
					fragmentShader: shader.fragmentShader
				};

			} else {

				materialProperties.shader = {
					name: material.type,
					uniforms: material.uniforms,
					vertexShader: material.vertexShader,
					fragmentShader: material.fragmentShader
				};

			}

			material.onBeforeCompile( materialProperties.shader );

			program = programCache.acquireProgram( material, materialProperties.shader, parameters, code );

			materialProperties.program = program;
			material.program = program;

		}

		var programAttributes = program.getAttributes();

		if ( material.morphTargets ) {

			material.numSupportedMorphTargets = 0;

			for ( var i = 0; i < _this.maxMorphTargets; i ++ ) {

				if ( programAttributes[ 'morphTarget' + i ] >= 0 ) {

					material.numSupportedMorphTargets ++;

				}

			}

		}

		if ( material.morphNormals ) {

			material.numSupportedMorphNormals = 0;

			for ( var i = 0; i < _this.maxMorphNormals; i ++ ) {

				if ( programAttributes[ 'morphNormal' + i ] >= 0 ) {

					material.numSupportedMorphNormals ++;

				}

			}

		}

		var uniforms = materialProperties.shader.uniforms;

		if ( ! material.isShaderMaterial &&
			! material.isRawShaderMaterial ||
			material.clipping === true ) {

			materialProperties.numClippingPlanes = renderData.clipping.numPlanes;
			materialProperties.numIntersection = renderData.clipping.numIntersection;
			uniforms.clippingPlanes = renderData.clipping.uniform;

		}

		materialProperties.fog = fog;

		// store the light setup it was created for

		materialProperties.lightsHash = lights.state.hash;

		var progUniforms = materialProperties.program.getUniforms(),
			uniformsList =
				WebGLUniforms.seqWithValue( progUniforms.seq, uniforms );

		materialProperties.uniformsList = uniformsList;

	}

	function setProgram( renderData, camera, fog, material, object ) {

		_usedTextureUnits = 0;

		var materialProperties = properties.get( material );

		if ( renderData.clippingEnabled ) {

			if ( renderData.localClippingEnabled || camera !== _currentCamera ) {

				var useCache =
					camera === _currentCamera &&
					material.id === _currentMaterialId;

				// we might want to call this function with some ClippingGroup
				// object instead of the material, once it becomes feasible
				// (#8465, #8379)
				renderData.clipping.setState(
					material.clippingPlanes, material.clipIntersection, material.clipShadows,
					camera, materialProperties, useCache );

			}

		}

		if ( material.needsUpdate === false ) {

			if ( materialProperties.program === undefined ) {

				material.needsUpdate = true;

			} else if ( material.fog && materialProperties.fog !== fog ) {

				material.needsUpdate = true;

			} else if ( material.lights && materialProperties.lightsHash !== renderData.lights.state.hash ) {

				material.needsUpdate = true;

			} else if ( materialProperties.numClippingPlanes !== undefined &&
				( materialProperties.numClippingPlanes !== renderData.clipping.numPlanes ||
				materialProperties.numIntersection !== renderData.clipping.numIntersection ) ) {

				material.needsUpdate = true;

			}

		}

		if ( material.needsUpdate ) {

			initMaterial( renderData, material, fog, object );
			material.needsUpdate = false;

		}

		var refreshProgram = false;
		var refreshMaterial = false;
		var refreshLights = false;

		var program = materialProperties.program,
			p_uniforms = program.getUniforms(),
			m_uniforms = materialProperties.shader.uniforms;

		if ( state.useProgram( program.program ) ) {

			refreshProgram = true;
			refreshMaterial = true;
			refreshLights = true;

		}

		if ( material.id !== _currentMaterialId ) {

			_currentMaterialId = material.id;

			refreshMaterial = true;

		}

		if ( refreshProgram || camera !== _currentCamera ) {

			p_uniforms.setValue( _gl, 'projectionMatrix', camera.projectionMatrix );

			if ( capabilities.logarithmicDepthBuffer ) {

				p_uniforms.setValue( _gl, 'logDepthBufFC',
					2.0 / ( Math.log( camera.far + 1.0 ) / Math.LN2 ) );

			}

			// Avoid unneeded uniform updates per ArrayCamera's sub-camera

			if ( _currentCamera !== ( _currentArrayCamera || camera ) ) {

				_currentCamera = ( _currentArrayCamera || camera );

				// lighting uniforms depend on the camera so enforce an update
				// now, in case this material supports lights - or later, when
				// the next material that does gets activated:

				refreshMaterial = true;		// set to true on material change
				refreshLights = true;		// remains set until update done

			}

			// load material specific uniforms
			// (shader material also gets them for the sake of genericity)

			if ( material.isShaderMaterial ||
				material.isMeshPhongMaterial ||
				material.isMeshStandardMaterial ||
				material.envMap ) {

				var uCamPos = p_uniforms.map.cameraPosition;

				if ( uCamPos !== undefined ) {

					uCamPos.setValue( _gl,
						_vector3.setFromMatrixPosition( camera.matrixWorld ) );

				}

			}

			if ( material.isMeshPhongMaterial ||
				material.isMeshLambertMaterial ||
				material.isMeshBasicMaterial ||
				material.isMeshStandardMaterial ||
				material.isShaderMaterial ||
				material.skinning ) {

				p_uniforms.setValue( _gl, 'viewMatrix', camera.matrixWorldInverse );

			}

		}

		// skinning uniforms must be set even if material didn't change
		// auto-setting of texture unit for bone texture must go before other textures
		// not sure why, but otherwise weird things happen

		if ( material.skinning ) {

			p_uniforms.setOptional( _gl, object, 'bindMatrix' );
			p_uniforms.setOptional( _gl, object, 'bindMatrixInverse' );

			var skeleton = object.skeleton;

			if ( skeleton ) {

				var bones = skeleton.bones;

				if ( capabilities.floatVertexTextures ) {

					if ( skeleton.boneTexture === undefined ) {

						// layout (1 matrix = 4 pixels)
						//      RGBA RGBA RGBA RGBA (=> column1, column2, column3, column4)
						//  with  8x8  pixel texture max   16 bones * 4 pixels =  (8 * 8)
						//       16x16 pixel texture max   64 bones * 4 pixels = (16 * 16)
						//       32x32 pixel texture max  256 bones * 4 pixels = (32 * 32)
						//       64x64 pixel texture max 1024 bones * 4 pixels = (64 * 64)


						var size = Math.sqrt( bones.length * 4 ); // 4 pixels needed for 1 matrix
						size = _Math.nextPowerOfTwo( Math.ceil( size ) );
						size = Math.max( size, 4 );

						var boneMatrices = new Float32Array( size * size * 4 ); // 4 floats per RGBA pixel
						boneMatrices.set( skeleton.boneMatrices ); // copy current values

						var boneTexture = new DataTexture( boneMatrices, size, size, RGBAFormat, FloatType );

						skeleton.boneMatrices = boneMatrices;
						skeleton.boneTexture = boneTexture;
						skeleton.boneTextureSize = size;

					}

					p_uniforms.setValue( _gl, 'boneTexture', skeleton.boneTexture );
					p_uniforms.setValue( _gl, 'boneTextureSize', skeleton.boneTextureSize );

				} else {

					p_uniforms.setOptional( _gl, skeleton, 'boneMatrices' );

				}

			}

		}

		if ( refreshMaterial ) {

			p_uniforms.setValue( _gl, 'toneMappingExposure', _this.toneMappingExposure );
			p_uniforms.setValue( _gl, 'toneMappingWhitePoint', _this.toneMappingWhitePoint );

			// refresh uniforms common to several materials

			if ( fog && material.fog ) {

				refreshUniformsFog( m_uniforms, fog );

			}

			if ( material.isMeshBasicMaterial ) {

				refreshUniformsCommon( m_uniforms, material );

			} else if ( material.isMeshLambertMaterial ) {

				refreshUniformsCommon( m_uniforms, material );
				refreshUniformsLambert( m_uniforms, material );

			} else if ( material.isMeshPhongMaterial ) {

				refreshUniformsCommon( m_uniforms, material );

				if ( material.isMeshToonMaterial ) {

					refreshUniformsToon( m_uniforms, material );

				} else {

					refreshUniformsPhong( m_uniforms, material );

				}

			} else if ( material.isMeshStandardMaterial ) {

				refreshUniformsCommon( m_uniforms, material );

				if ( material.isMeshPhysicalMaterial ) {

					refreshUniformsPhysical( m_uniforms, material );

				} else {

					refreshUniformsStandard( m_uniforms, material );

				}

			} else if ( material.isMeshDepthMaterial ) {

				refreshUniformsCommon( m_uniforms, material );
				refreshUniformsDepth( m_uniforms, material );

			} else if ( material.isMeshDistanceMaterial ) {

				refreshUniformsCommon( m_uniforms, material );
				refreshUniformsDistance( m_uniforms, material );

			} else if ( material.isMeshNormalMaterial ) {

				refreshUniformsCommon( m_uniforms, material );
				refreshUniformsNormal( m_uniforms, material );

			} else if ( material.isLineBasicMaterial ) {

				refreshUniformsLine( m_uniforms, material );

				if ( material.isLineDashedMaterial ) {

					refreshUniformsDash( m_uniforms, material );

				}

			} else if ( material.isPointsMaterial ) {

				refreshUniformsPoints( m_uniforms, material );

			} else if ( material.isShadowMaterial ) {

				m_uniforms.color.value = material.color;
				m_uniforms.opacity.value = material.opacity;

			}

			// RectAreaLight Texture
			// TODO (mrdoob): Find a nicer implementation

			if ( m_uniforms.ltcMat !== undefined ) m_uniforms.ltcMat.value = UniformsLib.LTC_MAT_TEXTURE;
			if ( m_uniforms.ltcMag !== undefined ) m_uniforms.ltcMag.value = UniformsLib.LTC_MAG_TEXTURE;

			WebGLUniforms.upload(_gl, materialProperties.uniformsList, m_uniforms, _this );

		}


		// common matrices

		p_uniforms.setValue( _gl, 'modelViewMatrix', object.modelViewMatrix );
		p_uniforms.setValue( _gl, 'normalMatrix', object.normalMatrix );
		p_uniforms.setValue( _gl, 'modelMatrix', object.matrixWorld );

		if ( refreshMaterial && refreshLights && material.lights ) {
			var lightState = renderData.lights.state;
			p_uniforms.setValue( _gl, 'ambientLightColor', lightState.ambient);
			p_uniforms.setValue( _gl, 'directionalLights', lightState.directional);
			p_uniforms.setValue( _gl, 'spotLights', lightState.spot);
			p_uniforms.setValue( _gl, 'rectAreaLights', lightState.rectArea);
			p_uniforms.setValue( _gl, 'pointLights', lightState.point);
			p_uniforms.setValue( _gl, 'hemisphereLights', lightState.hemi);

			p_uniforms.setValue( _gl, 'directionalShadowMap', lightState.directionalShadowMap);
			p_uniforms.setValue( _gl, 'directionalShadowMatrix', lightState.directionalShadowMatrix);
			p_uniforms.setValue( _gl, 'spotShadowMap', lightState.spotShadowMap);
			p_uniforms.setValue( _gl, 'spotShadowMatrix', lightState.spotShadowMatrix);
			p_uniforms.setValue( _gl, 'pointShadowMap', lightState.pointShadowMap);
			p_uniforms.setValue( _gl, 'pointShadowMatrix', lightState.pointShadowMatrix);
			// TODO (abelnation): add area lights shadow info to uniforms
		}

		return program;

	}

	// Uniforms (refresh uniforms objects)

	function refreshUniformsCommon( uniforms, material ) {

		uniforms.opacity.value = material.opacity;

		if ( material.color ) {

			uniforms.diffuse.value = material.color;

		}

		if ( material.emissive ) {

			uniforms.emissive.value.copy( material.emissive ).multiplyScalar( material.emissiveIntensity );

		}

		if ( material.map ) {

			uniforms.map.value = material.map;

		}

		if ( material.alphaMap ) {

			uniforms.alphaMap.value = material.alphaMap;

		}

		if ( material.specularMap ) {

			uniforms.specularMap.value = material.specularMap;

		}

		if ( material.envMap ) {

			uniforms.envMap.value = material.envMap;

			// don't flip CubeTexture envMaps, flip everything else:
			//  WebGLRenderTargetCube will be flipped for backwards compatibility
			//  WebGLRenderTargetCube.texture will be flipped because it's a Texture and NOT a CubeTexture
			// this check must be handled differently, or removed entirely, if WebGLRenderTargetCube uses a CubeTexture in the future
			uniforms.flipEnvMap.value = ( ! ( material.envMap && material.envMap.isCubeTexture ) ) ? 1 : - 1;

			uniforms.reflectivity.value = material.reflectivity;
			uniforms.refractionRatio.value = material.refractionRatio;

		}

		if ( material.lightMap ) {

			uniforms.lightMap.value = material.lightMap;
			uniforms.lightMapIntensity.value = material.lightMapIntensity;

		}

		if ( material.aoMap ) {

			uniforms.aoMap.value = material.aoMap;
			uniforms.aoMapIntensity.value = material.aoMapIntensity;

		}

		// uv repeat and offset setting priorities
		// 1. color map
		// 2. specular map
		// 3. normal map
		// 4. bump map
		// 5. alpha map
		// 6. emissive map

		var uvScaleMap;

		if ( material.map ) {

			uvScaleMap = material.map;

		} else if ( material.specularMap ) {

			uvScaleMap = material.specularMap;

		} else if ( material.displacementMap ) {

			uvScaleMap = material.displacementMap;

		} else if ( material.normalMap ) {

			uvScaleMap = material.normalMap;

		} else if ( material.bumpMap ) {

			uvScaleMap = material.bumpMap;

		} else if ( material.roughnessMap ) {

			uvScaleMap = material.roughnessMap;

		} else if ( material.metalnessMap ) {

			uvScaleMap = material.metalnessMap;

		} else if ( material.alphaMap ) {

			uvScaleMap = material.alphaMap;

		} else if ( material.emissiveMap ) {

			uvScaleMap = material.emissiveMap;

		}

		if ( uvScaleMap !== undefined ) {

			// backwards compatibility
			if ( uvScaleMap.isWebGLRenderTarget ) {

				uvScaleMap = uvScaleMap.texture;

			}

			if ( uvScaleMap.matrixAutoUpdate === true ) {

				var offset = uvScaleMap.offset;
				var repeat = uvScaleMap.repeat;
				var rotation = uvScaleMap.rotation;
				var center = uvScaleMap.center;

				uvScaleMap.matrix.setUvTransform( offset.x, offset.y, repeat.x, repeat.y, rotation, center.x, center.y );

			}

			uniforms.uvTransform.value.copy( uvScaleMap.matrix );

		}

	}

	function refreshUniformsLine( uniforms, material ) {

		uniforms.diffuse.value = material.color;
		uniforms.opacity.value = material.opacity;

	}

	function refreshUniformsDash( uniforms, material ) {

		uniforms.dashSize.value = material.dashSize;
		uniforms.totalSize.value = material.dashSize + material.gapSize;
		uniforms.scale.value = material.scale;

	}

	function refreshUniformsPoints( uniforms, material ) {

		uniforms.diffuse.value = material.color;
		uniforms.opacity.value = material.opacity;
		uniforms.size.value = material.size * _pixelRatio;
		uniforms.scale.value = _height * 0.5;

		uniforms.map.value = material.map;

		if ( material.map !== null ) {

			if ( material.map.matrixAutoUpdate === true ) {

				var offset = material.map.offset;
				var repeat = material.map.repeat;
				var rotation = material.map.rotation;
				var center = material.map.center;

				material.map.matrix.setUvTransform( offset.x, offset.y, repeat.x, repeat.y, rotation, center.x, center.y );

			}

			uniforms.uvTransform.value.copy( material.map.matrix );

		}

	}

	function refreshUniformsFog( uniforms, fog ) {

		uniforms.fogColor.value = fog.color;

		if ( fog.isFog ) {

			uniforms.fogNear.value = fog.near;
			uniforms.fogFar.value = fog.far;

		} else if ( fog.isFogExp2 ) {

			uniforms.fogDensity.value = fog.density;

		}

	}

	function refreshUniformsLambert( uniforms, material ) {

		if ( material.emissiveMap ) {

			uniforms.emissiveMap.value = material.emissiveMap;

		}

	}

	function refreshUniformsPhong( uniforms, material ) {

		uniforms.specular.value = material.specular;
		uniforms.shininess.value = Math.max( material.shininess, 1e-4 ); // to prevent pow( 0.0, 0.0 )

		if ( material.emissiveMap ) {

			uniforms.emissiveMap.value = material.emissiveMap;

		}

		if ( material.bumpMap ) {

			uniforms.bumpMap.value = material.bumpMap;
			uniforms.bumpScale.value = material.bumpScale;

		}

		if ( material.normalMap ) {

			uniforms.normalMap.value = material.normalMap;
			uniforms.normalScale.value.copy( material.normalScale );

		}

		if ( material.displacementMap ) {

			uniforms.displacementMap.value = material.displacementMap;
			uniforms.displacementScale.value = material.displacementScale;
			uniforms.displacementBias.value = material.displacementBias;

		}

	}

	function refreshUniformsToon( uniforms, material ) {

		refreshUniformsPhong( uniforms, material );

		if ( material.gradientMap ) {

			uniforms.gradientMap.value = material.gradientMap;

		}

	}

	function refreshUniformsStandard( uniforms, material ) {

		uniforms.roughness.value = material.roughness;
		uniforms.metalness.value = material.metalness;

		if ( material.roughnessMap ) {

			uniforms.roughnessMap.value = material.roughnessMap;

		}

		if ( material.metalnessMap ) {

			uniforms.metalnessMap.value = material.metalnessMap;

		}

		if ( material.emissiveMap ) {

			uniforms.emissiveMap.value = material.emissiveMap;

		}

		if ( material.bumpMap ) {

			uniforms.bumpMap.value = material.bumpMap;
			uniforms.bumpScale.value = material.bumpScale;

		}

		if ( material.normalMap ) {

			uniforms.normalMap.value = material.normalMap;
			uniforms.normalScale.value.copy( material.normalScale );

		}

		if ( material.displacementMap ) {

			uniforms.displacementMap.value = material.displacementMap;
			uniforms.displacementScale.value = material.displacementScale;
			uniforms.displacementBias.value = material.displacementBias;

		}

		if ( material.envMap ) {

			//uniforms.envMap.value = material.envMap; // part of uniforms common
			uniforms.envMapIntensity.value = material.envMapIntensity;

		}

	}

	function refreshUniformsPhysical( uniforms, material ) {

		uniforms.clearCoat.value = material.clearCoat;
		uniforms.clearCoatRoughness.value = material.clearCoatRoughness;

		refreshUniformsStandard( uniforms, material );

	}

	function refreshUniformsDepth( uniforms, material ) {

		if ( material.displacementMap ) {

			uniforms.displacementMap.value = material.displacementMap;
			uniforms.displacementScale.value = material.displacementScale;
			uniforms.displacementBias.value = material.displacementBias;

		}

	}

	function refreshUniformsDistance( uniforms, material ) {

		if ( material.displacementMap ) {

			uniforms.displacementMap.value = material.displacementMap;
			uniforms.displacementScale.value = material.displacementScale;
			uniforms.displacementBias.value = material.displacementBias;

		}

		uniforms.referencePosition.value.copy( material.referencePosition );
		uniforms.nearDistance.value = material.nearDistance;
		uniforms.farDistance.value = material.farDistance;

	}

	function refreshUniformsNormal( uniforms, material ) {

		if ( material.bumpMap ) {

			uniforms.bumpMap.value = material.bumpMap;
			uniforms.bumpScale.value = material.bumpScale;

		}

		if ( material.normalMap ) {

			uniforms.normalMap.value = material.normalMap;
			uniforms.normalScale.value.copy( material.normalScale );

		}

		if ( material.displacementMap ) {

			uniforms.displacementMap.value = material.displacementMap;
			uniforms.displacementScale.value = material.displacementScale;
			uniforms.displacementBias.value = material.displacementBias;

		}

	}

	// GL state setting

	this.setFaceCulling = function ( cullFace, frontFaceDirection ) {

		state.setCullFace( cullFace );
		state.setFlipSided( frontFaceDirection === FrontFaceDirectionCW );

	};

	// Textures

	function allocTextureUnit() {

		var textureUnit = _usedTextureUnits;

		if ( textureUnit >= capabilities.maxTextures ) {

			console.warn( 'THREE.WebGLRenderer: Trying to use ' + textureUnit + ' texture units while this GPU supports only ' + capabilities.maxTextures );

		}

		_usedTextureUnits += 1;

		return textureUnit;

	}

	this.allocTextureUnit = allocTextureUnit;

	// this.setTexture2D = setTexture2D;
	this.setTexture2D = ( function () {

		var warned = false;

		// backwards compatibility: peel texture.texture
		return function setTexture2D( texture, slot ) {

			if ( texture && texture.isWebGLRenderTarget ) {

				if ( ! warned ) {

					console.warn( "THREE.WebGLRenderer.setTexture2D: don't use render targets as textures. Use their .texture property instead." );
					warned = true;

				}

				texture = texture.texture;

			}

			textures.setTexture2D( texture, slot );

		};

	}() );

	this.setTexture = ( function () {

		var warned = false;

		return function setTexture( texture, slot ) {

			if ( ! warned ) {

				console.warn( "THREE.WebGLRenderer: .setTexture is deprecated, use setTexture2D instead." );
				warned = true;

			}

			textures.setTexture2D( texture, slot );

		};

	}() );

	this.setTextureCube = ( function () {

		var warned = false;

		return function setTextureCube( texture, slot ) {

			// backwards compatibility: peel texture.texture
			if ( texture && texture.isWebGLRenderTargetCube ) {

				if ( ! warned ) {

					console.warn( "THREE.WebGLRenderer.setTextureCube: don't use cube render targets as textures. Use their .texture property instead." );
					warned = true;

				}

				texture = texture.texture;

			}

			// currently relying on the fact that WebGLRenderTargetCube.texture is a Texture and NOT a CubeTexture
			// TODO: unify these code paths
			if ( ( texture && texture.isCubeTexture ) ||
				( Array.isArray( texture.image ) && texture.image.length === 6 ) ) {

				// CompressedTexture can have Array in image :/

				// this function alone should take care of cube textures
				textures.setTextureCube( texture, slot );

			} else {

				// assumed: texture property of THREE.WebGLRenderTargetCube

				textures.setTextureCubeDynamic( texture, slot );

			}

		};

	}() );

	this.getRenderTarget = function () {

		return _currentRenderTarget;

	};

	this.setRenderTarget = function ( renderTarget ) {

		_currentRenderTarget = renderTarget;

		if ( renderTarget && properties.get( renderTarget ).__webglFramebuffer === undefined ) {

			textures.setupRenderTarget( renderTarget );

		}

		var framebuffer = null;
		var isCube = false;

		if ( renderTarget ) {

			var __webglFramebuffer = properties.get( renderTarget ).__webglFramebuffer;

			if ( renderTarget.isWebGLRenderTargetCube ) {

				framebuffer = __webglFramebuffer[ renderTarget.activeCubeFace ];
				isCube = true;

			} else {

				framebuffer = __webglFramebuffer;

			}

			_currentViewport.copy( renderTarget.viewport );
			_currentScissor.copy( renderTarget.scissor );
			_currentScissorTest = renderTarget.scissorTest;

		} else {

			_currentViewport.copy( _viewport ).multiplyScalar( _pixelRatio );
			_currentScissor.copy( _scissor ).multiplyScalar( _pixelRatio );
			_currentScissorTest = _scissorTest;

		}

		if ( _currentFramebuffer !== framebuffer ) {

			_gl.bindFramebuffer( _gl.FRAMEBUFFER, framebuffer );
			_currentFramebuffer = framebuffer;

		}

		state.viewport( _currentViewport );
		state.scissor( _currentScissor );
		state.setScissorTest( _currentScissorTest );

		if ( isCube ) {

			var textureProperties = properties.get( renderTarget.texture );
			_gl.framebufferTexture2D( _gl.FRAMEBUFFER, _gl.COLOR_ATTACHMENT0, _gl.TEXTURE_CUBE_MAP_POSITIVE_X + renderTarget.activeCubeFace, textureProperties.__webglTexture, renderTarget.activeMipMapLevel );

		}

	};

	this.readRenderTargetPixels = function ( renderTarget, x, y, width, height, buffer ) {

		if ( ! ( renderTarget && renderTarget.isWebGLRenderTarget ) ) {

			console.error( 'THREE.WebGLRenderer.readRenderTargetPixels: renderTarget is not THREE.WebGLRenderTarget.' );
			return;

		}

		var framebuffer = properties.get( renderTarget ).__webglFramebuffer;

		if ( framebuffer ) {

			var restore = false;

			if ( framebuffer !== _currentFramebuffer ) {

				_gl.bindFramebuffer( _gl.FRAMEBUFFER, framebuffer );

				restore = true;

			}

			try {

				var texture = renderTarget.texture;
				var textureFormat = texture.format;
				var textureType = texture.type;

				if ( textureFormat !== RGBAFormat && utils.convert( textureFormat ) !== _gl.getParameter( _gl.IMPLEMENTATION_COLOR_READ_FORMAT ) ) {

					console.error( 'THREE.WebGLRenderer.readRenderTargetPixels: renderTarget is not in RGBA or implementation defined format.' );
					return;

				}

				if ( textureType !== UnsignedByteType && utils.convert( textureType ) !== _gl.getParameter( _gl.IMPLEMENTATION_COLOR_READ_TYPE ) && // IE11, Edge and Chrome Mac < 52 (#9513)
					! ( textureType === FloatType && ( extensions.get( 'OES_texture_float' ) || extensions.get( 'WEBGL_color_buffer_float' ) ) ) && // Chrome Mac >= 52 and Firefox
					! ( textureType === HalfFloatType && extensions.get( 'EXT_color_buffer_half_float' ) ) ) {

					console.error( 'THREE.WebGLRenderer.readRenderTargetPixels: renderTarget is not in UnsignedByteType or implementation defined type.' );
					return;

				}

				if ( _gl.checkFramebufferStatus( _gl.FRAMEBUFFER ) === _gl.FRAMEBUFFER_COMPLETE ) {

					// the following if statement ensures valid read requests (no out-of-bounds pixels, see #8604)

					if ( ( x >= 0 && x <= ( renderTarget.width - width ) ) && ( y >= 0 && y <= ( renderTarget.height - height ) ) ) {

						_gl.readPixels( x, y, width, height, utils.convert( textureFormat ), utils.convert( textureType ), buffer );

					}

				} else {

					console.error( 'THREE.WebGLRenderer.readRenderTargetPixels: readPixels from renderTarget failed. Framebuffer not complete.' );

				}

			} finally {

				if ( restore ) {

					_gl.bindFramebuffer( _gl.FRAMEBUFFER, _currentFramebuffer );

				}

			}

		}

	};

}


export { WebGLRenderer };<|MERGE_RESOLUTION|>--- conflicted
+++ resolved
@@ -1,4 +1,3 @@
-<<<<<<< HEAD
 import { REVISION, RGBAFormat, HalfFloatType, FloatType, ByteType, UnsignedByteType, FrontFaceDirectionCW, TriangleFanDrawMode, TriangleStripDrawMode, TrianglesDrawMode, NoColors, LinearToneMapping } from '../constants';
 import { _Math } from '../math/Math';
 import { Matrix4 } from '../math/Matrix4';
@@ -30,46 +29,10 @@
 import { BufferGeometry } from '../core/BufferGeometry';
 import { WebGLExtensions } from './webgl/WebGLExtensions';
 import { Vector3 } from '../math/Vector3';
-// import { Sphere } from '../math/Sphere';
 import { WebGLClipping } from './webgl/WebGLClipping';
 import { Frustum } from '../math/Frustum';
 import { Vector4 } from '../math/Vector4';
 import { WebGLUtils } from './webgl/WebGLUtils';
-=======
-import { REVISION, RGBAFormat, HalfFloatType, FloatType, UnsignedByteType, FrontFaceDirectionCW, TriangleFanDrawMode, TriangleStripDrawMode, TrianglesDrawMode, NoColors, LinearToneMapping } from '../constants.js';
-import { _Math } from '../math/Math.js';
-import { Matrix4 } from '../math/Matrix4.js';
-import { DataTexture } from '../textures/DataTexture.js';
-import { WebGLUniforms } from './webgl/WebGLUniforms.js';
-import { UniformsLib } from './shaders/UniformsLib.js';
-import { UniformsUtils } from './shaders/UniformsUtils.js';
-import { ShaderLib } from './shaders/ShaderLib.js';
-import { WebGLFlareRenderer } from './webgl/WebGLFlareRenderer.js';
-import { WebGLSpriteRenderer } from './webgl/WebGLSpriteRenderer.js';
-import { WebGLShadowMap } from './webgl/WebGLShadowMap.js';
-import { WebGLAttributes } from './webgl/WebGLAttributes.js';
-import { WebGLBackground } from './webgl/WebGLBackground.js';
-import { WebGLRenderLists } from './webgl/WebGLRenderLists.js';
-import { WebGLMorphtargets } from './webgl/WebGLMorphtargets.js';
-import { WebGLIndexedBufferRenderer } from './webgl/WebGLIndexedBufferRenderer.js';
-import { WebGLBufferRenderer } from './webgl/WebGLBufferRenderer.js';
-import { WebGLGeometries } from './webgl/WebGLGeometries.js';
-import { WebGLLights } from './webgl/WebGLLights.js';
-import { WebGLObjects } from './webgl/WebGLObjects.js';
-import { WebGLPrograms } from './webgl/WebGLPrograms.js';
-import { WebGLTextures } from './webgl/WebGLTextures.js';
-import { WebGLProperties } from './webgl/WebGLProperties.js';
-import { WebGLState } from './webgl/WebGLState.js';
-import { WebGLCapabilities } from './webgl/WebGLCapabilities.js';
-import { WebVRManager } from './webvr/WebVRManager.js';
-import { BufferGeometry } from '../core/BufferGeometry.js';
-import { WebGLExtensions } from './webgl/WebGLExtensions.js';
-import { Vector3 } from '../math/Vector3.js';
-import { WebGLClipping } from './webgl/WebGLClipping.js';
-import { Frustum } from '../math/Frustum.js';
-import { Vector4 } from '../math/Vector4.js';
-import { WebGLUtils } from './webgl/WebGLUtils.js';
->>>>>>> 703aa286
 
 /**
  * @author supereggbert / http://www.paulbrunt.co.uk/
@@ -540,7 +503,7 @@
 
 	}
 
-	function onContextRestore( /* event */ ) {
+	function onContextRestore( event ) {
 
 		console.log( 'THREE.WebGLRenderer: Context Restored.' );
 
@@ -2221,12 +2184,10 @@
 
 			if ( uvScaleMap.matrixAutoUpdate === true ) {
 
-				var offset = uvScaleMap.offset;
-				var repeat = uvScaleMap.repeat;
-				var rotation = uvScaleMap.rotation;
-				var center = uvScaleMap.center;
-
-				uvScaleMap.matrix.setUvTransform( offset.x, offset.y, repeat.x, repeat.y, rotation, center.x, center.y );
+			    var offset = uvScaleMap.offset;
+			    var repeat = uvScaleMap.repeat;
+			    var rotation = uvScaleMap.rotation;
+			    uvScaleMap.matrix.setUvTransform( offset.x, offset.y, repeat.x, repeat.y, rotation, 0.5, 0.5 );
 
 			}
 
@@ -2264,12 +2225,10 @@
 
 			if ( material.map.matrixAutoUpdate === true ) {
 
-				var offset = material.map.offset;
-				var repeat = material.map.repeat;
-				var rotation = material.map.rotation;
-				var center = material.map.center;
-
-				material.map.matrix.setUvTransform( offset.x, offset.y, repeat.x, repeat.y, rotation, center.x, center.y );
+			    var offset = material.map.offset;
+			    var repeat = material.map.repeat;
+			    var rotation = material.map.rotation;
+			    material.map.matrix.setUvTransform( offset.x, offset.y, repeat.x, repeat.y, rotation, 0.5, 0.5 );
 
 			}
 
