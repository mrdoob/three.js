/**
 * @author supereggbert / http://www.paulbrunt.co.uk/
 * @author mrdoob / http://mrdoob.com/
 * @author alteredq / http://alteredqualia.com/
 * @author szimek / https://github.com/szimek/
 */

THREE.WebGLRenderer = function ( parameters ) {

	console.log( 'THREE.WebGLRenderer', THREE.REVISION );

	parameters = parameters || {};

	var _canvas = parameters.canvas !== undefined ? parameters.canvas : document.createElement( 'canvas' ),
	_context = parameters.context !== undefined ? parameters.context : null,

	_precision = parameters.precision !== undefined ? parameters.precision : 'highp',

	_alpha = parameters.alpha !== undefined ? parameters.alpha : false,
	_depth = parameters.depth !== undefined ? parameters.depth : true,
	_stencil = parameters.stencil !== undefined ? parameters.stencil : true,
	_antialias = parameters.antialias !== undefined ? parameters.antialias : false,
	_premultipliedAlpha = parameters.premultipliedAlpha !== undefined ? parameters.premultipliedAlpha : true,
	_preserveDrawingBuffer = parameters.preserveDrawingBuffer !== undefined ? parameters.preserveDrawingBuffer : false,
	_logarithmicDepthBuffer = parameters.logarithmicDepthBuffer !== undefined ? parameters.logarithmicDepthBuffer : false,

	_clearColor = new THREE.Color( 0x000000 ),
	_clearAlpha = 0;

	var lights = [];

	var _webglObjects = {};
	var _webglObjectsImmediate = [];

	var opaqueObjects = [];
	var transparentObjects = [];

	var sprites = [];
	var lensFlares = [];

	// public properties

	this.domElement = _canvas;
	this.context = null;
	this.devicePixelRatio = parameters.devicePixelRatio !== undefined
				 ? parameters.devicePixelRatio
				 : self.devicePixelRatio !== undefined
					 ? self.devicePixelRatio
					 : 1;

	// clearing

	this.autoClear = true;
	this.autoClearColor = true;
	this.autoClearDepth = true;
	this.autoClearStencil = true;

	// scene graph

	this.sortObjects = true;

	// physically based shading

	this.gammaInput = false;
	this.gammaOutput = false;

	// shadow map

	this.shadowMapEnabled = false;
	this.shadowMapType = THREE.PCFShadowMap;
	this.shadowMapCullFace = THREE.CullFaceFront;
	this.shadowMapDebug = false;
	this.shadowMapCascade = false;
	this.maxShadows = -1;

	// lights

	this.maxDirLights = -1;
	this.maxPointLights = -1;
	this.maxSpotLights = -1;
	this.maxHemiLights = -1;

	// morphs

	this.maxMorphTargets = 8;
	this.maxMorphNormals = 4;

	// flags

	this.autoScaleCubemaps = true;

	// info

	this.info = {

		memory: {

			programs: 0,
			geometries: 0,
			textures: 0

		},

		render: {

			calls: 0,
			vertices: 0,
			faces: 0,
			points: 0

		}

	};

	// internal properties

	var _this = this,

	_programs = [],

	// internal state cache

	_currentProgram = null,
	_currentFramebuffer = null,
	_currentMaterialId = - 1,
	_currentGeometryGroupHash = - 1,
	_currentCamera = null,

	_usedTextureUnits = 0,

	// GL state cache

	_oldDoubleSided = - 1,
	_oldFlipSided = - 1,

	_oldBlending = - 1,

	_oldBlendEquation = - 1,
	_oldBlendSrc = - 1,
	_oldBlendDst = - 1,

	_oldDepthTest = - 1,
	_oldDepthWrite = - 1,

	_oldPolygonOffset = null,
	_oldPolygonOffsetFactor = null,
	_oldPolygonOffsetUnits = null,

	_oldLineWidth = null,

	_viewportX = 0,
	_viewportY = 0,
	_viewportWidth = _canvas.width,
	_viewportHeight = _canvas.height,
	_currentWidth = 0,
	_currentHeight = 0,

	_newAttributes = new Uint8Array( 16 ),
	_enabledAttributes = new Uint8Array( 16 ),

	// frustum

	_frustum = new THREE.Frustum(),

	 // camera matrices cache

	_projScreenMatrix = new THREE.Matrix4(),
	_projScreenMatrixPS = new THREE.Matrix4(),

	_vector3 = new THREE.Vector3(),

	// light arrays cache

	_direction = new THREE.Vector3(),

	_lightsNeedUpdate = true,

	_lights = {

		ambient: [ 0, 0, 0 ],
		directional: { length: 0, colors:[], positions: [] },
		point: { length: 0, colors: [], positions: [], distances: [] },
		spot: { length: 0, colors: [], positions: [], distances: [], directions: [], anglesCos: [], exponents: [] },
		hemi: { length: 0, skyColors: [], groundColors: [], positions: [] }

	};

	// initialize

	var _gl;

<<<<<<< HEAD
	var _glExtensionTextureFloat;
	var _glExtensionTextureFloatLinear;
	var _glExtensionStandardDerivatives;
	var _glExtensionHardwareInstancing;
	var _glExtensionTextureFilterAnisotropic;
	var _glExtensionCompressedTextureS3TC;
	var _glExtensionCompressedTextureATC;
	var _glExtensionCompressedTexturePVRTC;
	var _glExtensionElementIndexUint;
	var _glExtensionFragDepth;
	var _glExtensionBlendMinMax;

	initGL();
=======
	try {

		var attributes = {
			alpha: _alpha,
			depth: _depth,
			stencil: _stencil,
			antialias: _antialias,
			premultipliedAlpha: _premultipliedAlpha,
			preserveDrawingBuffer: _preserveDrawingBuffer
		};

		_gl = _context || _canvas.getContext( 'webgl', attributes ) || _canvas.getContext( 'experimental-webgl', attributes );

		if ( _gl === null ) {

			if ( _canvas.getContext( 'webgl') !== null ) {

				throw 'Error creating WebGL context with your selected attributes.';

			} else {

				throw 'Error creating WebGL context.';

			}

		}

	} catch ( error ) {

		console.error( error );

	}

	if ( _gl.getShaderPrecisionFormat === undefined ) {

		_gl.getShaderPrecisionFormat = function () {

			return {
				'rangeMin': 1,
				'rangeMax': 1,
				'precision': 1
			};

		}

	}

	var extensions = new THREE.WebGLExtensions( _gl );

	extensions.get( 'OES_texture_float' );
	extensions.get( 'OES_texture_float_linear' );
	extensions.get( 'OES_standard_derivatives' );

	if ( _logarithmicDepthBuffer ) {

		extensions.get( 'EXT_frag_depth' );

	}

	//

	function setDefaultGLState() {

		_gl.clearColor( 0, 0, 0, 1 );
		_gl.clearDepth( 1 );
		_gl.clearStencil( 0 );

		_gl.enable( _gl.DEPTH_TEST );
		_gl.depthFunc( _gl.LEQUAL );

		_gl.frontFace( _gl.CCW );
		_gl.cullFace( _gl.BACK );
		_gl.enable( _gl.CULL_FACE );

		_gl.enable( _gl.BLEND );
		_gl.blendEquation( _gl.FUNC_ADD );
		_gl.blendFunc( _gl.SRC_ALPHA, _gl.ONE_MINUS_SRC_ALPHA );

		_gl.viewport( _viewportX, _viewportY, _viewportWidth, _viewportHeight );

		_gl.clearColor( _clearColor.r, _clearColor.g, _clearColor.b, _clearAlpha );

	}
>>>>>>> 2d597133

	setDefaultGLState();

	this.context = _gl;

	// GPU capabilities

	var _maxTextures = _gl.getParameter( _gl.MAX_TEXTURE_IMAGE_UNITS );
	var _maxVertexTextures = _gl.getParameter( _gl.MAX_VERTEX_TEXTURE_IMAGE_UNITS );
	var _maxTextureSize = _gl.getParameter( _gl.MAX_TEXTURE_SIZE );
	var _maxCubemapSize = _gl.getParameter( _gl.MAX_CUBE_MAP_TEXTURE_SIZE );

	var _supportsVertexTextures = _maxVertexTextures > 0;
	var _supportsBoneTextures = _supportsVertexTextures && extensions.get( 'OES_texture_float' );

	//

	var _vertexShaderPrecisionHighpFloat = _gl.getShaderPrecisionFormat( _gl.VERTEX_SHADER, _gl.HIGH_FLOAT );
	var _vertexShaderPrecisionMediumpFloat = _gl.getShaderPrecisionFormat( _gl.VERTEX_SHADER, _gl.MEDIUM_FLOAT );
	var _vertexShaderPrecisionLowpFloat = _gl.getShaderPrecisionFormat( _gl.VERTEX_SHADER, _gl.LOW_FLOAT );

	var _fragmentShaderPrecisionHighpFloat = _gl.getShaderPrecisionFormat( _gl.FRAGMENT_SHADER, _gl.HIGH_FLOAT );
	var _fragmentShaderPrecisionMediumpFloat = _gl.getShaderPrecisionFormat( _gl.FRAGMENT_SHADER, _gl.MEDIUM_FLOAT );
	var _fragmentShaderPrecisionLowpFloat = _gl.getShaderPrecisionFormat( _gl.FRAGMENT_SHADER, _gl.LOW_FLOAT );

	var getCompressedTextureFormats = ( function () {

		var array;

		return function () {

			if ( array !== undefined ) {

				return array;

			}

			array = [];

			if ( extensions.get( 'WEBGL_compressed_texture_pvrtc' ) || extensions.get( 'WEBGL_compressed_texture_s3tc' ) ) {

				var formats = _gl.getParameter( _gl.COMPRESSED_TEXTURE_FORMATS );

				for ( var i = 0; i < formats.length; i ++ ){

					array.push( formats[ i ] );

				}

			}
			
			return array;

		};

	} )();

	// clamp precision to maximum available

	var highpAvailable = _vertexShaderPrecisionHighpFloat.precision > 0 && _fragmentShaderPrecisionHighpFloat.precision > 0;
	var mediumpAvailable = _vertexShaderPrecisionMediumpFloat.precision > 0 && _fragmentShaderPrecisionMediumpFloat.precision > 0;

	if ( _precision === 'highp' && ! highpAvailable ) {

		if ( mediumpAvailable ) {

			_precision = 'mediump';
			console.warn( 'THREE.WebGLRenderer: highp not supported, using mediump.' );

		} else {

			_precision = 'lowp';
			console.warn( 'THREE.WebGLRenderer: highp and mediump not supported, using lowp.' );

		}

	}

	if ( _precision === 'mediump' && ! mediumpAvailable ) {

		_precision = 'lowp';
		console.warn( 'THREE.WebGLRenderer: mediump not supported, using lowp.' );

	}

	// Plugins

	var shadowMapPlugin = new THREE.ShadowMapPlugin( this, lights, _webglObjects, _webglObjectsImmediate );

	var spritePlugin = new THREE.SpritePlugin( this, sprites );
	var lensFlarePlugin = new THREE.LensFlarePlugin( this, lensFlares );

	// API

	this.getContext = function () {

		return _gl;

	};

	this.supportsVertexTextures = function () {

		return _supportsVertexTextures;

	};

	this.supportsFloatTextures = function () {

		return extensions.get( 'OES_texture_float' );

	};

	this.supportsStandardDerivatives = function () {

		return extensions.get( 'OES_standard_derivatives' );

	};

	this.supportsHardwareInstancing = function () {

		return _glExtensionHardwareInstancing;

	};

	this.supportsCompressedTextureS3TC = function () {

		return extensions.get( 'WEBGL_compressed_texture_s3tc' );

	};

	this.supportsCompressedTextureATC = function () {

		return _glExtensionCompressedTextureATC;

	};

	this.supportsCompressedTexturePVRTC = function () {

		return extensions.get( 'WEBGL_compressed_texture_pvrtc' );

	};

	this.supportsBlendMinMax = function () {

		return extensions.get( 'EXT_blend_minmax' );

	};

	this.getMaxAnisotropy = ( function () {

		var value;

		return function () {

			if ( value !== undefined ) {

				return value;

			}

			var extension = extensions.get( 'EXT_texture_filter_anisotropic' );

			value = extension !== null ? _gl.getParameter( extension.MAX_TEXTURE_MAX_ANISOTROPY_EXT ) : 0;

			return value;

		}

	} )();

	//START_VEROLD_MOD
	this.getMaxTextureSize  = function () {

		return _maxTextureSize;

	};

	this.getMaxCubemapSize  = function () {

		return _maxCubemapSize;

	};

	this.getMaxTextures  = function () {

		return _maxTextures;

	};

	this.getMaxVertexTextures  = function () {

		return _maxVertexTextures;

	};

	this.setPrecision = function( precision ) {
		_precision = precision !== undefined ? precision : 'highp';
	};

	this.getLights = function () {
		return _lights;
	};
	//END_VEROLD_MOD


	this.getPrecision = function () {

		return _precision;

	};

	this.dispose = function() {
		var i;
		for ( i in this.renderPluginsPre ) {
		   this.renderPluginsPre[i].dispose();
		}
		for ( i in this.renderPluginsPost ) {
		   this.renderPluginsPost[i].dispose();
		}
		this.renderPluginsPre = null;
		this.renderPluginsPost = null;
		opaqueObjects = null;
		transparentObjects = null;
		_canvas = null;
		_programs = null;
		_this = null;
	};

	this.setSize = function ( width, height, updateStyle ) {

		_canvas.width = width * this.devicePixelRatio;
		_canvas.height = height * this.devicePixelRatio;

		if ( updateStyle !== false ) {

			_canvas.style.width = width + 'px';
			_canvas.style.height = height + 'px';

		}

		this.setViewport( 0, 0, width, height );

	};

	this.setViewport = function ( x, y, width, height ) {

		_viewportX = x * this.devicePixelRatio;
		_viewportY = y * this.devicePixelRatio;

		_viewportWidth = width * this.devicePixelRatio;
		_viewportHeight = height * this.devicePixelRatio;

		_gl.viewport( _viewportX, _viewportY, _viewportWidth, _viewportHeight );

	};

	//START_VEROLD_MOD
	this.getViewport = function () {
		var viewport = {
			x: _viewportX / this.devicePixelRatio,
			y: _viewportY / this.devicePixelRatio,
			width: _viewportWidth / this.devicePixelRatio,
			height: _viewportHeight / this.devicePixelRatio,
		}
		return viewport;
	};
	//END_VEROLD_MOD

	this.setScissor = function ( x, y, width, height ) {

		_gl.scissor(
			x * this.devicePixelRatio,
			y * this.devicePixelRatio,
			width * this.devicePixelRatio,
			height * this.devicePixelRatio
		);

	};

	this.enableScissorTest = function ( enable ) {

		enable ? _gl.enable( _gl.SCISSOR_TEST ) : _gl.disable( _gl.SCISSOR_TEST );

	};

	// Clearing

	this.setClearColor = function ( color, alpha ) {

		_clearColor.set( color );
		_clearAlpha = alpha !== undefined ? alpha : 1;

		_gl.clearColor( _clearColor.r, _clearColor.g, _clearColor.b, _clearAlpha );

	};

	this.setClearColorHex = function ( hex, alpha ) {

		console.warn( 'THREE.WebGLRenderer: .setClearColorHex() is being removed. Use .setClearColor() instead.' );
		this.setClearColor( hex, alpha );

	};

	this.getClearColor = function () {

		return _clearColor;

	};

	this.getClearAlpha = function () {

		return _clearAlpha;

	};

	this.clear = function ( color, depth, stencil ) {

		var bits = 0;

		if ( color === undefined || color ) bits |= _gl.COLOR_BUFFER_BIT;
		if ( depth === undefined || depth ) bits |= _gl.DEPTH_BUFFER_BIT;
		if ( stencil === undefined || stencil ) bits |= _gl.STENCIL_BUFFER_BIT;

		_gl.clear( bits );

	};

	this.clearColor = function () {

		_gl.clear( _gl.COLOR_BUFFER_BIT );

	};

	this.clearDepth = function () {

		_gl.clear( _gl.DEPTH_BUFFER_BIT );

	};

	this.clearStencil = function () {

		_gl.clear( _gl.STENCIL_BUFFER_BIT );

	};

	this.clearTarget = function ( renderTarget, color, depth, stencil ) {

		this.setRenderTarget( renderTarget );
		this.clear( color, depth, stencil );

	};

	// Reset

	this.resetGLState = function () {

		_currentProgram = null;
		_currentCamera = null;

		_oldBlending = - 1;
		_oldDepthTest = - 1;
		_oldDepthWrite = - 1;
		_oldDoubleSided = - 1;
		_oldFlipSided = - 1;
		_currentGeometryGroupHash = - 1;
		_currentMaterialId = - 1;

		_lightsNeedUpdate = true;

	};

	// Buffer allocation

	function createParticleBuffers ( geometry ) {

		geometry.__webglVertexBuffer = _gl.createBuffer();
		geometry.__webglColorBuffer = _gl.createBuffer();

		_this.info.memory.geometries ++;

	};

	function createLineBuffers ( geometry ) {

		geometry.__webglVertexBuffer = _gl.createBuffer();
		geometry.__webglColorBuffer = _gl.createBuffer();
		geometry.__webglLineDistanceBuffer = _gl.createBuffer();

		_this.info.memory.geometries ++;

	};

	function createMeshBuffers ( geometryGroup ) {

		geometryGroup.__webglVertexBuffer = _gl.createBuffer();
		geometryGroup.__webglNormalBuffer = _gl.createBuffer();
		geometryGroup.__webglTangentBuffer = _gl.createBuffer();
		geometryGroup.__webglColorBuffer = _gl.createBuffer();
		geometryGroup.__webglUVBuffer = _gl.createBuffer();
		geometryGroup.__webglUV2Buffer = _gl.createBuffer();

		geometryGroup.__webglSkinIndicesBuffer = _gl.createBuffer();
		geometryGroup.__webglSkinWeightsBuffer = _gl.createBuffer();

		geometryGroup.__webglFaceBuffer = _gl.createBuffer();
		geometryGroup.__webglLineBuffer = _gl.createBuffer();

		var m, ml;

		if ( geometryGroup.numMorphTargets ) {

			geometryGroup.__webglMorphTargetsBuffers = [];

			for ( m = 0, ml = geometryGroup.numMorphTargets; m < ml; m ++ ) {

				geometryGroup.__webglMorphTargetsBuffers.push( _gl.createBuffer() );

			}

		}

		if ( geometryGroup.numMorphNormals ) {

			geometryGroup.__webglMorphNormalsBuffers = [];

			for ( m = 0, ml = geometryGroup.numMorphNormals; m < ml; m ++ ) {

				geometryGroup.__webglMorphNormalsBuffers.push( _gl.createBuffer() );

			}

		}

		_this.info.memory.geometries ++;

	};

	// Events

	var onObjectRemoved = function ( event ) {

		var object = event.target;

		object.traverse( function ( child ) {

			child.removeEventListener( 'remove', onObjectRemoved );

			removeObject( child );

		} );

	};

	var onGeometryDispose = function ( event ) {

		var geometry = event.target;

		geometry.removeEventListener( 'dispose', onGeometryDispose );

		deallocateGeometry( geometry );

	};

	var onTextureDispose = function ( event ) {

		var texture = event.target;

		texture.removeEventListener( 'dispose', onTextureDispose );

		deallocateTexture( texture );

		_this.info.memory.textures --;


	};

	var onRenderTargetDispose = function ( event ) {

		var renderTarget = event.target;

		renderTarget.removeEventListener( 'dispose', onRenderTargetDispose );

		deallocateRenderTarget( renderTarget );

		_this.info.memory.textures --;

	};

	var onMaterialDispose = function ( event ) {

		var material = event.target;

		material.removeEventListener( 'dispose', onMaterialDispose );

		deallocateMaterial( material );

	};

	// Buffer deallocation

	var deleteBuffers = function ( geometry ) {
	
		var buffers = [
			'__webglVertexBuffer',
			'__webglNormalBuffer',
			'__webglTangentBuffer',
			'__webglColorBuffer',
			'__webglUVBuffer',
			'__webglUV2Buffer',
			
			'__webglSkinIndicesBuffer',
			'__webglSkinWeightsBuffer',
			
			'__webglFaceBuffer',
			'__webglLineBuffer',
			
			'__webglLineDistanceBuffer'
		];

		for ( var i = 0, l = buffers.length; i < l; i ++ ) {

			var name = buffers[ i ];

			if ( geometry[ name ] !== undefined ) {

				_gl.deleteBuffer( geometry[ name ] );

				delete geometry[ name ];

			}

		}

		// custom attributes

		if ( geometry.__webglCustomAttributesList !== undefined ) {

			for ( var name in geometry.__webglCustomAttributesList ) {

				_gl.deleteBuffer( geometry.__webglCustomAttributesList[ name ].buffer );

			}

			delete geometry.__webglCustomAttributesList;

		}

		_this.info.memory.geometries --;

	};

	var deallocateGeometry = function ( geometry ) {

		delete geometry.__webglInit;

		if ( geometry instanceof THREE.BufferGeometry ) {

			for ( var name in geometry.attributes ) {
			
				var attribute = geometry.attributes[ name ];

				if ( attribute.buffer !== undefined ) {

					_gl.deleteBuffer( attribute.buffer );

					delete attribute.buffer;

				}

			}

			_this.info.memory.geometries --;

		} else {

			var geometryGroupsList = geometryGroups[ geometry.id ];

			if ( geometryGroupsList !== undefined ) {

				for ( var i = 0,l = geometryGroupsList.length; i < l; i ++ ) {

					var geometryGroup = geometryGroupsList[ i ];

					if ( geometryGroup.numMorphTargets !== undefined ) {

						for ( var m = 0, ml = geometryGroup.numMorphTargets; m < ml; m ++ ) {

							_gl.deleteBuffer( geometryGroup.__webglMorphTargetsBuffers[ m ] );

						}

						delete geometryGroup.__webglMorphTargetsBuffers;

					}

					if ( geometryGroup.numMorphNormals !== undefined ) {

						for ( var m = 0, ml = geometryGroup.numMorphNormals; m < ml; m ++ ) {

							_gl.deleteBuffer( geometryGroup.__webglMorphNormalsBuffers[ m ] );

						}

						delete geometryGroup.__webglMorphNormalsBuffers;

					}

					deleteBuffers( geometryGroup );

				}

				delete geometryGroups[ geometry.id ];

			} else {

				deleteBuffers( geometry );
			}
		}

		// TOFIX: Workaround for deleted geometry being currently bound

		_currentGeometryGroupHash = - 1;

	};

	var deallocateTexture = function ( texture ) {

		if ( texture.image && texture.image.__webglTextureCube ) {

			// cube texture

			_gl.deleteTexture( texture.image.__webglTextureCube );

			delete texture.image.__webglTextureCube;

		} else {

			// 2D texture

			if ( texture.__webglInit === undefined ) return;

			_gl.deleteTexture( texture.__webglTexture );

			delete texture.__webglTexture;
			delete texture.__webglInit;

		}

	};

	var deallocateRenderTarget = function ( renderTarget ) {

		if ( ! renderTarget || renderTarget.__webglTexture === undefined ) return;

		_gl.deleteTexture( renderTarget.__webglTexture );

		delete renderTarget.__webglTexture;

		if ( renderTarget instanceof THREE.WebGLRenderTargetCube ) {

			for ( var i = 0; i < 6; i ++ ) {

				_gl.deleteFramebuffer( renderTarget.__webglFramebuffer[ i ] );
				_gl.deleteRenderbuffer( renderTarget.__webglRenderbuffer[ i ] );

			}

		} else {

			_gl.deleteFramebuffer( renderTarget.__webglFramebuffer );
			_gl.deleteRenderbuffer( renderTarget.__webglRenderbuffer );

		}

		delete renderTarget.__webglFramebuffer;
		delete renderTarget.__webglRenderbuffer;

	};

	var deallocateMaterial = function ( material ) {

		var program = material.program.program;

		if ( program === undefined ) return;

		material.program = undefined;

		// only deallocate GL program if this was the last use of shared program
		// assumed there is only single copy of any program in the _programs list
		// (that's how it's constructed)

		var i, il, programInfo;
		var deleteProgram = false;

		for ( i = 0, il = _programs.length; i < il; i ++ ) {

			programInfo = _programs[ i ];

			if ( programInfo.program === program ) {

				programInfo.usedTimes --;

				if ( programInfo.usedTimes === 0 ) {

					deleteProgram = true;

				}

				break;

			}

		}

		if ( deleteProgram === true ) {

			// avoid using array.splice, this is costlier than creating new array from scratch

			var newPrograms = [];

			for ( i = 0, il = _programs.length; i < il; i ++ ) {

				programInfo = _programs[ i ];

				if ( programInfo.program !== program ) {

					newPrograms.push( programInfo );

				}

			}

			_programs = newPrograms;

			_gl.deleteProgram( program );

			_this.info.memory.programs --;

		}

	};

	// Buffer initialization

	function initCustomAttributes ( object ) {

		var geometry = object.geometry;
		var material = object.material;

		var nvertices = geometry.vertices.length;

		if ( material.attributes ) {

			if ( geometry.__webglCustomAttributesList === undefined ) {

				geometry.__webglCustomAttributesList = [];

			}

			for ( var name in material.attributes ) {

				var attribute = material.attributes[ name ];

				if ( ! attribute.__webglInitialized || attribute.createUniqueBuffers ) {

					attribute.__webglInitialized = true;

					var size = 1;   // "f" and "i"

					if ( attribute.type === 'v2' ) size = 2;
					else if ( attribute.type === 'v3' ) size = 3;
					else if ( attribute.type === 'v4' ) size = 4;
					else if ( attribute.type === 'c'  ) size = 3;

					attribute.size = size;

					attribute.array = new Float32Array( nvertices * size );

					attribute.buffer = _gl.createBuffer();
					attribute.buffer.belongsToAttribute = name;

					attribute.needsUpdate = true;

				}

				geometry.__webglCustomAttributesList.push( attribute );

			}

		}

	};

	function initParticleBuffers ( geometry, object ) {

		var nvertices = geometry.vertices.length;

		geometry.__vertexArray = new Float32Array( nvertices * 3 );
		geometry.__colorArray = new Float32Array( nvertices * 3 );

		geometry.__sortArray = [];

		geometry.__webglParticleCount = nvertices;

		initCustomAttributes( object );

	};

	function initLineBuffers ( geometry, object ) {

		var nvertices = geometry.vertices.length;

		geometry.__vertexArray = new Float32Array( nvertices * 3 );
		geometry.__colorArray = new Float32Array( nvertices * 3 );
		geometry.__lineDistanceArray = new Float32Array( nvertices * 1 );

		geometry.__webglLineCount = nvertices;

		initCustomAttributes( object );

	};

	function initMeshBuffers ( geometryGroup, object ) {

		var geometry = object.geometry,
			faces3 = geometryGroup.faces3,

			nvertices = faces3.length * 3,
			ntris     = faces3.length * 1,
			nlines    = faces3.length * 3,

			material = getBufferMaterial( object, geometryGroup );

		// START_VEROLD_MOD - quad wireframes
		if ( geometry.faceEdgeMasks !== undefined ) {

			nlines = 0;

			for ( var f = 0, fl = faces3.length; f < fl; f ++ ) {

				var fi = faces3[ f ],
					edgeMask = geometry.faceEdgeMasks[ fi ];

				nlines += ( edgeMask & 1 ) ? 1 : 0;
				nlines += ( edgeMask & 2 ) ? 1 : 0;
				nlines += ( edgeMask & 4 ) ? 1 : 0;

			}

		}
		// END_VEROLD_MOD - quad wireframes

		geometryGroup.__vertexArray = new Float32Array( nvertices * 3 );
		geometryGroup.__normalArray = new Float32Array( nvertices * 3 );
		geometryGroup.__colorArray = new Float32Array( nvertices * 3 );
		geometryGroup.__uvArray = new Float32Array( nvertices * 2 );

		if ( geometry.faceVertexUvs.length > 1 ) {

			geometryGroup.__uv2Array = new Float32Array( nvertices * 2 );

		}

		if ( geometry.hasTangents ) {

			geometryGroup.__tangentArray = new Float32Array( nvertices * 4 );

		}

		if ( object.geometry.skinWeights.length && object.geometry.skinIndices.length ) {

			geometryGroup.__skinIndexArray = new Float32Array( nvertices * 4 );
			geometryGroup.__skinWeightArray = new Float32Array( nvertices * 4 );

		}

		var UintArray = extensions.get( 'OES_element_index_uint' ) !== null && ntris > 21845 ? Uint32Array : Uint16Array; // 65535 / 3

		geometryGroup.__typeArray = UintArray;
		geometryGroup.__faceArray = new UintArray( ntris * 3 );
		geometryGroup.__lineArray = new UintArray( nlines * 2 );

		var m, ml;

		if ( geometryGroup.numMorphTargets ) {

			geometryGroup.__morphTargetsArrays = [];

			for ( m = 0, ml = geometryGroup.numMorphTargets; m < ml; m ++ ) {

				geometryGroup.__morphTargetsArrays.push( new Float32Array( nvertices * 3 ) );

			}

		}

		if ( geometryGroup.numMorphNormals ) {

			geometryGroup.__morphNormalsArrays = [];

			for ( m = 0, ml = geometryGroup.numMorphNormals; m < ml; m ++ ) {

				geometryGroup.__morphNormalsArrays.push( new Float32Array( nvertices * 3 ) );

			}

		}

		geometryGroup.__webglFaceCount = ntris * 3;
		geometryGroup.__webglLineCount = nlines * 2;


		// custom attributes

		if ( material.attributes ) {

			if ( geometryGroup.__webglCustomAttributesList === undefined ) {

				geometryGroup.__webglCustomAttributesList = [];

			}

			for ( var name in material.attributes ) {

				// Do a shallow copy of the attribute object so different geometryGroup chunks use different
				// attribute buffers which are correctly indexed in the setMeshBuffers function

				var originalAttribute = material.attributes[ name ];

				var attribute = {};

				for ( var property in originalAttribute ) {

					attribute[ property ] = originalAttribute[ property ];

				}

				if ( ! attribute.__webglInitialized || attribute.createUniqueBuffers ) {

					attribute.__webglInitialized = true;

					var size = 1;   // "f" and "i"

					if ( attribute.type === 'v2' ) size = 2;
					else if ( attribute.type === 'v3' ) size = 3;
					else if ( attribute.type === 'v4' ) size = 4;
					else if ( attribute.type === 'c'  ) size = 3;

					attribute.size = size;

					attribute.array = new Float32Array( nvertices * size );

					attribute.buffer = _gl.createBuffer();
					attribute.buffer.belongsToAttribute = name;

					originalAttribute.needsUpdate = true;
					attribute.__original = originalAttribute;

				}

				geometryGroup.__webglCustomAttributesList.push( attribute );

			}

		}

		geometryGroup.__inittedArrays = true;

	};

	function getBufferMaterial( object, geometryGroup ) {

		return object.material instanceof THREE.MeshFaceMaterial
			 ? object.material.materials[ geometryGroup.materialIndex ]
			 : object.material;

	};

	function materialNeedsSmoothNormals ( material ) {

		return material && material.shading !== undefined && material.shading === THREE.SmoothShading;

	};

	// Buffer setting

	function setParticleBuffers ( geometry, hint, object ) {

		var v, c, vertex, offset, index, color,

		vertices = geometry.vertices,
		vl = vertices.length,

		colors = geometry.colors,
		cl = colors.length,

		vertexArray = geometry.__vertexArray,
		colorArray = geometry.__colorArray,

		sortArray = geometry.__sortArray,

		dirtyVertices = geometry.verticesNeedUpdate,
		dirtyElements = geometry.elementsNeedUpdate,
		dirtyColors = geometry.colorsNeedUpdate,

		customAttributes = geometry.__webglCustomAttributesList,
		i, il,
		a, ca, cal, value,
		customAttribute;

		if ( object.sortParticles ) {

			_projScreenMatrixPS.copy( _projScreenMatrix );
			_projScreenMatrixPS.multiply( object.matrixWorld );

			for ( v = 0; v < vl; v ++ ) {

				vertex = vertices[ v ];

				_vector3.copy( vertex );
				_vector3.applyProjection( _projScreenMatrixPS );

				sortArray[ v ] = [ _vector3.z, v ];

			}

			sortArray.sort( numericalSort );

			for ( v = 0; v < vl; v ++ ) {

				vertex = vertices[ sortArray[ v ][ 1 ] ];

				offset = v * 3;

				vertexArray[ offset ]     = vertex.x;
				vertexArray[ offset + 1 ] = vertex.y;
				vertexArray[ offset + 2 ] = vertex.z;

			}

			for ( c = 0; c < cl; c ++ ) {

				offset = c * 3;

				color = colors[ sortArray[ c ][ 1 ] ];

				colorArray[ offset ]     = color.r;
				colorArray[ offset + 1 ] = color.g;
				colorArray[ offset + 2 ] = color.b;

			}

			if ( customAttributes ) {

				for ( i = 0, il = customAttributes.length; i < il; i ++ ) {

					customAttribute = customAttributes[ i ];

					if ( ! ( customAttribute.boundTo === undefined || customAttribute.boundTo === 'vertices' ) ) continue;

					offset = 0;

					cal = customAttribute.value.length;

					if ( customAttribute.size === 1 ) {

						for ( ca = 0; ca < cal; ca ++ ) {

							index = sortArray[ ca ][ 1 ];

							customAttribute.array[ ca ] = customAttribute.value[ index ];

						}

					} else if ( customAttribute.size === 2 ) {

						for ( ca = 0; ca < cal; ca ++ ) {

							index = sortArray[ ca ][ 1 ];

							value = customAttribute.value[ index ];

							customAttribute.array[ offset ]   = value.x;
							customAttribute.array[ offset + 1 ] = value.y;

							offset += 2;

						}

					} else if ( customAttribute.size === 3 ) {

						if ( customAttribute.type === 'c' ) {

							for ( ca = 0; ca < cal; ca ++ ) {

								index = sortArray[ ca ][ 1 ];

								value = customAttribute.value[ index ];

								customAttribute.array[ offset ]     = value.r;
								customAttribute.array[ offset + 1 ] = value.g;
								customAttribute.array[ offset + 2 ] = value.b;

								offset += 3;

							}

						} else {

							for ( ca = 0; ca < cal; ca ++ ) {

								index = sortArray[ ca ][ 1 ];

								value = customAttribute.value[ index ];

								customAttribute.array[ offset ]   = value.x;
								customAttribute.array[ offset + 1 ] = value.y;
								customAttribute.array[ offset + 2 ] = value.z;

								offset += 3;

							}

						}

					} else if ( customAttribute.size === 4 ) {

						for ( ca = 0; ca < cal; ca ++ ) {

							index = sortArray[ ca ][ 1 ];

							value = customAttribute.value[ index ];

							customAttribute.array[ offset ]      = value.x;
							customAttribute.array[ offset + 1  ] = value.y;
							customAttribute.array[ offset + 2  ] = value.z;
							customAttribute.array[ offset + 3  ] = value.w;

							offset += 4;

						}

					}

				}

			}

		} else {

			if ( dirtyVertices ) {

				for ( v = 0; v < vl; v ++ ) {

					vertex = vertices[ v ];

					offset = v * 3;

					vertexArray[ offset ]     = vertex.x;
					vertexArray[ offset + 1 ] = vertex.y;
					vertexArray[ offset + 2 ] = vertex.z;

				}

			}

			if ( dirtyColors ) {

				for ( c = 0; c < cl; c ++ ) {

					color = colors[ c ];

					offset = c * 3;

					colorArray[ offset ]     = color.r;
					colorArray[ offset + 1 ] = color.g;
					colorArray[ offset + 2 ] = color.b;

				}

			}

			if ( customAttributes ) {

				for ( i = 0, il = customAttributes.length; i < il; i ++ ) {

					customAttribute = customAttributes[ i ];

					if ( customAttribute.needsUpdate &&
						 ( customAttribute.boundTo === undefined ||
							 customAttribute.boundTo === 'vertices' ) ) {

						cal = customAttribute.value.length;

						offset = 0;

						if ( customAttribute.size === 1 ) {

							for ( ca = 0; ca < cal; ca ++ ) {

								customAttribute.array[ ca ] = customAttribute.value[ ca ];

							}

						} else if ( customAttribute.size === 2 ) {

							for ( ca = 0; ca < cal; ca ++ ) {

								value = customAttribute.value[ ca ];

								customAttribute.array[ offset ]   = value.x;
								customAttribute.array[ offset + 1 ] = value.y;

								offset += 2;

							}

						} else if ( customAttribute.size === 3 ) {

							if ( customAttribute.type === 'c' ) {

								for ( ca = 0; ca < cal; ca ++ ) {

									value = customAttribute.value[ ca ];

									customAttribute.array[ offset ]   = value.r;
									customAttribute.array[ offset + 1 ] = value.g;
									customAttribute.array[ offset + 2 ] = value.b;

									offset += 3;

								}

							} else {

								for ( ca = 0; ca < cal; ca ++ ) {

									value = customAttribute.value[ ca ];

									customAttribute.array[ offset ]   = value.x;
									customAttribute.array[ offset + 1 ] = value.y;
									customAttribute.array[ offset + 2 ] = value.z;

									offset += 3;

								}

							}

						} else if ( customAttribute.size === 4 ) {

							for ( ca = 0; ca < cal; ca ++ ) {

								value = customAttribute.value[ ca ];

								customAttribute.array[ offset ]      = value.x;
								customAttribute.array[ offset + 1  ] = value.y;
								customAttribute.array[ offset + 2  ] = value.z;
								customAttribute.array[ offset + 3  ] = value.w;

								offset += 4;

							}

						}

					}

				}

			}

		}

		if ( dirtyVertices || object.sortParticles ) {

			_gl.bindBuffer( _gl.ARRAY_BUFFER, geometry.__webglVertexBuffer );
			_gl.bufferData( _gl.ARRAY_BUFFER, vertexArray, hint );

		}

		if ( dirtyColors || object.sortParticles ) {

			_gl.bindBuffer( _gl.ARRAY_BUFFER, geometry.__webglColorBuffer );
			_gl.bufferData( _gl.ARRAY_BUFFER, colorArray, hint );

		}

		if ( customAttributes ) {

			for ( i = 0, il = customAttributes.length; i < il; i ++ ) {

				customAttribute = customAttributes[ i ];

				if ( customAttribute.needsUpdate || object.sortParticles ) {

					_gl.bindBuffer( _gl.ARRAY_BUFFER, customAttribute.buffer );
					_gl.bufferData( _gl.ARRAY_BUFFER, customAttribute.array, hint );

				}

			}

		}

	}

	function setLineBuffers ( geometry, hint ) {

		var v, c, d, vertex, offset, color,

		vertices = geometry.vertices,
		colors = geometry.colors,
		lineDistances = geometry.lineDistances,

		vl = vertices.length,
		cl = colors.length,
		dl = lineDistances.length,

		vertexArray = geometry.__vertexArray,
		colorArray = geometry.__colorArray,
		lineDistanceArray = geometry.__lineDistanceArray,

		dirtyVertices = geometry.verticesNeedUpdate,
		dirtyColors = geometry.colorsNeedUpdate,
		dirtyLineDistances = geometry.lineDistancesNeedUpdate,

		customAttributes = geometry.__webglCustomAttributesList,

		i, il,
		a, ca, cal, value,
		customAttribute;

		if ( dirtyVertices ) {

			for ( v = 0; v < vl; v ++ ) {

				vertex = vertices[ v ];

				offset = v * 3;

				vertexArray[ offset ]     = vertex.x;
				vertexArray[ offset + 1 ] = vertex.y;
				vertexArray[ offset + 2 ] = vertex.z;

			}

			_gl.bindBuffer( _gl.ARRAY_BUFFER, geometry.__webglVertexBuffer );
			_gl.bufferData( _gl.ARRAY_BUFFER, vertexArray, hint );

		}

		if ( dirtyColors ) {

			for ( c = 0; c < cl; c ++ ) {

				color = colors[ c ];

				offset = c * 3;

				colorArray[ offset ]     = color.r;
				colorArray[ offset + 1 ] = color.g;
				colorArray[ offset + 2 ] = color.b;

			}

			_gl.bindBuffer( _gl.ARRAY_BUFFER, geometry.__webglColorBuffer );
			_gl.bufferData( _gl.ARRAY_BUFFER, colorArray, hint );

		}

		if ( dirtyLineDistances ) {

			for ( d = 0; d < dl; d ++ ) {

				lineDistanceArray[ d ] = lineDistances[ d ];

			}

			_gl.bindBuffer( _gl.ARRAY_BUFFER, geometry.__webglLineDistanceBuffer );
			_gl.bufferData( _gl.ARRAY_BUFFER, lineDistanceArray, hint );

		}

		if ( customAttributes ) {

			for ( i = 0, il = customAttributes.length; i < il; i ++ ) {

				customAttribute = customAttributes[ i ];

				if ( customAttribute.needsUpdate &&
					 ( customAttribute.boundTo === undefined ||
						 customAttribute.boundTo === 'vertices' ) ) {

					offset = 0;

					cal = customAttribute.value.length;

					if ( customAttribute.size === 1 ) {

						for ( ca = 0; ca < cal; ca ++ ) {

							customAttribute.array[ ca ] = customAttribute.value[ ca ];

						}

					} else if ( customAttribute.size === 2 ) {

						for ( ca = 0; ca < cal; ca ++ ) {

							value = customAttribute.value[ ca ];

							customAttribute.array[ offset ]   = value.x;
							customAttribute.array[ offset + 1 ] = value.y;

							offset += 2;

						}

					} else if ( customAttribute.size === 3 ) {

						if ( customAttribute.type === 'c' ) {

							for ( ca = 0; ca < cal; ca ++ ) {

								value = customAttribute.value[ ca ];

								customAttribute.array[ offset ]   = value.r;
								customAttribute.array[ offset + 1 ] = value.g;
								customAttribute.array[ offset + 2 ] = value.b;

								offset += 3;

							}

						} else {

							for ( ca = 0; ca < cal; ca ++ ) {

								value = customAttribute.value[ ca ];

								customAttribute.array[ offset ]   = value.x;
								customAttribute.array[ offset + 1 ] = value.y;
								customAttribute.array[ offset + 2 ] = value.z;

								offset += 3;

							}

						}

					} else if ( customAttribute.size === 4 ) {

						for ( ca = 0; ca < cal; ca ++ ) {

							value = customAttribute.value[ ca ];

							customAttribute.array[ offset ]    = value.x;
							customAttribute.array[ offset + 1  ] = value.y;
							customAttribute.array[ offset + 2  ] = value.z;
							customAttribute.array[ offset + 3  ] = value.w;

							offset += 4;

						}

					}

					_gl.bindBuffer( _gl.ARRAY_BUFFER, customAttribute.buffer );
					_gl.bufferData( _gl.ARRAY_BUFFER, customAttribute.array, hint );

				}

			}

		}

	}

	function setMeshBuffers( geometryGroup, object, hint, dispose, material ) {

		if ( ! geometryGroup.__inittedArrays ) {

			return;

		}

		var needsSmoothNormals = materialNeedsSmoothNormals( material );

		var f, fl, fi, face,
		vertexNormals, faceNormal, normal,
		vertexColors, faceColor,
		vertexTangents,
		uv, uv2, v1, v2, v3, v4, t1, t2, t3, t4, n1, n2, n3, n4,
		c1, c2, c3,
		sw1, sw2, sw3, sw4,
		si1, si2, si3, si4,
		sa1, sa2, sa3, sa4,
		sb1, sb2, sb3, sb4,
		m, ml, i, il,
		vn, uvi, uv2i,
		vk, vkl, vka,
		nka, chf, faceVertexNormals,
		a,

		vertexIndex = 0,

		offset = 0,
		offset_uv = 0,
		offset_uv2 = 0,
		offset_face = 0,
		offset_normal = 0,
		offset_tangent = 0,
		offset_line = 0,
		offset_color = 0,
		offset_skin = 0,
		offset_morphTarget = 0,
		offset_custom = 0,
		offset_customSrc = 0,

		value,

		vertexArray = geometryGroup.__vertexArray,
		uvArray = geometryGroup.__uvArray,
		uv2Array = geometryGroup.__uv2Array,
		normalArray = geometryGroup.__normalArray,
		tangentArray = geometryGroup.__tangentArray,
		colorArray = geometryGroup.__colorArray,

		skinIndexArray = geometryGroup.__skinIndexArray,
		skinWeightArray = geometryGroup.__skinWeightArray,

		morphTargetsArrays = geometryGroup.__morphTargetsArrays,
		morphNormalsArrays = geometryGroup.__morphNormalsArrays,

		customAttributes = geometryGroup.__webglCustomAttributesList,
		customAttribute,

		faceArray = geometryGroup.__faceArray,
		lineArray = geometryGroup.__lineArray,

		geometry = object.geometry, // this is shared for all chunks

		dirtyVertices = geometry.verticesNeedUpdate,
		dirtyElements = geometry.elementsNeedUpdate,
		dirtyUvs = geometry.uvsNeedUpdate,
		dirtyNormals = geometry.normalsNeedUpdate,
		dirtyTangents = geometry.tangentsNeedUpdate,
		dirtyColors = geometry.colorsNeedUpdate,
		dirtyMorphTargets = geometry.morphTargetsNeedUpdate,

		vertices = geometry.vertices,
		chunk_faces3 = geometryGroup.faces3,
		obj_faces = geometry.faces,

		obj_uvs  = geometry.faceVertexUvs[ 0 ],
		obj_uvs2 = geometry.faceVertexUvs[ 1 ],

		obj_colors = geometry.colors,

		obj_skinIndices = geometry.skinIndices,
		obj_skinWeights = geometry.skinWeights,

		morphTargets = geometry.morphTargets,
		morphNormals = geometry.morphNormals;

		if ( dirtyVertices ) {

			for ( f = 0, fl = chunk_faces3.length; f < fl; f ++ ) {

				face = obj_faces[ chunk_faces3[ f ] ];

				v1 = vertices[ face.a ];
				v2 = vertices[ face.b ];
				v3 = vertices[ face.c ];

				vertexArray[ offset ]     = v1.x;
				vertexArray[ offset + 1 ] = v1.y;
				vertexArray[ offset + 2 ] = v1.z;

				vertexArray[ offset + 3 ] = v2.x;
				vertexArray[ offset + 4 ] = v2.y;
				vertexArray[ offset + 5 ] = v2.z;

				vertexArray[ offset + 6 ] = v3.x;
				vertexArray[ offset + 7 ] = v3.y;
				vertexArray[ offset + 8 ] = v3.z;

				offset += 9;

			}

			_gl.bindBuffer( _gl.ARRAY_BUFFER, geometryGroup.__webglVertexBuffer );
			_gl.bufferData( _gl.ARRAY_BUFFER, vertexArray, hint );

		}

		if ( dirtyMorphTargets ) {

			for ( vk = 0, vkl = morphTargets.length; vk < vkl; vk ++ ) {

				offset_morphTarget = 0;

				for ( f = 0, fl = chunk_faces3.length; f < fl; f ++ ) {

					chf = chunk_faces3[ f ];
					face = obj_faces[ chf ];

					// morph positions

					v1 = morphTargets[ vk ].vertices[ face.a ];
					v2 = morphTargets[ vk ].vertices[ face.b ];
					v3 = morphTargets[ vk ].vertices[ face.c ];

					vka = morphTargetsArrays[ vk ];

					vka[ offset_morphTarget ]     = v1.x;
					vka[ offset_morphTarget + 1 ] = v1.y;
					vka[ offset_morphTarget + 2 ] = v1.z;

					vka[ offset_morphTarget + 3 ] = v2.x;
					vka[ offset_morphTarget + 4 ] = v2.y;
					vka[ offset_morphTarget + 5 ] = v2.z;

					vka[ offset_morphTarget + 6 ] = v3.x;
					vka[ offset_morphTarget + 7 ] = v3.y;
					vka[ offset_morphTarget + 8 ] = v3.z;

					// morph normals

					if ( material.morphNormals ) {

						if ( needsSmoothNormals ) {

							faceVertexNormals = morphNormals[ vk ].vertexNormals[ chf ];

							n1 = faceVertexNormals.a;
							n2 = faceVertexNormals.b;
							n3 = faceVertexNormals.c;

						} else {

							n1 = morphNormals[ vk ].faceNormals[ chf ];
							n2 = n1;
							n3 = n1;

						}

						nka = morphNormalsArrays[ vk ];

						nka[ offset_morphTarget ]     = n1.x;
						nka[ offset_morphTarget + 1 ] = n1.y;
						nka[ offset_morphTarget + 2 ] = n1.z;

						nka[ offset_morphTarget + 3 ] = n2.x;
						nka[ offset_morphTarget + 4 ] = n2.y;
						nka[ offset_morphTarget + 5 ] = n2.z;

						nka[ offset_morphTarget + 6 ] = n3.x;
						nka[ offset_morphTarget + 7 ] = n3.y;
						nka[ offset_morphTarget + 8 ] = n3.z;

					}

					//

					offset_morphTarget += 9;

				}

				_gl.bindBuffer( _gl.ARRAY_BUFFER, geometryGroup.__webglMorphTargetsBuffers[ vk ] );
				_gl.bufferData( _gl.ARRAY_BUFFER, morphTargetsArrays[ vk ], hint );

				if ( material.morphNormals ) {

					_gl.bindBuffer( _gl.ARRAY_BUFFER, geometryGroup.__webglMorphNormalsBuffers[ vk ] );
					_gl.bufferData( _gl.ARRAY_BUFFER, morphNormalsArrays[ vk ], hint );

				}

			}

		}

		if ( obj_skinWeights.length ) {

			for ( f = 0, fl = chunk_faces3.length; f < fl; f ++ ) {

				face = obj_faces[ chunk_faces3[ f ] ];

				// weights

				sw1 = obj_skinWeights[ face.a ];
				sw2 = obj_skinWeights[ face.b ];
				sw3 = obj_skinWeights[ face.c ];

				skinWeightArray[ offset_skin ]     = sw1.x;
				skinWeightArray[ offset_skin + 1 ] = sw1.y;
				skinWeightArray[ offset_skin + 2 ] = sw1.z;
				skinWeightArray[ offset_skin + 3 ] = sw1.w;

				skinWeightArray[ offset_skin + 4 ] = sw2.x;
				skinWeightArray[ offset_skin + 5 ] = sw2.y;
				skinWeightArray[ offset_skin + 6 ] = sw2.z;
				skinWeightArray[ offset_skin + 7 ] = sw2.w;

				skinWeightArray[ offset_skin + 8 ]  = sw3.x;
				skinWeightArray[ offset_skin + 9 ]  = sw3.y;
				skinWeightArray[ offset_skin + 10 ] = sw3.z;
				skinWeightArray[ offset_skin + 11 ] = sw3.w;

				// indices

				si1 = obj_skinIndices[ face.a ];
				si2 = obj_skinIndices[ face.b ];
				si3 = obj_skinIndices[ face.c ];

				skinIndexArray[ offset_skin ]     = si1.x;
				skinIndexArray[ offset_skin + 1 ] = si1.y;
				skinIndexArray[ offset_skin + 2 ] = si1.z;
				skinIndexArray[ offset_skin + 3 ] = si1.w;

				skinIndexArray[ offset_skin + 4 ] = si2.x;
				skinIndexArray[ offset_skin + 5 ] = si2.y;
				skinIndexArray[ offset_skin + 6 ] = si2.z;
				skinIndexArray[ offset_skin + 7 ] = si2.w;

				skinIndexArray[ offset_skin + 8 ]  = si3.x;
				skinIndexArray[ offset_skin + 9 ]  = si3.y;
				skinIndexArray[ offset_skin + 10 ] = si3.z;
				skinIndexArray[ offset_skin + 11 ] = si3.w;

				offset_skin += 12;

			}

			if ( offset_skin > 0 ) {

				_gl.bindBuffer( _gl.ARRAY_BUFFER, geometryGroup.__webglSkinIndicesBuffer );
				_gl.bufferData( _gl.ARRAY_BUFFER, skinIndexArray, hint );

				_gl.bindBuffer( _gl.ARRAY_BUFFER, geometryGroup.__webglSkinWeightsBuffer );
				_gl.bufferData( _gl.ARRAY_BUFFER, skinWeightArray, hint );

			}

		}

		if ( dirtyColors ) {

			for ( f = 0, fl = chunk_faces3.length; f < fl; f ++ ) {

				face = obj_faces[ chunk_faces3[ f ] ];

				vertexColors = face.vertexColors;
				faceColor = face.color;

				if ( vertexColors.length === 3 && material.vertexColors === THREE.VertexColors ) {

					c1 = vertexColors[ 0 ];
					c2 = vertexColors[ 1 ];
					c3 = vertexColors[ 2 ];

				} else {

					c1 = faceColor;
					c2 = faceColor;
					c3 = faceColor;

				}

				colorArray[ offset_color ]     = c1.r;
				colorArray[ offset_color + 1 ] = c1.g;
				colorArray[ offset_color + 2 ] = c1.b;

				colorArray[ offset_color + 3 ] = c2.r;
				colorArray[ offset_color + 4 ] = c2.g;
				colorArray[ offset_color + 5 ] = c2.b;

				colorArray[ offset_color + 6 ] = c3.r;
				colorArray[ offset_color + 7 ] = c3.g;
				colorArray[ offset_color + 8 ] = c3.b;

				offset_color += 9;

			}

			if ( offset_color > 0 ) {

				_gl.bindBuffer( _gl.ARRAY_BUFFER, geometryGroup.__webglColorBuffer );
				_gl.bufferData( _gl.ARRAY_BUFFER, colorArray, hint );

			}

		}

		if ( dirtyTangents && geometry.hasTangents ) {

			for ( f = 0, fl = chunk_faces3.length; f < fl; f ++ ) {

				face = obj_faces[ chunk_faces3[ f ] ];

				vertexTangents = face.vertexTangents;

				t1 = vertexTangents[ 0 ];
				t2 = vertexTangents[ 1 ];
				t3 = vertexTangents[ 2 ];

				tangentArray[ offset_tangent ]     = t1.x;
				tangentArray[ offset_tangent + 1 ] = t1.y;
				tangentArray[ offset_tangent + 2 ] = t1.z;
				tangentArray[ offset_tangent + 3 ] = t1.w;

				tangentArray[ offset_tangent + 4 ] = t2.x;
				tangentArray[ offset_tangent + 5 ] = t2.y;
				tangentArray[ offset_tangent + 6 ] = t2.z;
				tangentArray[ offset_tangent + 7 ] = t2.w;

				tangentArray[ offset_tangent + 8 ]  = t3.x;
				tangentArray[ offset_tangent + 9 ]  = t3.y;
				tangentArray[ offset_tangent + 10 ] = t3.z;
				tangentArray[ offset_tangent + 11 ] = t3.w;

				offset_tangent += 12;

			}

			_gl.bindBuffer( _gl.ARRAY_BUFFER, geometryGroup.__webglTangentBuffer );
			_gl.bufferData( _gl.ARRAY_BUFFER, tangentArray, hint );

		}

		if ( dirtyNormals ) {

			for ( f = 0, fl = chunk_faces3.length; f < fl; f ++ ) {

				face = obj_faces[ chunk_faces3[ f ] ];

				vertexNormals = face.vertexNormals;
				faceNormal = face.normal;

				if ( vertexNormals.length === 3 && needsSmoothNormals ) {

					for ( i = 0; i < 3; i ++ ) {

						vn = vertexNormals[ i ];

						normalArray[ offset_normal ]     = vn.x;
						normalArray[ offset_normal + 1 ] = vn.y;
						normalArray[ offset_normal + 2 ] = vn.z;

						offset_normal += 3;

					}

				} else {

					for ( i = 0; i < 3; i ++ ) {

						normalArray[ offset_normal ]     = faceNormal.x;
						normalArray[ offset_normal + 1 ] = faceNormal.y;
						normalArray[ offset_normal + 2 ] = faceNormal.z;

						offset_normal += 3;

					}

				}

			}

			_gl.bindBuffer( _gl.ARRAY_BUFFER, geometryGroup.__webglNormalBuffer );
			_gl.bufferData( _gl.ARRAY_BUFFER, normalArray, hint );

		}

		if ( dirtyUvs && obj_uvs ) {

			for ( f = 0, fl = chunk_faces3.length; f < fl; f ++ ) {

				fi = chunk_faces3[ f ];

				uv = obj_uvs[ fi ];

				if ( uv === undefined ) continue;

				for ( i = 0; i < 3; i ++ ) {

					uvi = uv[ i ];

					uvArray[ offset_uv ]     = uvi.x;
					uvArray[ offset_uv + 1 ] = uvi.y;

					offset_uv += 2;

				}

			}

			if ( offset_uv > 0 ) {

				_gl.bindBuffer( _gl.ARRAY_BUFFER, geometryGroup.__webglUVBuffer );
				_gl.bufferData( _gl.ARRAY_BUFFER, uvArray, hint );

			}

		}

		if ( dirtyUvs && obj_uvs2 ) {

			for ( f = 0, fl = chunk_faces3.length; f < fl; f ++ ) {

				fi = chunk_faces3[ f ];

				uv2 = obj_uvs2[ fi ];

				if ( uv2 === undefined ) continue;

				for ( i = 0; i < 3; i ++ ) {

					uv2i = uv2[ i ];

					uv2Array[ offset_uv2 ]     = uv2i.x;
					uv2Array[ offset_uv2 + 1 ] = uv2i.y;

					offset_uv2 += 2;

				}

			}

			if ( offset_uv2 > 0 ) {

				_gl.bindBuffer( _gl.ARRAY_BUFFER, geometryGroup.__webglUV2Buffer );
				_gl.bufferData( _gl.ARRAY_BUFFER, uv2Array, hint );

			}

		}

		if ( dirtyElements ) {

			for ( f = 0, fl = chunk_faces3.length; f < fl; f ++ ) {

				fi = chunk_faces3[ f ];

				faceArray[ offset_face ] 	 = vertexIndex;
				faceArray[ offset_face + 1 ] = vertexIndex + 1;
				faceArray[ offset_face + 2 ] = vertexIndex + 2;

				offset_face += 3;

				// START_VEROLD_MOD - quad wireframes
				var edgeMask = geometry.faceEdgeMasks !== undefined ? geometry.faceEdgeMasks[ fi ] : ~0;

				if ( edgeMask & 1 ) {
					lineArray[ offset_line++ ] = vertexIndex;
					lineArray[ offset_line++ ] = vertexIndex + 1;
				}

				if ( edgeMask & 2 ) {
					lineArray[ offset_line++ ] = vertexIndex + 1;
					lineArray[ offset_line++ ] = vertexIndex + 2;
				}

				if ( edgeMask & 4 ) {
					lineArray[ offset_line++ ] = vertexIndex;
					lineArray[ offset_line++ ] = vertexIndex + 2;
				}
				// END_VEROLD_MOD - quad wireframes

				vertexIndex += 3;

			}

			_gl.bindBuffer( _gl.ELEMENT_ARRAY_BUFFER, geometryGroup.__webglFaceBuffer );
			_gl.bufferData( _gl.ELEMENT_ARRAY_BUFFER, faceArray, hint );

			_gl.bindBuffer( _gl.ELEMENT_ARRAY_BUFFER, geometryGroup.__webglLineBuffer );
			_gl.bufferData( _gl.ELEMENT_ARRAY_BUFFER, lineArray, hint );

		}

		if ( customAttributes ) {

			for ( i = 0, il = customAttributes.length; i < il; i ++ ) {

				customAttribute = customAttributes[ i ];

				if ( ! customAttribute.__original.needsUpdate ) continue;

				offset_custom = 0;
				offset_customSrc = 0;

				if ( customAttribute.size === 1 ) {

					if ( customAttribute.boundTo === undefined || customAttribute.boundTo === 'vertices' ) {

						for ( f = 0, fl = chunk_faces3.length; f < fl; f ++ ) {

							face = obj_faces[ chunk_faces3[ f ] ];

							customAttribute.array[ offset_custom ]     = customAttribute.value[ face.a ];
							customAttribute.array[ offset_custom + 1 ] = customAttribute.value[ face.b ];
							customAttribute.array[ offset_custom + 2 ] = customAttribute.value[ face.c ];

							offset_custom += 3;

						}

					} else if ( customAttribute.boundTo === 'faces' ) {

						for ( f = 0, fl = chunk_faces3.length; f < fl; f ++ ) {

							value = customAttribute.value[ chunk_faces3[ f ] ];

							customAttribute.array[ offset_custom ]     = value;
							customAttribute.array[ offset_custom + 1 ] = value;
							customAttribute.array[ offset_custom + 2 ] = value;

							offset_custom += 3;

						}

					}

				} else if ( customAttribute.size === 2 ) {

					if ( customAttribute.boundTo === undefined || customAttribute.boundTo === 'vertices' ) {

						for ( f = 0, fl = chunk_faces3.length; f < fl; f ++ ) {

							face = obj_faces[ chunk_faces3[ f ] ];

							v1 = customAttribute.value[ face.a ];
							v2 = customAttribute.value[ face.b ];
							v3 = customAttribute.value[ face.c ];

							customAttribute.array[ offset_custom ]     = v1.x;
							customAttribute.array[ offset_custom + 1 ] = v1.y;

							customAttribute.array[ offset_custom + 2 ] = v2.x;
							customAttribute.array[ offset_custom + 3 ] = v2.y;

							customAttribute.array[ offset_custom + 4 ] = v3.x;
							customAttribute.array[ offset_custom + 5 ] = v3.y;

							offset_custom += 6;

						}

					} else if ( customAttribute.boundTo === 'faces' ) {

						for ( f = 0, fl = chunk_faces3.length; f < fl; f ++ ) {

							value = customAttribute.value[ chunk_faces3[ f ] ];

							v1 = value;
							v2 = value;
							v3 = value;

							customAttribute.array[ offset_custom ]     = v1.x;
							customAttribute.array[ offset_custom + 1 ] = v1.y;

							customAttribute.array[ offset_custom + 2 ] = v2.x;
							customAttribute.array[ offset_custom + 3 ] = v2.y;

							customAttribute.array[ offset_custom + 4 ] = v3.x;
							customAttribute.array[ offset_custom + 5 ] = v3.y;

							offset_custom += 6;

						}

					}

				} else if ( customAttribute.size === 3 ) {

					var pp;

					if ( customAttribute.type === 'c' ) {

						pp = [ 'r', 'g', 'b' ];

					} else {

						pp = [ 'x', 'y', 'z' ];

					}

					if ( customAttribute.boundTo === undefined || customAttribute.boundTo === 'vertices' ) {

						for ( f = 0, fl = chunk_faces3.length; f < fl; f ++ ) {

							face = obj_faces[ chunk_faces3[ f ] ];

							v1 = customAttribute.value[ face.a ];
							v2 = customAttribute.value[ face.b ];
							v3 = customAttribute.value[ face.c ];

							customAttribute.array[ offset_custom ]     = v1[ pp[ 0 ] ];
							customAttribute.array[ offset_custom + 1 ] = v1[ pp[ 1 ] ];
							customAttribute.array[ offset_custom + 2 ] = v1[ pp[ 2 ] ];

							customAttribute.array[ offset_custom + 3 ] = v2[ pp[ 0 ] ];
							customAttribute.array[ offset_custom + 4 ] = v2[ pp[ 1 ] ];
							customAttribute.array[ offset_custom + 5 ] = v2[ pp[ 2 ] ];

							customAttribute.array[ offset_custom + 6 ] = v3[ pp[ 0 ] ];
							customAttribute.array[ offset_custom + 7 ] = v3[ pp[ 1 ] ];
							customAttribute.array[ offset_custom + 8 ] = v3[ pp[ 2 ] ];

							offset_custom += 9;

						}

					} else if ( customAttribute.boundTo === 'faces' ) {

						for ( f = 0, fl = chunk_faces3.length; f < fl; f ++ ) {

							value = customAttribute.value[ chunk_faces3[ f ] ];

							v1 = value;
							v2 = value;
							v3 = value;

							customAttribute.array[ offset_custom ]     = v1[ pp[ 0 ] ];
							customAttribute.array[ offset_custom + 1 ] = v1[ pp[ 1 ] ];
							customAttribute.array[ offset_custom + 2 ] = v1[ pp[ 2 ] ];

							customAttribute.array[ offset_custom + 3 ] = v2[ pp[ 0 ] ];
							customAttribute.array[ offset_custom + 4 ] = v2[ pp[ 1 ] ];
							customAttribute.array[ offset_custom + 5 ] = v2[ pp[ 2 ] ];

							customAttribute.array[ offset_custom + 6 ] = v3[ pp[ 0 ] ];
							customAttribute.array[ offset_custom + 7 ] = v3[ pp[ 1 ] ];
							customAttribute.array[ offset_custom + 8 ] = v3[ pp[ 2 ] ];

							offset_custom += 9;

						}

					} else if ( customAttribute.boundTo === 'faceVertices' ) {

						for ( f = 0, fl = chunk_faces3.length; f < fl; f ++ ) {

							value = customAttribute.value[ chunk_faces3[ f ] ];

							v1 = value[ 0 ];
							v2 = value[ 1 ];
							v3 = value[ 2 ];

							customAttribute.array[ offset_custom ]     = v1[ pp[ 0 ] ];
							customAttribute.array[ offset_custom + 1 ] = v1[ pp[ 1 ] ];
							customAttribute.array[ offset_custom + 2 ] = v1[ pp[ 2 ] ];

							customAttribute.array[ offset_custom + 3 ] = v2[ pp[ 0 ] ];
							customAttribute.array[ offset_custom + 4 ] = v2[ pp[ 1 ] ];
							customAttribute.array[ offset_custom + 5 ] = v2[ pp[ 2 ] ];

							customAttribute.array[ offset_custom + 6 ] = v3[ pp[ 0 ] ];
							customAttribute.array[ offset_custom + 7 ] = v3[ pp[ 1 ] ];
							customAttribute.array[ offset_custom + 8 ] = v3[ pp[ 2 ] ];

							offset_custom += 9;

						}

					}

				} else if ( customAttribute.size === 4 ) {

					if ( customAttribute.boundTo === undefined || customAttribute.boundTo === 'vertices' ) {

						for ( f = 0, fl = chunk_faces3.length; f < fl; f ++ ) {

							face = obj_faces[ chunk_faces3[ f ] ];

							v1 = customAttribute.value[ face.a ];
							v2 = customAttribute.value[ face.b ];
							v3 = customAttribute.value[ face.c ];

							customAttribute.array[ offset_custom  ]   = v1.x;
							customAttribute.array[ offset_custom + 1  ] = v1.y;
							customAttribute.array[ offset_custom + 2  ] = v1.z;
							customAttribute.array[ offset_custom + 3  ] = v1.w;

							customAttribute.array[ offset_custom + 4  ] = v2.x;
							customAttribute.array[ offset_custom + 5  ] = v2.y;
							customAttribute.array[ offset_custom + 6  ] = v2.z;
							customAttribute.array[ offset_custom + 7  ] = v2.w;

							customAttribute.array[ offset_custom + 8  ] = v3.x;
							customAttribute.array[ offset_custom + 9  ] = v3.y;
							customAttribute.array[ offset_custom + 10 ] = v3.z;
							customAttribute.array[ offset_custom + 11 ] = v3.w;

							offset_custom += 12;

						}

					} else if ( customAttribute.boundTo === 'faces' ) {

						for ( f = 0, fl = chunk_faces3.length; f < fl; f ++ ) {

							value = customAttribute.value[ chunk_faces3[ f ] ];

							v1 = value;
							v2 = value;
							v3 = value;

							customAttribute.array[ offset_custom  ]   = v1.x;
							customAttribute.array[ offset_custom + 1  ] = v1.y;
							customAttribute.array[ offset_custom + 2  ] = v1.z;
							customAttribute.array[ offset_custom + 3  ] = v1.w;

							customAttribute.array[ offset_custom + 4  ] = v2.x;
							customAttribute.array[ offset_custom + 5  ] = v2.y;
							customAttribute.array[ offset_custom + 6  ] = v2.z;
							customAttribute.array[ offset_custom + 7  ] = v2.w;

							customAttribute.array[ offset_custom + 8  ] = v3.x;
							customAttribute.array[ offset_custom + 9  ] = v3.y;
							customAttribute.array[ offset_custom + 10 ] = v3.z;
							customAttribute.array[ offset_custom + 11 ] = v3.w;

							offset_custom += 12;

						}

					} else if ( customAttribute.boundTo === 'faceVertices' ) {

						for ( f = 0, fl = chunk_faces3.length; f < fl; f ++ ) {

							value = customAttribute.value[ chunk_faces3[ f ] ];

							v1 = value[ 0 ];
							v2 = value[ 1 ];
							v3 = value[ 2 ];

							customAttribute.array[ offset_custom  ]   = v1.x;
							customAttribute.array[ offset_custom + 1  ] = v1.y;
							customAttribute.array[ offset_custom + 2  ] = v1.z;
							customAttribute.array[ offset_custom + 3  ] = v1.w;

							customAttribute.array[ offset_custom + 4  ] = v2.x;
							customAttribute.array[ offset_custom + 5  ] = v2.y;
							customAttribute.array[ offset_custom + 6  ] = v2.z;
							customAttribute.array[ offset_custom + 7  ] = v2.w;

							customAttribute.array[ offset_custom + 8  ] = v3.x;
							customAttribute.array[ offset_custom + 9  ] = v3.y;
							customAttribute.array[ offset_custom + 10 ] = v3.z;
							customAttribute.array[ offset_custom + 11 ] = v3.w;

							offset_custom += 12;

						}

					}

				}

				_gl.bindBuffer( _gl.ARRAY_BUFFER, customAttribute.buffer );
				_gl.bufferData( _gl.ARRAY_BUFFER, customAttribute.array, hint );

			}

		}

		if ( dispose ) {

			delete geometryGroup.__inittedArrays;
			delete geometryGroup.__colorArray;
			delete geometryGroup.__normalArray;
			delete geometryGroup.__tangentArray;
			delete geometryGroup.__uvArray;
			delete geometryGroup.__uv2Array;
			delete geometryGroup.__faceArray;
			delete geometryGroup.__vertexArray;
			delete geometryGroup.__lineArray;
			delete geometryGroup.__skinIndexArray;
			delete geometryGroup.__skinWeightArray;

		}

	};

	function setDirectBuffers( geometry ) {

		var attributes = geometry.attributes;
		var attributesKeys = geometry.attributesKeys;

		for ( var i = 0, l = attributesKeys.length; i < l; i ++ ) {

			var key = attributesKeys[ i ];
			var attribute = attributes[ key ];

			if ( attribute.buffer === undefined ) {

<<<<<<< HEAD
				attributeItem.buffer = _gl.createBuffer();
				attributeItem.needsUpdate = true;
=======
				attribute.buffer = _gl.createBuffer();
				attribute.needsUpdate = true;

>>>>>>> 2d597133
			}

			if ( attribute.needsUpdate === true ) {

<<<<<<< HEAD
				var bufferType = ( attributeName === 'index' || attributeName === 'index_wireframe' ) ? _gl.ELEMENT_ARRAY_BUFFER : _gl.ARRAY_BUFFER;
=======
				var bufferType = ( key === 'index' ) ? _gl.ELEMENT_ARRAY_BUFFER : _gl.ARRAY_BUFFER;
>>>>>>> 2d597133

				_gl.bindBuffer( bufferType, attribute.buffer );
				_gl.bufferData( bufferType, attribute.array, _gl.STATIC_DRAW );

				attribute.needsUpdate = false;

			}

		}

	}

	// Buffer rendering

	this.renderBufferImmediate = function ( object, program, material ) {

		initAttributes();

		if ( object.hasPositions && ! object.__webglVertexBuffer ) object.__webglVertexBuffer = _gl.createBuffer();
		if ( object.hasNormals && ! object.__webglNormalBuffer ) object.__webglNormalBuffer = _gl.createBuffer();
		if ( object.hasUvs && ! object.__webglUvBuffer ) object.__webglUvBuffer = _gl.createBuffer();
		if ( object.hasColors && ! object.__webglColorBuffer ) object.__webglColorBuffer = _gl.createBuffer();

		if ( object.hasPositions ) {

			_gl.bindBuffer( _gl.ARRAY_BUFFER, object.__webglVertexBuffer );
			_gl.bufferData( _gl.ARRAY_BUFFER, object.positionArray, _gl.DYNAMIC_DRAW );
			enableAttribute( program.attributes.position );
			_gl.vertexAttribPointer( program.attributes.position, 3, _gl.FLOAT, false, 0, 0 );

		}

		if ( object.hasNormals ) {

			_gl.bindBuffer( _gl.ARRAY_BUFFER, object.__webglNormalBuffer );

			if ( material.shading === THREE.FlatShading ) {

				var nx, ny, nz,
					nax, nbx, ncx, nay, nby, ncy, naz, nbz, ncz,
					normalArray,
					i, il = object.count * 3;

				for ( i = 0; i < il; i += 9 ) {

					normalArray = object.normalArray;

					nax  = normalArray[ i ];
					nay  = normalArray[ i + 1 ];
					naz  = normalArray[ i + 2 ];

					nbx  = normalArray[ i + 3 ];
					nby  = normalArray[ i + 4 ];
					nbz  = normalArray[ i + 5 ];

					ncx  = normalArray[ i + 6 ];
					ncy  = normalArray[ i + 7 ];
					ncz  = normalArray[ i + 8 ];

					nx = ( nax + nbx + ncx ) / 3;
					ny = ( nay + nby + ncy ) / 3;
					nz = ( naz + nbz + ncz ) / 3;

					normalArray[ i ]   = nx;
					normalArray[ i + 1 ] = ny;
					normalArray[ i + 2 ] = nz;

					normalArray[ i + 3 ] = nx;
					normalArray[ i + 4 ] = ny;
					normalArray[ i + 5 ] = nz;

					normalArray[ i + 6 ] = nx;
					normalArray[ i + 7 ] = ny;
					normalArray[ i + 8 ] = nz;

				}

			}

			_gl.bufferData( _gl.ARRAY_BUFFER, object.normalArray, _gl.DYNAMIC_DRAW );
			enableAttribute( program.attributes.normal );
			_gl.vertexAttribPointer( program.attributes.normal, 3, _gl.FLOAT, false, 0, 0 );

		}

		if ( object.hasUvs && material.map ) {

			_gl.bindBuffer( _gl.ARRAY_BUFFER, object.__webglUvBuffer );
			_gl.bufferData( _gl.ARRAY_BUFFER, object.uvArray, _gl.DYNAMIC_DRAW );
			enableAttribute( program.attributes.uv );
			_gl.vertexAttribPointer( program.attributes.uv, 2, _gl.FLOAT, false, 0, 0 );

		}

		if ( object.hasColors && material.vertexColors !== THREE.NoColors ) {

			_gl.bindBuffer( _gl.ARRAY_BUFFER, object.__webglColorBuffer );
			_gl.bufferData( _gl.ARRAY_BUFFER, object.colorArray, _gl.DYNAMIC_DRAW );
			enableAttribute( program.attributes.color );
			_gl.vertexAttribPointer( program.attributes.color, 3, _gl.FLOAT, false, 0, 0 );

		}

		disableUnusedAttributes();

		_gl.drawArrays( _gl.TRIANGLES, 0, object.count );

		object.count = 0;

	};

	function setupVertexAttributes( material, program, geometry, startIndex ) {

		var geometryAttributes = geometry.attributes;

		var programAttributes = program.attributes;
		var programAttributesKeys = program.attributesKeys;

		for ( var i = 0, l = programAttributesKeys.length; i < l; i ++ ) {

<<<<<<< HEAD
			var attributeName = programAttributesKeys[ i ];

			if ( attributeName === 'index' || attributeName === 'index_wireframe') continue;

			var attributeItem = geometryAttributes[ attributeName ];
			var attributePointer = programAttributes[ attributeName ];
=======
			var key = programAttributesKeys[ i ];
			var programAttribute = programAttributes[ key ];
>>>>>>> 2d597133

			if ( programAttribute >= 0 ) {

<<<<<<< HEAD
				attributeItem = geometryAttributes[ attributeName ];
=======
				var geometryAttribute = geometryAttributes[ key ];
>>>>>>> 2d597133

				if ( geometryAttribute !== undefined ) {

					var size = geometryAttribute.itemSize;

					_gl.bindBuffer( _gl.ARRAY_BUFFER, geometryAttribute.buffer );

					enableAttribute( programAttribute );

					_gl.vertexAttribPointer( programAttribute, size, _gl.FLOAT, false, 0, startIndex * size * 4 ); // 4 bytes per Float32

				} else if ( material.defaultAttributeValues !== undefined ) {

					if ( material.defaultAttributeValues[ key ].length === 2 ) {

						_gl.vertexAttrib2fv( programAttribute, material.defaultAttributeValues[ key ] );

					} else if ( material.defaultAttributeValues[ key ].length === 3 ) {

						_gl.vertexAttrib3fv( programAttribute, material.defaultAttributeValues[ key ] );

					}

				}

			}

		}

		disableUnusedAttributes();

	}

	// START_VEROLD_MOD - materialIndex in offsets
	this.renderBufferDirect = function ( camera, lights, fog, material, geometry, object, offsetIndices ) {
	// END_VEROLD_MOD - materialIndex in offsets

		if ( material.visible === false ) return;

		var program = setProgram( camera, lights, fog, material, object );

		var updateBuffers = false,
			wireframeBit = material.wireframe ? 1 : 0,
			geometryHash = ( geometry.id * 0xffffff ) + ( program.id * 2 ) + wireframeBit;

		if ( geometryHash !== _currentGeometryGroupHash ) {

			_currentGeometryGroupHash = geometryHash;
			updateBuffers = true;

		}

		if ( updateBuffers ) {

			initAttributes();

		}

		// render mesh

		if ( object instanceof THREE.Mesh ) {

			var mode = material.wireframe === true ? _gl.LINES : _gl.TRIANGLES;

			var index = geometry.attributes.index;

			// START_VEROLD_MOD - wireframe

			if ( wireframeBit && geometry.attributes.index_wireframe ) {

				index = geometry.attributes.index_wireframe;
				mode = _gl.LINES;

			}
			// END_VEROLD_MOD - wireframe

			if ( index ) {

				// indexed triangles

				var type, size;

				if ( index.array instanceof Uint32Array && extensions.get( 'OES_element_index_uint' ) ) {

					type = _gl.UNSIGNED_INT;
					size = 4;

				} else {

					type = _gl.UNSIGNED_SHORT;
					size = 2;

				}

				var offsets = geometry.offsets;

				if ( offsets.length === 0 ) {

					if ( updateBuffers ) {

						setupVertexAttributes( material, program, geometry, 0 );
						_gl.bindBuffer( _gl.ELEMENT_ARRAY_BUFFER, index.buffer );

					}

					_gl.drawElements( mode, index.array.length, type, 0 );

					_this.info.render.calls ++;
					_this.info.render.vertices += index.array.length; // not really true, here vertices can be shared
					_this.info.render.faces += index.array.length / 3;


				} else {

					// if there is more than 1 chunk
					// must set attribute pointers to use new offsets for each chunk
					// even if geometry and materials didn't change

					updateBuffers = true;

					for ( var i = 0, il = offsetIndices.length; i < il; i ++ ) {

						// START_VEROLD_MOD - wireframe
						var offset = offsets[ offsetIndices[ i ] ];
						var startIndex = offset.index;

						if ( wireframeBit ) {

							if ( offset.wireframe ) {

								offset = offset.wireframe;

							} else {

								continue;

							}

						}
						// END_VEROLD_MODE - wireframe

						if ( updateBuffers ) {

							setupVertexAttributes( material, program, geometry, startIndex );
							_gl.bindBuffer( _gl.ELEMENT_ARRAY_BUFFER, index.buffer );

						}

						// render indexed triangles
						_gl.drawElements( mode, offsets[ i ].count, type, offsets[ i ].start * size );

						_this.info.render.calls ++;
						_this.info.render.vertices += offsets[ i ].count; // not really true, here vertices can be shared
						_this.info.render.faces += offsets[ i ].count / 3;

					}

				}

			} else if ( !wireframeBit ) {

				// non-indexed triangles

				if ( updateBuffers ) {

					setupVertexAttributes( material, program, geometry, 0 );

				}

				var position = geometry.attributes[ 'position' ];

				// render non-indexed triangles

				_gl.drawArrays( mode, 0, position.array.length / 3 );

				_this.info.render.calls ++;
				_this.info.render.vertices += position.numItems / 3;
				_this.info.render.faces += position.numItems / 9;

			}

		} else if ( object instanceof THREE.PointCloud ) {

			// render particles

			if ( updateBuffers ) {

				setupVertexAttributes( material, program, geometry, 0 );

			}

			var position = geometry.attributes.position;

			// render particles

			_gl.drawArrays( _gl.POINTS, 0, position.array.length / 3 );

			_this.info.render.calls ++;
			_this.info.render.points += position.array.length / 3;

		} else if ( object instanceof THREE.Line ) {

			var mode = ( object.mode === THREE.LineStrip ) ? _gl.LINE_STRIP : _gl.LINES;

			setLineWidth( material.linewidth );

			var index = geometry.attributes.index;

			if ( index ) {

				// indexed lines

				var type, size;

				if ( index.array instanceof Uint32Array ) {

					type = _gl.UNSIGNED_INT;
					size = 4;

				} else {

					type = _gl.UNSIGNED_SHORT;
					size = 2;

				}

				var offsets = geometry.offsets;

				if ( offsets.length === 0 ) {

					if ( updateBuffers ) {

						setupVertexAttributes( material, program, geometry, 0 );
						_gl.bindBuffer( _gl.ELEMENT_ARRAY_BUFFER, index.buffer );

					}

					_gl.drawElements( mode, index.array.length, type, 0 ); // 2 bytes per Uint16Array

					_this.info.render.calls ++;
					_this.info.render.vertices += index.array.length; // not really true, here vertices can be shared

				} else {

					// if there is more than 1 chunk
					// must set attribute pointers to use new offsets for each chunk
					// even if geometry and materials didn't change

					if ( offsets.length > 1 ) updateBuffers = true;

					for ( var i = 0, il = offsets.length; i < il; i ++ ) {

						var startIndex = offsets[ i ].index;

						if ( updateBuffers ) {

							setupVertexAttributes( material, program, geometry, startIndex );
							_gl.bindBuffer( _gl.ELEMENT_ARRAY_BUFFER, index.buffer );

						}

						// render indexed lines

						_gl.drawElements( mode, offsets[ i ].count, type, offsets[ i ].start * size ); // 2 bytes per Uint16Array

						_this.info.render.calls ++;
						_this.info.render.vertices += offsets[ i ].count; // not really true, here vertices can be shared

					}

				}

			} else {

				// non-indexed lines

				if ( updateBuffers ) {

					setupVertexAttributes( material, program, geometry, 0 );

				}

				var position = geometry.attributes.position;

				_gl.drawArrays( mode, 0, position.array.length / 3 );

				_this.info.render.calls ++;
				_this.info.render.points += position.array.length / 3;

			}

		}

	};

	this.renderBuffer = function ( camera, lights, fog, material, geometryGroup, object ) {

		if ( material.visible === false ) return;

		var program = setProgram( camera, lights, fog, material, object );

		var attributes = program.attributes;

		var updateBuffers = false,
			wireframeBit = material.wireframe ? 1 : 0,
			geometryGroupHash = ( geometryGroup.id * 0xffffff ) + ( program.id * 2 ) + wireframeBit;

		if ( geometryGroupHash !== _currentGeometryGroupHash ) {

			_currentGeometryGroupHash = geometryGroupHash;
			updateBuffers = true;

		}

		if ( updateBuffers ) {

			initAttributes();

		}

		// vertices

		if ( ! material.morphTargets && attributes.position >= 0 ) {

			if ( updateBuffers ) {

				_gl.bindBuffer( _gl.ARRAY_BUFFER, geometryGroup.__webglVertexBuffer );
				enableAttribute( attributes.position );
				_gl.vertexAttribPointer( attributes.position, 3, _gl.FLOAT, false, 0, 0 );

			}

		} else {

			if ( object.morphTargetBase ) {

				setupMorphTargets( material, geometryGroup, object );

			}

		}


		if ( updateBuffers ) {

			// custom attributes

			// Use the per-geometryGroup custom attribute arrays which are setup in initMeshBuffers

			if ( geometryGroup.__webglCustomAttributesList ) {

				for ( var i = 0, il = geometryGroup.__webglCustomAttributesList.length; i < il; i ++ ) {

					var attribute = geometryGroup.__webglCustomAttributesList[ i ];

					if ( attributes[ attribute.buffer.belongsToAttribute ] >= 0 ) {

						_gl.bindBuffer( _gl.ARRAY_BUFFER, attribute.buffer );
						enableAttribute( attributes[ attribute.buffer.belongsToAttribute ] );
						_gl.vertexAttribPointer( attributes[ attribute.buffer.belongsToAttribute ], attribute.size, _gl.FLOAT, false, 0, 0 );

					}

				}

			}


			// colors

			if ( attributes.color >= 0 ) {

				if ( object.geometry.colors.length > 0 || object.geometry.faces.length > 0 && geometryGroup.__webglColorBuffer.length > 0) {

					_gl.bindBuffer( _gl.ARRAY_BUFFER, geometryGroup.__webglColorBuffer );
					enableAttribute( attributes.color );
					_gl.vertexAttribPointer( attributes.color, 3, _gl.FLOAT, false, 0, 0 );

				} else if ( material.defaultAttributeValues !== undefined ) {


					_gl.vertexAttrib3fv( attributes.color, material.defaultAttributeValues.color );

				}
			}

			// normals

			if ( attributes.normal >= 0 ) {

				_gl.bindBuffer( _gl.ARRAY_BUFFER, geometryGroup.__webglNormalBuffer );
				enableAttribute( attributes.normal );
				_gl.vertexAttribPointer( attributes.normal, 3, _gl.FLOAT, false, 0, 0 );

			}

			// tangents

			if ( attributes.tangent >= 0 ) {

				_gl.bindBuffer( _gl.ARRAY_BUFFER, geometryGroup.__webglTangentBuffer );
				enableAttribute( attributes.tangent );
				_gl.vertexAttribPointer( attributes.tangent, 4, _gl.FLOAT, false, 0, 0 );

			}

			// uvs

			if ( attributes.uv >= 0 ) {

				if ( object.geometry.faceVertexUvs[ 0 ] ) {

					_gl.bindBuffer( _gl.ARRAY_BUFFER, geometryGroup.__webglUVBuffer );
					enableAttribute( attributes.uv );
					_gl.vertexAttribPointer( attributes.uv, 2, _gl.FLOAT, false, 0, 0 );

				} else if ( material.defaultAttributeValues !== undefined ) {


					_gl.vertexAttrib2fv( attributes.uv, material.defaultAttributeValues.uv );

				}

			}

			if ( attributes.uv2 >= 0 ) {

				if ( object.geometry.faceVertexUvs[ 1 ] ) {

					_gl.bindBuffer( _gl.ARRAY_BUFFER, geometryGroup.__webglUV2Buffer );
					enableAttribute( attributes.uv2 );
					_gl.vertexAttribPointer( attributes.uv2, 2, _gl.FLOAT, false, 0, 0 );

				} else if ( material.defaultAttributeValues !== undefined ) {


					_gl.vertexAttrib2fv( attributes.uv2, material.defaultAttributeValues.uv2 );

				}
			}

			if ( material.skinning &&
				 attributes.skinIndex >= 0 && attributes.skinWeight >= 0 ) {

				_gl.bindBuffer( _gl.ARRAY_BUFFER, geometryGroup.__webglSkinIndicesBuffer );
				enableAttribute( attributes.skinIndex );
				_gl.vertexAttribPointer( attributes.skinIndex, 4, _gl.FLOAT, false, 0, 0 );

				_gl.bindBuffer( _gl.ARRAY_BUFFER, geometryGroup.__webglSkinWeightsBuffer );
				enableAttribute( attributes.skinWeight );
				_gl.vertexAttribPointer( attributes.skinWeight, 4, _gl.FLOAT, false, 0, 0 );

			}

			// line distances

			if ( attributes.lineDistance >= 0 ) {

				_gl.bindBuffer( _gl.ARRAY_BUFFER, geometryGroup.__webglLineDistanceBuffer );
				enableAttribute( attributes.lineDistance );
				_gl.vertexAttribPointer( attributes.lineDistance, 1, _gl.FLOAT, false, 0, 0 );

			}

		}

		disableUnusedAttributes();

		// render mesh

		if ( object instanceof THREE.Mesh ) {

			var type = geometryGroup.__typeArray === Uint32Array ? _gl.UNSIGNED_INT : _gl.UNSIGNED_SHORT;

			// wireframe

			if ( material.wireframe ) {

				setLineWidth( material.wireframeLinewidth );
				if ( updateBuffers ) _gl.bindBuffer( _gl.ELEMENT_ARRAY_BUFFER, geometryGroup.__webglLineBuffer );
				_gl.drawElements( _gl.LINES, geometryGroup.__webglLineCount, type, 0 );

			// triangles

			} else {

				if ( updateBuffers ) _gl.bindBuffer( _gl.ELEMENT_ARRAY_BUFFER, geometryGroup.__webglFaceBuffer );
				_gl.drawElements( _gl.TRIANGLES, geometryGroup.__webglFaceCount, type, 0 );

			}

			_this.info.render.calls ++;
			_this.info.render.vertices += geometryGroup.__webglFaceCount;
			_this.info.render.faces += geometryGroup.__webglFaceCount / 3;

		// render lines

		} else if ( object instanceof THREE.Line ) {

			var mode = ( object.mode === THREE.LineStrip ) ? _gl.LINE_STRIP : _gl.LINES;

			setLineWidth( material.linewidth );

			_gl.drawArrays( mode, 0, geometryGroup.__webglLineCount );

			_this.info.render.calls ++;

		// render particles

		} else if ( object instanceof THREE.PointCloud ) {

			_gl.drawArrays( _gl.POINTS, 0, geometryGroup.__webglParticleCount );

			_this.info.render.calls ++;
			_this.info.render.points += geometryGroup.__webglParticleCount;

		}

	};

	function initAttributes() {

		for ( var i = 0, l = _newAttributes.length; i < l; i ++ ) {

			_newAttributes[ i ] = 0;

		}

	}

	function enableAttribute( attribute ) {

		_newAttributes[ attribute ] = 1;

		if ( _enabledAttributes[ attribute ] === 0 ) {

			_gl.enableVertexAttribArray( attribute );
			_enabledAttributes[ attribute ] = 1;

		}

	}

	function disableUnusedAttributes() {

		for ( var i = 0, l = _enabledAttributes.length; i < l; i ++ ) {

			if ( _enabledAttributes[ i ] !== _newAttributes[ i ] ) {

				_gl.disableVertexAttribArray( i );
				_enabledAttributes[ i ] = 0;

			}

		}

	}

	function setupMorphTargets ( material, geometryGroup, object ) {

		// set base

		var attributes = material.program.attributes;

		if ( object.morphTargetBase !== - 1 && attributes.position >= 0 ) {

			_gl.bindBuffer( _gl.ARRAY_BUFFER, geometryGroup.__webglMorphTargetsBuffers[ object.morphTargetBase ] );
			enableAttribute( attributes.position );
			_gl.vertexAttribPointer( attributes.position, 3, _gl.FLOAT, false, 0, 0 );

		} else if ( attributes.position >= 0 ) {

			_gl.bindBuffer( _gl.ARRAY_BUFFER, geometryGroup.__webglVertexBuffer );
			enableAttribute( attributes.position );
			_gl.vertexAttribPointer( attributes.position, 3, _gl.FLOAT, false, 0, 0 );

		}

		if ( object.morphTargetForcedOrder.length ) {

			// set forced order

			var m = 0;
			var order = object.morphTargetForcedOrder;
			var influences = object.morphTargetInfluences;

			while ( m < material.numSupportedMorphTargets && m < order.length ) {

				if ( attributes[ 'morphTarget' + m ] >= 0 ) {

					_gl.bindBuffer( _gl.ARRAY_BUFFER, geometryGroup.__webglMorphTargetsBuffers[ order[ m ] ] );
					enableAttribute( attributes[ 'morphTarget' + m ] );
					_gl.vertexAttribPointer( attributes[ 'morphTarget' + m ], 3, _gl.FLOAT, false, 0, 0 );

				}

				if ( attributes[ 'morphNormal' + m ] >= 0 && material.morphNormals ) {

					_gl.bindBuffer( _gl.ARRAY_BUFFER, geometryGroup.__webglMorphNormalsBuffers[ order[ m ] ] );
					enableAttribute( attributes[ 'morphNormal' + m ] );
					_gl.vertexAttribPointer( attributes[ 'morphNormal' + m ], 3, _gl.FLOAT, false, 0, 0 );

				}

				object.__webglMorphTargetInfluences[ m ] = influences[ order[ m ] ];

				m ++;
			}

		} else {

			// find the most influencing

			var influence, activeInfluenceIndices = [];
			var influences = object.morphTargetInfluences;
			var i, il = influences.length;

			for ( i = 0; i < il; i ++ ) {

				influence = influences[ i ];

				if ( influence > 0 ) {

					activeInfluenceIndices.push( [ influence, i ] );

				}

			}

			if ( activeInfluenceIndices.length > material.numSupportedMorphTargets ) {

				activeInfluenceIndices.sort( numericalSort );
				activeInfluenceIndices.length = material.numSupportedMorphTargets;

			} else if ( activeInfluenceIndices.length > material.numSupportedMorphNormals ) {

				activeInfluenceIndices.sort( numericalSort );

			} else if ( activeInfluenceIndices.length === 0 ) {

				activeInfluenceIndices.push( [ 0, 0 ] );

			};

			var influenceIndex, m = 0;

			while ( m < material.numSupportedMorphTargets ) {

				if ( activeInfluenceIndices[ m ] ) {

					influenceIndex = activeInfluenceIndices[ m ][ 1 ];

					if ( attributes[ 'morphTarget' + m ] >= 0 ) {

						_gl.bindBuffer( _gl.ARRAY_BUFFER, geometryGroup.__webglMorphTargetsBuffers[ influenceIndex ] );
						enableAttribute( attributes[ 'morphTarget' + m ] );
						_gl.vertexAttribPointer( attributes[ 'morphTarget' + m ], 3, _gl.FLOAT, false, 0, 0 );

					}

					if ( attributes[ 'morphNormal' + m ] >= 0 && material.morphNormals ) {

						_gl.bindBuffer( _gl.ARRAY_BUFFER, geometryGroup.__webglMorphNormalsBuffers[ influenceIndex ] );
						enableAttribute( attributes[ 'morphNormal' + m ] );
						_gl.vertexAttribPointer( attributes[ 'morphNormal' + m ], 3, _gl.FLOAT, false, 0, 0 );


					}

					object.__webglMorphTargetInfluences[ m ] = influences[ influenceIndex ];

				} else {

					/*
					_gl.vertexAttribPointer( attributes[ "morphTarget" + m ], 3, _gl.FLOAT, false, 0, 0 );

					if ( material.morphNormals ) {

						_gl.vertexAttribPointer( attributes[ "morphNormal" + m ], 3, _gl.FLOAT, false, 0, 0 );

					}
					*/

					object.__webglMorphTargetInfluences[ m ] = 0;

				}

				m ++;

			}

		}

		// load updated influences uniform

		if ( material.program.uniforms.morphTargetInfluences !== null ) {

			_gl.uniform1fv( material.program.uniforms.morphTargetInfluences, object.__webglMorphTargetInfluences );

		}

	}

	// Sorting

	function painterSortStable ( a, b ) {

		if ( a.material.id !== b.material.id ) {

			return b.material.id - a.material.id;

		} else if ( a.z !== b.z ) {

			return b.z - a.z;

		} else {

			return a.id - b.id;

		}

	}

	function reversePainterSortStable ( a, b ) {

		if ( a.z !== b.z ) {

			return a.z - b.z;

		} else {

			return a.id - b.id;

		}

	}

	function numericalSort ( a, b ) {

		return b[ 0 ] - a[ 0 ];

	}

	// Rendering

	this.render = function ( scene, camera, renderTarget, forceClear ) {

		if ( camera instanceof THREE.Camera === false ) {

			console.error( 'THREE.WebGLRenderer.render: camera is not an instance of THREE.Camera.' );
			return;

		}

		var fog = scene.fog;

		// reset caching for this frame

		_currentGeometryGroupHash = - 1;
		_currentMaterialId = - 1;
		_currentCamera = null;
		_lightsNeedUpdate = true;

		// update scene graph

		if ( scene.autoUpdate === true ) scene.updateMatrixWorld();

		// update camera matrices and frustum

		if ( camera.parent === undefined ) camera.updateMatrixWorld();

		// update Skeleton objects

		scene.traverse( function ( object ) {

			if ( object instanceof THREE.SkinnedMesh ) {

				object.skeleton.update();

			}

		} );

		camera.matrixWorldInverse.getInverse( camera.matrixWorld );

		_projScreenMatrix.multiplyMatrices( camera.projectionMatrix, camera.matrixWorldInverse );
		_frustum.setFromMatrix( _projScreenMatrix );

		lights.length = 0;
		opaqueObjects.length = 0;
		transparentObjects.length = 0;

		sprites.length = 0;
		lensFlares.length = 0;

		projectObject( scene, scene );

		if ( _this.sortObjects === true ) {

			opaqueObjects.sort( painterSortStable );
			transparentObjects.sort( reversePainterSortStable );

		}

		// custom render plugins (pre pass)

		shadowMapPlugin.render( scene, camera );

		//

		_this.info.render.calls = 0;
		_this.info.render.vertices = 0;
		_this.info.render.faces = 0;
		_this.info.render.points = 0;

		this.setRenderTarget( renderTarget );

		if ( this.autoClear || forceClear ) {

			this.clear( this.autoClearColor, this.autoClearDepth, this.autoClearStencil );

		}

		// set matrices for immediate objects

		for ( var i = 0, il = _webglObjectsImmediate.length; i < il; i ++ ) {

			var webglObject = _webglObjectsImmediate[ i ];
			var object = webglObject.object;

			if ( object.visible ) {

				setupMatrices( object, camera );

				unrollImmediateBufferMaterial( webglObject );

			}

		}

		if ( scene.overrideMaterial ) {

			var material = scene.overrideMaterial;
			//START_VEROLD_MOD - override materials are objects with separate materials defined for different types of objects
			if ( material["static"] ) {
				this.setBlending( material["static"].blending, material["static"].blendEquation, material["static"].blendSrc, material["static"].blendDst );
				this.setDepthTest( material["static"].depthTest );
				this.setDepthWrite( material["static"].depthWrite );
				setPolygonOffset( material["static"].polygonOffset, material["static"].polygonOffsetFactor, material["static"].polygonOffsetUnits );
			}
			else {
				this.setBlending( material.blending, material.blendEquation, material.blendSrc, material.blendDst );
				this.setDepthTest( material.depthTest );
				this.setDepthWrite( material.depthWrite );
				setPolygonOffset( material.polygonOffset, material.polygonOffsetFactor, material.polygonOffsetUnits );
			}
			//END_VEROLD_MOD

			renderObjects( opaqueObjects, camera, lights, fog, true, material );
			renderObjects( transparentObjects, camera, lights, fog, true, material );
			renderObjectsImmediate( _webglObjectsImmediate, '', camera, lights, fog, false, material );

		} else {

			var material = null;

			// opaque pass (front-to-back order)

			this.setBlending( THREE.NoBlending );

			//START_VEROLD_MOD
			renderObjects( opaqueObjects, camera, lights, fog, false, material );
			//END_VEROLD_MOD
			renderObjectsImmediate( _webglObjectsImmediate, 'opaque', camera, lights, fog, false, material );

			// transparent pass (back-to-front order)
			//START_VEROLD_MOD
			renderObjects( transparentObjects, camera, lights, fog, true, material );
			//END_VEROLD_MOD
			renderObjectsImmediate( _webglObjectsImmediate, 'transparent', camera, lights, fog, true, material );

		}

		// custom render plugins (post pass)

		spritePlugin.render( scene, camera );
		lensFlarePlugin.render( scene, camera, _currentWidth, _currentHeight );

		// Generate mipmap if we're using any kind of mipmap filtering

		if ( renderTarget && renderTarget.generateMipmaps && renderTarget.minFilter !== THREE.NearestFilter && renderTarget.minFilter !== THREE.LinearFilter ) {

			updateRenderTargetMipmap( renderTarget );

		}

		// Ensure depth buffer writing is enabled so it can be cleared on next render

		this.setDepthTest( true );
		this.setDepthWrite( true );

		// _gl.finish();

	};

	function projectObject( scene, object ) {

		if ( object.visible === false ) return;

		if ( object instanceof THREE.Scene || object instanceof THREE.Group ) {

			// skip

		} else {

			initObject( object, scene );

			if ( object instanceof THREE.Light ) {

				lights.push( object );

			} else if ( object instanceof THREE.Sprite ) {

				sprites.push( object );

			} else if ( object instanceof THREE.LensFlare ) {

				lensFlares.push( object );

			} else {

				var webglObjects = _webglObjects[ object.id ];

				if ( webglObjects && ( object.frustumCulled === false || _frustum.intersectsObject( object ) === true ) ) {

					updateObject( object, scene );

					for ( var i = 0, l = webglObjects.length; i < l; i ++ ) {

						var webglObject = webglObjects[i];

						unrollBufferMaterial( webglObject );

						webglObject.render = true;

						if ( _this.sortObjects === true ) {

							if ( object.renderDepth !== null ) {

								webglObject.z = object.renderDepth;

							} else {

								_vector3.setFromMatrixPosition( object.matrixWorld );
								_vector3.applyProjection( _projScreenMatrix );

								webglObject.z = _vector3.z;

							}

						}

					}

				}

			}

		}

		for ( var i = 0, l = object.children.length; i < l; i ++ ) {

			projectObject( scene, object.children[ i ] );

		}

	}

<<<<<<< HEAD
	function renderPlugins( plugins, scene, camera ) {

		if ( plugins.length === 0 ) return;

		for ( var i = 0, il = plugins.length; i < il; i ++ ) {

			plugins[ i ].render( scene, camera, _currentWidth, _currentHeight );

		}

	};

//START_VEROLD_MOD
=======
>>>>>>> 2d597133
	function renderObjects( renderList, camera, lights, fog, useBlending, overrideMaterial ) {
//END_VEROLD_MOD

		var material;

		for ( var i = renderList.length - 1; i !== - 1; i -- ) {

			var webglObject = renderList[ i ];

			var object = webglObject.object;
			var buffer = webglObject.buffer;

			setupMatrices( object, camera );

			//START_VEROLD_MOD
			if ( overrideMaterial && overrideMaterial[ "static" ] ) {
				if ( object instanceof THREE.SkinnedMesh ) {
					material = overrideMaterial[ "skinned" ];
				}
				else {
					material = overrideMaterial[ "static" ];
				}
			}
			else if ( overrideMaterial ) {
				material = overrideMaterial;
			} else {
			//END_VEROLD_MOD
				material = webglObject.material;
				if ( ! material ) continue;

				if ( useBlending ) _this.setBlending( material.blending, material.blendEquation, material.blendSrc, material.blendDst );

				_this.setDepthTest( material.depthTest );
				_this.setDepthWrite( material.depthWrite );
				setPolygonOffset( material.polygonOffset, material.polygonOffsetFactor, material.polygonOffsetUnits );

			}

			_this.setMaterialFaces( material );

			if ( buffer instanceof THREE.BufferGeometry ) {
				// START_VEROLD_MOD - materialIndex in offsets
				_this.renderBufferDirect( camera, lights, fog, material, buffer, object, webglObject.offsetIndices );
				// END_VEROLD_MOD - materialIndex in offsets

			} else {

				_this.renderBuffer( camera, lights, fog, material, buffer, object );

			}

		}

	}

	function renderObjectsImmediate ( renderList, materialType, camera, lights, fog, useBlending, overrideMaterial ) {

		var material;

		for ( var i = 0, il = renderList.length; i < il; i ++ ) {

			var webglObject = renderList[ i ];
			var object = webglObject.object;

			if ( object.visible ) {

				if ( overrideMaterial ) {

					material = overrideMaterial;

				} else {

					material = webglObject[ materialType ];

					if ( ! material ) continue;

					if ( useBlending ) _this.setBlending( material.blending, material.blendEquation, material.blendSrc, material.blendDst );

					_this.setDepthTest( material.depthTest );
					_this.setDepthWrite( material.depthWrite );
					setPolygonOffset( material.polygonOffset, material.polygonOffsetFactor, material.polygonOffsetUnits );

				}

				_this.renderImmediateObject( camera, lights, fog, material, object );

			}

		}

	}

	this.renderImmediateObject = function ( camera, lights, fog, material, object ) {

		var program = setProgram( camera, lights, fog, material, object );

		_currentGeometryGroupHash = - 1;

		_this.setMaterialFaces( material );

		if ( object.immediateRenderCallback ) {

			object.immediateRenderCallback( program, _gl, _frustum );

		} else {

			object.render( function ( object ) { _this.renderBufferImmediate( object, program, material ); } );

		}

	};

	function unrollImmediateBufferMaterial ( globject ) {

		var object = globject.object,
			material = object.material;

		if ( material.transparent ) {

			globject.transparent = material;
			globject.opaque = null;

		} else {

			globject.opaque = material;
			globject.transparent = null;

		}
<<<<<<< HEAD
	};
=======

	}
>>>>>>> 2d597133

	function unrollBufferMaterial ( globject ) {

		var object = globject.object;
		var buffer = globject.buffer;

		var geometry = object.geometry;
		var material = object.material;
		
		// START_VEROLD_MOD - materialIndex in offsets
		var materialIndex, offset;
		// END_VEROLD_MOD - materialIndex in offsets

		if ( material instanceof THREE.MeshFaceMaterial ) {

			// START_VEROLD_MOD - materialIndex in offsets
			materialIndex = -1;

			if ( buffer instanceof THREE.BufferGeometry ) {

				if ( globject.offsetIndices ) {

					offset = buffer.offsets[ globject.offsetIndices[ 0 ] ];

					if ( offset.hasOwnProperty( 'materialIndex' ) ) {

						materialIndex = offset.materialIndex;

					}

				}

			} else {

				materialIndex = buffer.materialIndex;

			}

			if ( materialIndex >= 0 ) {

				material = material.materials[ materialIndex ];

			}
			// END_VEROLD_MOD - materialIndex in offsets

			globject.material = material;

			if ( material.transparent ) {

				transparentObjects.push( globject );

			} else {

				opaqueObjects.push( globject );

			}

		} else if ( material ) {

			globject.material = material;

			if ( material.transparent ) {

				transparentObjects.push( globject );

			} else {

				opaqueObjects.push( globject );

			}

		}

	}

	function initObject( object, scene ) {

		// START_VEROLD_MOD - materialIndex in offsets
		var materialIndex, offsetIndices, offset;
		// END_VEROLD_MOD - materialIndex in offsets

		if ( object.__webglInit === undefined ) {

			object.__webglInit = true;
			object._modelViewMatrix = new THREE.Matrix4();
			object._normalMatrix = new THREE.Matrix3();

			object.addEventListener( 'removed', onObjectRemoved );

		}

		var geometry = object.geometry;

		if ( geometry === undefined ) {

			// ImmediateRenderObject

		} else if ( geometry.__webglInit === undefined ) {

			geometry.__webglInit = true;
			geometry.addEventListener( 'dispose', onGeometryDispose );

			if ( geometry instanceof THREE.BufferGeometry ) {

				//

			} else if ( object instanceof THREE.Mesh ) {

				initGeometryGroups( scene, object, geometry );

			} else if ( object instanceof THREE.Line ) {

				if ( geometry.__webglVertexBuffer === undefined ) {

					createLineBuffers( geometry );
					initLineBuffers( geometry, object );

					geometry.verticesNeedUpdate = true;
					geometry.colorsNeedUpdate = true;
					geometry.lineDistancesNeedUpdate = true;

				}

			} else if ( object instanceof THREE.PointCloud ) {

				if ( geometry.__webglVertexBuffer === undefined ) {

					createParticleBuffers( geometry );
					initParticleBuffers( geometry, object );

					geometry.verticesNeedUpdate = true;
					geometry.colorsNeedUpdate = true;

				}

			}

		}

		if ( object.__webglActive === undefined) {

			object.__webglActive = true;

			if ( object instanceof THREE.Mesh ) {

				if ( geometry instanceof THREE.BufferGeometry ) {

					// START_VEROLD_MOD - materialIndex in offsets
					if ( geometry.offsets ) {

						offsetIndices = {};

						for ( var i = 0; i < geometry.offsets.length; ++i ) {

							offset = geometry.offsets[ i ];

							materialIndex = offset.hasOwnProperty( 'materialIndex' ) ?
								offset.materialIndex : 0;

							if ( ! ( materialIndex in offsetIndices ) ) {

								offsetIndices[ materialIndex ] = new Array();

							}

							offsetIndices[ materialIndex ].push( i );

						}

						for ( materialIndex in offsetIndices ) {

							addBuffer( _webglObjects, geometry, object, offsetIndices[ materialIndex ] );

						}

					} else {

						addBuffer( _webglObjects, geometry, object );

					}
					// END_VEROLD_MOD - materialIndex in offsets

				} else if ( geometry instanceof THREE.Geometry ) {

					var geometryGroupsList = geometryGroups[ geometry.id ];

					for ( var i = 0,l = geometryGroupsList.length; i < l; i ++ ) {

						addBuffer( _webglObjects, geometryGroupsList[ i ], object );

					}

				}

			} else if ( object instanceof THREE.Line || object instanceof THREE.PointCloud ) {

				addBuffer( _webglObjects, geometry, object );

			} else if ( object instanceof THREE.ImmediateRenderObject || object.immediateRenderCallback ) {

				addBufferImmediate( _webglObjectsImmediate, object );

			}

		}

	}

	// Geometry splitting

	var geometryGroups = {};
	var geometryGroupCounter = 0;

	function makeGroups( geometry, usesFaceMaterial ) {

		var maxVerticesInGroup = extensions.get( 'OES_element_index_uint' ) ? 4294967296 : 65535;

		var groupHash, hash_map = {};

		var numMorphTargets = geometry.morphTargets.length;
		var numMorphNormals = geometry.morphNormals.length;

		var group;
		var groups = {};
		var groupsList = [];

		for ( var f = 0, fl = geometry.faces.length; f < fl; f ++ ) {

			var face = geometry.faces[ f ];
			var materialIndex = usesFaceMaterial ? face.materialIndex : 0;

			if ( ! ( materialIndex in hash_map ) ) {

				hash_map[ materialIndex ] = { hash: materialIndex, counter: 0 };

			}

			groupHash = hash_map[ materialIndex ].hash + '_' + hash_map[ materialIndex ].counter;

			if ( ! ( groupHash in groups ) ) {

				group = {
					id: geometryGroupCounter ++,
					faces3: [],
					materialIndex: materialIndex,
					vertices: 0,
					numMorphTargets: numMorphTargets,
					numMorphNormals: numMorphNormals
				};
				
				groups[ groupHash ] = group;
				groupsList.push( group );

			}

			if ( groups[ groupHash ].vertices + 3 > maxVerticesInGroup ) {

				hash_map[ materialIndex ].counter += 1;
				groupHash = hash_map[ materialIndex ].hash + '_' + hash_map[ materialIndex ].counter;

				if ( ! ( groupHash in groups ) ) {

					group = {
						id: geometryGroupCounter ++,
						faces3: [],
						materialIndex: materialIndex,
						vertices: 0,
						numMorphTargets: numMorphTargets,
						numMorphNormals: numMorphNormals
					};
					
					groups[ groupHash ] = group;
					groupsList.push( group );

				}

			}

			groups[ groupHash ].faces3.push( f );
			groups[ groupHash ].vertices += 3;

		}

		return groupsList;

	}

	function initGeometryGroups( scene, object, geometry ) {

		var material = object.material, addBuffers = false;

		if ( geometryGroups[ geometry.id ] === undefined || geometry.groupsNeedUpdate === true ) {

			delete _webglObjects[ object.id ];

			geometryGroups[ geometry.id ] = makeGroups( geometry, material instanceof THREE.MeshFaceMaterial );

			geometry.groupsNeedUpdate = false;

		}

		var geometryGroupsList = geometryGroups[ geometry.id ];

		// create separate VBOs per geometry chunk

		for ( var i = 0, il = geometryGroupsList.length; i < il; i ++ ) {

			var geometryGroup = geometryGroupsList[ i ];

			// initialise VBO on the first access

			if ( geometryGroup.__webglVertexBuffer === undefined ) {

				createMeshBuffers( geometryGroup );
				initMeshBuffers( geometryGroup, object );

				geometry.verticesNeedUpdate = true;
				geometry.morphTargetsNeedUpdate = true;
				geometry.elementsNeedUpdate = true;
				geometry.uvsNeedUpdate = true;
				geometry.normalsNeedUpdate = true;
				geometry.tangentsNeedUpdate = true;
				geometry.colorsNeedUpdate = true;

				addBuffers = true;

			} else {

				addBuffers = false;

			}

			if ( addBuffers || object.__webglActive === undefined ) {

				addBuffer( _webglObjects, geometryGroup, object );

			}

		}

		object.__webglActive = true;

	}

	// START_VEROLD_MOD - materialIndex in offsets
	function addBuffer( objlist, buffer, object, offsetIndices ) {
	// END_VEROLD_MOD - materialIndex in offsets

		var id = object.id;
		objlist[id] = objlist[id] || [];
		objlist[id].push(
			{
				id: id,
				buffer: buffer,
				object: object,
				material: null,
				z: 0,
				// START_VEROLD_MOD - materialIndex in offsets
				offsetIndices: offsetIndices
				// END_VEROLD_MOD - materialIndex in offsets
			}
		);

	};

	function addBufferImmediate( objlist, object ) {

		objlist.push(
			{
				id: null,
				object: object,
				opaque: null,
				transparent: null,
				z: 0
			}
		);

	};

	// Objects updates

	function updateObject( object, scene ) {

		var geometry = object.geometry, customAttributesDirty, material;

		if ( geometry instanceof THREE.BufferGeometry ) {

			setDirectBuffers( geometry );

		} else if ( object instanceof THREE.Mesh ) {

			// check all geometry groups

			if ( geometry.groupsNeedUpdate === true ) {

				initGeometryGroups( scene, object, geometry );

			}

			var geometryGroupsList = geometryGroups[ geometry.id ];

			for ( var i = 0, il = geometryGroupsList.length; i < il; i ++ ) {

				var geometryGroup = geometryGroupsList[ i ];

				material = getBufferMaterial( object, geometryGroup );

				if ( geometry.groupsNeedUpdate === true ) {

					initMeshBuffers( geometryGroup, object );

				}

				customAttributesDirty = material.attributes && areCustomAttributesDirty( material );

				if ( geometry.verticesNeedUpdate || geometry.morphTargetsNeedUpdate || geometry.elementsNeedUpdate ||
					 geometry.uvsNeedUpdate || geometry.normalsNeedUpdate ||
					 geometry.colorsNeedUpdate || geometry.tangentsNeedUpdate || customAttributesDirty ) {

					setMeshBuffers( geometryGroup, object, _gl.DYNAMIC_DRAW, ! geometry.dynamic, material );

				}

			}

			geometry.verticesNeedUpdate = false;
			geometry.morphTargetsNeedUpdate = false;
			geometry.elementsNeedUpdate = false;
			geometry.uvsNeedUpdate = false;
			geometry.normalsNeedUpdate = false;
			geometry.colorsNeedUpdate = false;
			geometry.tangentsNeedUpdate = false;

			material.attributes && clearCustomAttributes( material );

		} else if ( object instanceof THREE.Line ) {

			material = getBufferMaterial( object, geometry );

			customAttributesDirty = material.attributes && areCustomAttributesDirty( material );

			if ( geometry.verticesNeedUpdate || geometry.colorsNeedUpdate || geometry.lineDistancesNeedUpdate || customAttributesDirty ) {

				setLineBuffers( geometry, _gl.DYNAMIC_DRAW );

			}

			geometry.verticesNeedUpdate = false;
			geometry.colorsNeedUpdate = false;
			geometry.lineDistancesNeedUpdate = false;

			material.attributes && clearCustomAttributes( material );


		} else if ( object instanceof THREE.PointCloud ) {

			material = getBufferMaterial( object, geometry );

			customAttributesDirty = material.attributes && areCustomAttributesDirty( material );

			if ( geometry.verticesNeedUpdate || geometry.colorsNeedUpdate || object.sortParticles || customAttributesDirty ) {

				setParticleBuffers( geometry, _gl.DYNAMIC_DRAW, object );

			}

			geometry.verticesNeedUpdate = false;
			geometry.colorsNeedUpdate = false;

			material.attributes && clearCustomAttributes( material );

		}

	}

	// Objects updates - custom attributes check

	function areCustomAttributesDirty( material ) {

		for ( var name in material.attributes ) {

			if ( material.attributes[ name ].needsUpdate ) return true;

		}

		return false;

	}

	function clearCustomAttributes( material ) {

		for ( var name in material.attributes ) {

			material.attributes[ name ].needsUpdate = false;

		}

	}

	// Objects removal

	function removeObject( object ) {

		if ( object instanceof THREE.Mesh  ||
			 object instanceof THREE.PointCloud ||
			 object instanceof THREE.Line ) {

			delete _webglObjects[ object.id ];

		} else if ( object instanceof THREE.ImmediateRenderObject || object.immediateRenderCallback ) {

			removeInstances( _webglObjectsImmediate, object );

		}

		delete object.__webglInit;
		delete object._modelViewMatrix;
		delete object._normalMatrix;

		delete object.__webglActive;

	}

	function removeInstances( objlist, object ) {

		for ( var o = objlist.length - 1; o >= 0; o -- ) {

			if ( objlist[ o ].object === object ) {

				objlist.splice( o, 1 );

			}

		}

	}

	// Materials

	function initMaterial( material, lights, fog, object ) {

		material.addEventListener( 'dispose', onMaterialDispose );

		var shaderID;

		if ( material instanceof THREE.MeshDepthMaterial ) {

			shaderID = 'depth';

		} else if ( material instanceof THREE.MeshNormalMaterial ) {

			shaderID = 'normal';

		} else if ( material instanceof THREE.MeshBasicMaterial ) {

			shaderID = 'basic';

		} else if ( material instanceof THREE.MeshLambertMaterial ) {

			shaderID = 'lambert';

		} else if ( material instanceof THREE.MeshPhongMaterial ) {

			shaderID = 'phong';

		} else if ( material instanceof THREE.LineBasicMaterial ) {

			shaderID = 'basic';

		} else if ( material instanceof THREE.LineDashedMaterial ) {

			shaderID = 'dashed';

		} else if ( material instanceof THREE.PointCloudMaterial ) {

			shaderID = 'particle_basic';

		}

		if ( shaderID ) {

			var shader = THREE.ShaderLib[ shaderID ];

			material.__webglShader = {
				uniforms: THREE.UniformsUtils.clone( shader.uniforms ),
				vertexShader: shader.vertexShader,
				fragmentShader: shader.fragmentShader
			}

		} else {

			material.__webglShader = {
				uniforms: material.uniforms,
				vertexShader: material.vertexShader,
				fragmentShader: material.fragmentShader
			}

		}

		// heuristics to create shader parameters according to lights in the scene
		// (not to blow over maxLights budget)

		var maxLightCount = allocateLights( lights );
		var maxShadows = allocateShadows( lights );
		var maxBones = allocateBones( object );

		var parameters = {

			precision: _precision,
			supportsVertexTextures: _supportsVertexTextures,

			map: !! material.map,
			envMap: !! material.envMap,
			lightMap: !! material.lightMap,
			bumpMap: !! material.bumpMap,
			normalMap: !! material.normalMap,
			specularMap: !! material.specularMap,
			alphaMap: !! material.alphaMap,

			vertexColors: material.vertexColors,

			fog: fog,
			useFog: material.fog,
			fogExp: fog instanceof THREE.FogExp2,

			sizeAttenuation: material.sizeAttenuation,
			logarithmicDepthBuffer: _logarithmicDepthBuffer,

			skinning: material.skinning,
			maxBones: maxBones,
			useVertexTexture: _supportsBoneTextures && object && object.skeleton && object.skeleton.useVertexTexture,

			morphTargets: material.morphTargets,
			morphNormals: material.morphNormals,
			maxMorphTargets: _this.maxMorphTargets,
			maxMorphNormals: _this.maxMorphNormals,

			maxDirLights: maxLightCount.directional,
			maxPointLights: maxLightCount.point,
			maxSpotLights: maxLightCount.spot,
			maxHemiLights: maxLightCount.hemi,

			maxShadows: maxShadows,
			shadowMapEnabled: _this.shadowMapEnabled && object.receiveShadow && maxShadows > 0,
			shadowMapType: _this.shadowMapType,
			shadowMapDebug: _this.shadowMapDebug,
			shadowMapCascade: _this.shadowMapCascade,

			alphaTest: material.alphaTest,
			metal: material.metal,
			wrapAround: material.wrapAround,
			doubleSided: material.side === THREE.DoubleSide,
			flipSided: material.side === THREE.BackSide

		};

		// Generate code

		var chunks = [];

		if ( shaderID ) {

			chunks.push( shaderID );

		} else {

			chunks.push( material.fragmentShader );
			chunks.push( material.vertexShader );

		}

		if ( material.defines !== undefined ) {

			for ( var name in material.defines ) {

				chunks.push( name );
				chunks.push( material.defines[ name ] );

			}

		}

		for ( var name in parameters ) {

			chunks.push( name );
			chunks.push( parameters[ name ] );

		}

		var code = chunks.join();

		var program;

		// Check if code has been already compiled

		for ( var p = 0, pl = _programs.length; p < pl; p ++ ) {

			var programInfo = _programs[ p ];

			if ( programInfo.code === code ) {

				program = programInfo;
				program.usedTimes ++;

				break;

			}

		}

		if ( program === undefined ) {

			program = new THREE.WebGLProgram( _this, code, material, parameters );
			_programs.push( program );

			_this.info.memory.programs = _programs.length;

		}

		material.program = program;

		var attributes = program.attributes;

		if ( material.morphTargets ) {

			material.numSupportedMorphTargets = 0;

			var id, base = 'morphTarget';

			for ( var i = 0; i < _this.maxMorphTargets; i ++ ) {

				id = base + i;

				if ( attributes[ id ] >= 0 ) {

					material.numSupportedMorphTargets ++;

				}

			}

		}

		if ( material.morphNormals ) {

			material.numSupportedMorphNormals = 0;

			var id, base = 'morphNormal';

			for ( i = 0; i < _this.maxMorphNormals; i ++ ) {

				id = base + i;

				if ( attributes[ id ] >= 0 ) {

					material.numSupportedMorphNormals ++;

				}

			}

		}

		material.uniformsList = [];

		for ( var u in material.__webglShader.uniforms ) {

			var location = material.program.uniforms[ u ];

			if ( location ) {
				material.uniformsList.push( [ material.__webglShader.uniforms[ u ], location ] );
			}

		}

	}

	function setProgram( camera, lights, fog, material, object ) {

		_usedTextureUnits = 0;

		if ( material.needsUpdate ) {

			if ( material.program ) deallocateMaterial( material );

			initMaterial( material, lights, fog, object );
			material.needsUpdate = false;

		}

		if ( material.morphTargets ) {

			if ( ! object.__webglMorphTargetInfluences ) {

				object.__webglMorphTargetInfluences = new Float32Array( _this.maxMorphTargets );

			}

		}

		var refreshProgram = false;
		var refreshMaterial = false;
		var refreshLights = false;

		var program = material.program,
			p_uniforms = program.uniforms,
			m_uniforms = material.__webglShader.uniforms;

		if ( program.id !== _currentProgram ) {

			_gl.useProgram( program.program );
			_currentProgram = program.id;

			refreshProgram = true;
			refreshMaterial = true;
			refreshLights = true;

		}

		if ( material.id !== _currentMaterialId ) {

			if ( _currentMaterialId === -1 ) refreshLights = true;
			_currentMaterialId = material.id;

			refreshMaterial = true;

		}

		if ( refreshProgram || camera !== _currentCamera ) {

			_gl.uniformMatrix4fv( p_uniforms.projectionMatrix, false, camera.projectionMatrix.elements );

			if ( _logarithmicDepthBuffer ) {

				_gl.uniform1f( p_uniforms.logDepthBufFC, 2.0 / ( Math.log( camera.far + 1.0 ) / Math.LN2 ) );

			}


			if ( camera !== _currentCamera ) _currentCamera = camera;

			// load material specific uniforms
			// (shader material also gets them for the sake of genericity)

			if ( material instanceof THREE.ShaderMaterial ||
				 material instanceof THREE.MeshPhongMaterial ||
				 material.envMap ) {

				if ( p_uniforms.cameraPosition !== null ) {

					_vector3.setFromMatrixPosition( camera.matrixWorld );
					_gl.uniform3f( p_uniforms.cameraPosition, _vector3.x, _vector3.y, _vector3.z );

				}

			}

			if ( material instanceof THREE.MeshPhongMaterial ||
				 material instanceof THREE.MeshLambertMaterial ||
				 material instanceof THREE.ShaderMaterial ||
				 material.skinning ) {

				if ( p_uniforms.viewMatrix !== null ) {

					_gl.uniformMatrix4fv( p_uniforms.viewMatrix, false, camera.matrixWorldInverse.elements );

				}

			}

		}

		// skinning uniforms must be set even if material didn't change
		// auto-setting of texture unit for bone texture must go before other textures
		// not sure why, but otherwise weird things happen

		if ( material.skinning ) {

			if ( object.bindMatrix && p_uniforms.bindMatrix !== null ) {

				_gl.uniformMatrix4fv( p_uniforms.bindMatrix, false, object.bindMatrix.elements );

			}

			if ( object.bindMatrixInverse && p_uniforms.bindMatrixInverse !== null ) {

				_gl.uniformMatrix4fv( p_uniforms.bindMatrixInverse, false, object.bindMatrixInverse.elements );

			}

			if ( _supportsBoneTextures && object.skeleton && object.skeleton.useVertexTexture ) {

				if ( p_uniforms.boneTexture !== null ) {

					var textureUnit = getTextureUnit();

					_gl.uniform1i( p_uniforms.boneTexture, textureUnit );
					_this.setTexture( object.skeleton.boneTexture, textureUnit );

				}

				if ( p_uniforms.boneTextureWidth !== null ) {

					_gl.uniform1i( p_uniforms.boneTextureWidth, object.skeleton.boneTextureWidth );

				}

				if ( p_uniforms.boneTextureHeight !== null ) {

					_gl.uniform1i( p_uniforms.boneTextureHeight, object.skeleton.boneTextureHeight );

				}

			} else if ( object.skeleton && object.skeleton.boneMatrices ) {

				if ( p_uniforms.boneGlobalMatrices !== null ) {

					_gl.uniformMatrix4fv( p_uniforms.boneGlobalMatrices, false, object.skeleton.boneMatrices );

				}

			}

		}

		if ( refreshMaterial ) {

			// refresh uniforms common to several materials

			if ( fog && material.fog ) {

				refreshUniformsFog( m_uniforms, fog );

			}

			if ( material instanceof THREE.MeshPhongMaterial ||
				 material instanceof THREE.MeshLambertMaterial ||
				 material.lights ) {

				if ( _lightsNeedUpdate ) {

					refreshLights = true;
					setupLights( lights );
					_lightsNeedUpdate = false;
				}

				if ( refreshLights ) {
					refreshUniformsLights( m_uniforms, _lights );
					markUniformsLightsNeedsUpdate( m_uniforms, true );
				} else {
					markUniformsLightsNeedsUpdate( m_uniforms, false );
				}

			}

			if ( material instanceof THREE.MeshBasicMaterial ||
				 material instanceof THREE.MeshLambertMaterial ||
				 material instanceof THREE.MeshPhongMaterial ) {

				refreshUniformsCommon( m_uniforms, material );

			}

			// refresh single material specific uniforms

			if ( material instanceof THREE.LineBasicMaterial ) {

				refreshUniformsLine( m_uniforms, material );

			} else if ( material instanceof THREE.LineDashedMaterial ) {

				refreshUniformsLine( m_uniforms, material );
				refreshUniformsDash( m_uniforms, material );

			} else if ( material instanceof THREE.PointCloudMaterial ) {

				refreshUniformsParticle( m_uniforms, material );

			} else if ( material instanceof THREE.MeshPhongMaterial ) {

				refreshUniformsPhong( m_uniforms, material );

			} else if ( material instanceof THREE.MeshLambertMaterial ) {

				refreshUniformsLambert( m_uniforms, material );

			} else if ( material instanceof THREE.MeshDepthMaterial ) {

				m_uniforms.mNear.value = camera.near;
				m_uniforms.mFar.value = camera.far;
				m_uniforms.opacity.value = material.opacity;

			} else if ( material instanceof THREE.MeshNormalMaterial ) {

				m_uniforms.opacity.value = material.opacity;

			}

			if ( object.receiveShadow && ! material._shadowPass ) {

				refreshUniformsShadow( m_uniforms, lights );

			}

			// load common uniforms

			loadUniformsGeneric( material.uniformsList );

		}

		loadUniformsMatrices( p_uniforms, object );

		if ( p_uniforms.modelMatrix !== null ) {

			_gl.uniformMatrix4fv( p_uniforms.modelMatrix, false, object.matrixWorld.elements );

		}

		return program;

	}

	// Uniforms (refresh uniforms objects)

	function refreshUniformsCommon ( uniforms, material ) {

		uniforms.opacity.value = material.opacity;

		if ( _this.gammaInput ) {

			uniforms.diffuse.value.copyGammaToLinear( material.color );

		} else {

			uniforms.diffuse.value = material.color;

		}

		uniforms.map.value = material.map;
		uniforms.lightMap.value = material.lightMap;
		uniforms.specularMap.value = material.specularMap;
		uniforms.alphaMap.value = material.alphaMap;

		if ( material.bumpMap ) {

			uniforms.bumpMap.value = material.bumpMap;
			uniforms.bumpScale.value = material.bumpScale;

		}

		if ( material.normalMap ) {

			uniforms.normalMap.value = material.normalMap;
			uniforms.normalScale.value.copy( material.normalScale );

		}

		// uv repeat and offset setting priorities
		//  1. color map
		//  2. specular map
		//  3. normal map
		//  4. bump map
		//  5. alpha map

		var uvScaleMap;

		if ( material.map ) {

			uvScaleMap = material.map;

		} else if ( material.specularMap ) {

			uvScaleMap = material.specularMap;

		} else if ( material.normalMap ) {

			uvScaleMap = material.normalMap;

		} else if ( material.bumpMap ) {

			uvScaleMap = material.bumpMap;

		} else if ( material.alphaMap ) {

			uvScaleMap = material.alphaMap;

		}

		if ( uvScaleMap !== undefined ) {

			var offset = uvScaleMap.offset;
			var repeat = uvScaleMap.repeat;

			uniforms.offsetRepeat.value.set( offset.x, offset.y, repeat.x, repeat.y );

		}

		uniforms.envMap.value = material.envMap;
		uniforms.flipEnvMap.value = ( material.envMap instanceof THREE.WebGLRenderTargetCube ) ? 1 : - 1;

		if ( _this.gammaInput ) {

			//uniforms.reflectivity.value = material.reflectivity * material.reflectivity;
			uniforms.reflectivity.value = material.reflectivity;

		} else {

			uniforms.reflectivity.value = material.reflectivity;

		}

		uniforms.refractionRatio.value = material.refractionRatio;
		uniforms.combine.value = material.combine;
		uniforms.useRefract.value = material.envMap && material.envMap.mapping instanceof THREE.CubeRefractionMapping;

	}

	function refreshUniformsLine ( uniforms, material ) {

		uniforms.diffuse.value = material.color;
		uniforms.opacity.value = material.opacity;

	}

	function refreshUniformsDash ( uniforms, material ) {

		uniforms.dashSize.value = material.dashSize;
		uniforms.totalSize.value = material.dashSize + material.gapSize;
		uniforms.scale.value = material.scale;

	}

	function refreshUniformsParticle ( uniforms, material ) {

		uniforms.psColor.value = material.color;
		uniforms.opacity.value = material.opacity;
		uniforms.size.value = material.size;
		uniforms.scale.value = _canvas.height / 2.0; // TODO: Cache this.

		uniforms.map.value = material.map;

	}

	function refreshUniformsFog ( uniforms, fog ) {

		uniforms.fogColor.value = fog.color;

		if ( fog instanceof THREE.Fog ) {

			uniforms.fogNear.value = fog.near;
			uniforms.fogFar.value = fog.far;

		} else if ( fog instanceof THREE.FogExp2 ) {

			uniforms.fogDensity.value = fog.density;

		}

	}

	function refreshUniformsPhong ( uniforms, material ) {

		uniforms.shininess.value = material.shininess;

		if ( _this.gammaInput ) {

			uniforms.ambient.value.copyGammaToLinear( material.ambient );
			uniforms.emissive.value.copyGammaToLinear( material.emissive );
			uniforms.specular.value.copyGammaToLinear( material.specular );

		} else {

			uniforms.ambient.value = material.ambient;
			uniforms.emissive.value = material.emissive;
			uniforms.specular.value = material.specular;

		}

		if ( material.wrapAround ) {

			uniforms.wrapRGB.value.copy( material.wrapRGB );

		}

	}

	function refreshUniformsLambert ( uniforms, material ) {

		if ( _this.gammaInput ) {

			uniforms.ambient.value.copyGammaToLinear( material.ambient );
			uniforms.emissive.value.copyGammaToLinear( material.emissive );

		} else {

			uniforms.ambient.value = material.ambient;
			uniforms.emissive.value = material.emissive;

		}

		if ( material.wrapAround ) {

			uniforms.wrapRGB.value.copy( material.wrapRGB );

		}

	}

	function refreshUniformsLights ( uniforms, lights ) {

		uniforms.ambientLightColor.value = lights.ambient;

		uniforms.directionalLightColor.value = lights.directional.colors;
		uniforms.directionalLightDirection.value = lights.directional.positions;

		uniforms.pointLightColor.value = lights.point.colors;
		uniforms.pointLightPosition.value = lights.point.positions;
		uniforms.pointLightDistance.value = lights.point.distances;

		uniforms.spotLightColor.value = lights.spot.colors;
		uniforms.spotLightPosition.value = lights.spot.positions;
		uniforms.spotLightDistance.value = lights.spot.distances;
		uniforms.spotLightDirection.value = lights.spot.directions;
		uniforms.spotLightAngleCos.value = lights.spot.anglesCos;
		uniforms.spotLightExponent.value = lights.spot.exponents;

		uniforms.hemisphereLightSkyColor.value = lights.hemi.skyColors;
		uniforms.hemisphereLightGroundColor.value = lights.hemi.groundColors;
		uniforms.hemisphereLightDirection.value = lights.hemi.positions;

	}

	// If uniforms are marked as clean, they don't need to be loaded to the GPU.

	function markUniformsLightsNeedsUpdate ( uniforms, boolean ) {

		uniforms.ambientLightColor.needsUpdate = boolean;

		uniforms.directionalLightColor.needsUpdate = boolean;
		uniforms.directionalLightDirection.needsUpdate = boolean;

		uniforms.pointLightColor.needsUpdate = boolean;
		uniforms.pointLightPosition.needsUpdate = boolean;
		uniforms.pointLightDistance.needsUpdate = boolean;

		uniforms.spotLightColor.needsUpdate = boolean;
		uniforms.spotLightPosition.needsUpdate = boolean;
		uniforms.spotLightDistance.needsUpdate = boolean;
		uniforms.spotLightDirection.needsUpdate = boolean;
		uniforms.spotLightAngleCos.needsUpdate = boolean;
		uniforms.spotLightExponent.needsUpdate = boolean;

		uniforms.hemisphereLightSkyColor.needsUpdate = boolean;
		uniforms.hemisphereLightGroundColor.needsUpdate = boolean;
		uniforms.hemisphereLightDirection.needsUpdate = boolean;

	}

	function refreshUniformsShadow ( uniforms, lights ) {

		if ( uniforms.shadowMatrix ) {

			var j = 0;

			for ( var i = 0, il = lights.length; i < il; i ++ ) {

				var light = lights[ i ];

				if ( ! light.castShadow ) continue;

				if ( light instanceof THREE.SpotLight || ( light instanceof THREE.DirectionalLight && ! light.shadowCascade ) ) {

					uniforms.shadowMap.value[ j ] = light.shadowMap;
					uniforms.shadowMapSize.value[ j ] = light.shadowMapSize;

					uniforms.shadowMatrix.value[ j ] = light.shadowMatrix;

					uniforms.shadowDarkness.value[ j ] = light.shadowDarkness;
					uniforms.shadowBias.value[ j ] = light.shadowBias;

					j ++;

				}

			}

		}

	}

	// Uniforms (load to GPU)

	function loadUniformsMatrices ( uniforms, object ) {

		_gl.uniformMatrix4fv( uniforms.modelViewMatrix, false, object._modelViewMatrix.elements );

		if ( uniforms.normalMatrix ) {

			_gl.uniformMatrix3fv( uniforms.normalMatrix, false, object._normalMatrix.elements );

		}

	}

	function getTextureUnit() {

		var textureUnit = _usedTextureUnits;

		if ( textureUnit >= _maxTextures ) {

			console.warn( 'WebGLRenderer: trying to use ' + textureUnit + ' texture units while this GPU supports only ' + _maxTextures );

		}

		_usedTextureUnits += 1;

		return textureUnit;

	}

	function loadUniformsGeneric ( uniforms ) {

		var texture, textureUnit, offset;

		for ( var j = 0, jl = uniforms.length; j < jl; j ++ ) {

			var uniform = uniforms[ j ][ 0 ];

			// needsUpdate property is not added to all uniforms.
			if ( uniform.needsUpdate === false ) continue;

			var type = uniform.type;
			var value = uniform.value;
			var location = uniforms[ j ][ 1 ];

			switch ( type ) {

				case '1i':
					_gl.uniform1i( location, value );
					break;

				case '1f':
					_gl.uniform1f( location, value );
					break;

				case '2f':
					_gl.uniform2f( location, value[ 0 ], value[ 1 ] );
					break;

				case '3f':
					_gl.uniform3f( location, value[ 0 ], value[ 1 ], value[ 2 ] );
					break;

				case '4f':
					_gl.uniform4f( location, value[ 0 ], value[ 1 ], value[ 2 ], value[ 3 ] );
					break;

				case '1iv':
					_gl.uniform1iv( location, value );
					break;

				case '3iv':
					_gl.uniform3iv( location, value );
					break;

				case '1fv':
					_gl.uniform1fv( location, value );
					break;

				case '2fv':
					_gl.uniform2fv( location, value );
					break;

				case '3fv':
					_gl.uniform3fv( location, value );
					break;

				case '4fv':
					_gl.uniform4fv( location, value );
					break;

				case 'Matrix3fv':
					_gl.uniformMatrix3fv( location, false, value );
					break;

				case 'Matrix4fv':
					_gl.uniformMatrix4fv( location, false, value );
					break;

				//

				case 'i':

					// single integer
					_gl.uniform1i( location, value );

					break;

				case 'f':

					// single float
					_gl.uniform1f( location, value );

					break;

				case 'v2':

					// single THREE.Vector2
					_gl.uniform2f( location, value.x, value.y );

					break;

				case 'v3':

					// single THREE.Vector3
					_gl.uniform3f( location, value.x, value.y, value.z );

					break;

				case 'v4':

					// single THREE.Vector4
					_gl.uniform4f( location, value.x, value.y, value.z, value.w );

					break;

				case 'c':

					// single THREE.Color
					_gl.uniform3f( location, value.r, value.g, value.b );

					break;

				case 'iv1':

					// flat array of integers (JS or typed array)
					_gl.uniform1iv( location, value );

					break;

				case 'iv':

					// flat array of integers with 3 x N size (JS or typed array)
					_gl.uniform3iv( location, value );

					break;

				case 'fv1':

					// flat array of floats (JS or typed array)
					_gl.uniform1fv( location, value );

					break;

				case 'fv':

					// flat array of floats with 3 x N size (JS or typed array)
					_gl.uniform3fv( location, value );

					break;

				case 'v2v':

					// array of THREE.Vector2

					if ( uniform._array === undefined ) {

						uniform._array = new Float32Array( 2 * value.length );

					}

					for ( var i = 0, il = value.length; i < il; i ++ ) {

						offset = i * 2;

						uniform._array[ offset ]   = value[ i ].x;
						uniform._array[ offset + 1 ] = value[ i ].y;

					}

					_gl.uniform2fv( location, uniform._array );

					break;

				case 'v3v':

					// array of THREE.Vector3

					if ( uniform._array === undefined ) {

						uniform._array = new Float32Array( 3 * value.length );

					}

					for ( var i = 0, il = value.length; i < il; i ++ ) {

						offset = i * 3;

						uniform._array[ offset ]   = value[ i ].x;
						uniform._array[ offset + 1 ] = value[ i ].y;
						uniform._array[ offset + 2 ] = value[ i ].z;

					}

					_gl.uniform3fv( location, uniform._array );

					break;

				case 'v4v':

					// array of THREE.Vector4

					if ( uniform._array === undefined ) {

						uniform._array = new Float32Array( 4 * value.length );

					}

					for ( var i = 0, il = value.length; i < il; i ++ ) {

						offset = i * 4;

						uniform._array[ offset ]   = value[ i ].x;
						uniform._array[ offset + 1 ] = value[ i ].y;
						uniform._array[ offset + 2 ] = value[ i ].z;
						uniform._array[ offset + 3 ] = value[ i ].w;

					}

					_gl.uniform4fv( location, uniform._array );

					break;

				case 'm3':

					// single THREE.Matrix3
					_gl.uniformMatrix3fv( location, false, value.elements );

					break;

				case 'm3v':

					// array of THREE.Matrix3

					if ( uniform._array === undefined ) {

						uniform._array = new Float32Array( 9 * value.length );

					}

					for ( var i = 0, il = value.length; i < il; i ++ ) {

						value[ i ].flattenToArrayOffset( uniform._array, i * 9 );

					}

					_gl.uniformMatrix3fv( location, false, uniform._array );

					break;

				case 'm4':

					// single THREE.Matrix4
					_gl.uniformMatrix4fv( location, false, value.elements );

					break;

				case 'm4v':

					// array of THREE.Matrix4

					if ( uniform._array === undefined ) {

						uniform._array = new Float32Array( 16 * value.length );

					}

					for ( var i = 0, il = value.length; i < il; i ++ ) {

						value[ i ].flattenToArrayOffset( uniform._array, i * 16 );

					}

					_gl.uniformMatrix4fv( location, false, uniform._array );

					break;

				case 't':

					// single THREE.Texture (2d or cube)

					texture = value;
					textureUnit = getTextureUnit();

					_gl.uniform1i( location, textureUnit );

					if ( ! texture ) continue;

					if ( texture instanceof THREE.CubeTexture ||
					   ( texture.image instanceof Array && texture.image.length === 6 ) ) { // CompressedTexture can have Array in image :/

						setCubeTexture( texture, textureUnit );

					} else if ( texture instanceof THREE.WebGLRenderTargetCube ) {

						setCubeTextureDynamic( texture, textureUnit );

					} else {

						_this.setTexture( texture, textureUnit );

					}

					break;

				case 'tv':

					// array of THREE.Texture (2d)

					if ( uniform._array === undefined ) {

						uniform._array = [];

					}

					for ( var i = 0, il = uniform.value.length; i < il; i ++ ) {

						uniform._array[ i ] = getTextureUnit();

					}

					_gl.uniform1iv( location, uniform._array );

					for ( var i = 0, il = uniform.value.length; i < il; i ++ ) {

						texture = uniform.value[ i ];
						textureUnit = uniform._array[ i ];

						if ( ! texture ) continue;

						_this.setTexture( texture, textureUnit );

					}

					break;

				default:

					console.warn( 'THREE.WebGLRenderer: Unknown uniform type: ' + type );

			}

		}

	}

	function setupMatrices ( object, camera ) {

		object._modelViewMatrix.multiplyMatrices( camera.matrixWorldInverse, object.matrixWorld );
		object._normalMatrix.getNormalMatrix( object._modelViewMatrix );

	}

	//

	function setColorGamma( array, offset, color, intensitySq ) {

		array[ offset ]     = color.r * color.r * intensitySq;
		array[ offset + 1 ] = color.g * color.g * intensitySq;
		array[ offset + 2 ] = color.b * color.b * intensitySq;

	}

	function setColorLinear( array, offset, color, intensity ) {

		array[ offset ]     = color.r * intensity;
		array[ offset + 1 ] = color.g * intensity;
		array[ offset + 2 ] = color.b * intensity;

	}

	function setupLights ( lights ) {

		var l, ll, light, n,
		r = 0, g = 0, b = 0,
		color, skyColor, groundColor,
		intensity,  intensitySq,
		position,
		distance,

		zlights = _lights,

		dirColors = zlights.directional.colors,
		dirPositions = zlights.directional.positions,

		pointColors = zlights.point.colors,
		pointPositions = zlights.point.positions,
		pointDistances = zlights.point.distances,

		spotColors = zlights.spot.colors,
		spotPositions = zlights.spot.positions,
		spotDistances = zlights.spot.distances,
		spotDirections = zlights.spot.directions,
		spotAnglesCos = zlights.spot.anglesCos,
		spotExponents = zlights.spot.exponents,

		hemiSkyColors = zlights.hemi.skyColors,
		hemiGroundColors = zlights.hemi.groundColors,
		hemiPositions = zlights.hemi.positions,

		dirLength = 0,
		pointLength = 0,
		spotLength = 0,
		hemiLength = 0,

		dirCount = 0,
		pointCount = 0,
		spotCount = 0,
		hemiCount = 0,

		dirOffset = 0,
		pointOffset = 0,
		spotOffset = 0,
		hemiOffset = 0;

		//First, push all shadow-casting lights to the beginning of the light array
		var numShadowCasters = 0;
		for ( l = 0, ll = lights.length; l < ll; l ++ ) {
			light = lights[ l ];
			if ( light.onlyShadow ) continue;
			if ( light.castShadow ) {
				if ( l !== numShadowCasters ) {
					var tmpLight = lights[ numShadowCasters ];
					lights[ numShadowCasters ] = light;
					lights[ l ] = tmpLight;
				}
				numShadowCasters++;
			}
		}

		for ( l = 0, ll = lights.length; l < ll; l ++ ) {

			light = lights[ l ];

			if ( light.onlyShadow ) continue;

			color = light.color;
			intensity = light.intensity;
			distance = light.distance;

			if ( light instanceof THREE.AmbientLight ) {

				if ( ! light.visible ) continue;

				if ( _this.gammaInput ) {

					r += color.r * color.r;
					g += color.g * color.g;
					b += color.b * color.b;

				} else {

					r += color.r;
					g += color.g;
					b += color.b;

				}

			} else if ( light instanceof THREE.DirectionalLight ) {

				dirCount += 1;

				if ( ! light.visible ) continue;

				_direction.setFromMatrixPosition( light.matrixWorld );
				_vector3.setFromMatrixPosition( light.target.matrixWorld );
				_direction.sub( _vector3 );
				_direction.normalize();

				dirOffset = dirLength * 3;

				dirPositions[ dirOffset ]     = _direction.x;
				dirPositions[ dirOffset + 1 ] = _direction.y;
				dirPositions[ dirOffset + 2 ] = _direction.z;

				if ( _this.gammaInput ) {

					setColorGamma( dirColors, dirOffset, color, intensity * intensity );

				} else {

					setColorLinear( dirColors, dirOffset, color, intensity );

				}

				dirLength += 1;

			} else if ( light instanceof THREE.PointLight ) {

				pointCount += 1;

				if ( ! light.visible ) continue;

				pointOffset = pointLength * 3;

				if ( _this.gammaInput ) {

					setColorGamma( pointColors, pointOffset, color, intensity * intensity );

				} else {

					setColorLinear( pointColors, pointOffset, color, intensity );

				}

				_vector3.setFromMatrixPosition( light.matrixWorld );

				pointPositions[ pointOffset ]     = _vector3.x;
				pointPositions[ pointOffset + 1 ] = _vector3.y;
				pointPositions[ pointOffset + 2 ] = _vector3.z;

				pointDistances[ pointLength ] = distance;

				pointLength += 1;

			} else if ( light instanceof THREE.SpotLight ) {

				spotCount += 1;

				if ( ! light.visible ) continue;

				spotOffset = spotLength * 3;

				if ( _this.gammaInput ) {

					setColorGamma( spotColors, spotOffset, color, intensity * intensity );

				} else {

					setColorLinear( spotColors, spotOffset, color, intensity );

				}

				_direction.setFromMatrixPosition( light.matrixWorld );

				spotPositions[ spotOffset ]     = _direction.x;
				spotPositions[ spotOffset + 1 ] = _direction.y;
				spotPositions[ spotOffset + 2 ] = _direction.z;

				spotDistances[ spotLength ] = distance;

				_vector3.setFromMatrixPosition( light.target.matrixWorld );
				_direction.sub( _vector3 );
				_direction.normalize();

				spotDirections[ spotOffset ]     = _direction.x;
				spotDirections[ spotOffset + 1 ] = _direction.y;
				spotDirections[ spotOffset + 2 ] = _direction.z;

				spotAnglesCos[ spotLength ] = Math.cos( light.angle );
				spotExponents[ spotLength ] = light.exponent;

				spotLength += 1;

			} else if ( light instanceof THREE.HemisphereLight ) {

				hemiCount += 1;

				if ( ! light.visible ) continue;

				_direction.setFromMatrixPosition( light.matrixWorld );
				_direction.normalize();

				hemiOffset = hemiLength * 3;

				hemiPositions[ hemiOffset ]     = _direction.x;
				hemiPositions[ hemiOffset + 1 ] = _direction.y;
				hemiPositions[ hemiOffset + 2 ] = _direction.z;

				skyColor = light.color;
				groundColor = light.groundColor;

				if ( _this.gammaInput ) {

					intensitySq = intensity * intensity;

					setColorGamma( hemiSkyColors, hemiOffset, skyColor, intensitySq );
					setColorGamma( hemiGroundColors, hemiOffset, groundColor, intensitySq );

				} else {

					setColorLinear( hemiSkyColors, hemiOffset, skyColor, intensity );
					setColorLinear( hemiGroundColors, hemiOffset, groundColor, intensity );

				}

				hemiLength += 1;

			}

		}

		// null eventual remains from removed lights
		// (this is to avoid if in shader)

		for ( l = dirLength * 3, ll = Math.max( dirColors.length, dirCount * 3 ); l < ll; l ++ ) dirColors[ l ] = 0.0;
		for ( l = pointLength * 3, ll = Math.max( pointColors.length, pointCount * 3 ); l < ll; l ++ ) pointColors[ l ] = 0.0;
		for ( l = spotLength * 3, ll = Math.max( spotColors.length, spotCount * 3 ); l < ll; l ++ ) spotColors[ l ] = 0.0;
		for ( l = hemiLength * 3, ll = Math.max( hemiSkyColors.length, hemiCount * 3 ); l < ll; l ++ ) hemiSkyColors[ l ] = 0.0;
		for ( l = hemiLength * 3, ll = Math.max( hemiGroundColors.length, hemiCount * 3 ); l < ll; l ++ ) hemiGroundColors[ l ] = 0.0;

		zlights.directional.length = dirLength;
		zlights.point.length = pointLength;
		zlights.spot.length = spotLength;
		zlights.hemi.length = hemiLength;

		zlights.ambient[ 0 ] = r;
		zlights.ambient[ 1 ] = g;
		zlights.ambient[ 2 ] = b;

	}

	// GL state setting

	this.setFaceCulling = function ( cullFace, frontFaceDirection ) {

		if ( cullFace === THREE.CullFaceNone ) {

			_gl.disable( _gl.CULL_FACE );

		} else {

			if ( frontFaceDirection === THREE.FrontFaceDirectionCW ) {

				_gl.frontFace( _gl.CW );

			} else {

				_gl.frontFace( _gl.CCW );

			}

			if ( cullFace === THREE.CullFaceBack ) {

				_gl.cullFace( _gl.BACK );

			} else if ( cullFace === THREE.CullFaceFront ) {

				_gl.cullFace( _gl.FRONT );

			} else {

				_gl.cullFace( _gl.FRONT_AND_BACK );

			}

			_gl.enable( _gl.CULL_FACE );

		}

	};

	this.setMaterialFaces = function ( material ) {

		var doubleSided = material.side === THREE.DoubleSide;
		var flipSided = material.side === THREE.BackSide;

		if ( _oldDoubleSided !== doubleSided ) {

			if ( doubleSided ) {

				_gl.disable( _gl.CULL_FACE );

			} else {

				_gl.enable( _gl.CULL_FACE );

			}

			_oldDoubleSided = doubleSided;

		}

		if ( _oldFlipSided !== flipSided ) {

			if ( flipSided ) {

				_gl.frontFace( _gl.CW );

			} else {

				_gl.frontFace( _gl.CCW );

			}

			_oldFlipSided = flipSided;

		}

	};

	this.setDepthTest = function ( depthTest ) {

		if ( _oldDepthTest !== depthTest ) {

			if ( depthTest ) {

				_gl.enable( _gl.DEPTH_TEST );

			} else {

				_gl.disable( _gl.DEPTH_TEST );

			}

			_oldDepthTest = depthTest;

		}

	};

	this.setDepthWrite = function ( depthWrite ) {

		if ( _oldDepthWrite !== depthWrite ) {

			_gl.depthMask( depthWrite );
			_oldDepthWrite = depthWrite;

		}

	};

	function setLineWidth ( width ) {

		if ( width !== _oldLineWidth ) {

			_gl.lineWidth( width );

			_oldLineWidth = width;

		}

	}

	function setPolygonOffset ( polygonoffset, factor, units ) {

		if ( _oldPolygonOffset !== polygonoffset ) {

			if ( polygonoffset ) {

				_gl.enable( _gl.POLYGON_OFFSET_FILL );

			} else {

				_gl.disable( _gl.POLYGON_OFFSET_FILL );

			}

			_oldPolygonOffset = polygonoffset;

		}

		if ( polygonoffset && ( _oldPolygonOffsetFactor !== factor || _oldPolygonOffsetUnits !== units ) ) {

			_gl.polygonOffset( factor, units );

			_oldPolygonOffsetFactor = factor;
			_oldPolygonOffsetUnits = units;

		}

	}

	this.setBlending = function ( blending, blendEquation, blendSrc, blendDst ) {

		if ( blending !== _oldBlending ) {

			if ( blending === THREE.NoBlending ) {

				_gl.disable( _gl.BLEND );

			} else if ( blending === THREE.AdditiveBlending ) {

				_gl.enable( _gl.BLEND );
				_gl.blendEquation( _gl.FUNC_ADD );
				_gl.blendFunc( _gl.SRC_ALPHA, _gl.ONE );

			} else if ( blending === THREE.SubtractiveBlending ) {

				// TODO: Find blendFuncSeparate() combination
				_gl.enable( _gl.BLEND );
				_gl.blendEquation( _gl.FUNC_ADD );
				_gl.blendFunc( _gl.ZERO, _gl.ONE_MINUS_SRC_COLOR );

			} else if ( blending === THREE.MultiplyBlending ) {

				// TODO: Find blendFuncSeparate() combination
				_gl.enable( _gl.BLEND );
				_gl.blendEquation( _gl.FUNC_ADD );
				_gl.blendFunc( _gl.ZERO, _gl.SRC_COLOR );

			} else if ( blending === THREE.CustomBlending ) {

				_gl.enable( _gl.BLEND );

			} else {

				_gl.enable( _gl.BLEND );
				_gl.blendEquationSeparate( _gl.FUNC_ADD, _gl.FUNC_ADD );
				_gl.blendFuncSeparate( _gl.SRC_ALPHA, _gl.ONE_MINUS_SRC_ALPHA, _gl.ONE, _gl.ONE_MINUS_SRC_ALPHA );

			}

			_oldBlending = blending;

		}

		if ( blending === THREE.CustomBlending ) {

			if ( blendEquation !== _oldBlendEquation ) {

				_gl.blendEquation( paramThreeToGL( blendEquation ) );

				_oldBlendEquation = blendEquation;

			}

			if ( blendSrc !== _oldBlendSrc || blendDst !== _oldBlendDst ) {

				_gl.blendFunc( paramThreeToGL( blendSrc ), paramThreeToGL( blendDst ) );

				_oldBlendSrc = blendSrc;
				_oldBlendDst = blendDst;

			}

		} else {

			_oldBlendEquation = null;
			_oldBlendSrc = null;
			_oldBlendDst = null;

		}

	};

	// Textures

	function setTextureParameters ( textureType, texture, isImagePowerOfTwo ) {

		var extension;

		if ( isImagePowerOfTwo ) {

			_gl.texParameteri( textureType, _gl.TEXTURE_WRAP_S, paramThreeToGL( texture.wrapS ) );
			_gl.texParameteri( textureType, _gl.TEXTURE_WRAP_T, paramThreeToGL( texture.wrapT ) );

			_gl.texParameteri( textureType, _gl.TEXTURE_MAG_FILTER, paramThreeToGL( texture.magFilter ) );
			_gl.texParameteri( textureType, _gl.TEXTURE_MIN_FILTER, paramThreeToGL( texture.minFilter ) );

		} else {

			_gl.texParameteri( textureType, _gl.TEXTURE_WRAP_S, _gl.CLAMP_TO_EDGE );
			_gl.texParameteri( textureType, _gl.TEXTURE_WRAP_T, _gl.CLAMP_TO_EDGE );

			_gl.texParameteri( textureType, _gl.TEXTURE_MAG_FILTER, filterFallback( texture.magFilter ) );
			_gl.texParameteri( textureType, _gl.TEXTURE_MIN_FILTER, filterFallback( texture.minFilter ) );

		}

		extension = extensions.get( 'EXT_texture_filter_anisotropic' );

		if ( extension && texture.type !== THREE.FloatType ) {

			if ( texture.anisotropy > 1 || texture.__oldAnisotropy ) {

				_gl.texParameterf( textureType, extension.TEXTURE_MAX_ANISOTROPY_EXT, Math.min( texture.anisotropy, _this.getMaxAnisotropy() ) );
				texture.__oldAnisotropy = texture.anisotropy;

			}

		}

	}

	this.uploadTexture = function ( texture ) {

		if ( texture.__webglInit === undefined ) {

			texture.__webglInit = true;

			texture.addEventListener( 'dispose', onTextureDispose );

			texture.__webglTexture = _gl.createTexture();

			_this.info.memory.textures ++;

		}

		_gl.bindTexture( _gl.TEXTURE_2D, texture.__webglTexture );

		_gl.pixelStorei( _gl.UNPACK_FLIP_Y_WEBGL, texture.flipY );
		_gl.pixelStorei( _gl.UNPACK_PREMULTIPLY_ALPHA_WEBGL, texture.premultiplyAlpha );
		_gl.pixelStorei( _gl.UNPACK_ALIGNMENT, texture.unpackAlignment );

		texture.image = clampToMaxSize( texture.image, _maxTextureSize );

		var image = texture.image,
		isImagePowerOfTwo = THREE.Math.isPowerOfTwo( image.width ) && THREE.Math.isPowerOfTwo( image.height ),
		glFormat = paramThreeToGL( texture.format ),
		glType = paramThreeToGL( texture.type );

		setTextureParameters( _gl.TEXTURE_2D, texture, isImagePowerOfTwo );

		var mipmap, mipmaps = texture.mipmaps;

		if ( texture instanceof THREE.DataTexture ) {

			// use manually created mipmaps if available
			// if there are no manual mipmaps
			// set 0 level mipmap and then use GL to generate other mipmap levels

			if ( mipmaps.length > 0 && isImagePowerOfTwo ) {

				for ( var i = 0, il = mipmaps.length; i < il; i ++ ) {

					mipmap = mipmaps[ i ];
					_gl.texImage2D( _gl.TEXTURE_2D, i, glFormat, mipmap.width, mipmap.height, 0, glFormat, glType, mipmap.data );

				}

				texture.generateMipmaps = false;

			} else {

				_gl.texImage2D( _gl.TEXTURE_2D, 0, glFormat, image.width, image.height, 0, glFormat, glType, image.data );

			}

		} else if ( texture instanceof THREE.CompressedTexture ) {

			for ( var i = 0, il = mipmaps.length; i < il; i ++ ) {

				mipmap = mipmaps[ i ];

				if ( texture.format !== THREE.RGBAFormat && texture.format !== THREE.RGBFormat ) {

					if ( getCompressedTextureFormats().indexOf( glFormat ) > -1 ) {

						_gl.compressedTexImage2D( _gl.TEXTURE_2D, i, glFormat, mipmap.width, mipmap.height, 0, mipmap.data );

					} else {

						console.warn( "Attempt to load unsupported compressed texture format" );

					}

				} else {

					_gl.texImage2D( _gl.TEXTURE_2D, i, glFormat, mipmap.width, mipmap.height, 0, glFormat, glType, mipmap.data );

				}

			}

		} else { // regular Texture (image, video, canvas)

			// use manually created mipmaps if available
			// if there are no manual mipmaps
			// set 0 level mipmap and then use GL to generate other mipmap levels

			if ( mipmaps.length > 0 && isImagePowerOfTwo ) {

				for ( var i = 0, il = mipmaps.length; i < il; i ++ ) {

					mipmap = mipmaps[ i ];
					_gl.texImage2D( _gl.TEXTURE_2D, i, glFormat, glFormat, glType, mipmap );

				}

				texture.generateMipmaps = false;

			} else {

				_gl.texImage2D( _gl.TEXTURE_2D, 0, glFormat, glFormat, glType, texture.image );

			}

		}

		if ( texture.generateMipmaps && isImagePowerOfTwo ) _gl.generateMipmap( _gl.TEXTURE_2D );

		texture.needsUpdate = false;

		if ( texture.onUpdate ) texture.onUpdate();

	};

	this.setTexture = function ( texture, slot ) {

		_gl.activeTexture( _gl.TEXTURE0 + slot );

		if ( texture.needsUpdate ) {

			_this.uploadTexture( texture );

		} else {

			_gl.bindTexture( _gl.TEXTURE_2D, texture.__webglTexture );

		}

	};

	function clampToMaxSize ( image, maxSize ) {

		if ( image.width > maxSize || image.height > maxSize ) {

			// Warning: Scaling through the canvas will only work with images that use
			// premultiplied alpha.

			var scale = maxSize / Math.max( image.width, image.height );

			var canvas = document.createElement( 'canvas' );
			canvas.width = Math.floor( image.width * scale );
			canvas.height = Math.floor( image.height * scale );

			var context = canvas.getContext( '2d' );
			context.drawImage( image, 0, 0, image.width, image.height, 0, 0, canvas.width, canvas.height );

			console.log( 'THREE.WebGLRenderer:', image, 'is too big (' + image.width + 'x' + image.height + '). Resized to ' + canvas.width + 'x' + canvas.height + '.' );

			return canvas;

		}

		return image;

	}

	function setCubeTexture ( texture, slot ) {

		if ( texture.image.length === 6 ) {

			if ( texture.needsUpdate ) {

				if ( ! texture.image.__webglTextureCube ) {

					texture.addEventListener( 'dispose', onTextureDispose );

					texture.image.__webglTextureCube = _gl.createTexture();

					_this.info.memory.textures ++;

				}

				_gl.activeTexture( _gl.TEXTURE0 + slot );
				_gl.bindTexture( _gl.TEXTURE_CUBE_MAP, texture.image.__webglTextureCube );

				_gl.pixelStorei( _gl.UNPACK_FLIP_Y_WEBGL, texture.flipY );

				var isCompressed = texture instanceof THREE.CompressedTexture;
				var isDataTexture = texture.image[ 0 ] instanceof THREE.DataTexture;

				var cubeImage = [];

				for ( var i = 0; i < 6; i ++ ) {

					if ( _this.autoScaleCubemaps && ! isCompressed && ! isDataTexture ) {

						cubeImage[ i ] = clampToMaxSize( texture.image[ i ], _maxCubemapSize );

					} else {

						cubeImage[ i ] = isDataTexture ? texture.image[ i ].image : texture.image[ i ];

					}

				}

				var image = cubeImage[ 0 ],
				isImagePowerOfTwo = THREE.Math.isPowerOfTwo( image.width ) && THREE.Math.isPowerOfTwo( image.height ),
				glFormat = paramThreeToGL( texture.format ),
				glType = paramThreeToGL( texture.type );

				setTextureParameters( _gl.TEXTURE_CUBE_MAP, texture, isImagePowerOfTwo );

				for ( var i = 0; i < 6; i ++ ) {

					if ( ! isCompressed ) {

						if ( isDataTexture ) {

							_gl.texImage2D( _gl.TEXTURE_CUBE_MAP_POSITIVE_X + i, 0, glFormat, cubeImage[ i ].width, cubeImage[ i ].height, 0, glFormat, glType, cubeImage[ i ].data );

						} else {

							_gl.texImage2D( _gl.TEXTURE_CUBE_MAP_POSITIVE_X + i, 0, glFormat, glFormat, glType, cubeImage[ i ] );

						}

					} else {

						var mipmap, mipmaps = cubeImage[ i ].mipmaps;

						for ( var j = 0, jl = mipmaps.length; j < jl; j ++ ) {

							mipmap = mipmaps[ j ];

							if ( texture.format !== THREE.RGBAFormat && texture.format !== THREE.RGBFormat ) {

								if ( getCompressedTextureFormats().indexOf( glFormat ) > -1 ) {

									_gl.compressedTexImage2D( _gl.TEXTURE_CUBE_MAP_POSITIVE_X + i, j, glFormat, mipmap.width, mipmap.height, 0, mipmap.data );

								} else {

									console.warn( "Attempt to load unsupported compressed texture format" );

								}

							} else {

								_gl.texImage2D( _gl.TEXTURE_CUBE_MAP_POSITIVE_X + i, j, glFormat, mipmap.width, mipmap.height, 0, glFormat, glType, mipmap.data );

							}

						}

					}

				}

				if ( texture.generateMipmaps && isImagePowerOfTwo ) {

					_gl.generateMipmap( _gl.TEXTURE_CUBE_MAP );

				}

				texture.needsUpdate = false;

				if ( texture.onUpdate ) texture.onUpdate();

			} else {

				_gl.activeTexture( _gl.TEXTURE0 + slot );
				_gl.bindTexture( _gl.TEXTURE_CUBE_MAP, texture.image.__webglTextureCube );

			}

		}

	}

	function setCubeTextureDynamic ( texture, slot ) {

		_gl.activeTexture( _gl.TEXTURE0 + slot );
		_gl.bindTexture( _gl.TEXTURE_CUBE_MAP, texture.__webglTexture );

	}

	// Render targets

	function setupFrameBuffer ( framebuffer, renderTarget, textureTarget ) {

		_gl.bindFramebuffer( _gl.FRAMEBUFFER, framebuffer );
		_gl.framebufferTexture2D( _gl.FRAMEBUFFER, _gl.COLOR_ATTACHMENT0, textureTarget, renderTarget.__webglTexture, 0 );

	}

	function setupRenderBuffer ( renderbuffer, renderTarget  ) {

		_gl.bindRenderbuffer( _gl.RENDERBUFFER, renderbuffer );

		if ( renderTarget.depthBuffer && ! renderTarget.stencilBuffer ) {

			_gl.renderbufferStorage( _gl.RENDERBUFFER, _gl.DEPTH_COMPONENT16, renderTarget.width, renderTarget.height );
			_gl.framebufferRenderbuffer( _gl.FRAMEBUFFER, _gl.DEPTH_ATTACHMENT, _gl.RENDERBUFFER, renderbuffer );

		/* For some reason this is not working. Defaulting to RGBA4.
		} else if ( ! renderTarget.depthBuffer && renderTarget.stencilBuffer ) {

			_gl.renderbufferStorage( _gl.RENDERBUFFER, _gl.STENCIL_INDEX8, renderTarget.width, renderTarget.height );
			_gl.framebufferRenderbuffer( _gl.FRAMEBUFFER, _gl.STENCIL_ATTACHMENT, _gl.RENDERBUFFER, renderbuffer );
		*/
		} else if ( renderTarget.depthBuffer && renderTarget.stencilBuffer ) {

			_gl.renderbufferStorage( _gl.RENDERBUFFER, _gl.DEPTH_STENCIL, renderTarget.width, renderTarget.height );
			_gl.framebufferRenderbuffer( _gl.FRAMEBUFFER, _gl.DEPTH_STENCIL_ATTACHMENT, _gl.RENDERBUFFER, renderbuffer );

		} else {

			_gl.renderbufferStorage( _gl.RENDERBUFFER, _gl.RGBA4, renderTarget.width, renderTarget.height );

		}

	}

	this.setRenderTarget = function ( renderTarget ) {

		var isCube = ( renderTarget instanceof THREE.WebGLRenderTargetCube );

		if ( renderTarget && renderTarget.__webglFramebuffer === undefined ) {

			if ( renderTarget.depthBuffer === undefined ) renderTarget.depthBuffer = true;
			if ( renderTarget.stencilBuffer === undefined ) renderTarget.stencilBuffer = true;

			renderTarget.addEventListener( 'dispose', onRenderTargetDispose );

			renderTarget.__webglTexture = _gl.createTexture();

			_this.info.memory.textures ++;

			// Setup texture, create render and frame buffers

			var isTargetPowerOfTwo = THREE.Math.isPowerOfTwo( renderTarget.width ) && THREE.Math.isPowerOfTwo( renderTarget.height ),
				glFormat = paramThreeToGL( renderTarget.format ),
				glType = paramThreeToGL( renderTarget.type );

			if ( isCube ) {

				renderTarget.__webglFramebuffer = [];
				renderTarget.__webglRenderbuffer = [];

				_gl.bindTexture( _gl.TEXTURE_CUBE_MAP, renderTarget.__webglTexture );
				setTextureParameters( _gl.TEXTURE_CUBE_MAP, renderTarget, isTargetPowerOfTwo );

				for ( var i = 0; i < 6; i ++ ) {

					renderTarget.__webglFramebuffer[ i ] = _gl.createFramebuffer();
					renderTarget.__webglRenderbuffer[ i ] = _gl.createRenderbuffer();

					_gl.texImage2D( _gl.TEXTURE_CUBE_MAP_POSITIVE_X + i, 0, glFormat, renderTarget.width, renderTarget.height, 0, glFormat, glType, null );

					setupFrameBuffer( renderTarget.__webglFramebuffer[ i ], renderTarget, _gl.TEXTURE_CUBE_MAP_POSITIVE_X + i );
					setupRenderBuffer( renderTarget.__webglRenderbuffer[ i ], renderTarget );

				}

				if ( isTargetPowerOfTwo ) _gl.generateMipmap( _gl.TEXTURE_CUBE_MAP );

			} else {

				renderTarget.__webglFramebuffer = _gl.createFramebuffer();

				if ( renderTarget.shareDepthFrom ) {

					renderTarget.__webglRenderbuffer = renderTarget.shareDepthFrom.__webglRenderbuffer;

				} else {

					renderTarget.__webglRenderbuffer = _gl.createRenderbuffer();

				}

				_gl.bindTexture( _gl.TEXTURE_2D, renderTarget.__webglTexture );
				setTextureParameters( _gl.TEXTURE_2D, renderTarget, isTargetPowerOfTwo );

				_gl.texImage2D( _gl.TEXTURE_2D, 0, glFormat, renderTarget.width, renderTarget.height, 0, glFormat, glType, null );

				setupFrameBuffer( renderTarget.__webglFramebuffer, renderTarget, _gl.TEXTURE_2D );

				if ( renderTarget.shareDepthFrom ) {

					if ( renderTarget.depthBuffer && ! renderTarget.stencilBuffer ) {

						_gl.framebufferRenderbuffer( _gl.FRAMEBUFFER, _gl.DEPTH_ATTACHMENT, _gl.RENDERBUFFER, renderTarget.__webglRenderbuffer );

					} else if ( renderTarget.depthBuffer && renderTarget.stencilBuffer ) {

						_gl.framebufferRenderbuffer( _gl.FRAMEBUFFER, _gl.DEPTH_STENCIL_ATTACHMENT, _gl.RENDERBUFFER, renderTarget.__webglRenderbuffer );

					}

				} else {

					setupRenderBuffer( renderTarget.__webglRenderbuffer, renderTarget );

				}

				if ( isTargetPowerOfTwo ) _gl.generateMipmap( _gl.TEXTURE_2D );

			}

			// Release everything

			if ( isCube ) {

				_gl.bindTexture( _gl.TEXTURE_CUBE_MAP, null );

			} else {

				_gl.bindTexture( _gl.TEXTURE_2D, null );

			}

			_gl.bindRenderbuffer( _gl.RENDERBUFFER, null );
			_gl.bindFramebuffer( _gl.FRAMEBUFFER, null );

		}

		var framebuffer, width, height, vx, vy;

		if ( renderTarget ) {

			if ( isCube ) {

				framebuffer = renderTarget.__webglFramebuffer[ renderTarget.activeCubeFace ];

			} else {

				framebuffer = renderTarget.__webglFramebuffer;

			}

			width = renderTarget.width;
			height = renderTarget.height;

			vx = 0;
			vy = 0;

		} else {

			framebuffer = null;

			width = _viewportWidth;
			height = _viewportHeight;

			vx = _viewportX;
			vy = _viewportY;

		}

		if ( framebuffer !== _currentFramebuffer ) {

			_gl.bindFramebuffer( _gl.FRAMEBUFFER, framebuffer );
			_gl.viewport( vx, vy, width, height );

			_currentFramebuffer = framebuffer;

		}

		_currentWidth = width;
		_currentHeight = height;

	};

	function updateRenderTargetMipmap ( renderTarget ) {

		if ( renderTarget instanceof THREE.WebGLRenderTargetCube ) {

			_gl.bindTexture( _gl.TEXTURE_CUBE_MAP, renderTarget.__webglTexture );
			_gl.generateMipmap( _gl.TEXTURE_CUBE_MAP );
			_gl.bindTexture( _gl.TEXTURE_CUBE_MAP, null );

		} else {

			_gl.bindTexture( _gl.TEXTURE_2D, renderTarget.__webglTexture );
			_gl.generateMipmap( _gl.TEXTURE_2D );
			_gl.bindTexture( _gl.TEXTURE_2D, null );

		}

	}

	// Fallback filters for non-power-of-2 textures

	function filterFallback ( f ) {

		if ( f === THREE.NearestFilter || f === THREE.NearestMipMapNearestFilter || f === THREE.NearestMipMapLinearFilter ) {

			return _gl.NEAREST;

		}

		return _gl.LINEAR;

	}

	// Map three.js constants to WebGL constants

	function paramThreeToGL ( p ) {

		var extension;

		if ( p === THREE.RepeatWrapping ) return _gl.REPEAT;
		if ( p === THREE.ClampToEdgeWrapping ) return _gl.CLAMP_TO_EDGE;
		if ( p === THREE.MirroredRepeatWrapping ) return _gl.MIRRORED_REPEAT;

		if ( p === THREE.NearestFilter ) return _gl.NEAREST;
		if ( p === THREE.NearestMipMapNearestFilter ) return _gl.NEAREST_MIPMAP_NEAREST;
		if ( p === THREE.NearestMipMapLinearFilter ) return _gl.NEAREST_MIPMAP_LINEAR;

		if ( p === THREE.LinearFilter ) return _gl.LINEAR;
		if ( p === THREE.LinearMipMapNearestFilter ) return _gl.LINEAR_MIPMAP_NEAREST;
		if ( p === THREE.LinearMipMapLinearFilter ) return _gl.LINEAR_MIPMAP_LINEAR;

		if ( p === THREE.UnsignedByteType ) return _gl.UNSIGNED_BYTE;
		if ( p === THREE.UnsignedShort4444Type ) return _gl.UNSIGNED_SHORT_4_4_4_4;
		if ( p === THREE.UnsignedShort5551Type ) return _gl.UNSIGNED_SHORT_5_5_5_1;
		if ( p === THREE.UnsignedShort565Type ) return _gl.UNSIGNED_SHORT_5_6_5;

		if ( p === THREE.ByteType ) return _gl.BYTE;
		if ( p === THREE.ShortType ) return _gl.SHORT;
		if ( p === THREE.UnsignedShortType ) return _gl.UNSIGNED_SHORT;
		if ( p === THREE.IntType ) return _gl.INT;
		if ( p === THREE.UnsignedIntType ) return _gl.UNSIGNED_INT;
		if ( p === THREE.FloatType ) return _gl.FLOAT;

		if ( p === THREE.AlphaFormat ) return _gl.ALPHA;
		if ( p === THREE.RGBFormat ) return _gl.RGB;
		if ( p === THREE.RGBAFormat ) return _gl.RGBA;
		if ( p === THREE.LuminanceFormat ) return _gl.LUMINANCE;
		if ( p === THREE.LuminanceAlphaFormat ) return _gl.LUMINANCE_ALPHA;

		if ( p === THREE.AddEquation ) return _gl.FUNC_ADD;
		if ( p === THREE.SubtractEquation ) return _gl.FUNC_SUBTRACT;
		if ( p === THREE.ReverseSubtractEquation ) return _gl.FUNC_REVERSE_SUBTRACT;

		if ( p === THREE.ZeroFactor ) return _gl.ZERO;
		if ( p === THREE.OneFactor ) return _gl.ONE;
		if ( p === THREE.SrcColorFactor ) return _gl.SRC_COLOR;
		if ( p === THREE.OneMinusSrcColorFactor ) return _gl.ONE_MINUS_SRC_COLOR;
		if ( p === THREE.SrcAlphaFactor ) return _gl.SRC_ALPHA;
		if ( p === THREE.OneMinusSrcAlphaFactor ) return _gl.ONE_MINUS_SRC_ALPHA;
		if ( p === THREE.DstAlphaFactor ) return _gl.DST_ALPHA;
		if ( p === THREE.OneMinusDstAlphaFactor ) return _gl.ONE_MINUS_DST_ALPHA;

		if ( p === THREE.DstColorFactor ) return _gl.DST_COLOR;
		if ( p === THREE.OneMinusDstColorFactor ) return _gl.ONE_MINUS_DST_COLOR;
		if ( p === THREE.SrcAlphaSaturateFactor ) return _gl.SRC_ALPHA_SATURATE;

		extension = extensions.get( 'WEBGL_compressed_texture_s3tc' );

		if ( extension !== null ) {

			if ( p === THREE.RGB_S3TC_DXT1_Format ) return extension.COMPRESSED_RGB_S3TC_DXT1_EXT;
			if ( p === THREE.RGBA_S3TC_DXT1_Format ) return extension.COMPRESSED_RGBA_S3TC_DXT1_EXT;
			if ( p === THREE.RGBA_S3TC_DXT3_Format ) return extension.COMPRESSED_RGBA_S3TC_DXT3_EXT;
			if ( p === THREE.RGBA_S3TC_DXT5_Format ) return extension.COMPRESSED_RGBA_S3TC_DXT5_EXT;

		}

<<<<<<< HEAD
		if ( _glExtensionCompressedTextureATC !== undefined ) {

			if ( p === THREE.RGB_ATC_Format ) return _glExtensionCompressedTextureATC.COMPRESSED_RGB_ATC_WEBGL;
			if ( p === THREE.RGBA_ATC_EXPLICIT_ALPHA_Format ) return _glExtensionCompressedTextureATC.COMPRESSED_RGBA_ATC_EXPLICIT_ALPHA_WEBGL;
			if ( p === THREE.RGBA_ATC_INTERP_ALPHA_Format ) return _glExtensionCompressedTextureATC.COMPRESSED_RGBA_ATC_INTERPOLATED_ALPHA_WEBGL;

		}

		if ( _glExtensionCompressedTexturePVRTC !== null ) {
=======
		extension = extensions.get( 'WEBGL_compressed_texture_pvrtc' );

		if ( extension !== null ) {
>>>>>>> 2d597133

			if ( p === THREE.RGB_PVRTC_4BPPV1_Format ) return extension.COMPRESSED_RGB_PVRTC_4BPPV1_IMG;
			if ( p === THREE.RGB_PVRTC_2BPPV1_Format ) return extension.COMPRESSED_RGB_PVRTC_2BPPV1_IMG;
			if ( p === THREE.RGBA_PVRTC_4BPPV1_Format ) return extension.COMPRESSED_RGBA_PVRTC_4BPPV1_IMG;
			if ( p === THREE.RGBA_PVRTC_2BPPV1_Format ) return extension.COMPRESSED_RGBA_PVRTC_2BPPV1_IMG;

		}

		extension = extensions.get( 'EXT_blend_minmax' );

		if ( extension !== null ) {

			if ( p === THREE.MinEquation ) return extension.MIN_EXT;
			if ( p === THREE.MaxEquation ) return extension.MAX_EXT;

		}

		return 0;

	}

	// Allocations

	function allocateBones ( object ) {

		if ( _supportsBoneTextures && object && object.skeleton && object.skeleton.useVertexTexture ) {

			return 1024;

		} else {

			// default for when object is not specified
			// ( for example when prebuilding shader
			//   to be used with multiple objects )
			//
			//  - leave some extra space for other uniforms
			//  - limit here is ANGLE's 254 max uniform vectors
			//    (up to 54 should be safe)

			var nVertexUniforms = _gl.getParameter( _gl.MAX_VERTEX_UNIFORM_VECTORS );
			var nVertexMatrices = Math.floor( ( nVertexUniforms - 20 ) / 4 );

			var maxBones = nVertexMatrices;

			if ( object !== undefined && object instanceof THREE.SkinnedMesh ) {

				maxBones = Math.min( object.skeleton.bones.length, maxBones );

				if ( maxBones < object.skeleton.bones.length ) {

					console.warn( 'WebGLRenderer: too many bones - ' + object.skeleton.bones.length + ', this GPU supports just ' + maxBones + ' (try OpenGL instead of ANGLE)' );

				}

			}

			return maxBones;

		}

	}

	function allocateLights( lights ) {

		var dirLights = 0;
		var pointLights = 0;
		var spotLights = 0;
		var hemiLights = 0;

		for ( var l = 0, ll = lights.length; l < ll; l ++ ) {

			var light = lights[ l ];

			if ( light.onlyShadow || light.visible === false ) continue;

			if ( light instanceof THREE.DirectionalLight && ( dirLights < _this.maxDirLights || _this.maxDirLights === -1 ) ) dirLights ++;
			if ( light instanceof THREE.PointLight && ( pointLights < _this.maxPointLights || _this.maxPointLights === -1 ) ) pointLights ++;
			if ( light instanceof THREE.SpotLight && ( spotLights < _this.maxSpotLights || _this.maxSpotLights === -1 ) ) spotLights ++;
			if ( light instanceof THREE.HemisphereLight && ( hemiLights < _this.maxHemiLights || _this.maxHemiLights === -1 ) ) hemiLights ++;

		}

		return { 'directional': dirLights, 'point': pointLights, 'spot': spotLights, 'hemi': hemiLights };

	}

	function allocateShadows( lights ) {

		var maxShadows = 0;

		for ( var l = 0, ll = lights.length; l < ll; l ++ ) {

			var light = lights[ l ];

			if ( ! light.castShadow ) continue;

			if ( light instanceof THREE.SpotLight ) maxShadows ++;
			if ( light instanceof THREE.DirectionalLight && ! light.shadowCascade ) maxShadows ++;

		}

		return _this.maxShadows === -1 ? maxShadows : Math.min( maxShadows, _this.maxShadows );

<<<<<<< HEAD
	};

	// Initialization

	function initGL() {

		try {

			var attributes = {
				alpha: _alpha,
				depth: _depth,
				stencil: _stencil,
				antialias: _antialias,
				premultipliedAlpha: _premultipliedAlpha,
				preserveDrawingBuffer: _preserveDrawingBuffer
			};

			_gl = _context || _canvas.getContext( 'webgl', attributes ) || _canvas.getContext( 'experimental-webgl', attributes );

			if ( _gl === null ) {

				throw 'Error creating WebGL context.';

			}

		} catch ( error ) {

			console.error( error );

		}

		_glExtensionTextureFloat = _gl.getExtension( 'OES_texture_float' );
		_glExtensionTextureFloatLinear = _gl.getExtension( 'OES_texture_float_linear' );

		if ( _glExtensionTextureFloat === null ) {

			console.log( 'THREE.WebGLRenderer: Float textures not supported.' );

		}

		_glExtensionStandardDerivatives = _gl.getExtension( 'OES_standard_derivatives' );

		if ( _glExtensionStandardDerivatives === null ) {

			console.log( 'THREE.WebGLRenderer: Standard derivatives not supported.' );

		}

		_glExtensionTextureFilterAnisotropic = _gl.getExtension( 'EXT_texture_filter_anisotropic' ) || _gl.getExtension( 'MOZ_EXT_texture_filter_anisotropic' ) || _gl.getExtension( 'WEBKIT_EXT_texture_filter_anisotropic' );

		if ( _glExtensionTextureFilterAnisotropic === null ) {

			console.log( 'THREE.WebGLRenderer: Anisotropic texture filtering not supported.' );

		}

		_glExtensionCompressedTextureS3TC = _gl.getExtension( 'WEBGL_compressed_texture_s3tc' ) || _gl.getExtension( 'MOZ_WEBGL_compressed_texture_s3tc' ) || _gl.getExtension( 'WEBKIT_WEBGL_compressed_texture_s3tc' );

		if ( _glExtensionCompressedTextureS3TC === null ) {

			console.log( 'THREE.WebGLRenderer: S3TC compressed textures not supported.' );

		}

		_glExtensionCompressedTextureATC = _gl.getExtension( 'WEBGL_compressed_texture_atc' ) || _gl.getExtension( 'WEBKIT_WEBGL_compressed_texture_atc' );

		if ( _glExtensionCompressedTextureATC === null ) {

			console.log( 'THREE.WebGLRenderer: ATC compressed textures not supported.' );

		}

		_glExtensionCompressedTexturePVRTC = _gl.getExtension( 'WEBGL_compressed_texture_pvrtc' ) || _gl.getExtension( 'WEBKIT_WEBGL_compressed_texture_pvrtc' );

		if ( _glExtensionCompressedTexturePVRTC === null ) {

			console.log( 'THREE.WebGLRenderer: PVRTC compressed textures not supported.' );

		}

		_glExtensionElementIndexUint = _gl.getExtension( 'OES_element_index_uint' );

		if ( _glExtensionElementIndexUint === null ) {

			console.log( 'THREE.WebGLRenderer: elementindex as unsigned integer not supported.' );

		}

		_glExtensionBlendMinMax = _gl.getExtension( 'EXT_blend_minmax' );

		if ( _glExtensionBlendMinMax === null ) {

			console.log( 'THREE.WebGLRenderer: min max blend equations not supported.' );

		}

		if ( _gl.getShaderPrecisionFormat === undefined ) {

			_gl.getShaderPrecisionFormat = function () {

				return {
					'rangeMin': 1,
					'rangeMax': 1,
					'precision': 1
				};

			}
		}

		if ( _logarithmicDepthBuffer ) {

			_glExtensionFragDepth = _gl.getExtension( 'EXT_frag_depth' );

		}

=======
>>>>>>> 2d597133
	}

	// DEPRECATED
	
	this.initMaterial = function () {

		console.warn( 'THREE.WebGLRenderer: .initMaterial() has been removed.' );

	};

	this.addPrePlugin = function () {

		console.warn( 'THREE.WebGLRenderer: .addPrePlugin() has been removed.' );

	};

	this.addPostPlugin = function () {

		console.warn( 'THREE.WebGLRenderer: .addPostPlugin() has been removed.' );

	};

	this.updateShadowMap = function () {

		console.warn( 'THREE.WebGLRenderer: .updateShadowMap() has been removed.' );

	};

};<|MERGE_RESOLUTION|>--- conflicted
+++ resolved
@@ -189,21 +189,6 @@
 
 	var _gl;
 
-<<<<<<< HEAD
-	var _glExtensionTextureFloat;
-	var _glExtensionTextureFloatLinear;
-	var _glExtensionStandardDerivatives;
-	var _glExtensionHardwareInstancing;
-	var _glExtensionTextureFilterAnisotropic;
-	var _glExtensionCompressedTextureS3TC;
-	var _glExtensionCompressedTextureATC;
-	var _glExtensionCompressedTexturePVRTC;
-	var _glExtensionElementIndexUint;
-	var _glExtensionFragDepth;
-	var _glExtensionBlendMinMax;
-
-	initGL();
-=======
 	try {
 
 		var attributes = {
@@ -287,7 +272,6 @@
 		_gl.clearColor( _clearColor.r, _clearColor.g, _clearColor.b, _clearAlpha );
 
 	}
->>>>>>> 2d597133
 
 	setDefaultGLState();
 
@@ -406,12 +390,6 @@
 
 	};
 
-	this.supportsHardwareInstancing = function () {
-
-		return _glExtensionHardwareInstancing;
-
-	};
-
 	this.supportsCompressedTextureS3TC = function () {
 
 		return extensions.get( 'WEBGL_compressed_texture_s3tc' );
@@ -420,7 +398,7 @@
 
 	this.supportsCompressedTextureATC = function () {
 
-		return _glExtensionCompressedTextureATC;
+		return extensions.get( 'WEBGL_compressed_texture_atc' );
 
 	};
 
@@ -2588,23 +2566,14 @@
 
 			if ( attribute.buffer === undefined ) {
 
-<<<<<<< HEAD
-				attributeItem.buffer = _gl.createBuffer();
-				attributeItem.needsUpdate = true;
-=======
 				attribute.buffer = _gl.createBuffer();
 				attribute.needsUpdate = true;
 
->>>>>>> 2d597133
 			}
 
 			if ( attribute.needsUpdate === true ) {
 
-<<<<<<< HEAD
-				var bufferType = ( attributeName === 'index' || attributeName === 'index_wireframe' ) ? _gl.ELEMENT_ARRAY_BUFFER : _gl.ARRAY_BUFFER;
-=======
-				var bufferType = ( key === 'index' ) ? _gl.ELEMENT_ARRAY_BUFFER : _gl.ARRAY_BUFFER;
->>>>>>> 2d597133
+				var bufferType = ( key === 'index' || key === 'index_wireframe' ) ? _gl.ELEMENT_ARRAY_BUFFER : _gl.ARRAY_BUFFER;
 
 				_gl.bindBuffer( bufferType, attribute.buffer );
 				_gl.bufferData( bufferType, attribute.array, _gl.STATIC_DRAW );
@@ -2725,25 +2694,14 @@
 
 		for ( var i = 0, l = programAttributesKeys.length; i < l; i ++ ) {
 
-<<<<<<< HEAD
-			var attributeName = programAttributesKeys[ i ];
-
-			if ( attributeName === 'index' || attributeName === 'index_wireframe') continue;
-
-			var attributeItem = geometryAttributes[ attributeName ];
-			var attributePointer = programAttributes[ attributeName ];
-=======
 			var key = programAttributesKeys[ i ];
 			var programAttribute = programAttributes[ key ];
->>>>>>> 2d597133
+
+			if ( key === 'index' || key === 'index_wireframe') continue;
 
 			if ( programAttribute >= 0 ) {
 
-<<<<<<< HEAD
-				attributeItem = geometryAttributes[ attributeName ];
-=======
 				var geometryAttribute = geometryAttributes[ key ];
->>>>>>> 2d597133
 
 				if ( geometryAttribute !== undefined ) {
 
@@ -3722,22 +3680,7 @@
 
 	}
 
-<<<<<<< HEAD
-	function renderPlugins( plugins, scene, camera ) {
-
-		if ( plugins.length === 0 ) return;
-
-		for ( var i = 0, il = plugins.length; i < il; i ++ ) {
-
-			plugins[ i ].render( scene, camera, _currentWidth, _currentHeight );
-
-		}
-
-	};
-
 //START_VEROLD_MOD
-=======
->>>>>>> 2d597133
 	function renderObjects( renderList, camera, lights, fog, useBlending, overrideMaterial ) {
 //END_VEROLD_MOD
 
@@ -3866,12 +3809,7 @@
 			globject.transparent = null;
 
 		}
-<<<<<<< HEAD
-	};
-=======
-
-	}
->>>>>>> 2d597133
+	};
 
 	function unrollBufferMaterial ( globject ) {
 
@@ -6615,21 +6553,19 @@
 
 		}
 
-<<<<<<< HEAD
-		if ( _glExtensionCompressedTextureATC !== undefined ) {
-
-			if ( p === THREE.RGB_ATC_Format ) return _glExtensionCompressedTextureATC.COMPRESSED_RGB_ATC_WEBGL;
-			if ( p === THREE.RGBA_ATC_EXPLICIT_ALPHA_Format ) return _glExtensionCompressedTextureATC.COMPRESSED_RGBA_ATC_EXPLICIT_ALPHA_WEBGL;
-			if ( p === THREE.RGBA_ATC_INTERP_ALPHA_Format ) return _glExtensionCompressedTextureATC.COMPRESSED_RGBA_ATC_INTERPOLATED_ALPHA_WEBGL;
-
-		}
-
-		if ( _glExtensionCompressedTexturePVRTC !== null ) {
-=======
+		extension = extensions.get( 'WEBGL_compressed_texture_atc' );
+		
+		if ( extension !== undefined ) {
+
+			if ( p === THREE.RGB_ATC_Format ) return extension.COMPRESSED_RGB_ATC_WEBGL;
+			if ( p === THREE.RGBA_ATC_EXPLICIT_ALPHA_Format ) return extension.COMPRESSED_RGBA_ATC_EXPLICIT_ALPHA_WEBGL;
+			if ( p === THREE.RGBA_ATC_INTERP_ALPHA_Format ) return extension.COMPRESSED_RGBA_ATC_INTERPOLATED_ALPHA_WEBGL;
+
+		}
+
 		extension = extensions.get( 'WEBGL_compressed_texture_pvrtc' );
 
 		if ( extension !== null ) {
->>>>>>> 2d597133
 
 			if ( p === THREE.RGB_PVRTC_4BPPV1_Format ) return extension.COMPRESSED_RGB_PVRTC_4BPPV1_IMG;
 			if ( p === THREE.RGB_PVRTC_2BPPV1_Format ) return extension.COMPRESSED_RGB_PVRTC_2BPPV1_IMG;
@@ -6733,124 +6669,6 @@
 
 		return _this.maxShadows === -1 ? maxShadows : Math.min( maxShadows, _this.maxShadows );
 
-<<<<<<< HEAD
-	};
-
-	// Initialization
-
-	function initGL() {
-
-		try {
-
-			var attributes = {
-				alpha: _alpha,
-				depth: _depth,
-				stencil: _stencil,
-				antialias: _antialias,
-				premultipliedAlpha: _premultipliedAlpha,
-				preserveDrawingBuffer: _preserveDrawingBuffer
-			};
-
-			_gl = _context || _canvas.getContext( 'webgl', attributes ) || _canvas.getContext( 'experimental-webgl', attributes );
-
-			if ( _gl === null ) {
-
-				throw 'Error creating WebGL context.';
-
-			}
-
-		} catch ( error ) {
-
-			console.error( error );
-
-		}
-
-		_glExtensionTextureFloat = _gl.getExtension( 'OES_texture_float' );
-		_glExtensionTextureFloatLinear = _gl.getExtension( 'OES_texture_float_linear' );
-
-		if ( _glExtensionTextureFloat === null ) {
-
-			console.log( 'THREE.WebGLRenderer: Float textures not supported.' );
-
-		}
-
-		_glExtensionStandardDerivatives = _gl.getExtension( 'OES_standard_derivatives' );
-
-		if ( _glExtensionStandardDerivatives === null ) {
-
-			console.log( 'THREE.WebGLRenderer: Standard derivatives not supported.' );
-
-		}
-
-		_glExtensionTextureFilterAnisotropic = _gl.getExtension( 'EXT_texture_filter_anisotropic' ) || _gl.getExtension( 'MOZ_EXT_texture_filter_anisotropic' ) || _gl.getExtension( 'WEBKIT_EXT_texture_filter_anisotropic' );
-
-		if ( _glExtensionTextureFilterAnisotropic === null ) {
-
-			console.log( 'THREE.WebGLRenderer: Anisotropic texture filtering not supported.' );
-
-		}
-
-		_glExtensionCompressedTextureS3TC = _gl.getExtension( 'WEBGL_compressed_texture_s3tc' ) || _gl.getExtension( 'MOZ_WEBGL_compressed_texture_s3tc' ) || _gl.getExtension( 'WEBKIT_WEBGL_compressed_texture_s3tc' );
-
-		if ( _glExtensionCompressedTextureS3TC === null ) {
-
-			console.log( 'THREE.WebGLRenderer: S3TC compressed textures not supported.' );
-
-		}
-
-		_glExtensionCompressedTextureATC = _gl.getExtension( 'WEBGL_compressed_texture_atc' ) || _gl.getExtension( 'WEBKIT_WEBGL_compressed_texture_atc' );
-
-		if ( _glExtensionCompressedTextureATC === null ) {
-
-			console.log( 'THREE.WebGLRenderer: ATC compressed textures not supported.' );
-
-		}
-
-		_glExtensionCompressedTexturePVRTC = _gl.getExtension( 'WEBGL_compressed_texture_pvrtc' ) || _gl.getExtension( 'WEBKIT_WEBGL_compressed_texture_pvrtc' );
-
-		if ( _glExtensionCompressedTexturePVRTC === null ) {
-
-			console.log( 'THREE.WebGLRenderer: PVRTC compressed textures not supported.' );
-
-		}
-
-		_glExtensionElementIndexUint = _gl.getExtension( 'OES_element_index_uint' );
-
-		if ( _glExtensionElementIndexUint === null ) {
-
-			console.log( 'THREE.WebGLRenderer: elementindex as unsigned integer not supported.' );
-
-		}
-
-		_glExtensionBlendMinMax = _gl.getExtension( 'EXT_blend_minmax' );
-
-		if ( _glExtensionBlendMinMax === null ) {
-
-			console.log( 'THREE.WebGLRenderer: min max blend equations not supported.' );
-
-		}
-
-		if ( _gl.getShaderPrecisionFormat === undefined ) {
-
-			_gl.getShaderPrecisionFormat = function () {
-
-				return {
-					'rangeMin': 1,
-					'rangeMax': 1,
-					'precision': 1
-				};
-
-			}
-		}
-
-		if ( _logarithmicDepthBuffer ) {
-
-			_glExtensionFragDepth = _gl.getExtension( 'EXT_frag_depth' );
-
-		}
-
-=======
->>>>>>> 2d597133
 	}
 
 	// DEPRECATED
