--- conflicted
+++ resolved
@@ -1950,18 +1950,10 @@
 
 				if ( skeleton ) {
 
-<<<<<<< HEAD
-					if ( capabilities.floatVertexTextures ) {
-
-						if ( skeleton.boneTexture === null ) skeleton.computeBoneTexture();
-
-						p_uniforms.setValue( _gl, 'boneTexture', skeleton.boneTexture, textures );
-						p_uniforms.setValue( _gl, 'boneIndexWeightsTexture', object.boneIndexWeightsTexture, textures );
-=======
-					if ( skeleton.boneTexture === null ) skeleton.computeBoneTexture();
->>>>>>> cf5db534
-
-					p_uniforms.setValue( _gl, 'boneTexture', skeleton.boneTexture, textures );
+          if ( skeleton.boneTexture === null ) skeleton.computeBoneTexture();
+
+          p_uniforms.setValue( _gl, 'boneTexture', skeleton.boneTexture, textures );
+          p_uniforms.setValue( _gl, 'boneIndexWeightsTexture', object.boneIndexWeightsTexture, textures );
 
 				}
 
