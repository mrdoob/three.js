/**
 * @author supereggbert / http://www.paulbrunt.co.uk/
 * @author mrdoob / http://mrdoob.com/
 * @author alteredq / http://alteredqualia.com/
 * @author szimek / https://github.com/szimek/
 */

THREE.WebGLRenderer = function ( parameters ) {

	console.log( 'THREE.WebGLRenderer', THREE.REVISION );

	parameters = parameters || {};

	var _canvas = parameters.canvas !== undefined ? parameters.canvas : document.createElement( 'canvas' ),

	_precision = parameters.precision !== undefined ? parameters.precision : 'highp',

	_alpha = parameters.alpha !== undefined ? parameters.alpha : true,
	_premultipliedAlpha = parameters.premultipliedAlpha !== undefined ? parameters.premultipliedAlpha : true,
	_antialias = parameters.antialias !== undefined ? parameters.antialias : false,
	_stencil = parameters.stencil !== undefined ? parameters.stencil : true,
	_preserveDrawingBuffer = parameters.preserveDrawingBuffer !== undefined ? parameters.preserveDrawingBuffer : false,

	_clearColor = new THREE.Color( 0x000000 ),
	_clearAlpha = 0;

	if ( parameters.clearColor !== undefined ) {

		console.warn( 'DEPRECATED: clearColor in WebGLRenderer constructor parameters is being removed. Use .setClearColor() instead.' );
		_clearColor.setHex( parameters.clearColor );

	}

	if ( parameters.clearAlpha !== undefined ) {

		console.warn( 'DEPRECATED: clearAlpha in WebGLRenderer constructor parameters is being removed. Use .setClearColor() instead.' );
		_clearAlpha = parameters.clearAlpha;

	}

	// public properties

	this.domElement = _canvas;
	this.context = null;
	this.devicePixelRatio = parameters.devicePixelRatio !== undefined
				? parameters.devicePixelRatio
				: window.devicePixelRatio !== undefined
					? window.devicePixelRatio
					: 1;

	// clearing

	this.autoClear = true;
	this.autoClearColor = true;
	this.autoClearDepth = true;
	this.autoClearStencil = true;

	// scene graph

	this.sortObjects = true;
	this.autoUpdateObjects = true;

	// physically based shading

	this.gammaInput = false;
	this.gammaOutput = false;
	this.physicallyBasedShading = false;

	// shadow map

	this.shadowMapEnabled = false;
	this.shadowMapAutoUpdate = true;
	this.shadowMapType = THREE.PCFShadowMap;
	this.shadowMapCullFace = THREE.CullFaceFront;
	this.shadowMapDebug = false;
	this.shadowMapCascade = false;

	// morphs

	this.maxMorphTargets = 8;
	this.maxMorphNormals = 4;

	// flags

	this.autoScaleCubemaps = true;

	// custom render plugins

	this.renderPluginsPre = [];
	this.renderPluginsPost = [];

	// info

	this.info = {

		memory: {

			programs: 0,
			geometries: 0,
			textures: 0

		},

		render: {

			calls: 0,
			vertices: 0,
			faces: 0,
			points: 0

		}

	};

	// internal properties

	var _this = this,

	_programs = [],
	_programs_counter = 0,

	// internal state cache

	_currentProgram = null,
	_currentFramebuffer = null,
	_currentMaterialId = -1,
	_currentGeometryGroupHash = null,
	_currentCamera = null,
	_geometryGroupCounter = 0,

	_usedTextureUnits = 0,

	// GL state cache

	_oldDoubleSided = -1,
	_oldFlipSided = -1,

	_oldBlending = -1,

	_oldBlendEquation = -1,
	_oldBlendSrc = -1,
	_oldBlendDst = -1,

	_oldDepthTest = -1,
	_oldDepthWrite = -1,

	_oldPolygonOffset = null,
	_oldPolygonOffsetFactor = null,
	_oldPolygonOffsetUnits = null,

	_oldLineWidth = null,

	_viewportX = 0,
	_viewportY = 0,
	_viewportWidth = 0,
	_viewportHeight = 0,
	_currentWidth = 0,
	_currentHeight = 0,

	_enabledAttributes = {},

	// frustum

	_frustum = new THREE.Frustum(),

	 // camera matrices cache

	_projScreenMatrix = new THREE.Matrix4(),
	_projScreenMatrixPS = new THREE.Matrix4(),

	_vector3 = new THREE.Vector3(),

	// light arrays cache

	_direction = new THREE.Vector3(),

	_lightsNeedUpdate = true,

	_lights = {

		ambient: [ 0, 0, 0 ],
		directional: { length: 0, colors: new Array(), positions: new Array() },
		point: { length: 0, colors: new Array(), positions: new Array(), distances: new Array() },
		spot: { length: 0, colors: new Array(), positions: new Array(), distances: new Array(), directions: new Array(), anglesCos: new Array(), exponents: new Array() },
		hemi: { length: 0, skyColors: new Array(), groundColors: new Array(), positions: new Array() }

	};

	// initialize

	var _gl;

	var _glExtensionTextureFloat;
	var _glExtensionTextureFloatLinear;
	var _glExtensionStandardDerivatives;
	var _glExtensionTextureFilterAnisotropic;
	var _glExtensionCompressedTextureS3TC;
	var _glExtensionCompressedTextureATC;
	var _glExtensionCompressedTexturePVRTC;

	initGL();

	setDefaultGLState();

	this.context = _gl;

	// GPU capabilities

	var _maxTextures = _gl.getParameter( _gl.MAX_TEXTURE_IMAGE_UNITS );
	var _maxVertexTextures = _gl.getParameter( _gl.MAX_VERTEX_TEXTURE_IMAGE_UNITS );
	var _maxTextureSize = _gl.getParameter( _gl.MAX_TEXTURE_SIZE );
	var _maxCubemapSize = _gl.getParameter( _gl.MAX_CUBE_MAP_TEXTURE_SIZE );

	var _maxAnisotropy = _glExtensionTextureFilterAnisotropic ? _gl.getParameter( _glExtensionTextureFilterAnisotropic.MAX_TEXTURE_MAX_ANISOTROPY_EXT ) : 0;

	var _supportsVertexTextures = ( _maxVertexTextures > 0 );
	var _supportsBoneTextures = _supportsVertexTextures && _glExtensionTextureFloat;

	var _compressedTextureFormats = _glExtensionCompressedTextureS3TC || _glExtensionCompressedTextureATC || _glExtensionCompressedTexturePVRTC ? _gl.getParameter( _gl.COMPRESSED_TEXTURE_FORMATS ) : [];

	//

	var _vertexShaderPrecisionHighpFloat = _gl.getShaderPrecisionFormat( _gl.VERTEX_SHADER, _gl.HIGH_FLOAT );
	var _vertexShaderPrecisionMediumpFloat = _gl.getShaderPrecisionFormat( _gl.VERTEX_SHADER, _gl.MEDIUM_FLOAT );
	var _vertexShaderPrecisionLowpFloat = _gl.getShaderPrecisionFormat( _gl.VERTEX_SHADER, _gl.LOW_FLOAT );

	var _fragmentShaderPrecisionHighpFloat = _gl.getShaderPrecisionFormat( _gl.FRAGMENT_SHADER, _gl.HIGH_FLOAT );
	var _fragmentShaderPrecisionMediumpFloat = _gl.getShaderPrecisionFormat( _gl.FRAGMENT_SHADER, _gl.MEDIUM_FLOAT );
	var _fragmentShaderPrecisionLowpFloat = _gl.getShaderPrecisionFormat( _gl.FRAGMENT_SHADER, _gl.LOW_FLOAT );

	var _vertexShaderPrecisionHighpInt = _gl.getShaderPrecisionFormat( _gl.VERTEX_SHADER, _gl.HIGH_INT );
	var _vertexShaderPrecisionMediumpInt = _gl.getShaderPrecisionFormat( _gl.VERTEX_SHADER, _gl.MEDIUM_INT );
	var _vertexShaderPrecisionLowpInt = _gl.getShaderPrecisionFormat( _gl.VERTEX_SHADER, _gl.LOW_INT );

	var _fragmentShaderPrecisionHighpInt = _gl.getShaderPrecisionFormat( _gl.FRAGMENT_SHADER, _gl.HIGH_INT );
	var _fragmentShaderPrecisionMediumpInt = _gl.getShaderPrecisionFormat( _gl.FRAGMENT_SHADER, _gl.MEDIUM_INT );
	var _fragmentShaderPrecisionLowpInt = _gl.getShaderPrecisionFormat( _gl.FRAGMENT_SHADER, _gl.LOW_INT );

	// clamp precision to maximum available

	var highpAvailable = _vertexShaderPrecisionHighpFloat.precision > 0 && _fragmentShaderPrecisionHighpFloat.precision > 0;
	var mediumpAvailable = _vertexShaderPrecisionMediumpFloat.precision > 0 && _fragmentShaderPrecisionMediumpFloat.precision > 0;

	if ( _precision === "highp" && ! highpAvailable ) {

		if ( mediumpAvailable ) {

			_precision = "mediump";
			console.warn( "WebGLRenderer: highp not supported, using mediump" );

		} else {

			_precision = "lowp";
			console.warn( "WebGLRenderer: highp and mediump not supported, using lowp" );

		}

	}

	if ( _precision === "mediump" && ! mediumpAvailable ) {

		_precision = "lowp";
		console.warn( "WebGLRenderer: mediump not supported, using lowp" );

	}

	// API

	this.getContext = function () {

		return _gl;

	};

	this.supportsVertexTextures = function () {

		return _supportsVertexTextures;

	};

	this.supportsFloatTextures = function () {

		return _glExtensionTextureFloat;

	};

	this.supportsStandardDerivatives = function () {

		return _glExtensionStandardDerivatives;

	};

	this.supportsCompressedTextureS3TC = function () {

		return _glExtensionCompressedTextureS3TC;

	};

	this.supportsCompressedTextureATC = function () {

		return _glExtensionCompressedTextureATC;

	};

	this.supportsCompressedTexturePVRTC = function () {

		return _glExtensionCompressedTexturePVRTC;

	};

	this.getMaxAnisotropy  = function () {

		return _maxAnisotropy;

	};

	//START_VEROLD_MOD
	this.getMaxTextureSize  = function () {

		return _maxTextureSize;

	};

	this.getMaxCubemapSize  = function () {

		return _maxCubemapSize;

	};

	this.getMaxTextures  = function () {

		return _maxTextures;

	};

	this.getMaxVertexTextures  = function () {

		return _maxVertexTextures;

	};

	this.setPrecision = function( precision ) {
		_precision = precision !== undefined ? precision : 'highp';
	};
	//END_VEROLD_MOD


	this.getPrecision = function () {

		return _precision;

	};

	this.setSize = function ( width, height, updateStyle ) {

		_canvas.width = width * this.devicePixelRatio;
		_canvas.height = height * this.devicePixelRatio;

		if ( this.devicePixelRatio !== 1 && updateStyle !== false ) {

			_canvas.style.width = width + 'px';
			_canvas.style.height = height + 'px';

		}

		this.setViewport( 0, 0, _canvas.width, _canvas.height );

	};

	this.setViewport = function ( x, y, width, height ) {

		_viewportX = x !== undefined ? x : 0;
		_viewportY = y !== undefined ? y : 0;

		_viewportWidth = width !== undefined ? width : _canvas.width;
		_viewportHeight = height !== undefined ? height : _canvas.height;

		_gl.viewport( _viewportX, _viewportY, _viewportWidth, _viewportHeight );

	};

	this.setScissor = function ( x, y, width, height ) {

		_gl.scissor( x, y, width, height );

	};

	this.enableScissorTest = function ( enable ) {

		enable ? _gl.enable( _gl.SCISSOR_TEST ) : _gl.disable( _gl.SCISSOR_TEST );

	};

	// Clearing

	this.setClearColor = function ( color, alpha ) {

		_clearColor.set( color );
		_clearAlpha = alpha !== undefined ? alpha : 1;

		_gl.clearColor( _clearColor.r, _clearColor.g, _clearColor.b, _clearAlpha );

	};

	this.setClearColorHex = function ( hex, alpha ) {

		console.warn( 'DEPRECATED: .setClearColorHex() is being removed. Use .setClearColor() instead.' );
		this.setClearColor( hex, alpha );

	};

	this.getClearColor = function () {

		return _clearColor;

	};

	this.getClearAlpha = function () {

		return _clearAlpha;

	};

	this.clear = function ( color, depth, stencil ) {

		var bits = 0;

		if ( color === undefined || color ) bits |= _gl.COLOR_BUFFER_BIT;
		if ( depth === undefined || depth ) bits |= _gl.DEPTH_BUFFER_BIT;
		if ( stencil === undefined || stencil ) bits |= _gl.STENCIL_BUFFER_BIT;

		_gl.clear( bits );

	};

	this.clearTarget = function ( renderTarget, color, depth, stencil ) {

		this.setRenderTarget( renderTarget );
		this.clear( color, depth, stencil );

	};

	// Plugins

	this.addPostPlugin = function ( plugin ) {

		plugin.init( this );
		this.renderPluginsPost.push( plugin );

	};

	this.addPrePlugin = function ( plugin ) {

		plugin.init( this );
		this.renderPluginsPre.push( plugin );

	};

	// Rendering

	this.updateShadowMap = function ( scene, camera ) {

		_currentProgram = null;
		_oldBlending = -1;
		_oldDepthTest = -1;
		_oldDepthWrite = -1;
		_currentGeometryGroupHash = -1;
		_currentMaterialId = -1;
		_lightsNeedUpdate = true;
		_oldDoubleSided = -1;
		_oldFlipSided = -1;

		this.shadowMapPlugin.update( scene, camera );

	};

	// Internal functions

	// Buffer allocation

	function createParticleBuffers ( geometry ) {

		geometry.__webglVertexBuffer = _gl.createBuffer();
		geometry.__webglColorBuffer = _gl.createBuffer();

		_this.info.memory.geometries ++;

	};

	function createLineBuffers ( geometry ) {

		geometry.__webglVertexBuffer = _gl.createBuffer();
		geometry.__webglColorBuffer = _gl.createBuffer();
		geometry.__webglLineDistanceBuffer = _gl.createBuffer();

		_this.info.memory.geometries ++;

	};

	function createRibbonBuffers ( geometry ) {

		geometry.__webglVertexBuffer = _gl.createBuffer();
		geometry.__webglColorBuffer = _gl.createBuffer();
		geometry.__webglNormalBuffer = _gl.createBuffer();

		_this.info.memory.geometries ++;

	};

	function createMeshBuffers ( geometryGroup ) {

		geometryGroup.__webglVertexBuffer = _gl.createBuffer();
		geometryGroup.__webglNormalBuffer = _gl.createBuffer();
		geometryGroup.__webglTangentBuffer = _gl.createBuffer();
		geometryGroup.__webglColorBuffer = _gl.createBuffer();
		geometryGroup.__webglUVBuffer = _gl.createBuffer();
		geometryGroup.__webglUV2Buffer = _gl.createBuffer();

		geometryGroup.__webglSkinIndicesBuffer = _gl.createBuffer();
		geometryGroup.__webglSkinWeightsBuffer = _gl.createBuffer();

		geometryGroup.__webglFaceBuffer = _gl.createBuffer();
		geometryGroup.__webglLineBuffer = _gl.createBuffer();

		var m, ml;

		if ( geometryGroup.numMorphTargets ) {

			geometryGroup.__webglMorphTargetsBuffers = [];

			for ( m = 0, ml = geometryGroup.numMorphTargets; m < ml; m ++ ) {

				geometryGroup.__webglMorphTargetsBuffers.push( _gl.createBuffer() );

			}

		}

		if ( geometryGroup.numMorphNormals ) {

			geometryGroup.__webglMorphNormalsBuffers = [];

			for ( m = 0, ml = geometryGroup.numMorphNormals; m < ml; m ++ ) {

				geometryGroup.__webglMorphNormalsBuffers.push( _gl.createBuffer() );

			}

		}

		_this.info.memory.geometries ++;

	};

	// Events

	var onGeometryDispose = function ( event ) {

		var geometry = event.target;

		geometry.removeEventListener( 'dispose', onGeometryDispose );

		deallocateGeometry( geometry );

		_this.info.memory.geometries --;

	};

	var onTextureDispose = function ( event ) {

		var texture = event.target;

		texture.removeEventListener( 'dispose', onTextureDispose );

		deallocateTexture( texture );

		_this.info.memory.textures --;


	};

	var onRenderTargetDispose = function ( event ) {

		var renderTarget = event.target;

		renderTarget.removeEventListener( 'dispose', onRenderTargetDispose );

		deallocateRenderTarget( renderTarget );

		_this.info.memory.textures --;

	};

	var onMaterialDispose = function ( event ) {

		var material = event.target;

		material.removeEventListener( 'dispose', onMaterialDispose );

		deallocateMaterial( material );

	};

	// Buffer deallocation

	var deallocateGeometry = function ( geometry ) {

		geometry.__webglInit = undefined;

		function cleanBuffers( buffers ) {
			if ( buffers.__webglVertexBuffer !== undefined ) _gl.deleteBuffer( buffers.__webglVertexBuffer );
			if ( buffers.__webglNormalBuffer !== undefined ) _gl.deleteBuffer( buffers.__webglNormalBuffer );
			if ( buffers.__webglTangentBuffer !== undefined ) _gl.deleteBuffer( buffers.__webglTangentBuffer );
			if ( buffers.__webglColorBuffer !== undefined ) _gl.deleteBuffer( buffers.__webglColorBuffer );
			if ( buffers.__webglUVBuffer !== undefined ) _gl.deleteBuffer( buffers.__webglUVBuffer );
			if ( buffers.__webglUV2Buffer !== undefined ) _gl.deleteBuffer( buffers.__webglUV2Buffer );

			if ( buffers.__webglSkinIndicesBuffer !== undefined ) _gl.deleteBuffer( buffers.__webglSkinIndicesBuffer );
			if ( buffers.__webglSkinWeightsBuffer !== undefined ) _gl.deleteBuffer( buffers.__webglSkinWeightsBuffer );

			if ( buffers.__webglFaceBuffer !== undefined ) _gl.deleteBuffer( buffers.__webglFaceBuffer );
			if ( buffers.__webglLineBuffer !== undefined ) _gl.deleteBuffer( buffers.__webglLineBuffer );

			if ( buffers.__webglLineDistanceBuffer !== undefined ) _gl.deleteBuffer( buffers.__webglLineDistanceBuffer );
		}

		if ( geometry instanceof THREE.BufferGeometry ) {
			for ( var x in geometry.attributes ) {
				if ( geometry.attributes[x].buffer ) {
					_gl.deleteBuffer( geometry.attributes[x].buffer );
				}
			}
		}
		else {

			cleanBuffers( geometry );

			// geometry groups

			if ( geometry.geometryGroups !== undefined ) {

				for ( var g in geometry.geometryGroups ) {

					var geometryGroup = geometry.geometryGroups[ g ];

					cleanBuffers( geometryGroup );

					if ( geometryGroup.numMorphTargets !== undefined ) {

						for ( var m = 0, ml = geometryGroup.numMorphTargets; m < ml; m ++ ) {

							_gl.deleteBuffer( geometryGroup.__webglMorphTargetsBuffers[ m ] );

						}

					}

					if ( geometryGroup.numMorphNormals !== undefined ) {

						for ( var m = 0, ml = geometryGroup.numMorphNormals; m < ml; m ++ ) {

							_gl.deleteBuffer( geometryGroup.__webglMorphNormalsBuffers[ m ] );

						}

					}

					deleteCustomAttributesBuffers( geometryGroup );

				}

			}
		}

		deleteCustomAttributesBuffers( geometry );

	};

	var deallocateTexture = function ( texture ) {

		if ( texture.image && texture.image.__webglTextureCube ) {

			// cube texture

			_gl.deleteTexture( texture.image.__webglTextureCube );

		} else {

			// 2D texture

			if ( ! texture.__webglInit ) return;

			texture.__webglInit = false;
			_gl.deleteTexture( texture.__webglTexture );

		}

	};

	var deallocateRenderTarget = function ( renderTarget ) {

		if ( !renderTarget || ! renderTarget.__webglTexture ) return;

		_gl.deleteTexture( renderTarget.__webglTexture );

		if ( renderTarget instanceof THREE.WebGLRenderTargetCube ) {

			for ( var i = 0; i < 6; i ++ ) {

				_gl.deleteFramebuffer( renderTarget.__webglFramebuffer[ i ] );
				_gl.deleteRenderbuffer( renderTarget.__webglRenderbuffer[ i ] );

			}

		} else {

			_gl.deleteFramebuffer( renderTarget.__webglFramebuffer );
			_gl.deleteRenderbuffer( renderTarget.__webglRenderbuffer );

		}

	};

	var deallocateMaterial = function ( material ) {

		var program = material.program;

		if ( program === undefined ) return;

		material.program = undefined;

		// only deallocate GL program if this was the last use of shared program
		// assumed there is only single copy of any program in the _programs list
		// (that's how it's constructed)

		var i, il, programInfo;
		var deleteProgram = false;

		for ( i = 0, il = _programs.length; i < il; i ++ ) {

			programInfo = _programs[ i ];

			if ( programInfo.program === program ) {

				programInfo.usedTimes --;

				if ( programInfo.usedTimes === 0 ) {

					deleteProgram = true;

				}

				break;

			}

		}

		if ( deleteProgram === true ) {

			// avoid using array.splice, this is costlier than creating new array from scratch

			var newPrograms = [];

			for ( i = 0, il = _programs.length; i < il; i ++ ) {

				programInfo = _programs[ i ];

				if ( programInfo.program !== program ) {

					newPrograms.push( programInfo );

				}

			}

			_programs = newPrograms;

			_gl.deleteProgram( program );

			_this.info.memory.programs --;

		}

	};

	//

	function deleteCustomAttributesBuffers( geometry ) {

		if ( geometry.__webglCustomAttributesList ) {

			for ( var id in geometry.__webglCustomAttributesList ) {

				_gl.deleteBuffer( geometry.__webglCustomAttributesList[ id ].buffer );

			}

		}

	};

	// Buffer initialization

	function initCustomAttributes ( geometry, object ) {

		var nvertices = geometry.vertices.length;

		var material = object.material;

		if ( material.attributes ) {

			if ( geometry.__webglCustomAttributesList === undefined ) {

				geometry.__webglCustomAttributesList = [];

			}

			for ( var a in material.attributes ) {

				var attribute = material.attributes[ a ];

				if ( !attribute.__webglInitialized || attribute.createUniqueBuffers ) {

					attribute.__webglInitialized = true;

					var size = 1;		// "f" and "i"

					if ( attribute.type === "v2" ) size = 2;
					else if ( attribute.type === "v3" ) size = 3;
					else if ( attribute.type === "v4" ) size = 4;
					else if ( attribute.type === "c"  ) size = 3;

					attribute.size = size;

					attribute.array = new Float32Array( nvertices * size );

					attribute.buffer = _gl.createBuffer();
					attribute.buffer.belongsToAttribute = a;

					attribute.needsUpdate = true;

				}

				geometry.__webglCustomAttributesList.push( attribute );

			}

		}

	};

	function initParticleBuffers ( geometry, object ) {

		var nvertices = geometry.vertices.length;

		geometry.__vertexArray = new Float32Array( nvertices * 3 );
		geometry.__colorArray = new Float32Array( nvertices * 3 );

		geometry.__sortArray = [];

		geometry.__webglParticleCount = nvertices;

		initCustomAttributes ( geometry, object );

	};

	function initLineBuffers ( geometry, object ) {

		var nvertices = geometry.vertices.length;

		geometry.__vertexArray = new Float32Array( nvertices * 3 );
		geometry.__colorArray = new Float32Array( nvertices * 3 );
		geometry.__lineDistanceArray = new Float32Array( nvertices * 1 );

		geometry.__webglLineCount = nvertices;

		initCustomAttributes ( geometry, object );

	};

	function initRibbonBuffers ( geometry, object ) {

		var nvertices = geometry.vertices.length;

		geometry.__vertexArray = new Float32Array( nvertices * 3 );
		geometry.__colorArray = new Float32Array( nvertices * 3 );
		geometry.__normalArray = new Float32Array( nvertices * 3 );

		geometry.__webglVertexCount = nvertices;

		initCustomAttributes ( geometry, object );

	};

	function initMeshBuffers ( geometryGroup, object ) {

		var geometry = object.geometry,
			faces3 = geometryGroup.faces3,
			faces4 = geometryGroup.faces4,

			nvertices = faces3.length * 3 + faces4.length * 4,
			ntris     = faces3.length * 1 + faces4.length * 2,
			nlines    = faces3.length * 3 + faces4.length * 4,

			material = getBufferMaterial( object, geometryGroup ),

			uvType = bufferGuessUVType( material ),
			normalType = bufferGuessNormalType( material ),
			vertexColorType = bufferGuessVertexColorType( material );

		// console.log( "uvType", uvType, "normalType", normalType, "vertexColorType", vertexColorType, object, geometryGroup, material );

		geometryGroup.__vertexArray = new Float32Array( nvertices * 3 );

		if ( normalType ) {

			geometryGroup.__normalArray = new Float32Array( nvertices * 3 );

		}

		if ( geometry.hasTangents ) {

			geometryGroup.__tangentArray = new Float32Array( nvertices * 4 );

		}

		if ( vertexColorType ) {

			geometryGroup.__colorArray = new Float32Array( nvertices * 3 );

		}

		if ( uvType ) {

			if ( geometry.faceUvs.length > 0 || geometry.faceVertexUvs.length > 0 ) {

				geometryGroup.__uvArray = new Float32Array( nvertices * 2 );

			}

			if ( geometry.faceUvs.length > 1 || geometry.faceVertexUvs.length > 1 ) {

				geometryGroup.__uv2Array = new Float32Array( nvertices * 2 );

			}

		}

		if ( object.geometry.skinWeights.length && object.geometry.skinIndices.length ) {

			geometryGroup.__skinIndexArray = new Float32Array( nvertices * 4 );
			geometryGroup.__skinWeightArray = new Float32Array( nvertices * 4 );

		}

		geometryGroup.__faceArray = new Uint16Array( ntris * 3 );
		geometryGroup.__lineArray = new Uint16Array( nlines * 2 );

		var m, ml;

		if ( geometryGroup.numMorphTargets ) {

			geometryGroup.__morphTargetsArrays = [];

			for ( m = 0, ml = geometryGroup.numMorphTargets; m < ml; m ++ ) {

				geometryGroup.__morphTargetsArrays.push( new Float32Array( nvertices * 3 ) );

			}

		}

		if ( geometryGroup.numMorphNormals ) {

			geometryGroup.__morphNormalsArrays = [];

			for ( m = 0, ml = geometryGroup.numMorphNormals; m < ml; m ++ ) {

				geometryGroup.__morphNormalsArrays.push( new Float32Array( nvertices * 3 ) );

			}

		}

		geometryGroup.__webglFaceCount = ntris * 3;
		geometryGroup.__webglLineCount = nlines * 2;


		// custom attributes

		if ( material.attributes ) {

			if ( geometryGroup.__webglCustomAttributesList === undefined ) {

				geometryGroup.__webglCustomAttributesList = [];

			}

			for ( var a in material.attributes ) {

				// Do a shallow copy of the attribute object so different geometryGroup chunks use different
				// attribute buffers which are correctly indexed in the setMeshBuffers function

				var originalAttribute = material.attributes[ a ];

				var attribute = {};

				for ( var property in originalAttribute ) {

					attribute[ property ] = originalAttribute[ property ];

				}

				if ( !attribute.__webglInitialized || attribute.createUniqueBuffers ) {

					attribute.__webglInitialized = true;

					var size = 1;		// "f" and "i"

					if( attribute.type === "v2" ) size = 2;
					else if( attribute.type === "v3" ) size = 3;
					else if( attribute.type === "v4" ) size = 4;
					else if( attribute.type === "c"  ) size = 3;

					attribute.size = size;

					attribute.array = new Float32Array( nvertices * size );

					attribute.buffer = _gl.createBuffer();
					attribute.buffer.belongsToAttribute = a;

					originalAttribute.needsUpdate = true;
					attribute.__original = originalAttribute;

				}

				geometryGroup.__webglCustomAttributesList.push( attribute );

			}

		}

		geometryGroup.__inittedArrays = true;

	};

	function getBufferMaterial( object, geometryGroup ) {

		return object.material instanceof THREE.MeshFaceMaterial
			? object.material.materials[ geometryGroup.materialIndex ]
			: object.material;

	};

	function materialNeedsSmoothNormals ( material ) {

		return material && material.shading !== undefined && material.shading === THREE.SmoothShading;

	};

	function bufferGuessNormalType ( material ) {

		// only MeshBasicMaterial and MeshDepthMaterial don't need normals

		if ( ( material instanceof THREE.MeshBasicMaterial && !material.envMap ) || material instanceof THREE.MeshDepthMaterial ) {

			return false;

		}

		if ( materialNeedsSmoothNormals( material ) ) {

			return THREE.SmoothShading;

		} else {

			return THREE.FlatShading;

		}

	};

	function bufferGuessVertexColorType( material ) {

		if ( material.vertexColors ) {

			return material.vertexColors;

		}

		return false;

	};

	function bufferGuessUVType( material ) {

		// material must use some texture to require uvs

		if ( material.map ||
		     material.lightMap ||
		     material.bumpMap ||
		     material.normalMap ||
		     material.specularMap ||
		     material instanceof THREE.ShaderMaterial ) {

			return true;

		}

		return false;

	};

	//

	function initDirectBuffers( geometry ) {

		var a, attribute, type;

		for ( a in geometry.attributes ) {

			if ( a === "index" || a === "index_wireframe" ) {

				type = _gl.ELEMENT_ARRAY_BUFFER;

			} else {

				type = _gl.ARRAY_BUFFER;

			}

			attribute = geometry.attributes[ a ];

			if ( attribute.numItems === undefined ) {

				attribute.numItems = attribute.array.length;

			}

			attribute.buffer = _gl.createBuffer();

			_gl.bindBuffer( type, attribute.buffer );
			_gl.bufferData( type, attribute.array, _gl.STATIC_DRAW );

		}

	};

	// Buffer setting

	function setParticleBuffers ( geometry, hint, object ) {

		var v, c, vertex, offset, index, color,

		vertices = geometry.vertices,
		vl = vertices.length,

		colors = geometry.colors,
		cl = colors.length,

		vertexArray = geometry.__vertexArray,
		colorArray = geometry.__colorArray,

		sortArray = geometry.__sortArray,

		dirtyVertices = geometry.verticesNeedUpdate,
		dirtyElements = geometry.elementsNeedUpdate,
		dirtyColors = geometry.colorsNeedUpdate,

		customAttributes = geometry.__webglCustomAttributesList,
		i, il,
		a, ca, cal, value,
		customAttribute;

		if ( object.sortParticles ) {

			_projScreenMatrixPS.copy( _projScreenMatrix );
			_projScreenMatrixPS.multiply( object.matrixWorld );

			for ( v = 0; v < vl; v ++ ) {

				vertex = vertices[ v ];

				_vector3.copy( vertex );
				_vector3.applyProjection( _projScreenMatrixPS );

				sortArray[ v ] = [ _vector3.z, v ];

			}

			sortArray.sort( numericalSort );

			for ( v = 0; v < vl; v ++ ) {

				vertex = vertices[ sortArray[v][1] ];

				offset = v * 3;

				vertexArray[ offset ]     = vertex.x;
				vertexArray[ offset + 1 ] = vertex.y;
				vertexArray[ offset + 2 ] = vertex.z;

			}

			for ( c = 0; c < cl; c ++ ) {

				offset = c * 3;

				color = colors[ sortArray[c][1] ];

				colorArray[ offset ]     = color.r;
				colorArray[ offset + 1 ] = color.g;
				colorArray[ offset + 2 ] = color.b;

			}

			if ( customAttributes ) {

				for ( i = 0, il = customAttributes.length; i < il; i ++ ) {

					customAttribute = customAttributes[ i ];

					if ( ! ( customAttribute.boundTo === undefined || customAttribute.boundTo === "vertices" ) ) continue;

					offset = 0;

					cal = customAttribute.value.length;

					if ( customAttribute.size === 1 ) {

						for ( ca = 0; ca < cal; ca ++ ) {

							index = sortArray[ ca ][ 1 ];

							customAttribute.array[ ca ] = customAttribute.value[ index ];

						}

					} else if ( customAttribute.size === 2 ) {

						for ( ca = 0; ca < cal; ca ++ ) {

							index = sortArray[ ca ][ 1 ];

							value = customAttribute.value[ index ];

							customAttribute.array[ offset ] 	= value.x;
							customAttribute.array[ offset + 1 ] = value.y;

							offset += 2;

						}

					} else if ( customAttribute.size === 3 ) {

						if ( customAttribute.type === "c" ) {

							for ( ca = 0; ca < cal; ca ++ ) {

								index = sortArray[ ca ][ 1 ];

								value = customAttribute.value[ index ];

								customAttribute.array[ offset ]     = value.r;
								customAttribute.array[ offset + 1 ] = value.g;
								customAttribute.array[ offset + 2 ] = value.b;

								offset += 3;

							}

						} else {

							for ( ca = 0; ca < cal; ca ++ ) {

								index = sortArray[ ca ][ 1 ];

								value = customAttribute.value[ index ];

								customAttribute.array[ offset ] 	= value.x;
								customAttribute.array[ offset + 1 ] = value.y;
								customAttribute.array[ offset + 2 ] = value.z;

								offset += 3;

							}

						}

					} else if ( customAttribute.size === 4 ) {

						for ( ca = 0; ca < cal; ca ++ ) {

							index = sortArray[ ca ][ 1 ];

							value = customAttribute.value[ index ];

							customAttribute.array[ offset ]      = value.x;
							customAttribute.array[ offset + 1  ] = value.y;
							customAttribute.array[ offset + 2  ] = value.z;
							customAttribute.array[ offset + 3  ] = value.w;

							offset += 4;

						}

					}

				}

			}

		} else {

			if ( dirtyVertices ) {

				for ( v = 0; v < vl; v ++ ) {

					vertex = vertices[ v ];

					offset = v * 3;

					vertexArray[ offset ]     = vertex.x;
					vertexArray[ offset + 1 ] = vertex.y;
					vertexArray[ offset + 2 ] = vertex.z;

				}

			}

			if ( dirtyColors ) {

				for ( c = 0; c < cl; c ++ ) {

					color = colors[ c ];

					offset = c * 3;

					colorArray[ offset ]     = color.r;
					colorArray[ offset + 1 ] = color.g;
					colorArray[ offset + 2 ] = color.b;

				}

			}

			if ( customAttributes ) {

				for ( i = 0, il = customAttributes.length; i < il; i ++ ) {

					customAttribute = customAttributes[ i ];

					if ( customAttribute.needsUpdate &&
						 ( customAttribute.boundTo === undefined ||
						   customAttribute.boundTo === "vertices") ) {

						cal = customAttribute.value.length;

						offset = 0;

						if ( customAttribute.size === 1 ) {

							for ( ca = 0; ca < cal; ca ++ ) {

								customAttribute.array[ ca ] = customAttribute.value[ ca ];

							}

						} else if ( customAttribute.size === 2 ) {

							for ( ca = 0; ca < cal; ca ++ ) {

								value = customAttribute.value[ ca ];

								customAttribute.array[ offset ] 	= value.x;
								customAttribute.array[ offset + 1 ] = value.y;

								offset += 2;

							}

						} else if ( customAttribute.size === 3 ) {

							if ( customAttribute.type === "c" ) {

								for ( ca = 0; ca < cal; ca ++ ) {

									value = customAttribute.value[ ca ];

									customAttribute.array[ offset ] 	= value.r;
									customAttribute.array[ offset + 1 ] = value.g;
									customAttribute.array[ offset + 2 ] = value.b;

									offset += 3;

								}

							} else {

								for ( ca = 0; ca < cal; ca ++ ) {

									value = customAttribute.value[ ca ];

									customAttribute.array[ offset ] 	= value.x;
									customAttribute.array[ offset + 1 ] = value.y;
									customAttribute.array[ offset + 2 ] = value.z;

									offset += 3;

								}

							}

						} else if ( customAttribute.size === 4 ) {

							for ( ca = 0; ca < cal; ca ++ ) {

								value = customAttribute.value[ ca ];

								customAttribute.array[ offset ]      = value.x;
								customAttribute.array[ offset + 1  ] = value.y;
								customAttribute.array[ offset + 2  ] = value.z;
								customAttribute.array[ offset + 3  ] = value.w;

								offset += 4;

							}

						}

					}

				}

			}

		}

		if ( dirtyVertices || object.sortParticles ) {

			_gl.bindBuffer( _gl.ARRAY_BUFFER, geometry.__webglVertexBuffer );
			_gl.bufferData( _gl.ARRAY_BUFFER, vertexArray, hint );

		}

		if ( dirtyColors || object.sortParticles ) {

			_gl.bindBuffer( _gl.ARRAY_BUFFER, geometry.__webglColorBuffer );
			_gl.bufferData( _gl.ARRAY_BUFFER, colorArray, hint );

		}

		if ( customAttributes ) {

			for ( i = 0, il = customAttributes.length; i < il; i ++ ) {

				customAttribute = customAttributes[ i ];

				if ( customAttribute.needsUpdate || object.sortParticles ) {

					_gl.bindBuffer( _gl.ARRAY_BUFFER, customAttribute.buffer );
					_gl.bufferData( _gl.ARRAY_BUFFER, customAttribute.array, hint );

				}

			}

		}


	};

	function setLineBuffers ( geometry, hint ) {

		var v, c, d, vertex, offset, color,

		vertices = geometry.vertices,
		colors = geometry.colors,
		lineDistances = geometry.lineDistances,

		vl = vertices.length,
		cl = colors.length,
		dl = lineDistances.length,

		vertexArray = geometry.__vertexArray,
		colorArray = geometry.__colorArray,
		lineDistanceArray = geometry.__lineDistanceArray,

		dirtyVertices = geometry.verticesNeedUpdate,
		dirtyColors = geometry.colorsNeedUpdate,
		dirtyLineDistances = geometry.lineDistancesNeedUpdate,

		customAttributes = geometry.__webglCustomAttributesList,

		i, il,
		a, ca, cal, value,
		customAttribute;

		if ( dirtyVertices ) {

			for ( v = 0; v < vl; v ++ ) {

				vertex = vertices[ v ];

				offset = v * 3;

				vertexArray[ offset ]     = vertex.x;
				vertexArray[ offset + 1 ] = vertex.y;
				vertexArray[ offset + 2 ] = vertex.z;

			}

			_gl.bindBuffer( _gl.ARRAY_BUFFER, geometry.__webglVertexBuffer );
			_gl.bufferData( _gl.ARRAY_BUFFER, vertexArray, hint );

		}

		if ( dirtyColors ) {

			for ( c = 0; c < cl; c ++ ) {

				color = colors[ c ];

				offset = c * 3;

				colorArray[ offset ]     = color.r;
				colorArray[ offset + 1 ] = color.g;
				colorArray[ offset + 2 ] = color.b;

			}

			_gl.bindBuffer( _gl.ARRAY_BUFFER, geometry.__webglColorBuffer );
			_gl.bufferData( _gl.ARRAY_BUFFER, colorArray, hint );

		}

		if ( dirtyLineDistances ) {

			for ( d = 0; d < dl; d ++ ) {

				lineDistanceArray[ d ] = lineDistances[ d ];

			}

			_gl.bindBuffer( _gl.ARRAY_BUFFER, geometry.__webglLineDistanceBuffer );
			_gl.bufferData( _gl.ARRAY_BUFFER, lineDistanceArray, hint );

		}

		if ( customAttributes ) {

			for ( i = 0, il = customAttributes.length; i < il; i ++ ) {

				customAttribute = customAttributes[ i ];

				if ( customAttribute.needsUpdate &&
					 ( customAttribute.boundTo === undefined ||
					   customAttribute.boundTo === "vertices" ) ) {

					offset = 0;

					cal = customAttribute.value.length;

					if ( customAttribute.size === 1 ) {

						for ( ca = 0; ca < cal; ca ++ ) {

							customAttribute.array[ ca ] = customAttribute.value[ ca ];

						}

					} else if ( customAttribute.size === 2 ) {

						for ( ca = 0; ca < cal; ca ++ ) {

							value = customAttribute.value[ ca ];

							customAttribute.array[ offset ] 	= value.x;
							customAttribute.array[ offset + 1 ] = value.y;

							offset += 2;

						}

					} else if ( customAttribute.size === 3 ) {

						if ( customAttribute.type === "c" ) {

							for ( ca = 0; ca < cal; ca ++ ) {

								value = customAttribute.value[ ca ];

								customAttribute.array[ offset ] 	= value.r;
								customAttribute.array[ offset + 1 ] = value.g;
								customAttribute.array[ offset + 2 ] = value.b;

								offset += 3;

							}

						} else {

							for ( ca = 0; ca < cal; ca ++ ) {

								value = customAttribute.value[ ca ];

								customAttribute.array[ offset ] 	= value.x;
								customAttribute.array[ offset + 1 ] = value.y;
								customAttribute.array[ offset + 2 ] = value.z;

								offset += 3;

							}

						}

					} else if ( customAttribute.size === 4 ) {

						for ( ca = 0; ca < cal; ca ++ ) {

							value = customAttribute.value[ ca ];

							customAttribute.array[ offset ] 	 = value.x;
							customAttribute.array[ offset + 1  ] = value.y;
							customAttribute.array[ offset + 2  ] = value.z;
							customAttribute.array[ offset + 3  ] = value.w;

							offset += 4;

						}

					}

					_gl.bindBuffer( _gl.ARRAY_BUFFER, customAttribute.buffer );
					_gl.bufferData( _gl.ARRAY_BUFFER, customAttribute.array, hint );

				}

			}

		}

	};

	function setRibbonBuffers ( geometry, hint ) {

		var v, c, n, vertex, offset, color, normal,

		i, il, ca, cal, customAttribute, value,

		vertices = geometry.vertices,
		colors = geometry.colors,
		normals = geometry.normals,

		vl = vertices.length,
		cl = colors.length,
		nl = normals.length,

		vertexArray = geometry.__vertexArray,
		colorArray = geometry.__colorArray,
		normalArray = geometry.__normalArray,

		dirtyVertices = geometry.verticesNeedUpdate,
		dirtyColors = geometry.colorsNeedUpdate,
		dirtyNormals = geometry.normalsNeedUpdate,

		customAttributes = geometry.__webglCustomAttributesList;

		if ( dirtyVertices ) {

			for ( v = 0; v < vl; v ++ ) {

				vertex = vertices[ v ];

				offset = v * 3;

				vertexArray[ offset ]     = vertex.x;
				vertexArray[ offset + 1 ] = vertex.y;
				vertexArray[ offset + 2 ] = vertex.z;

			}

			_gl.bindBuffer( _gl.ARRAY_BUFFER, geometry.__webglVertexBuffer );
			_gl.bufferData( _gl.ARRAY_BUFFER, vertexArray, hint );

		}

		if ( dirtyColors ) {

			for ( c = 0; c < cl; c ++ ) {

				color = colors[ c ];

				offset = c * 3;

				colorArray[ offset ]     = color.r;
				colorArray[ offset + 1 ] = color.g;
				colorArray[ offset + 2 ] = color.b;

			}

			_gl.bindBuffer( _gl.ARRAY_BUFFER, geometry.__webglColorBuffer );
			_gl.bufferData( _gl.ARRAY_BUFFER, colorArray, hint );

		}

		if ( dirtyNormals ) {

			for ( n = 0; n < nl; n ++ ) {

				normal = normals[ n ];

				offset = n * 3;

				normalArray[ offset ]     = normal.x;
				normalArray[ offset + 1 ] = normal.y;
				normalArray[ offset + 2 ] = normal.z;

			}

			_gl.bindBuffer( _gl.ARRAY_BUFFER, geometry.__webglNormalBuffer );
			_gl.bufferData( _gl.ARRAY_BUFFER, normalArray, hint );

		}

		if ( customAttributes ) {

			for ( i = 0, il = customAttributes.length; i < il; i ++ ) {

				customAttribute = customAttributes[ i ];

				if ( customAttribute.needsUpdate &&
					 ( customAttribute.boundTo === undefined ||
					   customAttribute.boundTo === "vertices" ) ) {

					offset = 0;

					cal = customAttribute.value.length;

					if ( customAttribute.size === 1 ) {

						for ( ca = 0; ca < cal; ca ++ ) {

							customAttribute.array[ ca ] = customAttribute.value[ ca ];

						}

					} else if ( customAttribute.size === 2 ) {

						for ( ca = 0; ca < cal; ca ++ ) {

							value = customAttribute.value[ ca ];

							customAttribute.array[ offset ] 	= value.x;
							customAttribute.array[ offset + 1 ] = value.y;

							offset += 2;

						}

					} else if ( customAttribute.size === 3 ) {

						if ( customAttribute.type === "c" ) {

							for ( ca = 0; ca < cal; ca ++ ) {

								value = customAttribute.value[ ca ];

								customAttribute.array[ offset ] 	= value.r;
								customAttribute.array[ offset + 1 ] = value.g;
								customAttribute.array[ offset + 2 ] = value.b;

								offset += 3;

							}

						} else {

							for ( ca = 0; ca < cal; ca ++ ) {

								value = customAttribute.value[ ca ];

								customAttribute.array[ offset ] 	= value.x;
								customAttribute.array[ offset + 1 ] = value.y;
								customAttribute.array[ offset + 2 ] = value.z;

								offset += 3;

							}

						}

					} else if ( customAttribute.size === 4 ) {

						for ( ca = 0; ca < cal; ca ++ ) {

							value = customAttribute.value[ ca ];

							customAttribute.array[ offset ] 	 = value.x;
							customAttribute.array[ offset + 1  ] = value.y;
							customAttribute.array[ offset + 2  ] = value.z;
							customAttribute.array[ offset + 3  ] = value.w;

							offset += 4;

						}

					}

					_gl.bindBuffer( _gl.ARRAY_BUFFER, customAttribute.buffer );
					_gl.bufferData( _gl.ARRAY_BUFFER, customAttribute.array, hint );

				}

			}

		}

	};

	function setMeshBuffers( geometryGroup, object, hint, dispose, material ) {

		if ( ! geometryGroup.__inittedArrays ) {

			return;

		}

		var normalType = bufferGuessNormalType( material ),
		vertexColorType = bufferGuessVertexColorType( material ),
		uvType = bufferGuessUVType( material ),

		needsSmoothNormals = ( normalType === THREE.SmoothShading );

		var f, fl, fi, face,
		vertexNormals, faceNormal, normal,
		vertexColors, faceColor,
		vertexTangents,
		uv, uv2, v1, v2, v3, v4, t1, t2, t3, t4, n1, n2, n3, n4,
		c1, c2, c3, c4,
		sw1, sw2, sw3, sw4,
		si1, si2, si3, si4,
		sa1, sa2, sa3, sa4,
		sb1, sb2, sb3, sb4,
		m, ml, i, il,
		vn, uvi, uv2i,
		vk, vkl, vka,
		nka, chf, faceVertexNormals,
		a,

		vertexIndex = 0,

		offset = 0,
		offset_uv = 0,
		offset_uv2 = 0,
		offset_face = 0,
		offset_normal = 0,
		offset_tangent = 0,
		offset_line = 0,
		offset_color = 0,
		offset_skin = 0,
		offset_morphTarget = 0,
		offset_custom = 0,
		offset_customSrc = 0,

		value,

		vertexArray = geometryGroup.__vertexArray,
		uvArray = geometryGroup.__uvArray,
		uv2Array = geometryGroup.__uv2Array,
		normalArray = geometryGroup.__normalArray,
		tangentArray = geometryGroup.__tangentArray,
		colorArray = geometryGroup.__colorArray,

		skinIndexArray = geometryGroup.__skinIndexArray,
		skinWeightArray = geometryGroup.__skinWeightArray,

		morphTargetsArrays = geometryGroup.__morphTargetsArrays,
		morphNormalsArrays = geometryGroup.__morphNormalsArrays,

		customAttributes = geometryGroup.__webglCustomAttributesList,
		customAttribute,

		faceArray = geometryGroup.__faceArray,
		lineArray = geometryGroup.__lineArray,

		geometry = object.geometry, // this is shared for all chunks

		dirtyVertices = geometry.verticesNeedUpdate,
		dirtyElements = geometry.elementsNeedUpdate,
		dirtyUvs = geometry.uvsNeedUpdate,
		dirtyNormals = geometry.normalsNeedUpdate,
		dirtyTangents = geometry.tangentsNeedUpdate,
		dirtyColors = geometry.colorsNeedUpdate,
		dirtyMorphTargets = geometry.morphTargetsNeedUpdate,

		vertices = geometry.vertices,
		chunk_faces3 = geometryGroup.faces3,
		chunk_faces4 = geometryGroup.faces4,
		obj_faces = geometry.faces,

		obj_uvs  = geometry.faceVertexUvs[ 0 ],
		obj_uvs2 = geometry.faceVertexUvs[ 1 ],

		obj_colors = geometry.colors,

		obj_skinIndices = geometry.skinIndices,
		obj_skinWeights = geometry.skinWeights,

		morphTargets = geometry.morphTargets,
		morphNormals = geometry.morphNormals;

		if ( dirtyVertices ) {

			for ( f = 0, fl = chunk_faces3.length; f < fl; f ++ ) {

				face = obj_faces[ chunk_faces3[ f ] ];

				v1 = vertices[ face.a ];
				v2 = vertices[ face.b ];
				v3 = vertices[ face.c ];

				vertexArray[ offset ]     = v1.x;
				vertexArray[ offset + 1 ] = v1.y;
				vertexArray[ offset + 2 ] = v1.z;

				vertexArray[ offset + 3 ] = v2.x;
				vertexArray[ offset + 4 ] = v2.y;
				vertexArray[ offset + 5 ] = v2.z;

				vertexArray[ offset + 6 ] = v3.x;
				vertexArray[ offset + 7 ] = v3.y;
				vertexArray[ offset + 8 ] = v3.z;

				offset += 9;

			}

			for ( f = 0, fl = chunk_faces4.length; f < fl; f ++ ) {

				face = obj_faces[ chunk_faces4[ f ] ];

				v1 = vertices[ face.a ];
				v2 = vertices[ face.b ];
				v3 = vertices[ face.c ];
				v4 = vertices[ face.d ];

				vertexArray[ offset ]     = v1.x;
				vertexArray[ offset + 1 ] = v1.y;
				vertexArray[ offset + 2 ] = v1.z;

				vertexArray[ offset + 3 ] = v2.x;
				vertexArray[ offset + 4 ] = v2.y;
				vertexArray[ offset + 5 ] = v2.z;

				vertexArray[ offset + 6 ] = v3.x;
				vertexArray[ offset + 7 ] = v3.y;
				vertexArray[ offset + 8 ] = v3.z;

				vertexArray[ offset + 9 ]  = v4.x;
				vertexArray[ offset + 10 ] = v4.y;
				vertexArray[ offset + 11 ] = v4.z;

				offset += 12;

			}

			_gl.bindBuffer( _gl.ARRAY_BUFFER, geometryGroup.__webglVertexBuffer );
			_gl.bufferData( _gl.ARRAY_BUFFER, vertexArray, hint );

		}

		if ( dirtyMorphTargets ) {

			for ( vk = 0, vkl = morphTargets.length; vk < vkl; vk ++ ) {

				offset_morphTarget = 0;

				for ( f = 0, fl = chunk_faces3.length; f < fl; f ++ ) {

					chf = chunk_faces3[ f ];
					face = obj_faces[ chf ];

					// morph positions

					v1 = morphTargets[ vk ].vertices[ face.a ];
					v2 = morphTargets[ vk ].vertices[ face.b ];
					v3 = morphTargets[ vk ].vertices[ face.c ];

					vka = morphTargetsArrays[ vk ];

					vka[ offset_morphTarget ] 	  = v1.x;
					vka[ offset_morphTarget + 1 ] = v1.y;
					vka[ offset_morphTarget + 2 ] = v1.z;

					vka[ offset_morphTarget + 3 ] = v2.x;
					vka[ offset_morphTarget + 4 ] = v2.y;
					vka[ offset_morphTarget + 5 ] = v2.z;

					vka[ offset_morphTarget + 6 ] = v3.x;
					vka[ offset_morphTarget + 7 ] = v3.y;
					vka[ offset_morphTarget + 8 ] = v3.z;

					// morph normals

					if ( material.morphNormals ) {

						if ( needsSmoothNormals ) {

							faceVertexNormals = morphNormals[ vk ].vertexNormals[ chf ];

							n1 = faceVertexNormals.a;
							n2 = faceVertexNormals.b;
							n3 = faceVertexNormals.c;

						} else {

							n1 = morphNormals[ vk ].faceNormals[ chf ];
							n2 = n1;
							n3 = n1;

						}

						nka = morphNormalsArrays[ vk ];

						nka[ offset_morphTarget ] 	  = n1.x;
						nka[ offset_morphTarget + 1 ] = n1.y;
						nka[ offset_morphTarget + 2 ] = n1.z;

						nka[ offset_morphTarget + 3 ] = n2.x;
						nka[ offset_morphTarget + 4 ] = n2.y;
						nka[ offset_morphTarget + 5 ] = n2.z;

						nka[ offset_morphTarget + 6 ] = n3.x;
						nka[ offset_morphTarget + 7 ] = n3.y;
						nka[ offset_morphTarget + 8 ] = n3.z;

					}

					//

					offset_morphTarget += 9;

				}

				for ( f = 0, fl = chunk_faces4.length; f < fl; f ++ ) {

					chf = chunk_faces4[ f ];
					face = obj_faces[ chf ];

					// morph positions

					v1 = morphTargets[ vk ].vertices[ face.a ];
					v2 = morphTargets[ vk ].vertices[ face.b ];
					v3 = morphTargets[ vk ].vertices[ face.c ];
					v4 = morphTargets[ vk ].vertices[ face.d ];

					vka = morphTargetsArrays[ vk ];

					vka[ offset_morphTarget ] 	  = v1.x;
					vka[ offset_morphTarget + 1 ] = v1.y;
					vka[ offset_morphTarget + 2 ] = v1.z;

					vka[ offset_morphTarget + 3 ] = v2.x;
					vka[ offset_morphTarget + 4 ] = v2.y;
					vka[ offset_morphTarget + 5 ] = v2.z;

					vka[ offset_morphTarget + 6 ] = v3.x;
					vka[ offset_morphTarget + 7 ] = v3.y;
					vka[ offset_morphTarget + 8 ] = v3.z;

					vka[ offset_morphTarget + 9 ]  = v4.x;
					vka[ offset_morphTarget + 10 ] = v4.y;
					vka[ offset_morphTarget + 11 ] = v4.z;

					// morph normals

					if ( material.morphNormals ) {

						if ( needsSmoothNormals ) {

							faceVertexNormals = morphNormals[ vk ].vertexNormals[ chf ];

							n1 = faceVertexNormals.a;
							n2 = faceVertexNormals.b;
							n3 = faceVertexNormals.c;
							n4 = faceVertexNormals.d;

						} else {

							n1 = morphNormals[ vk ].faceNormals[ chf ];
							n2 = n1;
							n3 = n1;
							n4 = n1;

						}

						nka = morphNormalsArrays[ vk ];

						nka[ offset_morphTarget ] 	  = n1.x;
						nka[ offset_morphTarget + 1 ] = n1.y;
						nka[ offset_morphTarget + 2 ] = n1.z;

						nka[ offset_morphTarget + 3 ] = n2.x;
						nka[ offset_morphTarget + 4 ] = n2.y;
						nka[ offset_morphTarget + 5 ] = n2.z;

						nka[ offset_morphTarget + 6 ] = n3.x;
						nka[ offset_morphTarget + 7 ] = n3.y;
						nka[ offset_morphTarget + 8 ] = n3.z;

						nka[ offset_morphTarget + 9 ]  = n4.x;
						nka[ offset_morphTarget + 10 ] = n4.y;
						nka[ offset_morphTarget + 11 ] = n4.z;

					}

					//

					offset_morphTarget += 12;

				}

				_gl.bindBuffer( _gl.ARRAY_BUFFER, geometryGroup.__webglMorphTargetsBuffers[ vk ] );
				_gl.bufferData( _gl.ARRAY_BUFFER, morphTargetsArrays[ vk ], hint );

				if ( material.morphNormals ) {

					_gl.bindBuffer( _gl.ARRAY_BUFFER, geometryGroup.__webglMorphNormalsBuffers[ vk ] );
					_gl.bufferData( _gl.ARRAY_BUFFER, morphNormalsArrays[ vk ], hint );

				}

			}

		}

		if ( obj_skinWeights.length ) {

			for ( f = 0, fl = chunk_faces3.length; f < fl; f ++ ) {

				face = obj_faces[ chunk_faces3[ f ]	];

				// weights

				sw1 = obj_skinWeights[ face.a ];
				sw2 = obj_skinWeights[ face.b ];
				sw3 = obj_skinWeights[ face.c ];

				skinWeightArray[ offset_skin ]     = sw1.x;
				skinWeightArray[ offset_skin + 1 ] = sw1.y;
				skinWeightArray[ offset_skin + 2 ] = sw1.z;
				skinWeightArray[ offset_skin + 3 ] = sw1.w;

				skinWeightArray[ offset_skin + 4 ] = sw2.x;
				skinWeightArray[ offset_skin + 5 ] = sw2.y;
				skinWeightArray[ offset_skin + 6 ] = sw2.z;
				skinWeightArray[ offset_skin + 7 ] = sw2.w;

				skinWeightArray[ offset_skin + 8 ]  = sw3.x;
				skinWeightArray[ offset_skin + 9 ]  = sw3.y;
				skinWeightArray[ offset_skin + 10 ] = sw3.z;
				skinWeightArray[ offset_skin + 11 ] = sw3.w;

				// indices

				si1 = obj_skinIndices[ face.a ];
				si2 = obj_skinIndices[ face.b ];
				si3 = obj_skinIndices[ face.c ];

				skinIndexArray[ offset_skin ]     = si1.x;
				skinIndexArray[ offset_skin + 1 ] = si1.y;
				skinIndexArray[ offset_skin + 2 ] = si1.z;
				skinIndexArray[ offset_skin + 3 ] = si1.w;

				skinIndexArray[ offset_skin + 4 ] = si2.x;
				skinIndexArray[ offset_skin + 5 ] = si2.y;
				skinIndexArray[ offset_skin + 6 ] = si2.z;
				skinIndexArray[ offset_skin + 7 ] = si2.w;

				skinIndexArray[ offset_skin + 8 ]  = si3.x;
				skinIndexArray[ offset_skin + 9 ]  = si3.y;
				skinIndexArray[ offset_skin + 10 ] = si3.z;
				skinIndexArray[ offset_skin + 11 ] = si3.w;

				offset_skin += 12;

			}

			for ( f = 0, fl = chunk_faces4.length; f < fl; f ++ ) {

				face = obj_faces[ chunk_faces4[ f ] ];

				// weights

				sw1 = obj_skinWeights[ face.a ];
				sw2 = obj_skinWeights[ face.b ];
				sw3 = obj_skinWeights[ face.c ];
				sw4 = obj_skinWeights[ face.d ];

				skinWeightArray[ offset_skin ]     = sw1.x;
				skinWeightArray[ offset_skin + 1 ] = sw1.y;
				skinWeightArray[ offset_skin + 2 ] = sw1.z;
				skinWeightArray[ offset_skin + 3 ] = sw1.w;

				skinWeightArray[ offset_skin + 4 ] = sw2.x;
				skinWeightArray[ offset_skin + 5 ] = sw2.y;
				skinWeightArray[ offset_skin + 6 ] = sw2.z;
				skinWeightArray[ offset_skin + 7 ] = sw2.w;

				skinWeightArray[ offset_skin + 8 ]  = sw3.x;
				skinWeightArray[ offset_skin + 9 ]  = sw3.y;
				skinWeightArray[ offset_skin + 10 ] = sw3.z;
				skinWeightArray[ offset_skin + 11 ] = sw3.w;

				skinWeightArray[ offset_skin + 12 ] = sw4.x;
				skinWeightArray[ offset_skin + 13 ] = sw4.y;
				skinWeightArray[ offset_skin + 14 ] = sw4.z;
				skinWeightArray[ offset_skin + 15 ] = sw4.w;

				// indices

				si1 = obj_skinIndices[ face.a ];
				si2 = obj_skinIndices[ face.b ];
				si3 = obj_skinIndices[ face.c ];
				si4 = obj_skinIndices[ face.d ];

				skinIndexArray[ offset_skin ]     = si1.x;
				skinIndexArray[ offset_skin + 1 ] = si1.y;
				skinIndexArray[ offset_skin + 2 ] = si1.z;
				skinIndexArray[ offset_skin + 3 ] = si1.w;

				skinIndexArray[ offset_skin + 4 ] = si2.x;
				skinIndexArray[ offset_skin + 5 ] = si2.y;
				skinIndexArray[ offset_skin + 6 ] = si2.z;
				skinIndexArray[ offset_skin + 7 ] = si2.w;

				skinIndexArray[ offset_skin + 8 ]  = si3.x;
				skinIndexArray[ offset_skin + 9 ]  = si3.y;
				skinIndexArray[ offset_skin + 10 ] = si3.z;
				skinIndexArray[ offset_skin + 11 ] = si3.w;

				skinIndexArray[ offset_skin + 12 ] = si4.x;
				skinIndexArray[ offset_skin + 13 ] = si4.y;
				skinIndexArray[ offset_skin + 14 ] = si4.z;
				skinIndexArray[ offset_skin + 15 ] = si4.w;

				offset_skin += 16;

			}

			if ( offset_skin > 0 ) {

				_gl.bindBuffer( _gl.ARRAY_BUFFER, geometryGroup.__webglSkinIndicesBuffer );
				_gl.bufferData( _gl.ARRAY_BUFFER, skinIndexArray, hint );

				_gl.bindBuffer( _gl.ARRAY_BUFFER, geometryGroup.__webglSkinWeightsBuffer );
				_gl.bufferData( _gl.ARRAY_BUFFER, skinWeightArray, hint );

			}

		}

		if ( dirtyColors && vertexColorType ) {

			for ( f = 0, fl = chunk_faces3.length; f < fl; f ++ ) {

				face = obj_faces[ chunk_faces3[ f ]	];

				vertexColors = face.vertexColors;
				faceColor = face.color;

				if ( vertexColors.length === 3 && vertexColorType === THREE.VertexColors ) {

					c1 = vertexColors[ 0 ];
					c2 = vertexColors[ 1 ];
					c3 = vertexColors[ 2 ];

				} else {

					c1 = faceColor;
					c2 = faceColor;
					c3 = faceColor;

				}

				colorArray[ offset_color ]     = c1.r;
				colorArray[ offset_color + 1 ] = c1.g;
				colorArray[ offset_color + 2 ] = c1.b;

				colorArray[ offset_color + 3 ] = c2.r;
				colorArray[ offset_color + 4 ] = c2.g;
				colorArray[ offset_color + 5 ] = c2.b;

				colorArray[ offset_color + 6 ] = c3.r;
				colorArray[ offset_color + 7 ] = c3.g;
				colorArray[ offset_color + 8 ] = c3.b;

				offset_color += 9;

			}

			for ( f = 0, fl = chunk_faces4.length; f < fl; f ++ ) {

				face = obj_faces[ chunk_faces4[ f ] ];

				vertexColors = face.vertexColors;
				faceColor = face.color;

				if ( vertexColors.length === 4 && vertexColorType === THREE.VertexColors ) {

					c1 = vertexColors[ 0 ];
					c2 = vertexColors[ 1 ];
					c3 = vertexColors[ 2 ];
					c4 = vertexColors[ 3 ];

				} else {

					c1 = faceColor;
					c2 = faceColor;
					c3 = faceColor;
					c4 = faceColor;

				}

				colorArray[ offset_color ]     = c1.r;
				colorArray[ offset_color + 1 ] = c1.g;
				colorArray[ offset_color + 2 ] = c1.b;

				colorArray[ offset_color + 3 ] = c2.r;
				colorArray[ offset_color + 4 ] = c2.g;
				colorArray[ offset_color + 5 ] = c2.b;

				colorArray[ offset_color + 6 ] = c3.r;
				colorArray[ offset_color + 7 ] = c3.g;
				colorArray[ offset_color + 8 ] = c3.b;

				colorArray[ offset_color + 9 ]  = c4.r;
				colorArray[ offset_color + 10 ] = c4.g;
				colorArray[ offset_color + 11 ] = c4.b;

				offset_color += 12;

			}

			if ( offset_color > 0 ) {

				_gl.bindBuffer( _gl.ARRAY_BUFFER, geometryGroup.__webglColorBuffer );
				_gl.bufferData( _gl.ARRAY_BUFFER, colorArray, hint );

			}

		}

		if ( dirtyTangents && geometry.hasTangents ) {

			for ( f = 0, fl = chunk_faces3.length; f < fl; f ++ ) {

				face = obj_faces[ chunk_faces3[ f ]	];

				vertexTangents = face.vertexTangents;

				t1 = vertexTangents[ 0 ];
				t2 = vertexTangents[ 1 ];
				t3 = vertexTangents[ 2 ];

				tangentArray[ offset_tangent ]     = t1.x;
				tangentArray[ offset_tangent + 1 ] = t1.y;
				tangentArray[ offset_tangent + 2 ] = t1.z;
				tangentArray[ offset_tangent + 3 ] = t1.w;

				tangentArray[ offset_tangent + 4 ] = t2.x;
				tangentArray[ offset_tangent + 5 ] = t2.y;
				tangentArray[ offset_tangent + 6 ] = t2.z;
				tangentArray[ offset_tangent + 7 ] = t2.w;

				tangentArray[ offset_tangent + 8 ]  = t3.x;
				tangentArray[ offset_tangent + 9 ]  = t3.y;
				tangentArray[ offset_tangent + 10 ] = t3.z;
				tangentArray[ offset_tangent + 11 ] = t3.w;

				offset_tangent += 12;

			}

			for ( f = 0, fl = chunk_faces4.length; f < fl; f ++ ) {

				face = obj_faces[ chunk_faces4[ f ] ];

				vertexTangents = face.vertexTangents;

				t1 = vertexTangents[ 0 ];
				t2 = vertexTangents[ 1 ];
				t3 = vertexTangents[ 2 ];
				t4 = vertexTangents[ 3 ];

				tangentArray[ offset_tangent ]     = t1.x;
				tangentArray[ offset_tangent + 1 ] = t1.y;
				tangentArray[ offset_tangent + 2 ] = t1.z;
				tangentArray[ offset_tangent + 3 ] = t1.w;

				tangentArray[ offset_tangent + 4 ] = t2.x;
				tangentArray[ offset_tangent + 5 ] = t2.y;
				tangentArray[ offset_tangent + 6 ] = t2.z;
				tangentArray[ offset_tangent + 7 ] = t2.w;

				tangentArray[ offset_tangent + 8 ]  = t3.x;
				tangentArray[ offset_tangent + 9 ]  = t3.y;
				tangentArray[ offset_tangent + 10 ] = t3.z;
				tangentArray[ offset_tangent + 11 ] = t3.w;

				tangentArray[ offset_tangent + 12 ] = t4.x;
				tangentArray[ offset_tangent + 13 ] = t4.y;
				tangentArray[ offset_tangent + 14 ] = t4.z;
				tangentArray[ offset_tangent + 15 ] = t4.w;

				offset_tangent += 16;

			}

			_gl.bindBuffer( _gl.ARRAY_BUFFER, geometryGroup.__webglTangentBuffer );
			_gl.bufferData( _gl.ARRAY_BUFFER, tangentArray, hint );

		}

		if ( dirtyNormals && normalType ) {

			for ( f = 0, fl = chunk_faces3.length; f < fl; f ++ ) {

				face = obj_faces[ chunk_faces3[ f ]	];

				vertexNormals = face.vertexNormals;
				faceNormal = face.normal;

				if ( vertexNormals.length === 3 && needsSmoothNormals ) {

					for ( i = 0; i < 3; i ++ ) {

						vn = vertexNormals[ i ];

						normalArray[ offset_normal ]     = vn.x;
						normalArray[ offset_normal + 1 ] = vn.y;
						normalArray[ offset_normal + 2 ] = vn.z;

						offset_normal += 3;

					}

				} else {

					for ( i = 0; i < 3; i ++ ) {

						normalArray[ offset_normal ]     = faceNormal.x;
						normalArray[ offset_normal + 1 ] = faceNormal.y;
						normalArray[ offset_normal + 2 ] = faceNormal.z;

						offset_normal += 3;

					}

				}

			}

			for ( f = 0, fl = chunk_faces4.length; f < fl; f ++ ) {

				face = obj_faces[ chunk_faces4[ f ] ];

				vertexNormals = face.vertexNormals;
				faceNormal = face.normal;

				if ( vertexNormals.length === 4 && needsSmoothNormals ) {

					for ( i = 0; i < 4; i ++ ) {

						vn = vertexNormals[ i ];

						normalArray[ offset_normal ]     = vn.x;
						normalArray[ offset_normal + 1 ] = vn.y;
						normalArray[ offset_normal + 2 ] = vn.z;

						offset_normal += 3;

					}

				} else {

					for ( i = 0; i < 4; i ++ ) {

						normalArray[ offset_normal ]     = faceNormal.x;
						normalArray[ offset_normal + 1 ] = faceNormal.y;
						normalArray[ offset_normal + 2 ] = faceNormal.z;

						offset_normal += 3;

					}

				}

			}

			_gl.bindBuffer( _gl.ARRAY_BUFFER, geometryGroup.__webglNormalBuffer );
			_gl.bufferData( _gl.ARRAY_BUFFER, normalArray, hint );

		}

		if ( dirtyUvs && obj_uvs && uvType ) {

			for ( f = 0, fl = chunk_faces3.length; f < fl; f ++ ) {

				fi = chunk_faces3[ f ];

				uv = obj_uvs[ fi ];

				if ( uv === undefined ) continue;

				for ( i = 0; i < 3; i ++ ) {

					uvi = uv[ i ];

					uvArray[ offset_uv ]     = uvi.x;
					uvArray[ offset_uv + 1 ] = uvi.y;

					offset_uv += 2;

				}

			}

			for ( f = 0, fl = chunk_faces4.length; f < fl; f ++ ) {

				fi = chunk_faces4[ f ];

				uv = obj_uvs[ fi ];

				if ( uv === undefined ) continue;

				for ( i = 0; i < 4; i ++ ) {

					uvi = uv[ i ];

					uvArray[ offset_uv ]     = uvi.x;
					uvArray[ offset_uv + 1 ] = uvi.y;

					offset_uv += 2;

				}

			}

			if ( offset_uv > 0 ) {

				_gl.bindBuffer( _gl.ARRAY_BUFFER, geometryGroup.__webglUVBuffer );
				_gl.bufferData( _gl.ARRAY_BUFFER, uvArray, hint );

			}

		}

		if ( dirtyUvs && obj_uvs2 && uvType ) {

			for ( f = 0, fl = chunk_faces3.length; f < fl; f ++ ) {

				fi = chunk_faces3[ f ];

				uv2 = obj_uvs2[ fi ];

				if ( uv2 === undefined ) continue;

				for ( i = 0; i < 3; i ++ ) {

					uv2i = uv2[ i ];

					uv2Array[ offset_uv2 ]     = uv2i.x;
					uv2Array[ offset_uv2 + 1 ] = uv2i.y;

					offset_uv2 += 2;

				}

			}

			for ( f = 0, fl = chunk_faces4.length; f < fl; f ++ ) {

				fi = chunk_faces4[ f ];

				uv2 = obj_uvs2[ fi ];

				if ( uv2 === undefined ) continue;

				for ( i = 0; i < 4; i ++ ) {

					uv2i = uv2[ i ];

					uv2Array[ offset_uv2 ]     = uv2i.x;
					uv2Array[ offset_uv2 + 1 ] = uv2i.y;

					offset_uv2 += 2;

				}

			}

			if ( offset_uv2 > 0 ) {

				_gl.bindBuffer( _gl.ARRAY_BUFFER, geometryGroup.__webglUV2Buffer );
				_gl.bufferData( _gl.ARRAY_BUFFER, uv2Array, hint );

			}

		}

		if ( dirtyElements ) {

			for ( f = 0, fl = chunk_faces3.length; f < fl; f ++ ) {

				faceArray[ offset_face ] 	 = vertexIndex;
				faceArray[ offset_face + 1 ] = vertexIndex + 1;
				faceArray[ offset_face + 2 ] = vertexIndex + 2;

				offset_face += 3;

				lineArray[ offset_line ]     = vertexIndex;
				lineArray[ offset_line + 1 ] = vertexIndex + 1;

				lineArray[ offset_line + 2 ] = vertexIndex;
				lineArray[ offset_line + 3 ] = vertexIndex + 2;

				lineArray[ offset_line + 4 ] = vertexIndex + 1;
				lineArray[ offset_line + 5 ] = vertexIndex + 2;

				offset_line += 6;

				vertexIndex += 3;

			}

			for ( f = 0, fl = chunk_faces4.length; f < fl; f ++ ) {

				faceArray[ offset_face ]     = vertexIndex;
				faceArray[ offset_face + 1 ] = vertexIndex + 1;
				faceArray[ offset_face + 2 ] = vertexIndex + 3;

				faceArray[ offset_face + 3 ] = vertexIndex + 1;
				faceArray[ offset_face + 4 ] = vertexIndex + 2;
				faceArray[ offset_face + 5 ] = vertexIndex + 3;

				offset_face += 6;

				lineArray[ offset_line ]     = vertexIndex;
				lineArray[ offset_line + 1 ] = vertexIndex + 1;

				lineArray[ offset_line + 2 ] = vertexIndex;
				lineArray[ offset_line + 3 ] = vertexIndex + 3;

				lineArray[ offset_line + 4 ] = vertexIndex + 1;
				lineArray[ offset_line + 5 ] = vertexIndex + 2;

				lineArray[ offset_line + 6 ] = vertexIndex + 2;
				lineArray[ offset_line + 7 ] = vertexIndex + 3;

				offset_line += 8;

				vertexIndex += 4;

			}

			_gl.bindBuffer( _gl.ELEMENT_ARRAY_BUFFER, geometryGroup.__webglFaceBuffer );
			_gl.bufferData( _gl.ELEMENT_ARRAY_BUFFER, faceArray, hint );

			_gl.bindBuffer( _gl.ELEMENT_ARRAY_BUFFER, geometryGroup.__webglLineBuffer );
			_gl.bufferData( _gl.ELEMENT_ARRAY_BUFFER, lineArray, hint );

		}

		if ( customAttributes ) {

			for ( i = 0, il = customAttributes.length; i < il; i ++ ) {

				customAttribute = customAttributes[ i ];

				if ( ! customAttribute.__original.needsUpdate ) continue;

				offset_custom = 0;
				offset_customSrc = 0;

				if ( customAttribute.size === 1 ) {

					if ( customAttribute.boundTo === undefined || customAttribute.boundTo === "vertices" ) {

						for ( f = 0, fl = chunk_faces3.length; f < fl; f ++ ) {

							face = obj_faces[ chunk_faces3[ f ]	];

							customAttribute.array[ offset_custom ] 	   = customAttribute.value[ face.a ];
							customAttribute.array[ offset_custom + 1 ] = customAttribute.value[ face.b ];
							customAttribute.array[ offset_custom + 2 ] = customAttribute.value[ face.c ];

							offset_custom += 3;

						}

						for ( f = 0, fl = chunk_faces4.length; f < fl; f ++ ) {

							face = obj_faces[ chunk_faces4[ f ] ];

							customAttribute.array[ offset_custom ] 	   = customAttribute.value[ face.a ];
							customAttribute.array[ offset_custom + 1 ] = customAttribute.value[ face.b ];
							customAttribute.array[ offset_custom + 2 ] = customAttribute.value[ face.c ];
							customAttribute.array[ offset_custom + 3 ] = customAttribute.value[ face.d ];

							offset_custom += 4;

						}

					} else if ( customAttribute.boundTo === "faces" ) {

						for ( f = 0, fl = chunk_faces3.length; f < fl; f ++ ) {

							value = customAttribute.value[ chunk_faces3[ f ] ];

							customAttribute.array[ offset_custom ] 	   = value;
							customAttribute.array[ offset_custom + 1 ] = value;
							customAttribute.array[ offset_custom + 2 ] = value;

							offset_custom += 3;

						}

						for ( f = 0, fl = chunk_faces4.length; f < fl; f ++ ) {

							value = customAttribute.value[ chunk_faces4[ f ] ];

							customAttribute.array[ offset_custom ] 	   = value;
							customAttribute.array[ offset_custom + 1 ] = value;
							customAttribute.array[ offset_custom + 2 ] = value;
							customAttribute.array[ offset_custom + 3 ] = value;

							offset_custom += 4;

						}

					}

				} else if ( customAttribute.size === 2 ) {

					if ( customAttribute.boundTo === undefined || customAttribute.boundTo === "vertices" ) {

						for ( f = 0, fl = chunk_faces3.length; f < fl; f ++ ) {

							face = obj_faces[ chunk_faces3[ f ]	];

							v1 = customAttribute.value[ face.a ];
							v2 = customAttribute.value[ face.b ];
							v3 = customAttribute.value[ face.c ];

							customAttribute.array[ offset_custom ] 	   = v1.x;
							customAttribute.array[ offset_custom + 1 ] = v1.y;

							customAttribute.array[ offset_custom + 2 ] = v2.x;
							customAttribute.array[ offset_custom + 3 ] = v2.y;

							customAttribute.array[ offset_custom + 4 ] = v3.x;
							customAttribute.array[ offset_custom + 5 ] = v3.y;

							offset_custom += 6;

						}

						for ( f = 0, fl = chunk_faces4.length; f < fl; f ++ ) {

							face = obj_faces[ chunk_faces4[ f ] ];

							v1 = customAttribute.value[ face.a ];
							v2 = customAttribute.value[ face.b ];
							v3 = customAttribute.value[ face.c ];
							v4 = customAttribute.value[ face.d ];

							customAttribute.array[ offset_custom ] 	   = v1.x;
							customAttribute.array[ offset_custom + 1 ] = v1.y;

							customAttribute.array[ offset_custom + 2 ] = v2.x;
							customAttribute.array[ offset_custom + 3 ] = v2.y;

							customAttribute.array[ offset_custom + 4 ] = v3.x;
							customAttribute.array[ offset_custom + 5 ] = v3.y;

							customAttribute.array[ offset_custom + 6 ] = v4.x;
							customAttribute.array[ offset_custom + 7 ] = v4.y;

							offset_custom += 8;

						}

					} else if ( customAttribute.boundTo === "faces" ) {

						for ( f = 0, fl = chunk_faces3.length; f < fl; f ++ ) {

							value = customAttribute.value[ chunk_faces3[ f ] ];

							v1 = value;
							v2 = value;
							v3 = value;

							customAttribute.array[ offset_custom ] 	   = v1.x;
							customAttribute.array[ offset_custom + 1 ] = v1.y;

							customAttribute.array[ offset_custom + 2 ] = v2.x;
							customAttribute.array[ offset_custom + 3 ] = v2.y;

							customAttribute.array[ offset_custom + 4 ] = v3.x;
							customAttribute.array[ offset_custom + 5 ] = v3.y;

							offset_custom += 6;

						}

						for ( f = 0, fl = chunk_faces4.length; f < fl; f ++ ) {

							value = customAttribute.value[ chunk_faces4[ f ] ];

							v1 = value;
							v2 = value;
							v3 = value;
							v4 = value;

							customAttribute.array[ offset_custom ] 	   = v1.x;
							customAttribute.array[ offset_custom + 1 ] = v1.y;

							customAttribute.array[ offset_custom + 2 ] = v2.x;
							customAttribute.array[ offset_custom + 3 ] = v2.y;

							customAttribute.array[ offset_custom + 4 ] = v3.x;
							customAttribute.array[ offset_custom + 5 ] = v3.y;

							customAttribute.array[ offset_custom + 6 ] = v4.x;
							customAttribute.array[ offset_custom + 7 ] = v4.y;

							offset_custom += 8;

						}

					}

				} else if ( customAttribute.size === 3 ) {

					var pp;

					if ( customAttribute.type === "c" ) {

						pp = [ "r", "g", "b" ];

					} else {

						pp = [ "x", "y", "z" ];

					}

					if ( customAttribute.boundTo === undefined || customAttribute.boundTo === "vertices" ) {

						for ( f = 0, fl = chunk_faces3.length; f < fl; f ++ ) {

							face = obj_faces[ chunk_faces3[ f ]	];

							v1 = customAttribute.value[ face.a ];
							v2 = customAttribute.value[ face.b ];
							v3 = customAttribute.value[ face.c ];

							customAttribute.array[ offset_custom ] 	   = v1[ pp[ 0 ] ];
							customAttribute.array[ offset_custom + 1 ] = v1[ pp[ 1 ] ];
							customAttribute.array[ offset_custom + 2 ] = v1[ pp[ 2 ] ];

							customAttribute.array[ offset_custom + 3 ] = v2[ pp[ 0 ] ];
							customAttribute.array[ offset_custom + 4 ] = v2[ pp[ 1 ] ];
							customAttribute.array[ offset_custom + 5 ] = v2[ pp[ 2 ] ];

							customAttribute.array[ offset_custom + 6 ] = v3[ pp[ 0 ] ];
							customAttribute.array[ offset_custom + 7 ] = v3[ pp[ 1 ] ];
							customAttribute.array[ offset_custom + 8 ] = v3[ pp[ 2 ] ];

							offset_custom += 9;

						}

						for ( f = 0, fl = chunk_faces4.length; f < fl; f ++ ) {

							face = obj_faces[ chunk_faces4[ f ] ];

							v1 = customAttribute.value[ face.a ];
							v2 = customAttribute.value[ face.b ];
							v3 = customAttribute.value[ face.c ];
							v4 = customAttribute.value[ face.d ];

							customAttribute.array[ offset_custom  ] 	= v1[ pp[ 0 ] ];
							customAttribute.array[ offset_custom + 1  ] = v1[ pp[ 1 ] ];
							customAttribute.array[ offset_custom + 2  ] = v1[ pp[ 2 ] ];

							customAttribute.array[ offset_custom + 3  ] = v2[ pp[ 0 ] ];
							customAttribute.array[ offset_custom + 4  ] = v2[ pp[ 1 ] ];
							customAttribute.array[ offset_custom + 5  ] = v2[ pp[ 2 ] ];

							customAttribute.array[ offset_custom + 6  ] = v3[ pp[ 0 ] ];
							customAttribute.array[ offset_custom + 7  ] = v3[ pp[ 1 ] ];
							customAttribute.array[ offset_custom + 8  ] = v3[ pp[ 2 ] ];

							customAttribute.array[ offset_custom + 9  ] = v4[ pp[ 0 ] ];
							customAttribute.array[ offset_custom + 10 ] = v4[ pp[ 1 ] ];
							customAttribute.array[ offset_custom + 11 ] = v4[ pp[ 2 ] ];

							offset_custom += 12;

						}

					} else if ( customAttribute.boundTo === "faces" ) {

						for ( f = 0, fl = chunk_faces3.length; f < fl; f ++ ) {

							value = customAttribute.value[ chunk_faces3[ f ] ];

							v1 = value;
							v2 = value;
							v3 = value;

							customAttribute.array[ offset_custom ] 	   = v1[ pp[ 0 ] ];
							customAttribute.array[ offset_custom + 1 ] = v1[ pp[ 1 ] ];
							customAttribute.array[ offset_custom + 2 ] = v1[ pp[ 2 ] ];

							customAttribute.array[ offset_custom + 3 ] = v2[ pp[ 0 ] ];
							customAttribute.array[ offset_custom + 4 ] = v2[ pp[ 1 ] ];
							customAttribute.array[ offset_custom + 5 ] = v2[ pp[ 2 ] ];

							customAttribute.array[ offset_custom + 6 ] = v3[ pp[ 0 ] ];
							customAttribute.array[ offset_custom + 7 ] = v3[ pp[ 1 ] ];
							customAttribute.array[ offset_custom + 8 ] = v3[ pp[ 2 ] ];

							offset_custom += 9;

						}

						for ( f = 0, fl = chunk_faces4.length; f < fl; f ++ ) {

							value = customAttribute.value[ chunk_faces4[ f ] ];

							v1 = value;
							v2 = value;
							v3 = value;
							v4 = value;

							customAttribute.array[ offset_custom  ] 	= v1[ pp[ 0 ] ];
							customAttribute.array[ offset_custom + 1  ] = v1[ pp[ 1 ] ];
							customAttribute.array[ offset_custom + 2  ] = v1[ pp[ 2 ] ];

							customAttribute.array[ offset_custom + 3  ] = v2[ pp[ 0 ] ];
							customAttribute.array[ offset_custom + 4  ] = v2[ pp[ 1 ] ];
							customAttribute.array[ offset_custom + 5  ] = v2[ pp[ 2 ] ];

							customAttribute.array[ offset_custom + 6  ] = v3[ pp[ 0 ] ];
							customAttribute.array[ offset_custom + 7  ] = v3[ pp[ 1 ] ];
							customAttribute.array[ offset_custom + 8  ] = v3[ pp[ 2 ] ];

							customAttribute.array[ offset_custom + 9  ] = v4[ pp[ 0 ] ];
							customAttribute.array[ offset_custom + 10 ] = v4[ pp[ 1 ] ];
							customAttribute.array[ offset_custom + 11 ] = v4[ pp[ 2 ] ];

							offset_custom += 12;

						}

					} else if ( customAttribute.boundTo === "faceVertices" ) {

						for ( f = 0, fl = chunk_faces3.length; f < fl; f ++ ) {

							value = customAttribute.value[ chunk_faces3[ f ] ];

							v1 = value[ 0 ];
							v2 = value[ 1 ];
							v3 = value[ 2 ];

							customAttribute.array[ offset_custom ] 	   = v1[ pp[ 0 ] ];
							customAttribute.array[ offset_custom + 1 ] = v1[ pp[ 1 ] ];
							customAttribute.array[ offset_custom + 2 ] = v1[ pp[ 2 ] ];

							customAttribute.array[ offset_custom + 3 ] = v2[ pp[ 0 ] ];
							customAttribute.array[ offset_custom + 4 ] = v2[ pp[ 1 ] ];
							customAttribute.array[ offset_custom + 5 ] = v2[ pp[ 2 ] ];

							customAttribute.array[ offset_custom + 6 ] = v3[ pp[ 0 ] ];
							customAttribute.array[ offset_custom + 7 ] = v3[ pp[ 1 ] ];
							customAttribute.array[ offset_custom + 8 ] = v3[ pp[ 2 ] ];

							offset_custom += 9;

						}

						for ( f = 0, fl = chunk_faces4.length; f < fl; f ++ ) {

							value = customAttribute.value[ chunk_faces4[ f ] ];

							v1 = value[ 0 ];
							v2 = value[ 1 ];
							v3 = value[ 2 ];
							v4 = value[ 3 ];

							customAttribute.array[ offset_custom  ] 	= v1[ pp[ 0 ] ];
							customAttribute.array[ offset_custom + 1  ] = v1[ pp[ 1 ] ];
							customAttribute.array[ offset_custom + 2  ] = v1[ pp[ 2 ] ];

							customAttribute.array[ offset_custom + 3  ] = v2[ pp[ 0 ] ];
							customAttribute.array[ offset_custom + 4  ] = v2[ pp[ 1 ] ];
							customAttribute.array[ offset_custom + 5  ] = v2[ pp[ 2 ] ];

							customAttribute.array[ offset_custom + 6  ] = v3[ pp[ 0 ] ];
							customAttribute.array[ offset_custom + 7  ] = v3[ pp[ 1 ] ];
							customAttribute.array[ offset_custom + 8  ] = v3[ pp[ 2 ] ];

							customAttribute.array[ offset_custom + 9  ] = v4[ pp[ 0 ] ];
							customAttribute.array[ offset_custom + 10 ] = v4[ pp[ 1 ] ];
							customAttribute.array[ offset_custom + 11 ] = v4[ pp[ 2 ] ];

							offset_custom += 12;

						}

					}

				} else if ( customAttribute.size === 4 ) {

					if ( customAttribute.boundTo === undefined || customAttribute.boundTo === "vertices" ) {

						for ( f = 0, fl = chunk_faces3.length; f < fl; f ++ ) {

							face = obj_faces[ chunk_faces3[ f ]	];

							v1 = customAttribute.value[ face.a ];
							v2 = customAttribute.value[ face.b ];
							v3 = customAttribute.value[ face.c ];

							customAttribute.array[ offset_custom  ] 	= v1.x;
							customAttribute.array[ offset_custom + 1  ] = v1.y;
							customAttribute.array[ offset_custom + 2  ] = v1.z;
							customAttribute.array[ offset_custom + 3  ] = v1.w;

							customAttribute.array[ offset_custom + 4  ] = v2.x;
							customAttribute.array[ offset_custom + 5  ] = v2.y;
							customAttribute.array[ offset_custom + 6  ] = v2.z;
							customAttribute.array[ offset_custom + 7  ] = v2.w;

							customAttribute.array[ offset_custom + 8  ] = v3.x;
							customAttribute.array[ offset_custom + 9  ] = v3.y;
							customAttribute.array[ offset_custom + 10 ] = v3.z;
							customAttribute.array[ offset_custom + 11 ] = v3.w;

							offset_custom += 12;

						}

						for ( f = 0, fl = chunk_faces4.length; f < fl; f ++ ) {

							face = obj_faces[ chunk_faces4[ f ] ];

							v1 = customAttribute.value[ face.a ];
							v2 = customAttribute.value[ face.b ];
							v3 = customAttribute.value[ face.c ];
							v4 = customAttribute.value[ face.d ];

							customAttribute.array[ offset_custom  ] 	= v1.x;
							customAttribute.array[ offset_custom + 1  ] = v1.y;
							customAttribute.array[ offset_custom + 2  ] = v1.z;
							customAttribute.array[ offset_custom + 3  ] = v1.w;

							customAttribute.array[ offset_custom + 4  ] = v2.x;
							customAttribute.array[ offset_custom + 5  ] = v2.y;
							customAttribute.array[ offset_custom + 6  ] = v2.z;
							customAttribute.array[ offset_custom + 7  ] = v2.w;

							customAttribute.array[ offset_custom + 8  ] = v3.x;
							customAttribute.array[ offset_custom + 9  ] = v3.y;
							customAttribute.array[ offset_custom + 10 ] = v3.z;
							customAttribute.array[ offset_custom + 11 ] = v3.w;

							customAttribute.array[ offset_custom + 12 ] = v4.x;
							customAttribute.array[ offset_custom + 13 ] = v4.y;
							customAttribute.array[ offset_custom + 14 ] = v4.z;
							customAttribute.array[ offset_custom + 15 ] = v4.w;

							offset_custom += 16;

						}

					} else if ( customAttribute.boundTo === "faces" ) {

						for ( f = 0, fl = chunk_faces3.length; f < fl; f ++ ) {

							value = customAttribute.value[ chunk_faces3[ f ] ];

							v1 = value;
							v2 = value;
							v3 = value;

							customAttribute.array[ offset_custom  ] 	= v1.x;
							customAttribute.array[ offset_custom + 1  ] = v1.y;
							customAttribute.array[ offset_custom + 2  ] = v1.z;
							customAttribute.array[ offset_custom + 3  ] = v1.w;

							customAttribute.array[ offset_custom + 4  ] = v2.x;
							customAttribute.array[ offset_custom + 5  ] = v2.y;
							customAttribute.array[ offset_custom + 6  ] = v2.z;
							customAttribute.array[ offset_custom + 7  ] = v2.w;

							customAttribute.array[ offset_custom + 8  ] = v3.x;
							customAttribute.array[ offset_custom + 9  ] = v3.y;
							customAttribute.array[ offset_custom + 10 ] = v3.z;
							customAttribute.array[ offset_custom + 11 ] = v3.w;

							offset_custom += 12;

						}

						for ( f = 0, fl = chunk_faces4.length; f < fl; f ++ ) {

							value = customAttribute.value[ chunk_faces4[ f ] ];

							v1 = value;
							v2 = value;
							v3 = value;
							v4 = value;

							customAttribute.array[ offset_custom  ] 	= v1.x;
							customAttribute.array[ offset_custom + 1  ] = v1.y;
							customAttribute.array[ offset_custom + 2  ] = v1.z;
							customAttribute.array[ offset_custom + 3  ] = v1.w;

							customAttribute.array[ offset_custom + 4  ] = v2.x;
							customAttribute.array[ offset_custom + 5  ] = v2.y;
							customAttribute.array[ offset_custom + 6  ] = v2.z;
							customAttribute.array[ offset_custom + 7  ] = v2.w;

							customAttribute.array[ offset_custom + 8  ] = v3.x;
							customAttribute.array[ offset_custom + 9  ] = v3.y;
							customAttribute.array[ offset_custom + 10 ] = v3.z;
							customAttribute.array[ offset_custom + 11 ] = v3.w;

							customAttribute.array[ offset_custom + 12 ] = v4.x;
							customAttribute.array[ offset_custom + 13 ] = v4.y;
							customAttribute.array[ offset_custom + 14 ] = v4.z;
							customAttribute.array[ offset_custom + 15 ] = v4.w;

							offset_custom += 16;

						}

					} else if ( customAttribute.boundTo === "faceVertices" ) {

						for ( f = 0, fl = chunk_faces3.length; f < fl; f ++ ) {

							value = customAttribute.value[ chunk_faces3[ f ] ];

							v1 = value[ 0 ];
							v2 = value[ 1 ];
							v3 = value[ 2 ];

							customAttribute.array[ offset_custom  ] 	= v1.x;
							customAttribute.array[ offset_custom + 1  ] = v1.y;
							customAttribute.array[ offset_custom + 2  ] = v1.z;
							customAttribute.array[ offset_custom + 3  ] = v1.w;

							customAttribute.array[ offset_custom + 4  ] = v2.x;
							customAttribute.array[ offset_custom + 5  ] = v2.y;
							customAttribute.array[ offset_custom + 6  ] = v2.z;
							customAttribute.array[ offset_custom + 7  ] = v2.w;

							customAttribute.array[ offset_custom + 8  ] = v3.x;
							customAttribute.array[ offset_custom + 9  ] = v3.y;
							customAttribute.array[ offset_custom + 10 ] = v3.z;
							customAttribute.array[ offset_custom + 11 ] = v3.w;

							offset_custom += 12;

						}

						for ( f = 0, fl = chunk_faces4.length; f < fl; f ++ ) {

							value = customAttribute.value[ chunk_faces4[ f ] ];

							v1 = value[ 0 ];
							v2 = value[ 1 ];
							v3 = value[ 2 ];
							v4 = value[ 3 ];

							customAttribute.array[ offset_custom  ] 	= v1.x;
							customAttribute.array[ offset_custom + 1  ] = v1.y;
							customAttribute.array[ offset_custom + 2  ] = v1.z;
							customAttribute.array[ offset_custom + 3  ] = v1.w;

							customAttribute.array[ offset_custom + 4  ] = v2.x;
							customAttribute.array[ offset_custom + 5  ] = v2.y;
							customAttribute.array[ offset_custom + 6  ] = v2.z;
							customAttribute.array[ offset_custom + 7  ] = v2.w;

							customAttribute.array[ offset_custom + 8  ] = v3.x;
							customAttribute.array[ offset_custom + 9  ] = v3.y;
							customAttribute.array[ offset_custom + 10 ] = v3.z;
							customAttribute.array[ offset_custom + 11 ] = v3.w;

							customAttribute.array[ offset_custom + 12 ] = v4.x;
							customAttribute.array[ offset_custom + 13 ] = v4.y;
							customAttribute.array[ offset_custom + 14 ] = v4.z;
							customAttribute.array[ offset_custom + 15 ] = v4.w;

							offset_custom += 16;

						}

					}

				}

				_gl.bindBuffer( _gl.ARRAY_BUFFER, customAttribute.buffer );
				_gl.bufferData( _gl.ARRAY_BUFFER, customAttribute.array, hint );

			}

		}

		if ( dispose ) {

			delete geometryGroup.__inittedArrays;
			delete geometryGroup.__colorArray;
			delete geometryGroup.__normalArray;
			delete geometryGroup.__tangentArray;
			delete geometryGroup.__uvArray;
			delete geometryGroup.__uv2Array;
			delete geometryGroup.__faceArray;
			delete geometryGroup.__vertexArray;
			delete geometryGroup.__lineArray;
			delete geometryGroup.__skinIndexArray;
			delete geometryGroup.__skinWeightArray;

		}

	};

	function setDirectBuffers ( geometry, hint, dispose ) {

		var attributes = geometry.attributes;

		var attributeName, attributeItem;

		for ( attributeName in attributes ) {

			attributeItem = attributes[ attributeName ];

			if ( attributeItem.needsUpdate ) {

				if ( attributeName === 'index' || attributeName === 'index_wireframe' ) {

					_gl.bindBuffer( _gl.ELEMENT_ARRAY_BUFFER, attributeItem.buffer );
					_gl.bufferData( _gl.ELEMENT_ARRAY_BUFFER, attributeItem.array, hint );

				} else {

					_gl.bindBuffer( _gl.ARRAY_BUFFER, attributeItem.buffer );
					_gl.bufferData( _gl.ARRAY_BUFFER, attributeItem.array, hint );

				}

				attributeItem.needsUpdate = false;

			}

			if ( dispose && ! attributeItem.dynamic ) {

				attributeItem.array = null;

			}

		}

	};

	// Buffer rendering

	this.renderBufferImmediate = function ( object, program, material ) {

		if ( object.hasPositions && ! object.__webglVertexBuffer ) object.__webglVertexBuffer = _gl.createBuffer();
		if ( object.hasNormals && ! object.__webglNormalBuffer ) object.__webglNormalBuffer = _gl.createBuffer();
		if ( object.hasUvs && ! object.__webglUvBuffer ) object.__webglUvBuffer = _gl.createBuffer();
		if ( object.hasColors && ! object.__webglColorBuffer ) object.__webglColorBuffer = _gl.createBuffer();

		if ( object.hasPositions ) {

			_gl.bindBuffer( _gl.ARRAY_BUFFER, object.__webglVertexBuffer );
			_gl.bufferData( _gl.ARRAY_BUFFER, object.positionArray, _gl.DYNAMIC_DRAW );
			_gl.enableVertexAttribArray( program.attributes.position );
			_gl.vertexAttribPointer( program.attributes.position, 3, _gl.FLOAT, false, 0, 0 );

		}

		if ( object.hasNormals ) {

			_gl.bindBuffer( _gl.ARRAY_BUFFER, object.__webglNormalBuffer );

			if ( material.shading === THREE.FlatShading ) {

				var nx, ny, nz,
					nax, nbx, ncx, nay, nby, ncy, naz, nbz, ncz,
					normalArray,
					i, il = object.count * 3;

				for( i = 0; i < il; i += 9 ) {

					normalArray = object.normalArray;

					nax  = normalArray[ i ];
					nay  = normalArray[ i + 1 ];
					naz  = normalArray[ i + 2 ];

					nbx  = normalArray[ i + 3 ];
					nby  = normalArray[ i + 4 ];
					nbz  = normalArray[ i + 5 ];

					ncx  = normalArray[ i + 6 ];
					ncy  = normalArray[ i + 7 ];
					ncz  = normalArray[ i + 8 ];

					nx = ( nax + nbx + ncx ) / 3;
					ny = ( nay + nby + ncy ) / 3;
					nz = ( naz + nbz + ncz ) / 3;

					normalArray[ i ] 	 = nx;
					normalArray[ i + 1 ] = ny;
					normalArray[ i + 2 ] = nz;

					normalArray[ i + 3 ] = nx;
					normalArray[ i + 4 ] = ny;
					normalArray[ i + 5 ] = nz;

					normalArray[ i + 6 ] = nx;
					normalArray[ i + 7 ] = ny;
					normalArray[ i + 8 ] = nz;

				}

			}

			_gl.bufferData( _gl.ARRAY_BUFFER, object.normalArray, _gl.DYNAMIC_DRAW );
			_gl.enableVertexAttribArray( program.attributes.normal );
			_gl.vertexAttribPointer( program.attributes.normal, 3, _gl.FLOAT, false, 0, 0 );

		}

		if ( object.hasUvs && material.map ) {

			_gl.bindBuffer( _gl.ARRAY_BUFFER, object.__webglUvBuffer );
			_gl.bufferData( _gl.ARRAY_BUFFER, object.uvArray, _gl.DYNAMIC_DRAW );
			_gl.enableVertexAttribArray( program.attributes.uv );
			_gl.vertexAttribPointer( program.attributes.uv, 2, _gl.FLOAT, false, 0, 0 );

		}

		if ( object.hasColors && material.vertexColors !== THREE.NoColors ) {

			_gl.bindBuffer( _gl.ARRAY_BUFFER, object.__webglColorBuffer );
			_gl.bufferData( _gl.ARRAY_BUFFER, object.colorArray, _gl.DYNAMIC_DRAW );
			_gl.enableVertexAttribArray( program.attributes.color );
			_gl.vertexAttribPointer( program.attributes.color, 3, _gl.FLOAT, false, 0, 0 );

		}

		_gl.drawArrays( _gl.TRIANGLES, 0, object.count );

		object.count = 0;

	};

	// START_VEROLD_MOD - materialIndex in offsets
	this.renderBufferDirect = function ( camera, lights, fog, material, geometry, object, offsetIndices ) {
	// END_VEROLD_MOD - materialIndex in offsets

		if ( material.visible === false ) return;

		var linewidth, a, attribute;
		var attributeItem, attributeName, attributePointer, attributeSize;

		var program = setProgram( camera, lights, fog, material, object );

		var programAttributes = program.attributes;
		var geometryAttributes = geometry.attributes;

		var updateBuffers = false,
			wireframeBit = material.wireframe ? 1 : 0,
			geometryHash = ( geometry.id * 0xffffff ) + ( program.id * 2 ) + wireframeBit;

		if ( geometryHash !== _currentGeometryGroupHash ) {

			_currentGeometryGroupHash = geometryHash;
			updateBuffers = true;

		}

		if ( updateBuffers ) {

			disableAttributes();

		}

		// render mesh

		if ( object instanceof THREE.Mesh ) {

			var index = geometryAttributes[ "index" ];
			var index_wireframe = geometryAttributes[ "index_wireframe" ];

			// indexed triangles

			if ( index ) {

				var offsets = geometry.offsets;

				// if there is more than 1 chunk
				// must set attribute pointers to use new offsets for each chunk
				// even if geometry and materials didn't change

				// START_VEROLD_MOD - materialIndex in offsets
				if ( offsetIndices.length > 1 ) updateBuffers = true;

				for ( var i = 0, il = offsetIndices.length; i < il; i ++ ) {

					var offset = offsets[ offsetIndices[ i ] ];

					var startIndex = offset.index;
				// END_VEROLD_MOD - materialIndex in offsets

					if ( updateBuffers ) {

						for ( attributeName in geometryAttributes ) {

							if ( attributeName === 'index' || attributeName === 'index_wireframe' ) continue;

							attributePointer = programAttributes[ attributeName ];
							attributeItem = geometryAttributes[ attributeName ];
							attributeSize = attributeItem.itemSize;

							if ( attributePointer >= 0 ) {

								_gl.bindBuffer( _gl.ARRAY_BUFFER, attributeItem.buffer );
								enableAttribute( attributePointer );
								_gl.vertexAttribPointer( attributePointer, attributeSize, _gl.FLOAT, false, 0, startIndex * attributeSize * 4 ); // 4 bytes per Float32

							}

						}

						// indices
						if ( material.wireframe && index_wireframe ) {
							_gl.bindBuffer( _gl.ELEMENT_ARRAY_BUFFER, index_wireframe.buffer );
						}
						else {
							_gl.bindBuffer( _gl.ELEMENT_ARRAY_BUFFER, index.buffer );
						}

					}

					// render indexed triangles
<<<<<<< HEAD
					if ( material.wireframe && index_wireframe ) {
						_gl.drawElements( _gl.LINES, offsets[ i ].count * 2, _gl.UNSIGNED_SHORT, offsets[ i ].start * 4 ); // 2 bytes per Uint16
					}
					else {
						_gl.drawElements( _gl.TRIANGLES, offsets[ i ].count, _gl.UNSIGNED_SHORT, offsets[ i ].start * 2 ); // 2 bytes per Uint16
					}
=======

					// START_VEROLD_MOD - materialIndex in offsets
					_gl.drawElements( _gl.TRIANGLES, offset.count, _gl.UNSIGNED_SHORT, offset.start * 2 ); // 2 bytes per Uint16
>>>>>>> 06e3dc82

					_this.info.render.calls ++;
					_this.info.render.vertices += offset.count; // not really true, here vertices can be shared
					_this.info.render.faces += offset.count / 3;
					// END_VEROLD_MODE - materialIndex in offsets
				}

			// non-indexed triangles

			} else {

				if ( updateBuffers ) {

					for ( attributeName in geometryAttributes ) {

						if ( attributeName === 'index' || attributeName === 'index_wireframe') continue;

						attributePointer = programAttributes[ attributeName ];
						attributeItem = geometryAttributes[ attributeName ];
						attributeSize = attributeItem.itemSize;

						if ( attributePointer >= 0 ) {

							_gl.bindBuffer( _gl.ARRAY_BUFFER, attributeItem.buffer );
							enableAttribute( attributePointer );
							_gl.vertexAttribPointer( attributePointer, attributeSize, _gl.FLOAT, false, 0, 0 );

						}

					}

				}

				var position = geometry.attributes[ "position" ];

				// render non-indexed triangles

				_gl.drawArrays( _gl.TRIANGLES, 0, position.numItems / 3 );

				_this.info.render.calls ++;
				_this.info.render.vertices += position.numItems / 3;
				_this.info.render.faces += position.numItems / 3 / 3;

			}

		// render particles

		} else if ( object instanceof THREE.ParticleSystem ) {

			if ( updateBuffers ) {

				for ( attributeName in geometryAttributes ) {

					attributePointer = programAttributes[ attributeName ];
					attributeItem = geometryAttributes[ attributeName ];
					attributeSize = attributeItem.itemSize;

					if ( attributePointer >= 0 ) {

						_gl.bindBuffer( _gl.ARRAY_BUFFER, attributeItem.buffer );
						enableAttribute( attributePointer );
						_gl.vertexAttribPointer( attributePointer, attributeSize, _gl.FLOAT, false, 0, 0 );

					}

				}

				var position = geometryAttributes[ "position" ];

				// render particles

				_gl.drawArrays( _gl.POINTS, 0, position.numItems / 3 );

				_this.info.render.calls ++;
				_this.info.render.points += position.numItems / 3;

			}

		} else if ( object instanceof THREE.Line ) {

			if ( updateBuffers ) {

				for ( attributeName in geometryAttributes ) {

					attributePointer = programAttributes[ attributeName ];
					attributeItem = geometryAttributes[ attributeName ];
					attributeSize = attributeItem.itemSize;

					if ( attributePointer >= 0 ) {

						_gl.bindBuffer( _gl.ARRAY_BUFFER, attributeItem.buffer );
						enableAttribute( attributePointer );
						_gl.vertexAttribPointer( attributePointer, attributeSize, _gl.FLOAT, false, 0, 0 );

					}

				}

				// render lines

				var primitives = ( object.type === THREE.LineStrip ) ? _gl.LINE_STRIP : _gl.LINES;

				setLineWidth( material.linewidth );

				var position = geometryAttributes[ "position" ];

				_gl.drawArrays( primitives, 0, position.numItems / 3 );

				_this.info.render.calls ++;
				_this.info.render.points += position.numItems;

			}

    	}

	};

	this.renderBuffer = function ( camera, lights, fog, material, geometryGroup, object ) {

		if ( material.visible === false ) return;

		var linewidth, a, attribute, i, il;

		var program = setProgram( camera, lights, fog, material, object );

		var attributes = program.attributes;

		var updateBuffers = false,
			wireframeBit = material.wireframe ? 1 : 0,
			geometryGroupHash = ( geometryGroup.id * 0xffffff ) + ( program.id * 2 ) + wireframeBit;

		if ( geometryGroupHash !== _currentGeometryGroupHash ) {

			_currentGeometryGroupHash = geometryGroupHash;
			updateBuffers = true;

		}

		if ( updateBuffers ) {

			disableAttributes();

		}

		// vertices

		if ( !material.morphTargets && attributes.position >= 0 ) {

			if ( updateBuffers ) {

				_gl.bindBuffer( _gl.ARRAY_BUFFER, geometryGroup.__webglVertexBuffer );
				enableAttribute( attributes.position );
				_gl.vertexAttribPointer( attributes.position, 3, _gl.FLOAT, false, 0, 0 );

			}

		} else {

			if ( object.morphTargetBase ) {

				setupMorphTargets( material, geometryGroup, object );

			}

		}


		if ( updateBuffers ) {

			// custom attributes

			// Use the per-geometryGroup custom attribute arrays which are setup in initMeshBuffers

			if ( geometryGroup.__webglCustomAttributesList ) {

				for ( i = 0, il = geometryGroup.__webglCustomAttributesList.length; i < il; i ++ ) {

					attribute = geometryGroup.__webglCustomAttributesList[ i ];

					if ( attributes[ attribute.buffer.belongsToAttribute ] >= 0 ) {

						_gl.bindBuffer( _gl.ARRAY_BUFFER, attribute.buffer );
						enableAttribute( attributes[ attribute.buffer.belongsToAttribute ] );
						_gl.vertexAttribPointer( attributes[ attribute.buffer.belongsToAttribute ], attribute.size, _gl.FLOAT, false, 0, 0 );

					}

				}

			}


			// colors

			if ( attributes.color >= 0 ) {

				if ( object.geometry.faces[0].vertexColors.length > 0 ) {
					_gl.bindBuffer( _gl.ARRAY_BUFFER, geometryGroup.__webglColorBuffer );
					enableAttribute( attributes.color );
					_gl.vertexAttribPointer( attributes.color, 3, _gl.FLOAT, false, 0, 0 );
				}
				else {
					_gl.vertexAttrib3f( attributes.color, 1, 1, 1 );
				}
			}

			// normals

			if ( attributes.normal >= 0 ) {

				_gl.bindBuffer( _gl.ARRAY_BUFFER, geometryGroup.__webglNormalBuffer );
				enableAttribute( attributes.normal );
				_gl.vertexAttribPointer( attributes.normal, 3, _gl.FLOAT, false, 0, 0 );

			}

			// tangents

			if ( attributes.tangent >= 0 ) {

				_gl.bindBuffer( _gl.ARRAY_BUFFER, geometryGroup.__webglTangentBuffer );
				enableAttribute( attributes.tangent );
				_gl.vertexAttribPointer( attributes.tangent, 4, _gl.FLOAT, false, 0, 0 );

			}

			// uvs

			if ( attributes.uv >= 0 ) {

				if ( object.geometry.faceVertexUvs[0] ) {
					_gl.bindBuffer( _gl.ARRAY_BUFFER, geometryGroup.__webglUVBuffer );
					enableAttribute( attributes.uv );
					_gl.vertexAttribPointer( attributes.uv, 2, _gl.FLOAT, false, 0, 0 );
				}
				else {
					_gl.vertexAttrib2f( attributes.uv, 0, 0 );
				}
			}

			if ( attributes.uv2 >= 0 ) {

				if ( object.geometry.faceVertexUvs[1] ) {
					_gl.bindBuffer( _gl.ARRAY_BUFFER, geometryGroup.__webglUV2Buffer );
					enableAttribute( attributes.uv2 );
					_gl.vertexAttribPointer( attributes.uv2, 2, _gl.FLOAT, false, 0, 0 );
				}
				else {
					_gl.vertexAttrib2f( attributes.uv2, 0, 0 );
				}
			}

			if ( material.skinning &&
				 attributes.skinIndex >= 0 && attributes.skinWeight >= 0 ) {

				_gl.bindBuffer( _gl.ARRAY_BUFFER, geometryGroup.__webglSkinIndicesBuffer );
				enableAttribute( attributes.skinIndex );
				_gl.vertexAttribPointer( attributes.skinIndex, 4, _gl.FLOAT, false, 0, 0 );

				_gl.bindBuffer( _gl.ARRAY_BUFFER, geometryGroup.__webglSkinWeightsBuffer );
				enableAttribute( attributes.skinWeight );
				_gl.vertexAttribPointer( attributes.skinWeight, 4, _gl.FLOAT, false, 0, 0 );

			}

			// line distances

			if ( attributes.lineDistance >= 0 ) {

				_gl.bindBuffer( _gl.ARRAY_BUFFER, geometryGroup.__webglLineDistanceBuffer );
				enableAttribute( attributes.lineDistance );
				_gl.vertexAttribPointer( attributes.lineDistance, 1, _gl.FLOAT, false, 0, 0 );

			}

		}

		// render mesh

		if ( object instanceof THREE.Mesh ) {

			// wireframe

			if ( material.wireframe ) {

				setLineWidth( material.wireframeLinewidth );

				if ( updateBuffers ) _gl.bindBuffer( _gl.ELEMENT_ARRAY_BUFFER, geometryGroup.__webglLineBuffer );
				_gl.drawElements( _gl.LINES, geometryGroup.__webglLineCount, _gl.UNSIGNED_SHORT, 0 );

			// triangles

			} else {

				if ( updateBuffers ) _gl.bindBuffer( _gl.ELEMENT_ARRAY_BUFFER, geometryGroup.__webglFaceBuffer );
				_gl.drawElements( _gl.TRIANGLES, geometryGroup.__webglFaceCount, _gl.UNSIGNED_SHORT, 0 );

			}

			_this.info.render.calls ++;
			_this.info.render.vertices += geometryGroup.__webglFaceCount;
			_this.info.render.faces += geometryGroup.__webglFaceCount / 3;

		// render lines

		} else if ( object instanceof THREE.Line ) {

			var primitives = ( object.type === THREE.LineStrip ) ? _gl.LINE_STRIP : _gl.LINES;

			setLineWidth( material.linewidth );

			_gl.drawArrays( primitives, 0, geometryGroup.__webglLineCount );

			_this.info.render.calls ++;

		// render particles

		} else if ( object instanceof THREE.ParticleSystem ) {

			_gl.drawArrays( _gl.POINTS, 0, geometryGroup.__webglParticleCount );

			_this.info.render.calls ++;
			_this.info.render.points += geometryGroup.__webglParticleCount;

		// render ribbon

		} else if ( object instanceof THREE.Ribbon ) {

			_gl.drawArrays( _gl.TRIANGLE_STRIP, 0, geometryGroup.__webglVertexCount );

			_this.info.render.calls ++;

		}

	};

	function enableAttribute( attribute ) {

		if ( ! _enabledAttributes[ attribute ] ) {

			_gl.enableVertexAttribArray( attribute );
			_enabledAttributes[ attribute ] = true;

		}

	};

	function disableAttributes() {

		for ( var attribute in _enabledAttributes ) {

			if ( _enabledAttributes[ attribute ] ) {

				_gl.disableVertexAttribArray( attribute );
				_enabledAttributes[ attribute ] = false;

			}

		}

	};

	function setupMorphTargets ( material, geometryGroup, object ) {

		// set base

		var attributes = material.program.attributes;

		if ( object.morphTargetBase !== -1 && attributes.position >= 0 ) {

			_gl.bindBuffer( _gl.ARRAY_BUFFER, geometryGroup.__webglMorphTargetsBuffers[ object.morphTargetBase ] );
			enableAttribute( attributes.position );
			_gl.vertexAttribPointer( attributes.position, 3, _gl.FLOAT, false, 0, 0 );

		} else if ( attributes.position >= 0 ) {

			_gl.bindBuffer( _gl.ARRAY_BUFFER, geometryGroup.__webglVertexBuffer );
			enableAttribute( attributes.position );
			_gl.vertexAttribPointer( attributes.position, 3, _gl.FLOAT, false, 0, 0 );

		}

		if ( object.morphTargetForcedOrder.length ) {

			// set forced order

			var m = 0;
			var order = object.morphTargetForcedOrder;
			var influences = object.morphTargetInfluences;

			while ( m < material.numSupportedMorphTargets && m < order.length ) {

				if ( attributes[ "morphTarget" + m ] >= 0 ) {

					_gl.bindBuffer( _gl.ARRAY_BUFFER, geometryGroup.__webglMorphTargetsBuffers[ order[ m ] ] );
					enableAttribute( attributes[ "morphTarget" + m ] );
					_gl.vertexAttribPointer( attributes[ "morphTarget" + m ], 3, _gl.FLOAT, false, 0, 0 );

				}

				if ( attributes[ "morphNormal" + m ] >= 0 && material.morphNormals ) {

					_gl.bindBuffer( _gl.ARRAY_BUFFER, geometryGroup.__webglMorphNormalsBuffers[ order[ m ] ] );
					enableAttribute( attributes[ "morphNormal" + m ] );
					_gl.vertexAttribPointer( attributes[ "morphNormal" + m ], 3, _gl.FLOAT, false, 0, 0 );

				}

				object.__webglMorphTargetInfluences[ m ] = influences[ order[ m ] ];

				m ++;
			}

		} else {

			// find the most influencing

			var influence, activeInfluenceIndices = [];
			var influences = object.morphTargetInfluences;
			var i, il = influences.length;

			for ( i = 0; i < il; i ++ ) {

				influence = influences[ i ];

				if ( influence > 0 ) {

					activeInfluenceIndices.push( [ influence, i ] );

				}

			}

			if ( activeInfluenceIndices.length > material.numSupportedMorphTargets ) {

				activeInfluenceIndices.sort( numericalSort );
				activeInfluenceIndices.length = material.numSupportedMorphTargets;

			} else if ( activeInfluenceIndices.length > material.numSupportedMorphNormals ) {

				activeInfluenceIndices.sort( numericalSort );

			} else if ( activeInfluenceIndices.length === 0 ) {

				activeInfluenceIndices.push( [ 0, 0 ] );

			};

			var influenceIndex, m = 0;

			while ( m < material.numSupportedMorphTargets ) {

				if ( activeInfluenceIndices[ m ] ) {

					influenceIndex = activeInfluenceIndices[ m ][ 1 ];

					if ( attributes[ "morphTarget" + m ] >= 0 ) {

						_gl.bindBuffer( _gl.ARRAY_BUFFER, geometryGroup.__webglMorphTargetsBuffers[ influenceIndex ] );
						enableAttribute( attributes[ "morphTarget" + m ] );
						_gl.vertexAttribPointer( attributes[ "morphTarget" + m ], 3, _gl.FLOAT, false, 0, 0 );

					}

					if ( attributes[ "morphNormal" + m ] >= 0 && material.morphNormals ) {

						_gl.bindBuffer( _gl.ARRAY_BUFFER, geometryGroup.__webglMorphNormalsBuffers[ influenceIndex ] );
						enableAttribute( attributes[ "morphNormal" + m ] );
						_gl.vertexAttribPointer( attributes[ "morphNormal" + m ], 3, _gl.FLOAT, false, 0, 0 );


					}

					object.__webglMorphTargetInfluences[ m ] = influences[ influenceIndex ];

				} else {

					/*
					_gl.vertexAttribPointer( attributes[ "morphTarget" + m ], 3, _gl.FLOAT, false, 0, 0 );

					if ( material.morphNormals ) {

						_gl.vertexAttribPointer( attributes[ "morphNormal" + m ], 3, _gl.FLOAT, false, 0, 0 );

					}
					*/

					object.__webglMorphTargetInfluences[ m ] = 0;

				}

				m ++;

			}

		}

		// load updated influences uniform

		if ( material.program.uniforms.morphTargetInfluences !== null ) {

			_gl.uniform1fv( material.program.uniforms.morphTargetInfluences, object.__webglMorphTargetInfluences );

		}

	};

	// Sorting

	function painterSortStable ( a, b ) {

		if ( a.z !== b.z ) {

			return b.z - a.z;

		} else {

			return a.id - b.id;

		}

	};

	function numericalSort ( a, b ) {

		return b[ 0 ] - a[ 0 ];

	};


	// Rendering

	this.render = function ( scene, camera, renderTarget, forceClear ) {

		if ( camera instanceof THREE.Camera === false ) {

			console.error( 'THREE.WebGLRenderer.render: camera is not an instance of THREE.Camera.' );
			return;

		}

		var i, il,

		webglObject, object,
		renderList,

		lights = scene.__lights,
		fog = scene.fog;

		// reset caching for this frame

		_currentMaterialId = -1;
		_lightsNeedUpdate = true;

		// update scene graph

		if ( scene.autoUpdate === true ) scene.updateMatrixWorld();

		// update camera matrices and frustum

		if ( camera.parent === undefined ) camera.updateMatrixWorld();

		camera.matrixWorldInverse.getInverse( camera.matrixWorld );

		_projScreenMatrix.multiplyMatrices( camera.projectionMatrix, camera.matrixWorldInverse );
		_frustum.setFromMatrix( _projScreenMatrix );

		// update WebGL objects

		if ( this.autoUpdateObjects ) this.initWebGLObjects( scene );

		// custom render plugins (pre pass)

		renderPlugins( this.renderPluginsPre, scene, camera );

		//

		_this.info.render.calls = 0;
		_this.info.render.vertices = 0;
		_this.info.render.faces = 0;
		_this.info.render.points = 0;

		this.setRenderTarget( renderTarget );

		if ( this.autoClear || forceClear ) {

			this.clear( this.autoClearColor, this.autoClearDepth, this.autoClearStencil );

		}

		// set matrices for regular objects (frustum culled)

		renderList = scene.__webglObjects;

		for ( i = 0, il = renderList.length; i < il; i ++ ) {

			webglObject = renderList[ i ];
			object = webglObject.object;

			webglObject.id = i;
			webglObject.render = false;

			if ( object.visible ) {

				if ( ! ( object instanceof THREE.Mesh || object instanceof THREE.ParticleSystem ) || ! ( object.frustumCulled ) || _frustum.intersectsObject( object ) ) {

					setupMatrices( object, camera );

					unrollBufferMaterial( webglObject );

					webglObject.render = true;

					if ( this.sortObjects === true ) {

						if ( object.renderDepth !== null ) {

							webglObject.z = object.renderDepth;

						} else {

							_vector3.getPositionFromMatrix( object.matrixWorld );
							_vector3.applyProjection( _projScreenMatrix );

							webglObject.z = _vector3.z;

						}

					}

				}

			}

		}

		if ( this.sortObjects ) {

			renderList.sort( painterSortStable );

		}

		// set matrices for immediate objects

		renderList = scene.__webglObjectsImmediate;

		for ( i = 0, il = renderList.length; i < il; i ++ ) {

			webglObject = renderList[ i ];
			object = webglObject.object;

			if ( object.visible ) {

				setupMatrices( object, camera );

				unrollImmediateBufferMaterial( webglObject );

			}

		}

		if ( scene.overrideMaterial ) {

			var material = scene.overrideMaterial;
			//START_VEROLD_MOD - override materials are objects with separate materials defined for different types of objects
			this.setBlending( material["static"].blending, material["static"].blendEquation, material["static"].blendSrc, material["static"].blendDst );
			this.setDepthTest( material["static"].depthTest );
			this.setDepthWrite( material["static"].depthWrite );
			setPolygonOffset( material["static"].polygonOffset, material["static"].polygonOffsetFactor, material["static"].polygonOffsetUnits );
			//END_VEROLD_MOD

			renderObjects( scene.__webglObjects, false, "", camera, lights, fog, true, material );
			renderObjectsImmediate( scene.__webglObjectsImmediate, "", camera, lights, fog, false, material );
		}
		//START_VEROLD_MOD
		else if ( scene.enablePicking ) {

			this.setBlending( THREE.NormalBlending );
			
			renderObjects( scene.__webglObjects, false, "picking", camera, [], undefined, true );
			renderObjectsImmediate( scene.__webglObjectsImmediate, "picking", camera, [], undefined, false );	
		} else if ( scene.enableDepth ) {

			this.setBlending( THREE.NormalBlending );
			
			renderObjects( scene.__webglObjects, false, "depth", camera, [], undefined, true );
			renderObjectsImmediate( scene.__webglObjectsImmediate, "depth", camera, [], undefined, false );
		//END_VEROLD_MOD
		} else {

			var material = null;

			// opaque pass (front-to-back order)

			this.setBlending( THREE.NoBlending );

			//START_VEROLD_MOD
			renderObjects( scene.__webglObjects, true, "opaque", camera, lights, fog, false, material, scene.overrideUniforms );
			//END_VEROLD_MOD
			renderObjectsImmediate( scene.__webglObjectsImmediate, "opaque", camera, lights, fog, false, material );

			// transparent pass (back-to-front order)
			//START_VEROLD_MOD
			renderObjects( scene.__webglObjects, false, "transparent", camera, lights, fog, true, material, scene.overrideUniforms );
			//END_VEROLD_MOD
			renderObjectsImmediate( scene.__webglObjectsImmediate, "transparent", camera, lights, fog, true, material );

		}

		// custom render plugins (post pass)

		renderPlugins( this.renderPluginsPost, scene, camera );


		// Generate mipmap if we're using any kind of mipmap filtering

		if ( renderTarget && renderTarget.generateMipmaps && renderTarget.minFilter !== THREE.NearestFilter && renderTarget.minFilter !== THREE.LinearFilter ) {

			updateRenderTargetMipmap( renderTarget );

		}

		// Ensure depth buffer writing is enabled so it can be cleared on next render

		this.setDepthTest( true );
		this.setDepthWrite( true );

		// _gl.finish();

	};

	function renderPlugins( plugins, scene, camera ) {

		if ( ! plugins.length ) return;

		for ( var i = 0, il = plugins.length; i < il; i ++ ) {

			// reset state for plugin (to start from clean slate)

			_currentProgram = null;
			_currentCamera = null;

			_oldBlending = -1;
			_oldDepthTest = -1;
			_oldDepthWrite = -1;
			_oldDoubleSided = -1;
			_oldFlipSided = -1;
			_currentGeometryGroupHash = -1;
			_currentMaterialId = -1;

			_lightsNeedUpdate = true;

			plugins[ i ].render( scene, camera, _currentWidth, _currentHeight );

			// reset state after plugin (anything could have changed)

			_currentProgram = null;
			_currentCamera = null;

			_oldBlending = -1;
			_oldDepthTest = -1;
			_oldDepthWrite = -1;
			_oldDoubleSided = -1;
			_oldFlipSided = -1;
			_currentGeometryGroupHash = -1;
			_currentMaterialId = -1;

			_lightsNeedUpdate = true;

		}

	};

//START_VEROLD_MOD
	function renderObjects ( renderList, reverse, materialType, camera, lights, fog, useBlending, overrideMaterial, overrideUniforms ) {
//END_VEROLD_MOD

		var webglObject, object, buffer, material, start, end, delta;

		if ( reverse ) {

			start = renderList.length - 1;
			end = -1;
			delta = -1;

		} else {

			start = 0;
			end = renderList.length;
			delta = 1;
		}

		for ( var i = start; i !== end; i += delta ) {

			webglObject = renderList[ i ];

			if ( webglObject.render ) {

				object = webglObject.object;
				buffer = webglObject.buffer;

				//START_VEROLD_MOD
				//Variables to store transparency info for material (so that it can be restored
				//after object transparency has been handled.)
				var overriden = false;
				var materialTransparent;
				var materialDepthWrite;
				var materialOpacity;
				//END_VEROLD_MOD

				if ( overrideMaterial ) {

					//START_VEROLD_MOD
					if ( object instanceof THREE.SkinnedMesh ) {
						material = overrideMaterial[ "skinned" ];
					}
					else {
						material = overrideMaterial[ "static" ];
					}
					//END_VEROLD_MOD

				} else {

					material = webglObject[ materialType ];

					//START_VEROLD_MOD
					//Handle per-object opacity. Save and restore the material's opacity settings after rendering the object.
					//If this is the opaque pass and we're using object-transparency, skip it.
					if ( materialType == "opaque" && object.opacity && webglObject.object.opacity < 1.0 ) {
						continue;
					}
					//If this is the transparent pass and we're using object-transparency, override the settings.
					else if ( materialType == "transparent" && object.opacity && webglObject.object.opacity < 1.0 ) {
						if (!material) {
							//This is an object using a normally opaque material that we want to render translucent.
							material = webglObject[ "opaque" ];
						}
						if ( material.uniforms.opacity ) {
							overriden = true;
							materialTransparent = material.transparent;
							materialDepthWrite = material.depthWrite;
							materialOpacity = material.uniforms.opacity.value;

							material.uniforms.opacity.value = object.opacity;
							material.transparent = true;
							material.depthWrite = false;
						}
					}
					//END_VEROLD_MOD

					if ( ! material ) continue;
					//START_VEROLD_MOD
					else {
						for ( var x in overrideUniforms) {
							if ( material.uniforms[x] ) {
								material.uniforms[x].value = overrideUniforms[x].value;
							}
						}
					}
					//END_VEROLD_MOD

					if ( useBlending ) _this.setBlending( material.blending, material.blendEquation, material.blendSrc, material.blendDst );

					_this.setDepthTest( material.depthTest );
					_this.setDepthWrite( material.depthWrite );
					setPolygonOffset( material.polygonOffset, material.polygonOffsetFactor, material.polygonOffsetUnits );

				}

				_this.setMaterialFaces( material );

				if ( buffer instanceof THREE.BufferGeometry ) {

					// START_VEROLD_MOD - materialIndex in offsets
					_this.renderBufferDirect( camera, lights, fog, material, buffer, object, webglObject.offsetIndices );
					// END_VEROLD_MOD - materialIndex in offsets

				} else {

					_this.renderBuffer( camera, lights, fog, material, buffer, object );

				}

				//START_VEROLD_MOD
				for ( var x in overrideUniforms) {
					if ( material.uniforms[x] ) {
						material.uniforms[x].value = overrideUniforms[x].defaultValue;
					}
				}

				//Restore material transparency after using object transparency
				if (overriden) {
					material.uniforms.opacity.value = materialOpacity;
					material.transparent = materialTransparent;
					material.depthWrite = materialDepthWrite;
				}
				//END_VEROLD_MOD

			}

		}

	};

	function renderObjectsImmediate ( renderList, materialType, camera, lights, fog, useBlending, overrideMaterial ) {

		var webglObject, object, material, program;

		for ( var i = 0, il = renderList.length; i < il; i ++ ) {

			webglObject = renderList[ i ];
			object = webglObject.object;

			if ( object.visible ) {

				if ( overrideMaterial ) {

					material = overrideMaterial;

				} else {

					material = webglObject[ materialType ];

					if ( ! material ) continue;

					if ( useBlending ) _this.setBlending( material.blending, material.blendEquation, material.blendSrc, material.blendDst );

					_this.setDepthTest( material.depthTest );
					_this.setDepthWrite( material.depthWrite );
					setPolygonOffset( material.polygonOffset, material.polygonOffsetFactor, material.polygonOffsetUnits );

				}

				_this.renderImmediateObject( camera, lights, fog, material, object );

			}

		}

	};

	this.renderImmediateObject = function ( camera, lights, fog, material, object ) {

		var program = setProgram( camera, lights, fog, material, object );

		_currentGeometryGroupHash = -1;

		_this.setMaterialFaces( material );

		if ( object.immediateRenderCallback ) {

			object.immediateRenderCallback( program, _gl, _frustum );

		} else {

			object.render( function( object ) { _this.renderBufferImmediate( object, program, material ); } );

		}

	};

	function unrollImmediateBufferMaterial ( globject ) {

		var object = globject.object,
			material = object.material;

		if ( material.transparent ) {

			globject.transparent = material;
			globject.opaque = null;

		} else {

			globject.opaque = material;
			globject.transparent = null;

		}
		//START_VEROLD_MOD
		//Set up a special material to use for object picking
		if ( !globject.picking ) {
			globject.picking = object.pickingMaterial;
		}
		if ( !globject.depth ) {
			globject.depth = object.customDepthMaterial;
		}
		//END_VEROLD_MOD
	};

	function unrollBufferMaterial ( globject ) {

		var object = globject.object,
			buffer = globject.buffer;

		// START_VEROLD_MOD - materialIndex in offsets
		var material, materialIndex, meshMaterial, offset;
		// END_VEROLD_MOD - materialIndex in offsets

		meshMaterial = object.material;

		if ( meshMaterial instanceof THREE.MeshFaceMaterial ) {

			// START_VEROLD_MOD - materialIndex in offsets
			materialIndex = -1;

			if ( buffer instanceof THREE.BufferGeometry ) {

				if ( globject.offsetIndices ) {

					offset = buffer.offsets[ globject.offsetIndices[ 0 ] ];

					if ( offset.hasOwnProperty( 'materialIndex' ) ) {

						materialIndex = offset.materialIndex;

					}

				}

			} else {

				materialIndex = buffer.materialIndex;

			}

			if ( materialIndex >= 0 ) {

				material = meshMaterial.materials[ materialIndex ];

			} else {

				material = meshMaterial;

			}
			// END_VEROLD_MOD - materialIndex in offsets

			if ( material.transparent ) {

				globject.transparent = material;
				globject.opaque = null;

			} else {

				globject.opaque = material;
				globject.transparent = null;

			}

		} else {

			material = meshMaterial;

			if ( material ) {

				if ( material.transparent ) {

					globject.transparent = material;
					globject.opaque = null;

				} else {

					globject.opaque = material;
					globject.transparent = null;

				}

			}

		}
		//START_VEROLD_MOD
		//Set up a special material to use for object picking
		if ( !globject.picking ) {
			globject.picking = object.pickingMaterial;
		}
		if ( !globject.depth ) {
			globject.depth = object.customDepthMaterial;
		}
		//END_VEROLD_MOD

	};

	// Geometry splitting

	function sortFacesByMaterial ( geometry, material ) {

		var f, fl, face, materialIndex, vertices,
			groupHash, hash_map = {};

		var numMorphTargets = geometry.morphTargets.length;
		var numMorphNormals = geometry.morphNormals.length;

		var usesFaceMaterial = material instanceof THREE.MeshFaceMaterial;

		geometry.geometryGroups = {};

		for ( f = 0, fl = geometry.faces.length; f < fl; f ++ ) {

			face = geometry.faces[ f ];
			materialIndex = usesFaceMaterial ? face.materialIndex : 0;

			if ( hash_map[ materialIndex ] === undefined ) {

				hash_map[ materialIndex ] = { 'hash': materialIndex, 'counter': 0 };

			}

			groupHash = hash_map[ materialIndex ].hash + '_' + hash_map[ materialIndex ].counter;

			if ( geometry.geometryGroups[ groupHash ] === undefined ) {

				geometry.geometryGroups[ groupHash ] = { 'faces3': [], 'faces4': [], 'materialIndex': materialIndex, 'vertices': 0, 'numMorphTargets': numMorphTargets, 'numMorphNormals': numMorphNormals };

			}

			vertices = face instanceof THREE.Face3 ? 3 : 4;

			if ( geometry.geometryGroups[ groupHash ].vertices + vertices > 65535 ) {

				hash_map[ materialIndex ].counter += 1;
				groupHash = hash_map[ materialIndex ].hash + '_' + hash_map[ materialIndex ].counter;

				if ( geometry.geometryGroups[ groupHash ] === undefined ) {

					geometry.geometryGroups[ groupHash ] = { 'faces3': [], 'faces4': [], 'materialIndex': materialIndex, 'vertices': 0, 'numMorphTargets': numMorphTargets, 'numMorphNormals': numMorphNormals };

				}

			}

			if ( face instanceof THREE.Face3 ) {

				geometry.geometryGroups[ groupHash ].faces3.push( f );

			} else {

				geometry.geometryGroups[ groupHash ].faces4.push( f );

			}

			geometry.geometryGroups[ groupHash ].vertices += vertices;

		}

		geometry.geometryGroupsList = [];

		for ( var g in geometry.geometryGroups ) {

			geometry.geometryGroups[ g ].id = _geometryGroupCounter ++;

			geometry.geometryGroupsList.push( geometry.geometryGroups[ g ] );

		}

	};

	// Objects refresh

	this.initWebGLObjects = function ( scene ) {

		if ( !scene.__webglObjects ) {

			scene.__webglObjects = [];
			scene.__webglObjectsImmediate = [];
			scene.__webglSprites = [];
			scene.__webglFlares = [];

		}

		while ( scene.__objectsAdded.length ) {

			addObject( scene.__objectsAdded[ 0 ], scene );
			scene.__objectsAdded.splice( 0, 1 );

		}

		while ( scene.__objectsRemoved.length ) {

			removeObject( scene.__objectsRemoved[ 0 ], scene );
			scene.__objectsRemoved.splice( 0, 1 );

		}

		// update must be called after objects adding / removal

		for ( var o = 0, ol = scene.__webglObjects.length; o < ol; o ++ ) {

			var object = scene.__webglObjects[ o ].object;

			// TODO: Remove this hack (WebGLRenderer refactoring)

			if ( object.__webglInit === undefined ) {

				if ( object.__webglActive !== undefined ) {

					removeObject( object, scene );

				}

				addObject( object, scene );

			}

			updateObject( object );

		}

	};

	// Objects adding

	function addObject( object, scene ) {

		var g, geometry, material, geometryGroup,

		// START_VEROLD_MOD - materialIndex in offsets
		var materialIndex, offsetIndices, offset;
		// END_VEROLD_MOD - materialIndex in offsets

		if ( object.__webglInit === undefined ) {

			object.__webglInit = true;

			object._modelViewMatrix = new THREE.Matrix4();
			object._normalMatrix = new THREE.Matrix3();

			geometry = object.geometry;

			//START_VEROLD_MOD
			//If the geometry isn't defined or the webgl data has already been initialized, don't do anything.
			if ( geometry === undefined || geometry && geometry.__webglInit ) {
			//END_VEROLD_MOD

				// fail silently for now

			} else if ( geometry instanceof THREE.BufferGeometry ) {

				initDirectBuffers( geometry );

			} else if ( object instanceof THREE.Mesh ) {

				material = object.material;

				if ( geometry.geometryGroups === undefined ) {

					sortFacesByMaterial( geometry, material );

				}

				// create separate VBOs per geometry chunk

				for ( g in geometry.geometryGroups ) {

					geometryGroup = geometry.geometryGroups[ g ];

					// initialise VBO on the first access

					if ( ! geometryGroup.__webglVertexBuffer ) {

						createMeshBuffers( geometryGroup );
						initMeshBuffers( geometryGroup, object );

						geometry.verticesNeedUpdate = true;
						geometry.morphTargetsNeedUpdate = true;
						geometry.elementsNeedUpdate = true;
						geometry.uvsNeedUpdate = true;
						geometry.normalsNeedUpdate = true;
						geometry.tangentsNeedUpdate = true;
						geometry.colorsNeedUpdate = true;

					}

				}

			} else if ( object instanceof THREE.Ribbon ) {

				if ( ! geometry.__webglVertexBuffer ) {

					createRibbonBuffers( geometry );
					initRibbonBuffers( geometry, object );

					geometry.verticesNeedUpdate = true;
					geometry.colorsNeedUpdate = true;
					geometry.normalsNeedUpdate = true;

				}

			} else if ( object instanceof THREE.Line ) {

				if ( ! geometry.__webglVertexBuffer ) {

					createLineBuffers( geometry );
					initLineBuffers( geometry, object );

					geometry.verticesNeedUpdate = true;
					geometry.colorsNeedUpdate = true;
					geometry.lineDistancesNeedUpdate = true;

				}

			} else if ( object instanceof THREE.ParticleSystem ) {

				if ( ! geometry.__webglVertexBuffer ) {

					createParticleBuffers( geometry );
					initParticleBuffers( geometry, object );

					geometry.verticesNeedUpdate = true;
					geometry.colorsNeedUpdate = true;

				}

			}

		}

		//START_VEROLD_MOD - moved this code from earlier in function so that __webglInit can
		//be checked above without it always being true.
		if ( object.geometry !== undefined && object.geometry.__webglInit === undefined ) {

			object.geometry.__webglInit = true;
			object.geometry.addEventListener( 'dispose', onGeometryDispose );

		}
		//END_VEROLD_MOD

		if ( object.__webglActive === undefined ) {

			if ( object instanceof THREE.Mesh ) {

				geometry = object.geometry;

				if ( geometry instanceof THREE.BufferGeometry ) {

					// START_VEROLD_MOD - materialIndex in offsets
					if ( geometry.offsets ) {

						offsetIndices = {};

						for ( var i = 0; i < geometry.offsets.length; ++i ) {

							offset = geometry.offsets[ i ];

							materialIndex = offset.hasOwnProperty( 'materialIndex' ) ?
								offset.materialIndex : 0;

							if ( ! ( materialIndex in offsetIndices ) ) {

								offsetIndices[ materialIndex ] = new Array();

							}

							offsetIndices[ materialIndex ].push( i );

						}

						for ( materialIndex in offsetIndices ) {

							addBuffer( scene.__webglObjects, geometry, object, offsetIndices[ materialIndex ] );

						}

					} else {

						addBuffer(scene.__webglObjects, geometry, object );

					}
					// END_VEROLD_MOD - materialIndex in offsets

				} else if ( geometry instanceof THREE.Geometry ) {

					for ( g in geometry.geometryGroups ) {

						geometryGroup = geometry.geometryGroups[ g ];

						addBuffer( scene.__webglObjects, geometryGroup, object );

					}

				}

			} else if ( object instanceof THREE.Ribbon ||
						object instanceof THREE.Line ||
						object instanceof THREE.ParticleSystem ) {

				geometry = object.geometry;
				addBuffer( scene.__webglObjects, geometry, object );

			} else if ( object instanceof THREE.ImmediateRenderObject || object.immediateRenderCallback ) {

				addBufferImmediate( scene.__webglObjectsImmediate, object );

			} else if ( object instanceof THREE.Sprite ) {

				scene.__webglSprites.push( object );

			} else if ( object instanceof THREE.LensFlare ) {

				scene.__webglFlares.push( object );

			}

			object.__webglActive = true;

		}

	};

	// START_VEROLD_MOD - materialIndex in offsets
	function addBuffer( objlist, buffer, object, offsetIndices ) {
	// END_VEROLD_MOD - materialIndex in offsets

		objlist.push(
			{
				id: null,
				buffer: buffer,
				object: object,
				opaque: null,
				transparent: null,
				z: 0,
				// START_VEROLD_MOD - materialIndex in offsets
				offsetIndices: offsetIndices
				// END_VEROLD_MOD - materialIndex in offsets
			}
		);

	};

	function addBufferImmediate( objlist, object ) {

		objlist.push(
			{
				id: null,
				object: object,
				opaque: null,
				transparent: null,
				z: 0
			}
		);

	};

	// Objects updates

	function updateObject( object ) {

		var geometry = object.geometry,
			geometryGroup, customAttributesDirty, material;

		if ( geometry instanceof THREE.BufferGeometry ) {

			setDirectBuffers( geometry, _gl.DYNAMIC_DRAW, !geometry.dynamic );

		} else if ( object instanceof THREE.Mesh ) {

			// check all geometry groups

			for( var i = 0, il = geometry.geometryGroupsList.length; i < il; i ++ ) {

				geometryGroup = geometry.geometryGroupsList[ i ];

				material = getBufferMaterial( object, geometryGroup );

				if ( geometry.buffersNeedUpdate ) {

					initMeshBuffers( geometryGroup, object );

				}

				customAttributesDirty = material.attributes && areCustomAttributesDirty( material );

				if ( geometry.verticesNeedUpdate || geometry.morphTargetsNeedUpdate || geometry.elementsNeedUpdate ||
					 geometry.uvsNeedUpdate || geometry.normalsNeedUpdate ||
					 geometry.colorsNeedUpdate || geometry.tangentsNeedUpdate || customAttributesDirty ) {

					setMeshBuffers( geometryGroup, object, _gl.DYNAMIC_DRAW, !geometry.dynamic, material );

				}

			}

			geometry.verticesNeedUpdate = false;
			geometry.morphTargetsNeedUpdate = false;
			geometry.elementsNeedUpdate = false;
			geometry.uvsNeedUpdate = false;
			geometry.normalsNeedUpdate = false;
			geometry.colorsNeedUpdate = false;
			geometry.tangentsNeedUpdate = false;

			geometry.buffersNeedUpdate = false;

			material.attributes && clearCustomAttributes( material );

		} else if ( object instanceof THREE.Ribbon ) {

			material = getBufferMaterial( object, geometry );

			customAttributesDirty = material.attributes && areCustomAttributesDirty( material );

			if ( geometry.verticesNeedUpdate || geometry.colorsNeedUpdate || geometry.normalsNeedUpdate || customAttributesDirty ) {

				setRibbonBuffers( geometry, _gl.DYNAMIC_DRAW );

			}

			geometry.verticesNeedUpdate = false;
			geometry.colorsNeedUpdate = false;
			geometry.normalsNeedUpdate = false;

			material.attributes && clearCustomAttributes( material );

		} else if ( object instanceof THREE.Line ) {

			material = getBufferMaterial( object, geometry );

			customAttributesDirty = material.attributes && areCustomAttributesDirty( material );

			if ( geometry.verticesNeedUpdate || geometry.colorsNeedUpdate || geometry.lineDistancesNeedUpdate || customAttributesDirty ) {

				setLineBuffers( geometry, _gl.DYNAMIC_DRAW );

			}

			geometry.verticesNeedUpdate = false;
			geometry.colorsNeedUpdate = false;
			geometry.lineDistancesNeedUpdate = false;

			material.attributes && clearCustomAttributes( material );


		} else if ( object instanceof THREE.ParticleSystem ) {

			material = getBufferMaterial( object, geometry );

			customAttributesDirty = material.attributes && areCustomAttributesDirty( material );

			if ( geometry.verticesNeedUpdate || geometry.colorsNeedUpdate || object.sortParticles || customAttributesDirty ) {

				setParticleBuffers( geometry, _gl.DYNAMIC_DRAW, object );

			}

			geometry.verticesNeedUpdate = false;
			geometry.colorsNeedUpdate = false;

			material.attributes && clearCustomAttributes( material );

		}

	};

	// Objects updates - custom attributes check

	function areCustomAttributesDirty( material ) {

		for ( var a in material.attributes ) {

			if ( material.attributes[ a ].needsUpdate ) return true;

		}

		return false;

	};

	function clearCustomAttributes( material ) {

		for ( var a in material.attributes ) {

			material.attributes[ a ].needsUpdate = false;

		}

	};

	// Objects removal

	function removeObject( object, scene ) {

		if ( object instanceof THREE.Mesh  ||
			 object instanceof THREE.ParticleSystem ||
			 object instanceof THREE.Ribbon ||
			 object instanceof THREE.Line ) {

			removeInstances( scene.__webglObjects, object );

		} else if ( object instanceof THREE.Sprite ) {

			removeInstancesDirect( scene.__webglSprites, object );

		} else if ( object instanceof THREE.LensFlare ) {

			removeInstancesDirect( scene.__webglFlares, object );

		} else if ( object instanceof THREE.ImmediateRenderObject || object.immediateRenderCallback ) {

			removeInstances( scene.__webglObjectsImmediate, object );

		}

		delete object.__webglActive;

	};

	function removeInstances( objlist, object ) {

		for ( var o = objlist.length - 1; o >= 0; o -- ) {

			if ( objlist[ o ].object === object ) {

				objlist.splice( o, 1 );

			}

		}

	};

	function removeInstancesDirect( objlist, object ) {

		for ( var o = objlist.length - 1; o >= 0; o -- ) {

			if ( objlist[ o ] === object ) {

				objlist.splice( o, 1 );

			}

		}

	};

	// Materials

	this.initMaterial = function ( material, lights, fog, object ) {

		material.addEventListener( 'dispose', onMaterialDispose );

		var u, a, identifiers, i, parameters, maxLightCount, maxBones, maxShadows, shaderID;

		if ( material instanceof THREE.MeshDepthMaterial ) {

			shaderID = 'depth';

		} else if ( material instanceof THREE.MeshNormalMaterial ) {

			shaderID = 'normal';

		} else if ( material instanceof THREE.MeshBasicMaterial ) {

			shaderID = 'basic';

		} else if ( material instanceof THREE.MeshLambertMaterial ) {

			shaderID = 'lambert';

		} else if ( material instanceof THREE.MeshPhongMaterial ) {

			shaderID = 'phong';

		} else if ( material instanceof THREE.LineBasicMaterial ) {

			shaderID = 'basic';

		} else if ( material instanceof THREE.LineDashedMaterial ) {

			shaderID = 'dashed';

		} else if ( material instanceof THREE.ParticleBasicMaterial ) {

			shaderID = 'particle_basic';

		}

		if ( shaderID ) {

			setMaterialShaders( material, THREE.ShaderLib[ shaderID ] );

		}

		// heuristics to create shader parameters according to lights in the scene
		// (not to blow over maxLights budget)

		maxLightCount = allocateLights( lights );

		maxShadows = allocateShadows( lights );

		maxBones = allocateBones( object );

		parameters = {

			map: !!material.map,
			envMap: !!material.envMap,
			lightMap: !!material.lightMap,
			bumpMap: !!material.bumpMap,
			normalMap: !!material.normalMap,
			specularMap: !!material.specularMap,

			vertexColors: material.vertexColors,

			fog: fog,
			useFog: material.fog,
			fogExp: fog instanceof THREE.FogExp2,

			sizeAttenuation: material.sizeAttenuation,

			skinning: material.skinning,
			maxBones: maxBones,
			useVertexTexture: _supportsBoneTextures && object && object.useVertexTexture,
			boneTextureWidth: object && object.boneTextureWidth,
			boneTextureHeight: object && object.boneTextureHeight,

			morphTargets: material.morphTargets,
			morphNormals: material.morphNormals,
			maxMorphTargets: this.maxMorphTargets,
			maxMorphNormals: this.maxMorphNormals,

			maxDirLights: maxLightCount.directional,
			maxPointLights: maxLightCount.point,
			maxSpotLights: maxLightCount.spot,
			maxHemiLights: maxLightCount.hemi,

			maxShadows: maxShadows,
			shadowMapEnabled: this.shadowMapEnabled && object.receiveShadow,
			shadowMapType: this.shadowMapType,
			shadowMapDebug: this.shadowMapDebug,
			shadowMapCascade: this.shadowMapCascade,

			alphaTest: material.alphaTest,
			metal: material.metal,
			perPixel: material.perPixel,
			wrapAround: material.wrapAround,
			doubleSided: material.side === THREE.DoubleSide,
			flipSided: material.side === THREE.BackSide

		};

		material.program = buildProgram( shaderID, material.fragmentShader, material.vertexShader, material.uniforms, material.attributes, material.defines, parameters );

		var attributes = material.program.attributes;

		if ( material.morphTargets ) {

			material.numSupportedMorphTargets = 0;

			var id, base = "morphTarget";

			for ( i = 0; i < this.maxMorphTargets; i ++ ) {

				id = base + i;

				if ( attributes[ id ] >= 0 ) {

					material.numSupportedMorphTargets ++;

				}

			}

		}

		if ( material.morphNormals ) {

			material.numSupportedMorphNormals = 0;

			var id, base = "morphNormal";

			for ( i = 0; i < this.maxMorphNormals; i ++ ) {

				id = base + i;

				if ( attributes[ id ] >= 0 ) {

					material.numSupportedMorphNormals ++;

				}

			}

		}

		material.uniformsList = [];

		for ( u in material.uniforms ) {

			material.uniformsList.push( [ material.uniforms[ u ], u ] );

		}

	};

	function setMaterialShaders( material, shaders ) {

		material.uniforms = THREE.UniformsUtils.clone( shaders.uniforms );
		material.vertexShader = shaders.vertexShader;
		material.fragmentShader = shaders.fragmentShader;

	};

	function setProgram( camera, lights, fog, material, object ) {

		_usedTextureUnits = 0;

		if ( material.needsUpdate ) {

			if ( material.program ) deallocateMaterial( material );

			_this.initMaterial( material, lights, fog, object );
			material.needsUpdate = false;

		}

		if ( material.morphTargets ) {

			if ( ! object.__webglMorphTargetInfluences ) {

				object.__webglMorphTargetInfluences = new Float32Array( _this.maxMorphTargets );

			}

		}

		var refreshMaterial = false;

		var program = material.program,
			p_uniforms = program.uniforms,
			m_uniforms = material.uniforms;

		if ( program !== _currentProgram ) {

			_gl.useProgram( program );
			_currentProgram = program;

			refreshMaterial = true;

		}

		if ( material.id !== _currentMaterialId ) {

			_currentMaterialId = material.id;
			refreshMaterial = true;

		}

		if ( refreshMaterial || camera !== _currentCamera ) {

			_gl.uniformMatrix4fv( p_uniforms.projectionMatrix, false, camera.projectionMatrix.elements );

			if ( camera !== _currentCamera ) _currentCamera = camera;

		}

		// skinning uniforms must be set even if material didn't change
		// auto-setting of texture unit for bone texture must go before other textures
		// not sure why, but otherwise weird things happen

		if ( material.skinning ) {

			if ( _supportsBoneTextures && object.useVertexTexture ) {

				if ( p_uniforms.boneTexture !== null ) {

					var textureUnit = getTextureUnit();

					_gl.uniform1i( p_uniforms.boneTexture, textureUnit );
					_this.setTexture( object.boneTexture, textureUnit );

				}

			} else {

				if ( p_uniforms.boneGlobalMatrices !== null ) {

					_gl.uniformMatrix4fv( p_uniforms.boneGlobalMatrices, false, object.boneMatrices );

				}

			}

		}

		if ( refreshMaterial ) {

			// refresh uniforms common to several materials

			if ( fog && material.fog ) {

				refreshUniformsFog( m_uniforms, fog );

			}

			if ( material instanceof THREE.MeshPhongMaterial ||
				 material instanceof THREE.MeshLambertMaterial ||
				 material.lights ) {

				if ( _lightsNeedUpdate ) {

					setupLights( program, lights );
					_lightsNeedUpdate = false;

				}

				refreshUniformsLights( m_uniforms, _lights );

			}

			if ( material instanceof THREE.MeshBasicMaterial ||
				 material instanceof THREE.MeshLambertMaterial ||
				 material instanceof THREE.MeshPhongMaterial ) {

				refreshUniformsCommon( m_uniforms, material );

			}

			// refresh single material specific uniforms

			if ( material instanceof THREE.LineBasicMaterial ) {

				refreshUniformsLine( m_uniforms, material );

			} else if ( material instanceof THREE.LineDashedMaterial ) {

				refreshUniformsLine( m_uniforms, material );
				refreshUniformsDash( m_uniforms, material );

			} else if ( material instanceof THREE.ParticleBasicMaterial ) {

				refreshUniformsParticle( m_uniforms, material );

			} else if ( material instanceof THREE.MeshPhongMaterial ) {

				refreshUniformsPhong( m_uniforms, material );

			} else if ( material instanceof THREE.MeshLambertMaterial ) {

				refreshUniformsLambert( m_uniforms, material );

			} else if ( material instanceof THREE.MeshDepthMaterial ) {

				m_uniforms.mNear.value = camera.near;
				m_uniforms.mFar.value = camera.far;
				m_uniforms.opacity.value = material.opacity;

			} else if ( material instanceof THREE.MeshNormalMaterial ) {

				m_uniforms.opacity.value = material.opacity;

			}

			if ( object.receiveShadow && ! material._shadowPass ) {

				refreshUniformsShadow( m_uniforms, lights );

			}

			// load common uniforms

			loadUniformsGeneric( program, material.uniformsList );

			// load material specific uniforms
			// (shader material also gets them for the sake of genericity)

			if ( material instanceof THREE.ShaderMaterial ||
				 material instanceof THREE.MeshPhongMaterial ||
				 material.envMap ) {

				if ( p_uniforms.cameraPosition !== null ) {

					_vector3.getPositionFromMatrix( camera.matrixWorld );
					_gl.uniform3f( p_uniforms.cameraPosition, _vector3.x, _vector3.y, _vector3.z );

				}

			}

			if ( material instanceof THREE.MeshPhongMaterial ||
				 material instanceof THREE.MeshLambertMaterial ||
				 material instanceof THREE.ShaderMaterial ||
				 material.skinning ) {

				if ( p_uniforms.viewMatrix !== null ) {

					_gl.uniformMatrix4fv( p_uniforms.viewMatrix, false, camera.matrixWorldInverse.elements );

				}

			}

		}

		loadUniformsMatrices( p_uniforms, object );

		if ( p_uniforms.modelMatrix !== null ) {

			_gl.uniformMatrix4fv( p_uniforms.modelMatrix, false, object.matrixWorld.elements );

		}

		return program;

	};

	// Uniforms (refresh uniforms objects)

	function refreshUniformsCommon ( uniforms, material ) {

		uniforms.opacity.value = material.opacity;

		if ( _this.gammaInput ) {

			uniforms.diffuse.value.copyGammaToLinear( material.color );

		} else {

			uniforms.diffuse.value = material.color;

		}

		uniforms.map.value = material.map;
		uniforms.lightMap.value = material.lightMap;
		uniforms.specularMap.value = material.specularMap;

		if ( material.bumpMap ) {

			uniforms.bumpMap.value = material.bumpMap;
			uniforms.bumpScale.value = material.bumpScale;

		}

		if ( material.normalMap ) {

			uniforms.normalMap.value = material.normalMap;
			uniforms.normalScale.value.copy( material.normalScale );

		}

		// uv repeat and offset setting priorities
		//	1. color map
		//	2. specular map
		//	3. normal map
		//	4. bump map

		var uvScaleMap;

		if ( material.map ) {

			uvScaleMap = material.map;

		} else if ( material.specularMap ) {

			uvScaleMap = material.specularMap;

		} else if ( material.normalMap ) {

			uvScaleMap = material.normalMap;

		} else if ( material.bumpMap ) {

			uvScaleMap = material.bumpMap;

		}

		if ( uvScaleMap !== undefined ) {

			var offset = uvScaleMap.offset;
			var repeat = uvScaleMap.repeat;

			uniforms.offsetRepeat.value.set( offset.x, offset.y, repeat.x, repeat.y );

		}

		uniforms.envMap.value = material.envMap;
		uniforms.flipEnvMap.value = ( material.envMap instanceof THREE.WebGLRenderTargetCube ) ? 1 : -1;

		if ( _this.gammaInput ) {

			//uniforms.reflectivity.value = material.reflectivity * material.reflectivity;
			uniforms.reflectivity.value = material.reflectivity;

		} else {

			uniforms.reflectivity.value = material.reflectivity;

		}

		uniforms.refractionRatio.value = material.refractionRatio;
		uniforms.combine.value = material.combine;
		uniforms.useRefract.value = material.envMap && material.envMap.mapping instanceof THREE.CubeRefractionMapping;

	};

	function refreshUniformsLine ( uniforms, material ) {

		uniforms.diffuse.value = material.color;
		uniforms.opacity.value = material.opacity;

	};

	function refreshUniformsDash ( uniforms, material ) {

		uniforms.dashSize.value = material.dashSize;
		uniforms.totalSize.value = material.dashSize + material.gapSize;
		uniforms.scale.value = material.scale;

	};

	function refreshUniformsParticle ( uniforms, material ) {

		uniforms.psColor.value = material.color;
		uniforms.opacity.value = material.opacity;
		uniforms.size.value = material.size;
		uniforms.scale.value = _canvas.height / 2.0; // TODO: Cache this.

		uniforms.map.value = material.map;

	};

	function refreshUniformsFog ( uniforms, fog ) {

		uniforms.fogColor.value = fog.color;

		if ( fog instanceof THREE.Fog ) {

			uniforms.fogNear.value = fog.near;
			uniforms.fogFar.value = fog.far;

		} else if ( fog instanceof THREE.FogExp2 ) {

			uniforms.fogDensity.value = fog.density;

		}

	};

	function refreshUniformsPhong ( uniforms, material ) {

		uniforms.shininess.value = material.shininess;

		if ( _this.gammaInput ) {

			uniforms.ambient.value.copyGammaToLinear( material.ambient );
			uniforms.emissive.value.copyGammaToLinear( material.emissive );
			uniforms.specular.value.copyGammaToLinear( material.specular );

		} else {

			uniforms.ambient.value = material.ambient;
			uniforms.emissive.value = material.emissive;
			uniforms.specular.value = material.specular;

		}

		if ( material.wrapAround ) {

			uniforms.wrapRGB.value.copy( material.wrapRGB );

		}

	};

	function refreshUniformsLambert ( uniforms, material ) {

		if ( _this.gammaInput ) {

			uniforms.ambient.value.copyGammaToLinear( material.ambient );
			uniforms.emissive.value.copyGammaToLinear( material.emissive );

		} else {

			uniforms.ambient.value = material.ambient;
			uniforms.emissive.value = material.emissive;

		}

		if ( material.wrapAround ) {

			uniforms.wrapRGB.value.copy( material.wrapRGB );

		}

	};

	function refreshUniformsLights ( uniforms, lights ) {

		uniforms.ambientLightColor.value = lights.ambient;

		uniforms.directionalLightColor.value = lights.directional.colors;
		uniforms.directionalLightDirection.value = lights.directional.positions;

		uniforms.pointLightColor.value = lights.point.colors;
		uniforms.pointLightPosition.value = lights.point.positions;
		uniforms.pointLightDistance.value = lights.point.distances;

		uniforms.spotLightColor.value = lights.spot.colors;
		uniforms.spotLightPosition.value = lights.spot.positions;
		uniforms.spotLightDistance.value = lights.spot.distances;
		uniforms.spotLightDirection.value = lights.spot.directions;
		uniforms.spotLightAngleCos.value = lights.spot.anglesCos;
		uniforms.spotLightExponent.value = lights.spot.exponents;

		uniforms.hemisphereLightSkyColor.value = lights.hemi.skyColors;
		uniforms.hemisphereLightGroundColor.value = lights.hemi.groundColors;
		uniforms.hemisphereLightDirection.value = lights.hemi.positions;

	};

	function refreshUniformsShadow ( uniforms, lights ) {

		if ( uniforms.shadowMatrix ) {

			var j = 0;

			for ( var i = 0, il = lights.length; i < il; i ++ ) {

				var light = lights[ i ];

				if ( ! light.castShadow ) continue;

				if ( light instanceof THREE.SpotLight || ( light instanceof THREE.DirectionalLight && ! light.shadowCascade ) ) {

					uniforms.shadowMap.value[ j ] = light.shadowMap;
					uniforms.shadowMapSize.value[ j ] = light.shadowMapSize;

					uniforms.shadowMatrix.value[ j ] = light.shadowMatrix;

					uniforms.shadowDarkness.value[ j ] = light.shadowDarkness;
					uniforms.shadowBias.value[ j ] = light.shadowBias;

					j ++;

				}

			}

		}

	};

	// Uniforms (load to GPU)

	function loadUniformsMatrices ( uniforms, object ) {

		_gl.uniformMatrix4fv( uniforms.modelViewMatrix, false, object._modelViewMatrix.elements );

		if ( uniforms.normalMatrix ) {

			_gl.uniformMatrix3fv( uniforms.normalMatrix, false, object._normalMatrix.elements );

		}

	};

	function getTextureUnit() {

		var textureUnit = _usedTextureUnits;

		if ( textureUnit >= _maxTextures ) {

			console.warn( "WebGLRenderer: trying to use " + textureUnit + " texture units while this GPU supports only " + _maxTextures );

		}

		_usedTextureUnits += 1;

		return textureUnit;

	};

	function loadUniformsGeneric ( program, uniforms ) {

		var uniform, value, type, location, texture, textureUnit, i, il, j, jl, offset;

		for ( j = 0, jl = uniforms.length; j < jl; j ++ ) {

			location = program.uniforms[ uniforms[ j ][ 1 ] ];
			if ( !location ) continue;

			uniform = uniforms[ j ][ 0 ];

			type = uniform.type;
			value = uniform.value;

			if ( type === "i" ) { // single integer

				_gl.uniform1i( location, value );

			} else if ( type === "f" ) { // single float

				_gl.uniform1f( location, value );

			} else if ( type === "v2" ) { // single THREE.Vector2

				_gl.uniform2f( location, value.x, value.y );

			} else if ( type === "v3" ) { // single THREE.Vector3

				_gl.uniform3f( location, value.x, value.y, value.z );

			} else if ( type === "v4" ) { // single THREE.Vector4

				_gl.uniform4f( location, value.x, value.y, value.z, value.w );

			} else if ( type === "c" ) { // single THREE.Color

				_gl.uniform3f( location, value.r, value.g, value.b );

			} else if ( type === "iv1" ) { // flat array of integers (JS or typed array)

				_gl.uniform1iv( location, value );

			} else if ( type === "iv" ) { // flat array of integers with 3 x N size (JS or typed array)

				_gl.uniform3iv( location, value );

			} else if ( type === "fv1" ) { // flat array of floats (JS or typed array)

				_gl.uniform1fv( location, value );

			} else if ( type === "fv" ) { // flat array of floats with 3 x N size (JS or typed array)

				_gl.uniform3fv( location, value );

			} else if ( type === "v2v" ) { // array of THREE.Vector2

				if ( uniform._array === undefined ) {

					uniform._array = new Float32Array( 2 * value.length );

				}

				for ( i = 0, il = value.length; i < il; i ++ ) {

					offset = i * 2;

					uniform._array[ offset ] 	 = value[ i ].x;
					uniform._array[ offset + 1 ] = value[ i ].y;

				}

				_gl.uniform2fv( location, uniform._array );

			} else if ( type === "v3v" ) { // array of THREE.Vector3

				if ( uniform._array === undefined ) {

					uniform._array = new Float32Array( 3 * value.length );

				}

				for ( i = 0, il = value.length; i < il; i ++ ) {

					offset = i * 3;

					uniform._array[ offset ] 	 = value[ i ].x;
					uniform._array[ offset + 1 ] = value[ i ].y;
					uniform._array[ offset + 2 ] = value[ i ].z;

				}

				_gl.uniform3fv( location, uniform._array );

			} else if ( type === "v4v" ) { // array of THREE.Vector4

				if ( uniform._array === undefined ) {

					uniform._array = new Float32Array( 4 * value.length );

				}

				for ( i = 0, il = value.length; i < il; i ++ ) {

					offset = i * 4;

					uniform._array[ offset ] 	 = value[ i ].x;
					uniform._array[ offset + 1 ] = value[ i ].y;
					uniform._array[ offset + 2 ] = value[ i ].z;
					uniform._array[ offset + 3 ] = value[ i ].w;

				}

				_gl.uniform4fv( location, uniform._array );

			} else if ( type === "m4") { // single THREE.Matrix4

				if ( uniform._array === undefined ) {

					uniform._array = new Float32Array( 16 );

				}

				value.flattenToArray( uniform._array );
				_gl.uniformMatrix4fv( location, false, uniform._array );

			} else if ( type === "m4v" ) { // array of THREE.Matrix4

				if ( uniform._array === undefined ) {

					uniform._array = new Float32Array( 16 * value.length );

				}

				for ( i = 0, il = value.length; i < il; i ++ ) {

					value[ i ].flattenToArrayOffset( uniform._array, i * 16 );

				}

				_gl.uniformMatrix4fv( location, false, uniform._array );

			} else if ( type === "t" ) { // single THREE.Texture (2d or cube)

				texture = value;
				textureUnit = getTextureUnit();

				_gl.uniform1i( location, textureUnit );

				if ( !texture ) continue;

				if ( texture.image instanceof Array && texture.image.length === 6 ) {

					setCubeTexture( texture, textureUnit );

				} else if ( texture instanceof THREE.WebGLRenderTargetCube ) {

					setCubeTextureDynamic( texture, textureUnit );

				} else {

					_this.setTexture( texture, textureUnit );

				}

			} else if ( type === "tv" ) { // array of THREE.Texture (2d)

				if ( uniform._array === undefined ) {

					uniform._array = [];

				}

				for( i = 0, il = uniform.value.length; i < il; i ++ ) {

					uniform._array[ i ] = getTextureUnit();

				}

				_gl.uniform1iv( location, uniform._array );

				for( i = 0, il = uniform.value.length; i < il; i ++ ) {

					texture = uniform.value[ i ];
					textureUnit = uniform._array[ i ];

					if ( !texture ) continue;

					_this.setTexture( texture, textureUnit );

				}

			}

		}

	};

	function setupMatrices ( object, camera ) {

		object._modelViewMatrix.multiplyMatrices( camera.matrixWorldInverse, object.matrixWorld );
		object._normalMatrix.getNormalMatrix( object._modelViewMatrix );

	};

	//

	function setColorGamma( array, offset, color, intensitySq ) {

		array[ offset ]     = color.r * color.r * intensitySq;
		array[ offset + 1 ] = color.g * color.g * intensitySq;
		array[ offset + 2 ] = color.b * color.b * intensitySq;

	};

	function setColorLinear( array, offset, color, intensity ) {

		array[ offset ]     = color.r * intensity;
		array[ offset + 1 ] = color.g * intensity;
		array[ offset + 2 ] = color.b * intensity;

	};

	function setupLights ( program, lights ) {

		var l, ll, light, n,
		r = 0, g = 0, b = 0,
		color, skyColor, groundColor,
		intensity,  intensitySq,
		position,
		distance,

		zlights = _lights,

		dirColors = zlights.directional.colors,
		dirPositions = zlights.directional.positions,

		pointColors = zlights.point.colors,
		pointPositions = zlights.point.positions,
		pointDistances = zlights.point.distances,

		spotColors = zlights.spot.colors,
		spotPositions = zlights.spot.positions,
		spotDistances = zlights.spot.distances,
		spotDirections = zlights.spot.directions,
		spotAnglesCos = zlights.spot.anglesCos,
		spotExponents = zlights.spot.exponents,

		hemiSkyColors = zlights.hemi.skyColors,
		hemiGroundColors = zlights.hemi.groundColors,
		hemiPositions = zlights.hemi.positions,

		dirLength = 0,
		pointLength = 0,
		spotLength = 0,
		hemiLength = 0,

		dirCount = 0,
		pointCount = 0,
		spotCount = 0,
		hemiCount = 0,

		dirOffset = 0,
		pointOffset = 0,
		spotOffset = 0,
		hemiOffset = 0;

		for ( l = 0, ll = lights.length; l < ll; l ++ ) {

			light = lights[ l ];

			if ( light.onlyShadow ) continue;

			color = light.color;
			intensity = light.intensity;
			distance = light.distance;

			if ( light instanceof THREE.AmbientLight ) {

				if ( ! light.visible ) continue;

				if ( _this.gammaInput ) {

					r += color.r * color.r;
					g += color.g * color.g;
					b += color.b * color.b;

				} else {

					r += color.r;
					g += color.g;
					b += color.b;

				}

			} else if ( light instanceof THREE.DirectionalLight ) {

				dirCount += 1;

				if ( ! light.visible ) continue;

				_direction.getPositionFromMatrix( light.matrixWorld );
				_vector3.getPositionFromMatrix( light.target.matrixWorld );
				_direction.sub( _vector3 );
				_direction.normalize();

				// skip lights with undefined direction
				// these create troubles in OpenGL (making pixel black)

				if ( _direction.x === 0 && _direction.y === 0 && _direction.z === 0 ) continue;

				dirOffset = dirLength * 3;

				dirPositions[ dirOffset ]     = _direction.x;
				dirPositions[ dirOffset + 1 ] = _direction.y;
				dirPositions[ dirOffset + 2 ] = _direction.z;

				if ( _this.gammaInput ) {

					setColorGamma( dirColors, dirOffset, color, intensity * intensity );

				} else {

					setColorLinear( dirColors, dirOffset, color, intensity );

				}

				dirLength += 1;

			} else if ( light instanceof THREE.PointLight ) {

				pointCount += 1;

				if ( ! light.visible ) continue;

				pointOffset = pointLength * 3;

				if ( _this.gammaInput ) {

					setColorGamma( pointColors, pointOffset, color, intensity * intensity );

				} else {

					setColorLinear( pointColors, pointOffset, color, intensity );

				}

				_vector3.getPositionFromMatrix( light.matrixWorld );

				pointPositions[ pointOffset ]     = _vector3.x;
				pointPositions[ pointOffset + 1 ] = _vector3.y;
				pointPositions[ pointOffset + 2 ] = _vector3.z;

				pointDistances[ pointLength ] = distance;

				pointLength += 1;

			} else if ( light instanceof THREE.SpotLight ) {

				spotCount += 1;

				if ( ! light.visible ) continue;

				spotOffset = spotLength * 3;

				if ( _this.gammaInput ) {

					setColorGamma( spotColors, spotOffset, color, intensity * intensity );

				} else {

					setColorLinear( spotColors, spotOffset, color, intensity );

				}

				_vector3.getPositionFromMatrix( light.matrixWorld );

				spotPositions[ spotOffset ]     = _vector3.x;
				spotPositions[ spotOffset + 1 ] = _vector3.y;
				spotPositions[ spotOffset + 2 ] = _vector3.z;

				spotDistances[ spotLength ] = distance;

				_direction.copy( _vector3 );
				_vector3.getPositionFromMatrix( light.target.matrixWorld );
				_direction.sub( _vector3 );
				_direction.normalize();

				spotDirections[ spotOffset ]     = _direction.x;
				spotDirections[ spotOffset + 1 ] = _direction.y;
				spotDirections[ spotOffset + 2 ] = _direction.z;

				spotAnglesCos[ spotLength ] = Math.cos( light.angle );
				spotExponents[ spotLength ] = light.exponent;

				spotLength += 1;

			} else if ( light instanceof THREE.HemisphereLight ) {

				hemiCount += 1;

				if ( ! light.visible ) continue;

				_direction.getPositionFromMatrix( light.matrixWorld );
				_direction.normalize();

				// skip lights with undefined direction
				// these create troubles in OpenGL (making pixel black)

				if ( _direction.x === 0 && _direction.y === 0 && _direction.z === 0 ) continue;

				hemiOffset = hemiLength * 3;

				hemiPositions[ hemiOffset ]     = _direction.x;
				hemiPositions[ hemiOffset + 1 ] = _direction.y;
				hemiPositions[ hemiOffset + 2 ] = _direction.z;

				skyColor = light.color;
				groundColor = light.groundColor;

				if ( _this.gammaInput ) {

					intensitySq = intensity * intensity;

					setColorGamma( hemiSkyColors, hemiOffset, skyColor, intensitySq );
					setColorGamma( hemiGroundColors, hemiOffset, groundColor, intensitySq );

				} else {

					setColorLinear( hemiSkyColors, hemiOffset, skyColor, intensity );
					setColorLinear( hemiGroundColors, hemiOffset, groundColor, intensity );

				}

				hemiLength += 1;

			}

		}

		// null eventual remains from removed lights
		// (this is to avoid if in shader)

		for ( l = dirLength * 3, ll = Math.max( dirColors.length, dirCount * 3 ); l < ll; l ++ ) dirColors[ l ] = 0.0;
		for ( l = pointLength * 3, ll = Math.max( pointColors.length, pointCount * 3 ); l < ll; l ++ ) pointColors[ l ] = 0.0;
		for ( l = spotLength * 3, ll = Math.max( spotColors.length, spotCount * 3 ); l < ll; l ++ ) spotColors[ l ] = 0.0;
		for ( l = hemiLength * 3, ll = Math.max( hemiSkyColors.length, hemiCount * 3 ); l < ll; l ++ ) hemiSkyColors[ l ] = 0.0;
		for ( l = hemiLength * 3, ll = Math.max( hemiGroundColors.length, hemiCount * 3 ); l < ll; l ++ ) hemiGroundColors[ l ] = 0.0;

		zlights.directional.length = dirLength;
		zlights.point.length = pointLength;
		zlights.spot.length = spotLength;
		zlights.hemi.length = hemiLength;

		zlights.ambient[ 0 ] = r;
		zlights.ambient[ 1 ] = g;
		zlights.ambient[ 2 ] = b;

	};

	// GL state setting

	this.setFaceCulling = function ( cullFace, frontFaceDirection ) {

		if ( cullFace === THREE.CullFaceNone ) {

			_gl.disable( _gl.CULL_FACE );

		} else {

			if ( frontFaceDirection === THREE.FrontFaceDirectionCW ) {

				_gl.frontFace( _gl.CW );

			} else {

				_gl.frontFace( _gl.CCW );

			}

			if ( cullFace === THREE.CullFaceBack ) {

				_gl.cullFace( _gl.BACK );

			} else if ( cullFace === THREE.CullFaceFront ) {

				_gl.cullFace( _gl.FRONT );

			} else {

				_gl.cullFace( _gl.FRONT_AND_BACK );

			}

			_gl.enable( _gl.CULL_FACE );

		}

	};

	this.setMaterialFaces = function ( material ) {

		var doubleSided = material.side === THREE.DoubleSide;
		var flipSided = material.side === THREE.BackSide;

		if ( _oldDoubleSided !== doubleSided ) {

			if ( doubleSided ) {

				_gl.disable( _gl.CULL_FACE );

			} else {

				_gl.enable( _gl.CULL_FACE );

			}

			_oldDoubleSided = doubleSided;

		}

		if ( _oldFlipSided !== flipSided ) {

			if ( flipSided ) {

				_gl.frontFace( _gl.CW );

			} else {

				_gl.frontFace( _gl.CCW );

			}

			_oldFlipSided = flipSided;

		}

	};

	this.setDepthTest = function ( depthTest ) {

		if ( _oldDepthTest !== depthTest ) {

			if ( depthTest ) {

				_gl.enable( _gl.DEPTH_TEST );

			} else {

				_gl.disable( _gl.DEPTH_TEST );

			}

			_oldDepthTest = depthTest;

		}

	};

	this.setDepthWrite = function ( depthWrite ) {

		if ( _oldDepthWrite !== depthWrite ) {

			_gl.depthMask( depthWrite );
			_oldDepthWrite = depthWrite;

		}

	};

	function setLineWidth ( width ) {

		if ( width !== _oldLineWidth ) {

			_gl.lineWidth( width );

			_oldLineWidth = width;

		}

	};

	function setPolygonOffset ( polygonoffset, factor, units ) {

		if ( _oldPolygonOffset !== polygonoffset ) {

			if ( polygonoffset ) {

				_gl.enable( _gl.POLYGON_OFFSET_FILL );

			} else {

				_gl.disable( _gl.POLYGON_OFFSET_FILL );

			}

			_oldPolygonOffset = polygonoffset;

		}

		if ( polygonoffset && ( _oldPolygonOffsetFactor !== factor || _oldPolygonOffsetUnits !== units ) ) {

			_gl.polygonOffset( factor, units );

			_oldPolygonOffsetFactor = factor;
			_oldPolygonOffsetUnits = units;

		}

	};

	this.setBlending = function ( blending, blendEquation, blendSrc, blendDst ) {

		if ( blending !== _oldBlending ) {

			if ( blending === THREE.NoBlending ) {

				_gl.disable( _gl.BLEND );

			} else if ( blending === THREE.AdditiveBlending ) {

				_gl.enable( _gl.BLEND );
				_gl.blendEquation( _gl.FUNC_ADD );
				_gl.blendFunc( _gl.SRC_ALPHA, _gl.ONE );

			} else if ( blending === THREE.SubtractiveBlending ) {

				// TODO: Find blendFuncSeparate() combination
				_gl.enable( _gl.BLEND );
				_gl.blendEquation( _gl.FUNC_ADD );
				_gl.blendFunc( _gl.ZERO, _gl.ONE_MINUS_SRC_COLOR );

			} else if ( blending === THREE.MultiplyBlending ) {

				// TODO: Find blendFuncSeparate() combination
				_gl.enable( _gl.BLEND );
				_gl.blendEquation( _gl.FUNC_ADD );
				_gl.blendFunc( _gl.ZERO, _gl.SRC_COLOR );

			} else if ( blending === THREE.CustomBlending ) {

				_gl.enable( _gl.BLEND );

			} else {

				_gl.enable( _gl.BLEND );
				_gl.blendEquationSeparate( _gl.FUNC_ADD, _gl.FUNC_ADD );
				_gl.blendFuncSeparate( _gl.SRC_ALPHA, _gl.ONE_MINUS_SRC_ALPHA, _gl.ONE, _gl.ONE_MINUS_SRC_ALPHA );

			}

			_oldBlending = blending;

		}

		if ( blending === THREE.CustomBlending ) {

			if ( blendEquation !== _oldBlendEquation ) {

				_gl.blendEquation( paramThreeToGL( blendEquation ) );

				_oldBlendEquation = blendEquation;

			}

			if ( blendSrc !== _oldBlendSrc || blendDst !== _oldBlendDst ) {

				_gl.blendFunc( paramThreeToGL( blendSrc ), paramThreeToGL( blendDst ) );

				_oldBlendSrc = blendSrc;
				_oldBlendDst = blendDst;

			}

		} else {

			_oldBlendEquation = null;
			_oldBlendSrc = null;
			_oldBlendDst = null;

		}

	};

	// Defines

	function generateDefines ( defines ) {

		var value, chunk, chunks = [];

		for ( var d in defines ) {

			value = defines[ d ];
			if ( value === false ) continue;

			chunk = "#define " + d + " " + value;
			chunks.push( chunk );

		}

		return chunks.join( "\n" );

	};

	// Shaders

	function buildProgram ( shaderID, fragmentShader, vertexShader, uniforms, attributes, defines, parameters ) {

		var p, pl, d, program, code;
		var chunks = [];

		// Generate code

		if ( shaderID ) {

			chunks.push( shaderID );

		} else {

			chunks.push( fragmentShader );
			chunks.push( vertexShader );

		}

		for ( d in defines ) {

			chunks.push( d );
			chunks.push( defines[ d ] );

		}

		for ( p in parameters ) {

			chunks.push( p );
			chunks.push( parameters[ p ] );

		}

		code = chunks.join();

		// Check if code has been already compiled

		for ( p = 0, pl = _programs.length; p < pl; p ++ ) {

			var programInfo = _programs[ p ];

			if ( programInfo.code === code ) {

				// console.log( "Code already compiled." /*: \n\n" + code*/ );

				programInfo.usedTimes ++;

				return programInfo.program;

			}

		}

		var shadowMapTypeDefine = "SHADOWMAP_TYPE_BASIC";

		if ( parameters.shadowMapType === THREE.PCFShadowMap ) {

			shadowMapTypeDefine = "SHADOWMAP_TYPE_PCF";

		} else if ( parameters.shadowMapType === THREE.PCFSoftShadowMap ) {

			shadowMapTypeDefine = "SHADOWMAP_TYPE_PCF_SOFT";

		}

		// console.log( "building new program " );

		var customDefines = generateDefines( defines );

		//

		program = _gl.createProgram();

		var prefix_vertex = [

			"precision " + _precision + " float;",

			customDefines,

			_supportsVertexTextures ? "#define VERTEX_TEXTURES" : "",

			_this.gammaInput ? "#define GAMMA_INPUT" : "",
			_this.gammaOutput ? "#define GAMMA_OUTPUT" : "",
			_this.physicallyBasedShading ? "#define PHYSICALLY_BASED_SHADING" : "",

			"#define MAX_DIR_LIGHTS " + parameters.maxDirLights,
			"#define MAX_POINT_LIGHTS " + parameters.maxPointLights,
			"#define MAX_SPOT_LIGHTS " + parameters.maxSpotLights,
			"#define MAX_HEMI_LIGHTS " + parameters.maxHemiLights,

			"#define MAX_SHADOWS " + parameters.maxShadows,

			"#define MAX_BONES " + parameters.maxBones,

			parameters.map ? "#define USE_MAP" : "",
			parameters.envMap ? "#define USE_ENVMAP" : "",
			parameters.lightMap ? "#define USE_LIGHTMAP" : "",
			parameters.bumpMap ? "#define USE_BUMPMAP" : "",
			parameters.normalMap ? "#define USE_NORMALMAP" : "",
			parameters.specularMap ? "#define USE_SPECULARMAP" : "",
			parameters.vertexColors ? "#define USE_COLOR" : "",

			parameters.skinning ? "#define USE_SKINNING" : "",
			parameters.useVertexTexture ? "#define BONE_TEXTURE" : "",
			parameters.boneTextureWidth ? "#define N_BONE_PIXEL_X " + parameters.boneTextureWidth.toFixed( 1 ) : "",
			parameters.boneTextureHeight ? "#define N_BONE_PIXEL_Y " + parameters.boneTextureHeight.toFixed( 1 ) : "",

			parameters.morphTargets ? "#define USE_MORPHTARGETS" : "",
			parameters.morphNormals ? "#define USE_MORPHNORMALS" : "",
			parameters.perPixel ? "#define PHONG_PER_PIXEL" : "",
			parameters.wrapAround ? "#define WRAP_AROUND" : "",
			parameters.doubleSided ? "#define DOUBLE_SIDED" : "",
			parameters.flipSided ? "#define FLIP_SIDED" : "",

			parameters.shadowMapEnabled ? "#define USE_SHADOWMAP" : "",
			parameters.shadowMapEnabled ? "#define " + shadowMapTypeDefine : "",
			parameters.shadowMapDebug ? "#define SHADOWMAP_DEBUG" : "",
			parameters.shadowMapCascade ? "#define SHADOWMAP_CASCADE" : "",

			parameters.sizeAttenuation ? "#define USE_SIZEATTENUATION" : "",

			"uniform mat4 modelMatrix;",
			"uniform mat4 modelViewMatrix;",
			"uniform mat4 projectionMatrix;",
			"uniform mat4 viewMatrix;",
			"uniform mat3 normalMatrix;",
			"uniform vec3 cameraPosition;",

			"attribute vec3 position;",
			"attribute vec3 normal;",
			"attribute vec2 uv;",
			"attribute vec2 uv2;",

			"#ifdef USE_COLOR",

				"attribute vec3 color;",

			"#endif",

			"#ifdef USE_MORPHTARGETS",

				"attribute vec3 morphTarget0;",
				"attribute vec3 morphTarget1;",
				"attribute vec3 morphTarget2;",
				"attribute vec3 morphTarget3;",

				"#ifdef USE_MORPHNORMALS",

					"attribute vec3 morphNormal0;",
					"attribute vec3 morphNormal1;",
					"attribute vec3 morphNormal2;",
					"attribute vec3 morphNormal3;",

				"#else",

					"attribute vec3 morphTarget4;",
					"attribute vec3 morphTarget5;",
					"attribute vec3 morphTarget6;",
					"attribute vec3 morphTarget7;",

				"#endif",

			"#endif",

			"#ifdef USE_SKINNING",

				"attribute vec4 skinIndex;",
				"attribute vec4 skinWeight;",

			"#endif",

			""

		].join("\n");

		var prefix_fragment = [

			"precision " + _precision + " float;",

			( parameters.bumpMap || parameters.normalMap ) ? "#extension GL_OES_standard_derivatives : enable" : "",

			customDefines,

			"#define MAX_DIR_LIGHTS " + parameters.maxDirLights,
			"#define MAX_POINT_LIGHTS " + parameters.maxPointLights,
			"#define MAX_SPOT_LIGHTS " + parameters.maxSpotLights,
			"#define MAX_HEMI_LIGHTS " + parameters.maxHemiLights,

			"#define MAX_SHADOWS " + parameters.maxShadows,

			parameters.alphaTest ? "#define ALPHATEST " + parameters.alphaTest: "",

			_this.gammaInput ? "#define GAMMA_INPUT" : "",
			_this.gammaOutput ? "#define GAMMA_OUTPUT" : "",
			_this.physicallyBasedShading ? "#define PHYSICALLY_BASED_SHADING" : "",

			( parameters.useFog && parameters.fog ) ? "#define USE_FOG" : "",
			( parameters.useFog && parameters.fogExp ) ? "#define FOG_EXP2" : "",

			parameters.map ? "#define USE_MAP" : "",
			parameters.envMap ? "#define USE_ENVMAP" : "",
			parameters.lightMap ? "#define USE_LIGHTMAP" : "",
			parameters.bumpMap ? "#define USE_BUMPMAP" : "",
			parameters.normalMap ? "#define USE_NORMALMAP" : "",
			parameters.specularMap ? "#define USE_SPECULARMAP" : "",
			parameters.vertexColors ? "#define USE_COLOR" : "",

			parameters.metal ? "#define METAL" : "",
			parameters.perPixel ? "#define PHONG_PER_PIXEL" : "",
			parameters.wrapAround ? "#define WRAP_AROUND" : "",
			parameters.doubleSided ? "#define DOUBLE_SIDED" : "",
			parameters.flipSided ? "#define FLIP_SIDED" : "",

			parameters.shadowMapEnabled ? "#define USE_SHADOWMAP" : "",
			parameters.shadowMapEnabled ? "#define " + shadowMapTypeDefine : "",
			parameters.shadowMapDebug ? "#define SHADOWMAP_DEBUG" : "",
			parameters.shadowMapCascade ? "#define SHADOWMAP_CASCADE" : "",

			"uniform mat4 viewMatrix;",
			"uniform vec3 cameraPosition;",
			""

		].join("\n");

		var glVertexShader = getShader( "vertex", prefix_vertex + vertexShader );
		var glFragmentShader = getShader( "fragment", prefix_fragment + fragmentShader );

		_gl.attachShader( program, glVertexShader );
		_gl.attachShader( program, glFragmentShader );

		_gl.linkProgram( program );

		if ( !_gl.getProgramParameter( program, _gl.LINK_STATUS ) ) {

			console.error( "Could not initialise shader\n" + "VALIDATE_STATUS: " + _gl.getProgramParameter( program, _gl.VALIDATE_STATUS ) + ", gl error [" + _gl.getError() + "]" );

		}

		// clean up

		_gl.deleteShader( glFragmentShader );
		_gl.deleteShader( glVertexShader );

		// console.log( prefix_fragment + fragmentShader );
		// console.log( prefix_vertex + vertexShader );

		program.uniforms = {};
		program.attributes = {};

		var identifiers, u, a, i;

		// cache uniform locations

		identifiers = [

			'viewMatrix', 'modelViewMatrix', 'projectionMatrix', 'normalMatrix', 'modelMatrix', 'cameraPosition',
			'morphTargetInfluences'

		];

		if ( parameters.useVertexTexture ) {

			identifiers.push( 'boneTexture' );

		} else {

			identifiers.push( 'boneGlobalMatrices' );

		}

		for ( u in uniforms ) {

			identifiers.push( u );

		}

		cacheUniformLocations( program, identifiers );

		// cache attributes locations

		identifiers = [

			"position", "normal", "uv", "uv2", "tangent", "color",
			"skinIndex", "skinWeight", "lineDistance"

		];

		for ( i = 0; i < parameters.maxMorphTargets; i ++ ) {

			identifiers.push( "morphTarget" + i );

		}

		for ( i = 0; i < parameters.maxMorphNormals; i ++ ) {

			identifiers.push( "morphNormal" + i );

		}

		for ( a in attributes ) {

			identifiers.push( a );

		}

		cacheAttributeLocations( program, identifiers );

		program.id = _programs_counter ++;

		_programs.push( { program: program, code: code, usedTimes: 1 } );

		_this.info.memory.programs = _programs.length;

		return program;

	};

	// Shader parameters cache

	function cacheUniformLocations ( program, identifiers ) {

		var i, l, id;

		for( i = 0, l = identifiers.length; i < l; i ++ ) {

			id = identifiers[ i ];
			program.uniforms[ id ] = _gl.getUniformLocation( program, id );

		}

	};

	function cacheAttributeLocations ( program, identifiers ) {

		var i, l, id;

		for( i = 0, l = identifiers.length; i < l; i ++ ) {

			id = identifiers[ i ];
			program.attributes[ id ] = _gl.getAttribLocation( program, id );

		}

	};

	function addLineNumbers ( string ) {

		var chunks = string.split( "\n" );

		for ( var i = 0, il = chunks.length; i < il; i ++ ) {

			// Chrome reports shader errors on lines
			// starting counting from 1

			chunks[ i ] = ( i + 1 ) + ": " + chunks[ i ];

		}

		return chunks.join( "\n" );

	};

	function getShader ( type, string ) {

		var shader;

		if ( type === "fragment" ) {

			shader = _gl.createShader( _gl.FRAGMENT_SHADER );

		} else if ( type === "vertex" ) {

			shader = _gl.createShader( _gl.VERTEX_SHADER );

		}

		_gl.shaderSource( shader, string );
		_gl.compileShader( shader );

		if ( !_gl.getShaderParameter( shader, _gl.COMPILE_STATUS ) ) {

			console.error( _gl.getShaderInfoLog( shader ) );
			console.error( addLineNumbers( string ) );
			return null;

		}

		return shader;

	};

	// Textures


	function isPowerOfTwo ( value ) {

		return ( value & ( value - 1 ) ) === 0;

	};

	function setTextureParameters ( textureType, texture, isImagePowerOfTwo ) {

		if ( isImagePowerOfTwo ) {

			_gl.texParameteri( textureType, _gl.TEXTURE_WRAP_S, paramThreeToGL( texture.wrapS ) );
			_gl.texParameteri( textureType, _gl.TEXTURE_WRAP_T, paramThreeToGL( texture.wrapT ) );

			_gl.texParameteri( textureType, _gl.TEXTURE_MAG_FILTER, paramThreeToGL( texture.magFilter ) );
			_gl.texParameteri( textureType, _gl.TEXTURE_MIN_FILTER, paramThreeToGL( texture.minFilter ) );

		} else {

			_gl.texParameteri( textureType, _gl.TEXTURE_WRAP_S, _gl.CLAMP_TO_EDGE );
			_gl.texParameteri( textureType, _gl.TEXTURE_WRAP_T, _gl.CLAMP_TO_EDGE );

			_gl.texParameteri( textureType, _gl.TEXTURE_MAG_FILTER, filterFallback( texture.magFilter ) );
			_gl.texParameteri( textureType, _gl.TEXTURE_MIN_FILTER, filterFallback( texture.minFilter ) );

		}

		if ( _glExtensionTextureFilterAnisotropic && texture.type !== THREE.FloatType ) {

			if ( texture.anisotropy > 1 || texture.__oldAnisotropy ) {

				_gl.texParameterf( textureType, _glExtensionTextureFilterAnisotropic.TEXTURE_MAX_ANISOTROPY_EXT, Math.min( texture.anisotropy, _maxAnisotropy ) );
				texture.__oldAnisotropy = texture.anisotropy;

			}

		}

	};

	this.setTexture = function ( texture, slot ) {

		if ( texture.needsUpdate ) {

			if ( ! texture.__webglInit ) {

				texture.__webglInit = true;

				texture.addEventListener( 'dispose', onTextureDispose );

				texture.__webglTexture = _gl.createTexture();

				_this.info.memory.textures ++;

			}

			_gl.activeTexture( _gl.TEXTURE0 + slot );
			_gl.bindTexture( _gl.TEXTURE_2D, texture.__webglTexture );

			_gl.pixelStorei( _gl.UNPACK_FLIP_Y_WEBGL, texture.flipY );
			_gl.pixelStorei( _gl.UNPACK_PREMULTIPLY_ALPHA_WEBGL, texture.premultiplyAlpha );
			_gl.pixelStorei( _gl.UNPACK_ALIGNMENT, texture.unpackAlignment );

			var image = texture.image,
			isImagePowerOfTwo = isPowerOfTwo( image.width ) && isPowerOfTwo( image.height ),
			glFormat = paramThreeToGL( texture.format ),
			glType = paramThreeToGL( texture.type );

			setTextureParameters( _gl.TEXTURE_2D, texture, isImagePowerOfTwo );

			var mipmap, mipmaps = texture.mipmaps;

			if ( texture instanceof THREE.DataTexture ) {

				// use manually created mipmaps if available
				// if there are no manual mipmaps
				// set 0 level mipmap and then use GL to generate other mipmap levels

				if ( mipmaps.length > 0 && isImagePowerOfTwo ) {

					for ( var i = 0, il = mipmaps.length; i < il; i ++ ) {

						mipmap = mipmaps[ i ];
						_gl.texImage2D( _gl.TEXTURE_2D, i, glFormat, mipmap.width, mipmap.height, 0, glFormat, glType, mipmap.data );

					}

					texture.generateMipmaps = false;

				} else {

					_gl.texImage2D( _gl.TEXTURE_2D, 0, glFormat, image.width, image.height, 0, glFormat, glType, image.data );

				}

			} else if ( texture instanceof THREE.CompressedTexture ) {

				// compressed textures can only use manually created mipmaps
				// WebGL can't generate mipmaps for DDS textures

				for( var i = 0, il = mipmaps.length; i < il; i ++ ) {

					mipmap = mipmaps[ i ];
					_gl.compressedTexImage2D( _gl.TEXTURE_2D, i, glFormat, mipmap.width, mipmap.height, 0, mipmap.data );

				}

			} else { // regular Texture (image, video, canvas)

				// use manually created mipmaps if available
				// if there are no manual mipmaps
				// set 0 level mipmap and then use GL to generate other mipmap levels

				if ( mipmaps.length > 0 && isImagePowerOfTwo ) {

					for ( var i = 0, il = mipmaps.length; i < il; i ++ ) {

						mipmap = mipmaps[ i ];
						_gl.texImage2D( _gl.TEXTURE_2D, i, glFormat, glFormat, glType, mipmap );

					}

					texture.generateMipmaps = false;

				} else {

					_gl.texImage2D( _gl.TEXTURE_2D, 0, glFormat, glFormat, glType, texture.image );

				}

			}

			if ( texture.generateMipmaps && isImagePowerOfTwo ) _gl.generateMipmap( _gl.TEXTURE_2D );

			texture.needsUpdate = false;

			if ( texture.onUpdate ) texture.onUpdate();

		} else {

			_gl.activeTexture( _gl.TEXTURE0 + slot );
			_gl.bindTexture( _gl.TEXTURE_2D, texture.__webglTexture );

		}

	};

	function clampToMaxSize ( image, maxSize ) {

		if ( image.width <= maxSize && image.height <= maxSize ) {

			return image;

		}

		// Warning: Scaling through the canvas will only work with images that use
		// premultiplied alpha.

		var maxDimension = Math.max( image.width, image.height );
		var newWidth = Math.floor( image.width * maxSize / maxDimension );
		var newHeight = Math.floor( image.height * maxSize / maxDimension );

		var canvas = document.createElement( 'canvas' );
		canvas.width = newWidth;
		canvas.height = newHeight;

		var ctx = canvas.getContext( "2d" );
		ctx.drawImage( image, 0, 0, image.width, image.height, 0, 0, newWidth, newHeight );

		return canvas;

	}

	function setCubeTexture ( texture, slot ) {

		if ( texture.image.length === 6 ) {

			if ( texture.needsUpdate ) {

				if ( ! texture.image.__webglTextureCube ) {

					texture.addEventListener( 'dispose', onTextureDispose );

					texture.image.__webglTextureCube = _gl.createTexture();

					_this.info.memory.textures ++;

				}

				_gl.activeTexture( _gl.TEXTURE0 + slot );
				_gl.bindTexture( _gl.TEXTURE_CUBE_MAP, texture.image.__webglTextureCube );

				_gl.pixelStorei( _gl.UNPACK_FLIP_Y_WEBGL, texture.flipY );

				var isCompressed = texture instanceof THREE.CompressedTexture;

				var cubeImage = [];

				for ( var i = 0; i < 6; i ++ ) {

					if ( _this.autoScaleCubemaps && ! isCompressed ) {

						cubeImage[ i ] = clampToMaxSize( texture.image[ i ], _maxCubemapSize );

					} else {

						cubeImage[ i ] = texture.image[ i ];

					}

				}

				var image = cubeImage[ 0 ],
				isImagePowerOfTwo = isPowerOfTwo( image.width ) && isPowerOfTwo( image.height ),
				glFormat = paramThreeToGL( texture.format ),
				glType = paramThreeToGL( texture.type );

				setTextureParameters( _gl.TEXTURE_CUBE_MAP, texture, isImagePowerOfTwo );

				for ( var i = 0; i < 6; i ++ ) {

					if ( isCompressed ) {

						var mipmap, mipmaps = cubeImage[ i ].mipmaps;

						for( var j = 0, jl = mipmaps.length; j < jl; j ++ ) {

							mipmap = mipmaps[ j ];
							_gl.compressedTexImage2D( _gl.TEXTURE_CUBE_MAP_POSITIVE_X + i, j, glFormat, mipmap.width, mipmap.height, 0, mipmap.data );

						}

					} else {

						_gl.texImage2D( _gl.TEXTURE_CUBE_MAP_POSITIVE_X + i, 0, glFormat, glFormat, glType, cubeImage[ i ] );

					}

				}

				if ( texture.generateMipmaps && isImagePowerOfTwo ) {

					_gl.generateMipmap( _gl.TEXTURE_CUBE_MAP );

				}

				texture.needsUpdate = false;

				if ( texture.onUpdate ) texture.onUpdate();

			} else {

				_gl.activeTexture( _gl.TEXTURE0 + slot );
				_gl.bindTexture( _gl.TEXTURE_CUBE_MAP, texture.image.__webglTextureCube );

			}

		}

	};

	function setCubeTextureDynamic ( texture, slot ) {

		_gl.activeTexture( _gl.TEXTURE0 + slot );
		_gl.bindTexture( _gl.TEXTURE_CUBE_MAP, texture.__webglTexture );

	};

	// Render targets

	function setupFrameBuffer ( framebuffer, renderTarget, textureTarget ) {

		_gl.bindFramebuffer( _gl.FRAMEBUFFER, framebuffer );
		_gl.framebufferTexture2D( _gl.FRAMEBUFFER, _gl.COLOR_ATTACHMENT0, textureTarget, renderTarget.__webglTexture, 0 );

	};

	function setupRenderBuffer ( renderbuffer, renderTarget  ) {

		_gl.bindRenderbuffer( _gl.RENDERBUFFER, renderbuffer );

		if ( renderTarget.depthBuffer && ! renderTarget.stencilBuffer ) {

			_gl.renderbufferStorage( _gl.RENDERBUFFER, _gl.DEPTH_COMPONENT16, renderTarget.width, renderTarget.height );
			_gl.framebufferRenderbuffer( _gl.FRAMEBUFFER, _gl.DEPTH_ATTACHMENT, _gl.RENDERBUFFER, renderbuffer );

		/* For some reason this is not working. Defaulting to RGBA4.
		} else if( ! renderTarget.depthBuffer && renderTarget.stencilBuffer ) {

			_gl.renderbufferStorage( _gl.RENDERBUFFER, _gl.STENCIL_INDEX8, renderTarget.width, renderTarget.height );
			_gl.framebufferRenderbuffer( _gl.FRAMEBUFFER, _gl.STENCIL_ATTACHMENT, _gl.RENDERBUFFER, renderbuffer );
		*/
		} else if ( renderTarget.depthBuffer && renderTarget.stencilBuffer ) {

			_gl.renderbufferStorage( _gl.RENDERBUFFER, _gl.DEPTH_STENCIL, renderTarget.width, renderTarget.height );
			_gl.framebufferRenderbuffer( _gl.FRAMEBUFFER, _gl.DEPTH_STENCIL_ATTACHMENT, _gl.RENDERBUFFER, renderbuffer );

		} else {

			_gl.renderbufferStorage( _gl.RENDERBUFFER, _gl.RGBA4, renderTarget.width, renderTarget.height );

		}

	};

	this.setRenderTarget = function ( renderTarget ) {

		var isCube = ( renderTarget instanceof THREE.WebGLRenderTargetCube );

		if ( renderTarget && ! renderTarget.__webglFramebuffer ) {

			if ( renderTarget.depthBuffer === undefined ) renderTarget.depthBuffer = true;
			if ( renderTarget.stencilBuffer === undefined ) renderTarget.stencilBuffer = true;

			renderTarget.addEventListener( 'dispose', onRenderTargetDispose );

			renderTarget.__webglTexture = _gl.createTexture();

			_this.info.memory.textures ++;

			// Setup texture, create render and frame buffers

			var isTargetPowerOfTwo = isPowerOfTwo( renderTarget.width ) && isPowerOfTwo( renderTarget.height ),
				glFormat = paramThreeToGL( renderTarget.format ),
				glType = paramThreeToGL( renderTarget.type );

			if ( isCube ) {

				renderTarget.__webglFramebuffer = [];
				renderTarget.__webglRenderbuffer = [];

				_gl.bindTexture( _gl.TEXTURE_CUBE_MAP, renderTarget.__webglTexture );
				setTextureParameters( _gl.TEXTURE_CUBE_MAP, renderTarget, isTargetPowerOfTwo );

				for ( var i = 0; i < 6; i ++ ) {

					renderTarget.__webglFramebuffer[ i ] = _gl.createFramebuffer();
					renderTarget.__webglRenderbuffer[ i ] = _gl.createRenderbuffer();

					_gl.texImage2D( _gl.TEXTURE_CUBE_MAP_POSITIVE_X + i, 0, glFormat, renderTarget.width, renderTarget.height, 0, glFormat, glType, null );

					setupFrameBuffer( renderTarget.__webglFramebuffer[ i ], renderTarget, _gl.TEXTURE_CUBE_MAP_POSITIVE_X + i );
					setupRenderBuffer( renderTarget.__webglRenderbuffer[ i ], renderTarget );

				}

				if ( isTargetPowerOfTwo ) _gl.generateMipmap( _gl.TEXTURE_CUBE_MAP );

			} else {

				renderTarget.__webglFramebuffer = _gl.createFramebuffer();

				if ( renderTarget.shareDepthFrom ) {

					renderTarget.__webglRenderbuffer = renderTarget.shareDepthFrom.__webglRenderbuffer;

				} else {

					renderTarget.__webglRenderbuffer = _gl.createRenderbuffer();

				}

				_gl.bindTexture( _gl.TEXTURE_2D, renderTarget.__webglTexture );
				setTextureParameters( _gl.TEXTURE_2D, renderTarget, isTargetPowerOfTwo );

				_gl.texImage2D( _gl.TEXTURE_2D, 0, glFormat, renderTarget.width, renderTarget.height, 0, glFormat, glType, null );

				setupFrameBuffer( renderTarget.__webglFramebuffer, renderTarget, _gl.TEXTURE_2D );

				if ( renderTarget.shareDepthFrom ) {

					if ( renderTarget.depthBuffer && ! renderTarget.stencilBuffer ) {

						_gl.framebufferRenderbuffer( _gl.FRAMEBUFFER, _gl.DEPTH_ATTACHMENT, _gl.RENDERBUFFER, renderTarget.__webglRenderbuffer );

					} else if ( renderTarget.depthBuffer && renderTarget.stencilBuffer ) {

						_gl.framebufferRenderbuffer( _gl.FRAMEBUFFER, _gl.DEPTH_STENCIL_ATTACHMENT, _gl.RENDERBUFFER, renderTarget.__webglRenderbuffer );

					}

				} else {

					setupRenderBuffer( renderTarget.__webglRenderbuffer, renderTarget );

				}

				if ( isTargetPowerOfTwo ) _gl.generateMipmap( _gl.TEXTURE_2D );

			}

			// Release everything

			if ( isCube ) {

				_gl.bindTexture( _gl.TEXTURE_CUBE_MAP, null );

			} else {

				_gl.bindTexture( _gl.TEXTURE_2D, null );

			}

			_gl.bindRenderbuffer( _gl.RENDERBUFFER, null );
			_gl.bindFramebuffer( _gl.FRAMEBUFFER, null );

		}

		var framebuffer, width, height, vx, vy;

		if ( renderTarget ) {

			if ( isCube ) {

				framebuffer = renderTarget.__webglFramebuffer[ renderTarget.activeCubeFace ];

			} else {

				framebuffer = renderTarget.__webglFramebuffer;

			}

			width = renderTarget.width;
			height = renderTarget.height;

			vx = 0;
			vy = 0;

		} else {

			framebuffer = null;

			width = _viewportWidth;
			height = _viewportHeight;

			vx = _viewportX;
			vy = _viewportY;

		}

		if ( framebuffer !== _currentFramebuffer ) {

			_gl.bindFramebuffer( _gl.FRAMEBUFFER, framebuffer );
			_gl.viewport( vx, vy, width, height );

			_currentFramebuffer = framebuffer;

		}

		_currentWidth = width;
		_currentHeight = height;

	};

	function updateRenderTargetMipmap ( renderTarget ) {

		if ( renderTarget instanceof THREE.WebGLRenderTargetCube ) {

			_gl.bindTexture( _gl.TEXTURE_CUBE_MAP, renderTarget.__webglTexture );
			_gl.generateMipmap( _gl.TEXTURE_CUBE_MAP );
			_gl.bindTexture( _gl.TEXTURE_CUBE_MAP, null );

		} else {

			_gl.bindTexture( _gl.TEXTURE_2D, renderTarget.__webglTexture );
			_gl.generateMipmap( _gl.TEXTURE_2D );
			_gl.bindTexture( _gl.TEXTURE_2D, null );

		}

	};

	// Fallback filters for non-power-of-2 textures

	function filterFallback ( f ) {

		if ( f === THREE.NearestFilter || f === THREE.NearestMipMapNearestFilter || f === THREE.NearestMipMapLinearFilter ) {

			return _gl.NEAREST;

		}

		return _gl.LINEAR;

	};

	// Map three.js constants to WebGL constants

	function paramThreeToGL ( p ) {

		if ( p === THREE.RepeatWrapping ) return _gl.REPEAT;
		if ( p === THREE.ClampToEdgeWrapping ) return _gl.CLAMP_TO_EDGE;
		if ( p === THREE.MirroredRepeatWrapping ) return _gl.MIRRORED_REPEAT;

		if ( p === THREE.NearestFilter ) return _gl.NEAREST;
		if ( p === THREE.NearestMipMapNearestFilter ) return _gl.NEAREST_MIPMAP_NEAREST;
		if ( p === THREE.NearestMipMapLinearFilter ) return _gl.NEAREST_MIPMAP_LINEAR;

		if ( p === THREE.LinearFilter ) return _gl.LINEAR;
		if ( p === THREE.LinearMipMapNearestFilter ) return _gl.LINEAR_MIPMAP_NEAREST;
		if ( p === THREE.LinearMipMapLinearFilter ) return _gl.LINEAR_MIPMAP_LINEAR;

		if ( p === THREE.UnsignedByteType ) return _gl.UNSIGNED_BYTE;
		if ( p === THREE.UnsignedShort4444Type ) return _gl.UNSIGNED_SHORT_4_4_4_4;
		if ( p === THREE.UnsignedShort5551Type ) return _gl.UNSIGNED_SHORT_5_5_5_1;
		if ( p === THREE.UnsignedShort565Type ) return _gl.UNSIGNED_SHORT_5_6_5;

		if ( p === THREE.ByteType ) return _gl.BYTE;
		if ( p === THREE.ShortType ) return _gl.SHORT;
		if ( p === THREE.UnsignedShortType ) return _gl.UNSIGNED_SHORT;
		if ( p === THREE.IntType ) return _gl.INT;
		if ( p === THREE.UnsignedIntType ) return _gl.UNSIGNED_INT;
		if ( p === THREE.FloatType ) return _gl.FLOAT;

		if ( p === THREE.AlphaFormat ) return _gl.ALPHA;
		if ( p === THREE.RGBFormat ) return _gl.RGB;
		if ( p === THREE.RGBAFormat ) return _gl.RGBA;
		if ( p === THREE.LuminanceFormat ) return _gl.LUMINANCE;
		if ( p === THREE.LuminanceAlphaFormat ) return _gl.LUMINANCE_ALPHA;

		if ( p === THREE.AddEquation ) return _gl.FUNC_ADD;
		if ( p === THREE.SubtractEquation ) return _gl.FUNC_SUBTRACT;
		if ( p === THREE.ReverseSubtractEquation ) return _gl.FUNC_REVERSE_SUBTRACT;

		if ( p === THREE.ZeroFactor ) return _gl.ZERO;
		if ( p === THREE.OneFactor ) return _gl.ONE;
		if ( p === THREE.SrcColorFactor ) return _gl.SRC_COLOR;
		if ( p === THREE.OneMinusSrcColorFactor ) return _gl.ONE_MINUS_SRC_COLOR;
		if ( p === THREE.SrcAlphaFactor ) return _gl.SRC_ALPHA;
		if ( p === THREE.OneMinusSrcAlphaFactor ) return _gl.ONE_MINUS_SRC_ALPHA;
		if ( p === THREE.DstAlphaFactor ) return _gl.DST_ALPHA;
		if ( p === THREE.OneMinusDstAlphaFactor ) return _gl.ONE_MINUS_DST_ALPHA;

		if ( p === THREE.DstColorFactor ) return _gl.DST_COLOR;
		if ( p === THREE.OneMinusDstColorFactor ) return _gl.ONE_MINUS_DST_COLOR;
		if ( p === THREE.SrcAlphaSaturateFactor ) return _gl.SRC_ALPHA_SATURATE;

		if ( _glExtensionCompressedTextureS3TC !== undefined ) {

			if ( p === THREE.RGB_S3TC_DXT1_Format ) return _glExtensionCompressedTextureS3TC.COMPRESSED_RGB_S3TC_DXT1_EXT;
			if ( p === THREE.RGBA_S3TC_DXT1_Format ) return _glExtensionCompressedTextureS3TC.COMPRESSED_RGBA_S3TC_DXT1_EXT;
			if ( p === THREE.RGBA_S3TC_DXT3_Format ) return _glExtensionCompressedTextureS3TC.COMPRESSED_RGBA_S3TC_DXT3_EXT;
			if ( p === THREE.RGBA_S3TC_DXT5_Format ) return _glExtensionCompressedTextureS3TC.COMPRESSED_RGBA_S3TC_DXT5_EXT;

		}

		if ( _glExtensionCompressedTextureATC !== undefined ) {

			if ( p === THREE.RGB_ATC_Format ) return _glExtensionCompressedTextureATC.COMPRESSED_RGB_ATC_WEBGL;
			if ( p === THREE.RGBA_ATC_EXPLICIT_ALPHA_Format ) return _glExtensionCompressedTextureATC.COMPRESSED_RGBA_ATC_EXPLICIT_ALPHA_WEBGL;
			if ( p === THREE.RGBA_ATC_INTERP_ALPHA_Format ) return _glExtensionCompressedTextureATC.COMPRESSED_RGBA_ATC_INTERPOLATED_ALPHA_WEBGL;

		}

		if ( _glExtensionCompressedTexturePVRTC !== undefined ) {

			if ( p === THREE.RGB_PVRTC_4BPPV1_Format ) return _glExtensionCompressedTexturePVRTC.COMPRESSED_RGB_PVRTC_4BPPV1_IMG;
			if ( p === THREE.RGB_PVRTC_2BPPV1_Format ) return _glExtensionCompressedTexturePVRTC.COMPRESSED_RGB_PVRTC_2BPPV1_IMG;
			if ( p === THREE.RGBA_PVRTC_4BPPV1_Format ) return _glExtensionCompressedTexturePVRTC.COMPRESSED_RGBA_PVRTC_4BPPV1_IMG;
			if ( p === THREE.RGBA_PVRTC_2BPPV1_Format ) return _glExtensionCompressedTexturePVRTC.COMPRESSED_RGBA_PVRTC_2BPPV1_IMG;

		}

		return 0;

	};

	// Allocations

	function allocateBones ( object ) {

		if ( _supportsBoneTextures && object && object.useVertexTexture ) {

			return 1024;

		} else {

			// default for when object is not specified
			// ( for example when prebuilding shader
			//   to be used with multiple objects )
			//
			// 	- leave some extra space for other uniforms
			//  - limit here is ANGLE's 254 max uniform vectors
			//    (up to 54 should be safe)

			var nVertexUniforms = _gl.getParameter( _gl.MAX_VERTEX_UNIFORM_VECTORS );
			var nVertexMatrices = Math.floor( ( nVertexUniforms - 20 ) / 4 );

			var maxBones = nVertexMatrices;

			if ( object !== undefined && object instanceof THREE.SkinnedMesh ) {

				maxBones = Math.min( object.bones.length, maxBones );

				if ( maxBones < object.bones.length ) {

					console.warn( "WebGLRenderer: too many bones - " + object.bones.length + ", this GPU supports just " + maxBones + " (try OpenGL instead of ANGLE)" );

				}

			}

			return maxBones;

		}

	};

	function allocateLights( lights ) {

		var dirLights = 0;
		var pointLights = 0;
		var spotLights = 0;
		var hemiLights = 0;

		for ( var l = 0, ll = lights.length; l < ll; l ++ ) {

			var light = lights[ l ];

			if ( light.onlyShadow ) continue;

			if ( light instanceof THREE.DirectionalLight ) dirLights ++;
			if ( light instanceof THREE.PointLight ) pointLights ++;
			if ( light instanceof THREE.SpotLight ) spotLights ++;
			if ( light instanceof THREE.HemisphereLight ) hemiLights ++;

		}

		return { 'directional' : dirLights, 'point' : pointLights, 'spot': spotLights, 'hemi': hemiLights };

	};

	function allocateShadows( lights ) {

		var maxShadows = 0;

		for ( var l = 0, ll = lights.length; l < ll; l++ ) {

			var light = lights[ l ];

			if ( ! light.castShadow ) continue;

			if ( light instanceof THREE.SpotLight ) maxShadows ++;
			if ( light instanceof THREE.DirectionalLight && ! light.shadowCascade ) maxShadows ++;

		}

		return maxShadows;

	};

	// Initialization

	function initGL() {

		try {

			if ( ! ( _gl = _canvas.getContext( 'experimental-webgl', { alpha: _alpha, premultipliedAlpha: _premultipliedAlpha, antialias: _antialias, stencil: _stencil, preserveDrawingBuffer: _preserveDrawingBuffer } ) ) ) {

				throw 'Error creating WebGL context.';

			}

		} catch ( error ) {

			console.error( error );

		}

		_glExtensionTextureFloat = _gl.getExtension( 'OES_texture_float' );
		_glExtensionTextureFloatLinear = _gl.getExtension( 'OES_texture_float_linear' );
		_glExtensionStandardDerivatives = _gl.getExtension( 'OES_standard_derivatives' );

		_glExtensionTextureFilterAnisotropic = _gl.getExtension( 'EXT_texture_filter_anisotropic' ) || _gl.getExtension( 'MOZ_EXT_texture_filter_anisotropic' ) || _gl.getExtension( 'WEBKIT_EXT_texture_filter_anisotropic' );

		_glExtensionCompressedTextureS3TC = _gl.getExtension( 'WEBGL_compressed_texture_s3tc' ) || _gl.getExtension( 'MOZ_WEBGL_compressed_texture_s3tc' ) || _gl.getExtension( 'WEBKIT_WEBGL_compressed_texture_s3tc' );

		_glExtensionCompressedTextureATC = _gl.getExtension( 'WEBGL_compressed_texture_atc' ) ||
											_gl.getExtension( 'MOZ_WEBGL_compressed_texture_atc' ) ||
											_gl.getExtension( 'WEBKIT_WEBGL_compressed_texture_atc' );

		_glExtensionCompressedTexturePVRTC = _gl.getExtension( 'WEBGL_compressed_texture_pvrtc' ) ||
											_gl.getExtension( 'MOZ_WEBGL_compressed_texture_pvrtc' ) ||
											_gl.getExtension( 'WEBKIT_WEBGL_compressed_texture_pvrtc' );

		if ( ! _glExtensionTextureFloat ) {

			console.log( 'THREE.WebGLRenderer: Float textures not supported.' );

		}

		if ( ! _glExtensionStandardDerivatives ) {

			console.log( 'THREE.WebGLRenderer: Standard derivatives not supported.' );

		}

		if ( ! _glExtensionTextureFilterAnisotropic ) {

			console.log( 'THREE.WebGLRenderer: Anisotropic texture filtering not supported.' );

		}

		if ( ! _glExtensionCompressedTextureS3TC ) {

			console.log( 'THREE.WebGLRenderer: S3TC compressed textures not supported.' );

		}

		if ( ! _glExtensionCompressedTextureATC ) {

			console.log( 'THREE.WebGLRenderer: ATC compressed textures not supported.' );

		}

		if ( ! _glExtensionCompressedTexturePVRTC ) {

			console.log( 'THREE.WebGLRenderer: PVRTC compressed textures not supported.' );

		}

		if ( _gl.getShaderPrecisionFormat === undefined ) {

			_gl.getShaderPrecisionFormat = function() {

				return {
					"rangeMin"  : 1,
					"rangeMax"  : 1,
					"precision" : 1
				};

			}
		}

	};

	function setDefaultGLState () {

		_gl.clearColor( 0, 0, 0, 1 );
		_gl.clearDepth( 1 );
		_gl.clearStencil( 0 );

		_gl.enable( _gl.DEPTH_TEST );
		_gl.depthFunc( _gl.LEQUAL );

		_gl.frontFace( _gl.CCW );
		_gl.cullFace( _gl.BACK );
		_gl.enable( _gl.CULL_FACE );

		_gl.enable( _gl.BLEND );
		_gl.blendEquation( _gl.FUNC_ADD );
		_gl.blendFunc( _gl.SRC_ALPHA, _gl.ONE_MINUS_SRC_ALPHA );

		_gl.clearColor( _clearColor.r, _clearColor.g, _clearColor.b, _clearAlpha );

	};

	// default plugins (order is important)

	this.shadowMapPlugin = new THREE.ShadowMapPlugin();
	this.addPrePlugin( this.shadowMapPlugin );

	this.addPostPlugin( new THREE.SpritePlugin() );
	this.addPostPlugin( new THREE.LensFlarePlugin() );

};<|MERGE_RESOLUTION|>--- conflicted
+++ resolved
@@ -3463,18 +3463,12 @@
 					}
 
 					// render indexed triangles
-<<<<<<< HEAD
 					if ( material.wireframe && index_wireframe ) {
-						_gl.drawElements( _gl.LINES, offsets[ i ].count * 2, _gl.UNSIGNED_SHORT, offsets[ i ].start * 4 ); // 2 bytes per Uint16
+						_gl.drawElements( _gl.LINES, offset.count * 2, _gl.UNSIGNED_SHORT, offset.start * 4 ); // 2 bytes per Uint16
 					}
 					else {
-						_gl.drawElements( _gl.TRIANGLES, offsets[ i ].count, _gl.UNSIGNED_SHORT, offsets[ i ].start * 2 ); // 2 bytes per Uint16
+						_gl.drawElements( _gl.TRIANGLES, offset.count, _gl.UNSIGNED_SHORT, offset.start * 2 ); // 2 bytes per Uint16
 					}
-=======
-
-					// START_VEROLD_MOD - materialIndex in offsets
-					_gl.drawElements( _gl.TRIANGLES, offset.count, _gl.UNSIGNED_SHORT, offset.start * 2 ); // 2 bytes per Uint16
->>>>>>> 06e3dc82
 
 					_this.info.render.calls ++;
 					_this.info.render.vertices += offset.count; // not really true, here vertices can be shared
@@ -4685,7 +4679,7 @@
 
 	function addObject( object, scene ) {
 
-		var g, geometry, material, geometryGroup,
+		var g, geometry, material, geometryGroup;
 
 		// START_VEROLD_MOD - materialIndex in offsets
 		var materialIndex, offsetIndices, offset;
