/**
 * @author supereggbert / http://www.paulbrunt.co.uk/
 * @author mrdoob / http://mrdoob.com/
 * @author alteredq / http://alteredqualia.com/
 * @author szimek / https://github.com/szimek/
 */

THREE.WebGLRenderer = function ( parameters ) {

	console.log( 'THREE.WebGLRenderer', THREE.REVISION );

	parameters = parameters || {};

	var _canvas = parameters.canvas !== undefined ? parameters.canvas : document.createElement( 'canvas' ),
	_context = parameters.context !== undefined ? parameters.context : null,

	_precision = parameters.precision !== undefined ? parameters.precision : 'highp',

	_buffers = {},

	_alpha = parameters.alpha !== undefined ? parameters.alpha : false,
	_depth = parameters.depth !== undefined ? parameters.depth : true,
	_stencil = parameters.stencil !== undefined ? parameters.stencil : true,
	_antialias = parameters.antialias !== undefined ? parameters.antialias : false,
	_premultipliedAlpha = parameters.premultipliedAlpha !== undefined ? parameters.premultipliedAlpha : true,
	_preserveDrawingBuffer = parameters.preserveDrawingBuffer !== undefined ? parameters.preserveDrawingBuffer : false,
	_logarithmicDepthBuffer = parameters.logarithmicDepthBuffer !== undefined ? parameters.logarithmicDepthBuffer : false,

	_clearColor = new THREE.Color( 0x000000 ),
	_clearAlpha = 0;

	// public properties

	this.domElement = _canvas;
	this.context = null;
	this.devicePixelRatio = parameters.devicePixelRatio !== undefined
				? parameters.devicePixelRatio
				: self.devicePixelRatio !== undefined
					? self.devicePixelRatio
					: 1;

	// clearing

	this.autoClear = true;
	this.autoClearColor = true;
	this.autoClearDepth = true;
	this.autoClearStencil = true;

	// scene graph

	this.sortObjects = true;
	this.autoUpdateObjects = true;

	// physically based shading

	this.gammaInput = false;
	this.gammaOutput = false;

	// shadow map

	this.shadowMapEnabled = false;
	this.shadowMapAutoUpdate = true;
	this.shadowMapType = THREE.PCFShadowMap;
	this.shadowMapCullFace = THREE.CullFaceFront;
	this.shadowMapDebug = false;
	this.shadowMapCascade = false;
	this.maxShadows = -1;

	// lights

	this.maxDirLights = -1;
	this.maxPointLights = -1;
	this.maxSpotLights = -1;
	this.maxHemiLights = -1;

	// morphs

	this.maxMorphTargets = 8;
	this.maxMorphNormals = 4;

	// flags

	this.autoScaleCubemaps = true;

	// custom render plugins

	this.renderPluginsPre = [];
	this.renderPluginsPost = [];

	// info

	this.info = {

		memory: {

			programs: 0,
			geometries: 0,
			textures: 0

		},

		render: {

			calls: 0,
			vertices: 0,
			faces: 0,
			points: 0

		}

	};

	// internal properties

	var _this = this,

	_programs = [],

	// internal state cache

	_currentProgram = null,
	_currentFramebuffer = null,
	_currentMaterialId = -1,
	_currentGeometryGroupHash = null,
	_currentCamera = null,

	_usedTextureUnits = 0,

	// GL state cache

	_oldDoubleSided = -1,
	_oldFlipSided = -1,

	_oldBlending = -1,

	_oldBlendEquation = -1,
	_oldBlendSrc = -1,
	_oldBlendDst = -1,

	_oldDepthTest = -1,
	_oldDepthWrite = -1,

	_oldPolygonOffset = null,
	_oldPolygonOffsetFactor = null,
	_oldPolygonOffsetUnits = null,

	_oldLineWidth = null,

	_viewportX = 0,
	_viewportY = 0,
	_viewportWidth = _canvas.width,
	_viewportHeight = _canvas.height,
	_currentWidth = 0,
	_currentHeight = 0,

	_newAttributes = new Uint8Array( 16 ),
	_enabledAttributes = new Uint8Array( 16 ),

	// frustum

	_frustum = new THREE.Frustum(),

	 // camera matrices cache

	_projScreenMatrix = new THREE.Matrix4(),
	_projScreenMatrixPS = new THREE.Matrix4(),

	_vector3 = new THREE.Vector3(),

	// light arrays cache

	_direction = new THREE.Vector3(),

	_lightsNeedUpdate = true,

	_lights = {

		ambient: [ 0, 0, 0 ],
		directional: { length: 0, colors: new Array(), positions: new Array() },
		point: { length: 0, colors: new Array(), positions: new Array(), distances: new Array() },
		spot: { length: 0, colors: new Array(), positions: new Array(), distances: new Array(), directions: new Array(), anglesCos: new Array(), exponents: new Array() },
		hemi: { length: 0, skyColors: new Array(), groundColors: new Array(), positions: new Array() }

	};

	// initialize

	var _gl;

	var _glExtensionTextureFloat;
	var _glExtensionTextureFloatLinear;
	var _glExtensionStandardDerivatives;
	var _glExtensionHardwareInstancing;
	var _glExtensionTextureFilterAnisotropic;
	var _glExtensionCompressedTextureS3TC;
<<<<<<< HEAD
	var _glExtensionCompressedTextureATC;
	var _glExtensionCompressedTexturePVRTC;
=======
	var _glExtensionElementIndexUint;
	var _glExtensionFragDepth;
	
>>>>>>> eabdc896

	initGL();

	setDefaultGLState();

	this.context = _gl;

	// GPU capabilities

	var _maxTextures = _gl.getParameter( _gl.MAX_TEXTURE_IMAGE_UNITS );
	var _maxVertexTextures = _gl.getParameter( _gl.MAX_VERTEX_TEXTURE_IMAGE_UNITS );
	var _maxTextureSize = _gl.getParameter( _gl.MAX_TEXTURE_SIZE );
	var _maxCubemapSize = _gl.getParameter( _gl.MAX_CUBE_MAP_TEXTURE_SIZE );

	var _maxAnisotropy = _glExtensionTextureFilterAnisotropic ? _gl.getParameter( _glExtensionTextureFilterAnisotropic.MAX_TEXTURE_MAX_ANISOTROPY_EXT ) : 0;

	var _supportsVertexTextures = ( _maxVertexTextures > 0 );
	var _supportsBoneTextures = _supportsVertexTextures && _glExtensionTextureFloat;

	var _compressedTextureFormats = _glExtensionCompressedTextureS3TC || _glExtensionCompressedTextureATC || _glExtensionCompressedTexturePVRTC ? _gl.getParameter( _gl.COMPRESSED_TEXTURE_FORMATS ) : [];

	//

	var _vertexShaderPrecisionHighpFloat = _gl.getShaderPrecisionFormat( _gl.VERTEX_SHADER, _gl.HIGH_FLOAT );
	var _vertexShaderPrecisionMediumpFloat = _gl.getShaderPrecisionFormat( _gl.VERTEX_SHADER, _gl.MEDIUM_FLOAT );
	var _vertexShaderPrecisionLowpFloat = _gl.getShaderPrecisionFormat( _gl.VERTEX_SHADER, _gl.LOW_FLOAT );

	var _fragmentShaderPrecisionHighpFloat = _gl.getShaderPrecisionFormat( _gl.FRAGMENT_SHADER, _gl.HIGH_FLOAT );
	var _fragmentShaderPrecisionMediumpFloat = _gl.getShaderPrecisionFormat( _gl.FRAGMENT_SHADER, _gl.MEDIUM_FLOAT );
	var _fragmentShaderPrecisionLowpFloat = _gl.getShaderPrecisionFormat( _gl.FRAGMENT_SHADER, _gl.LOW_FLOAT );

	var _vertexShaderPrecisionHighpInt = _gl.getShaderPrecisionFormat( _gl.VERTEX_SHADER, _gl.HIGH_INT );
	var _vertexShaderPrecisionMediumpInt = _gl.getShaderPrecisionFormat( _gl.VERTEX_SHADER, _gl.MEDIUM_INT );
	var _vertexShaderPrecisionLowpInt = _gl.getShaderPrecisionFormat( _gl.VERTEX_SHADER, _gl.LOW_INT );

	var _fragmentShaderPrecisionHighpInt = _gl.getShaderPrecisionFormat( _gl.FRAGMENT_SHADER, _gl.HIGH_INT );
	var _fragmentShaderPrecisionMediumpInt = _gl.getShaderPrecisionFormat( _gl.FRAGMENT_SHADER, _gl.MEDIUM_INT );
	var _fragmentShaderPrecisionLowpInt = _gl.getShaderPrecisionFormat( _gl.FRAGMENT_SHADER, _gl.LOW_INT );

	// clamp precision to maximum available

	var highpAvailable = _vertexShaderPrecisionHighpFloat.precision > 0 && _fragmentShaderPrecisionHighpFloat.precision > 0;
	var mediumpAvailable = _vertexShaderPrecisionMediumpFloat.precision > 0 && _fragmentShaderPrecisionMediumpFloat.precision > 0;

	if ( _precision === "highp" && ! highpAvailable ) {

		if ( mediumpAvailable ) {

			_precision = "mediump";
			console.warn( "WebGLRenderer: highp not supported, using mediump" );

		} else {

			_precision = "lowp";
			console.warn( "WebGLRenderer: highp and mediump not supported, using lowp" );

		}

	}

	if ( _precision === "mediump" && ! mediumpAvailable ) {

		_precision = "lowp";
		console.warn( "WebGLRenderer: mediump not supported, using lowp" );

	}

	// API

	this.getContext = function () {

		return _gl;

	};

	this.supportsVertexTextures = function () {

		return _supportsVertexTextures;

	};

	this.supportsFloatTextures = function () {

		return _glExtensionTextureFloat;

	};

	this.supportsStandardDerivatives = function () {

		return _glExtensionStandardDerivatives;

	};

	this.supportsHardwareInstancing = function () {

		return _glExtensionHardwareInstancing;

	};

	this.supportsCompressedTextureS3TC = function () {

		return _glExtensionCompressedTextureS3TC;

	};

	this.supportsCompressedTextureATC = function () {

		return _glExtensionCompressedTextureATC;

	};

	this.supportsCompressedTexturePVRTC = function () {

		return _glExtensionCompressedTexturePVRTC;

	};

	this.getMaxAnisotropy  = function () {

		return _maxAnisotropy;

	};

	//START_VEROLD_MOD
	this.getMaxTextureSize  = function () {

		return _maxTextureSize;

	};

	this.getMaxCubemapSize  = function () {

		return _maxCubemapSize;

	};

	this.getMaxTextures  = function () {

		return _maxTextures;

	};

	this.getMaxVertexTextures  = function () {

		return _maxVertexTextures;

	};

	this.setPrecision = function( precision ) {
		_precision = precision !== undefined ? precision : 'highp';
	};
	//END_VEROLD_MOD


	this.getPrecision = function () {

		return _precision;

	};

	this.setSize = function ( width, height, updateStyle ) {

		_canvas.width = width * this.devicePixelRatio;
		_canvas.height = height * this.devicePixelRatio;

		if ( this.devicePixelRatio !== 1 && updateStyle !== false ) {

			_canvas.style.width = width + 'px';
			_canvas.style.height = height + 'px';

		}

		this.setViewport( 0, 0, width, height );

	};

	this.setViewport = function ( x, y, width, height ) {

		_viewportX = x * this.devicePixelRatio;
		_viewportY = y * this.devicePixelRatio;

		_viewportWidth = width * this.devicePixelRatio;
		_viewportHeight = height * this.devicePixelRatio;

		_gl.viewport( _viewportX, _viewportY, _viewportWidth, _viewportHeight );

	};

	this.setScissor = function ( x, y, width, height ) {

		_gl.scissor(
			x * this.devicePixelRatio,
			y * this.devicePixelRatio,
			width * this.devicePixelRatio,
			height * this.devicePixelRatio
		);

	};

	this.enableScissorTest = function ( enable ) {

		enable ? _gl.enable( _gl.SCISSOR_TEST ) : _gl.disable( _gl.SCISSOR_TEST );

	};

	// Clearing

	this.setClearColor = function ( color, alpha ) {

		_clearColor.set( color );
		_clearAlpha = alpha !== undefined ? alpha : 1;

		_gl.clearColor( _clearColor.r, _clearColor.g, _clearColor.b, _clearAlpha );

	};

	this.setClearColorHex = function ( hex, alpha ) {

		console.warn( 'DEPRECATED: .setClearColorHex() is being removed. Use .setClearColor() instead.' );
		this.setClearColor( hex, alpha );

	};

	this.getClearColor = function () {

		return _clearColor;

	};

	this.getClearAlpha = function () {

		return _clearAlpha;

	};

	this.clear = function ( color, depth, stencil ) {

		var bits = 0;

		if ( color === undefined || color ) bits |= _gl.COLOR_BUFFER_BIT;
		if ( depth === undefined || depth ) bits |= _gl.DEPTH_BUFFER_BIT;
		if ( stencil === undefined || stencil ) bits |= _gl.STENCIL_BUFFER_BIT;

		_gl.clear( bits );

	};

	this.clearColor = function () {

		_gl.clear( _gl.COLOR_BUFFER_BIT );

	};

	this.clearDepth = function () {

		_gl.clear( _gl.DEPTH_BUFFER_BIT );

	};

	this.clearStencil = function () {

		_gl.clear( _gl.STENCIL_BUFFER_BIT );

	};

	this.clearTarget = function ( renderTarget, color, depth, stencil ) {

		this.setRenderTarget( renderTarget );
		this.clear( color, depth, stencil );

	};

	// Plugins

	this.addPostPlugin = function ( plugin ) {

		plugin.init( this );
		this.renderPluginsPost.push( plugin );

	};

	this.addPrePlugin = function ( plugin ) {

		plugin.init( this );
		this.renderPluginsPre.push( plugin );

	};

	// Rendering

	this.updateShadowMap = function ( scene, camera ) {

		_currentProgram = null;
		_oldBlending = -1;
		_oldDepthTest = -1;
		_oldDepthWrite = -1;
		_currentGeometryGroupHash = -1;
		_currentMaterialId = -1;
		_lightsNeedUpdate = true;
		_oldDoubleSided = -1;
		_oldFlipSided = -1;

		this.shadowMapPlugin.update( scene, camera );

	};

	// Internal functions

	// Buffer allocation

	function createParticleBuffers ( geometry ) {

		geometry.__webglVertexBuffer = _gl.createBuffer();
		geometry.__webglColorBuffer = _gl.createBuffer();

		_this.info.memory.geometries ++;

	};

	function createLineBuffers ( geometry ) {

		geometry.__webglVertexBuffer = _gl.createBuffer();
		geometry.__webglColorBuffer = _gl.createBuffer();
		geometry.__webglLineDistanceBuffer = _gl.createBuffer();

		_this.info.memory.geometries ++;

	};

	function createMeshBuffers ( geometryGroup ) {

		geometryGroup.__webglVertexBuffer = _gl.createBuffer();
		geometryGroup.__webglNormalBuffer = _gl.createBuffer();
		geometryGroup.__webglTangentBuffer = _gl.createBuffer();
		geometryGroup.__webglColorBuffer = _gl.createBuffer();
		geometryGroup.__webglUVBuffer = _gl.createBuffer();
		geometryGroup.__webglUV2Buffer = _gl.createBuffer();

		geometryGroup.__webglSkinIndicesBuffer = _gl.createBuffer();
		geometryGroup.__webglSkinWeightsBuffer = _gl.createBuffer();

		geometryGroup.__webglFaceBuffer = _gl.createBuffer();
		geometryGroup.__webglLineBuffer = _gl.createBuffer();

		var m, ml;

		if ( geometryGroup.numMorphTargets ) {

			geometryGroup.__webglMorphTargetsBuffers = [];

			for ( m = 0, ml = geometryGroup.numMorphTargets; m < ml; m ++ ) {

				geometryGroup.__webglMorphTargetsBuffers.push( _gl.createBuffer() );

			}

		}

		if ( geometryGroup.numMorphNormals ) {

			geometryGroup.__webglMorphNormalsBuffers = [];

			for ( m = 0, ml = geometryGroup.numMorphNormals; m < ml; m ++ ) {

				geometryGroup.__webglMorphNormalsBuffers.push( _gl.createBuffer() );

			}

		}

		_this.info.memory.geometries ++;

	};

	// Events

	var onGeometryDispose = function ( event ) {

		var geometry = event.target;

		geometry.removeEventListener( 'dispose', onGeometryDispose );

		deallocateGeometry( geometry );

	};

	var onTextureDispose = function ( event ) {

		var texture = event.target;

		texture.removeEventListener( 'dispose', onTextureDispose );

		deallocateTexture( texture );

		_this.info.memory.textures --;


	};

	var onRenderTargetDispose = function ( event ) {

		var renderTarget = event.target;

		renderTarget.removeEventListener( 'dispose', onRenderTargetDispose );

		deallocateRenderTarget( renderTarget );

		_this.info.memory.textures --;

	};

	var onMaterialDispose = function ( event ) {

		var material = event.target;

		material.removeEventListener( 'dispose', onMaterialDispose );

		deallocateMaterial( material );

	};

	// Buffer deallocation

	var deleteBuffers = function ( geometry ) {

		if ( geometry.__webglVertexBuffer !== undefined ) _gl.deleteBuffer( geometry.__webglVertexBuffer );
		if ( geometry.__webglNormalBuffer !== undefined ) _gl.deleteBuffer( geometry.__webglNormalBuffer );
		if ( geometry.__webglTangentBuffer !== undefined ) _gl.deleteBuffer( geometry.__webglTangentBuffer );
		if ( geometry.__webglColorBuffer !== undefined ) _gl.deleteBuffer( geometry.__webglColorBuffer );
		if ( geometry.__webglUVBuffer !== undefined ) _gl.deleteBuffer( geometry.__webglUVBuffer );
		if ( geometry.__webglUV2Buffer !== undefined ) _gl.deleteBuffer( geometry.__webglUV2Buffer );

		if ( geometry.__webglSkinIndicesBuffer !== undefined ) _gl.deleteBuffer( geometry.__webglSkinIndicesBuffer );
		if ( geometry.__webglSkinWeightsBuffer !== undefined ) _gl.deleteBuffer( geometry.__webglSkinWeightsBuffer );

		if ( geometry.__webglFaceBuffer !== undefined ) _gl.deleteBuffer( geometry.__webglFaceBuffer );
		if ( geometry.__webglLineBuffer !== undefined ) _gl.deleteBuffer( geometry.__webglLineBuffer );

		if ( geometry.__webglLineDistanceBuffer !== undefined ) _gl.deleteBuffer( geometry.__webglLineDistanceBuffer );
		// custom attributes

		if ( geometry.__webglCustomAttributesList !== undefined ) {

			for ( var id in geometry.__webglCustomAttributesList ) {

				_gl.deleteBuffer( geometry.__webglCustomAttributesList[ id ].buffer );

			}

		}

		_this.info.memory.geometries --;

	};

	var deallocateGeometry = function ( geometry ) {

		geometry.__webglInit = undefined;

		if ( geometry instanceof THREE.BufferGeometry ) {

			var attributes = geometry.attributes;

			for ( var key in attributes ) {

				if ( attributes[ key ].buffer !== undefined ) {

					_gl.deleteBuffer( attributes[ key ].buffer );
		
				}

			}

			_this.info.memory.geometries --;

		} else {

			if ( geometry.geometryGroups !== undefined ) {

				for ( var g in geometry.geometryGroups ) {

					var geometryGroup = geometry.geometryGroups[ g ];

					if ( geometryGroup.numMorphTargets !== undefined ) {

						for ( var m = 0, ml = geometryGroup.numMorphTargets; m < ml; m ++ ) {

							_gl.deleteBuffer( geometryGroup.__webglMorphTargetsBuffers[ m ] );

						}

					}

					if ( geometryGroup.numMorphNormals !== undefined ) {

						for ( var m = 0, ml = geometryGroup.numMorphNormals; m < ml; m ++ ) {

							_gl.deleteBuffer( geometryGroup.__webglMorphNormalsBuffers[ m ] );

						}

					}

					deleteBuffers( geometryGroup );

				}

			} else {

				deleteBuffers( geometry );
			}
		}

	};

	var deallocateTexture = function ( texture ) {

		if ( texture.image && texture.image.__webglTextureCube ) {

			// cube texture

			_gl.deleteTexture( texture.image.__webglTextureCube );

		} else {

			// 2D texture

			if ( ! texture.__webglInit ) return;

			texture.__webglInit = false;
			_gl.deleteTexture( texture.__webglTexture );

		}

	};

	var deallocateRenderTarget = function ( renderTarget ) {

		if ( !renderTarget || ! renderTarget.__webglTexture ) return;

		_gl.deleteTexture( renderTarget.__webglTexture );

		if ( renderTarget instanceof THREE.WebGLRenderTargetCube ) {

			for ( var i = 0; i < 6; i ++ ) {

				_gl.deleteFramebuffer( renderTarget.__webglFramebuffer[ i ] );
				_gl.deleteRenderbuffer( renderTarget.__webglRenderbuffer[ i ] );

			}

		} else {

			_gl.deleteFramebuffer( renderTarget.__webglFramebuffer );
			_gl.deleteRenderbuffer( renderTarget.__webglRenderbuffer );

		}

	};

	var deallocateMaterial = function ( material ) {

		var program = material.program;

		if ( program === undefined ) return;

		material.program = undefined;

		// only deallocate GL program if this was the last use of shared program
		// assumed there is only single copy of any program in the _programs list
		// (that's how it's constructed)

		var i, il, programInfo;
		var deleteProgram = false;

		for ( i = 0, il = _programs.length; i < il; i ++ ) {

			programInfo = _programs[ i ];

			if ( programInfo.program === program ) {

				programInfo.usedTimes --;

				if ( programInfo.usedTimes === 0 ) {

					deleteProgram = true;

				}

				break;

			}

		}

		if ( deleteProgram === true ) {

			// avoid using array.splice, this is costlier than creating new array from scratch

			var newPrograms = [];

			for ( i = 0, il = _programs.length; i < il; i ++ ) {

				programInfo = _programs[ i ];

				if ( programInfo.program !== program ) {

					newPrograms.push( programInfo );

				}

			}

			_programs = newPrograms;

			_gl.deleteProgram( program );

			_this.info.memory.programs --;

		}

	};

	// Buffer initialization

	function initCustomAttributes ( geometry, object ) {

		var nvertices = geometry.vertices.length;

		var material = object.material;

		if ( material.attributes ) {

			if ( geometry.__webglCustomAttributesList === undefined ) {

				geometry.__webglCustomAttributesList = [];

			}

			for ( var a in material.attributes ) {

				var attribute = material.attributes[ a ];

				if ( !attribute.__webglInitialized || attribute.createUniqueBuffers ) {

					attribute.__webglInitialized = true;

					var size = 1;		// "f" and "i"

					if ( attribute.type === "v2" ) size = 2;
					else if ( attribute.type === "v3" ) size = 3;
					else if ( attribute.type === "v4" ) size = 4;
					else if ( attribute.type === "c"  ) size = 3;

					attribute.size = size;

					attribute.array = new Float32Array( nvertices * size );

					attribute.buffer = _gl.createBuffer();
					attribute.buffer.belongsToAttribute = a;

					attribute.needsUpdate = true;

				}

				geometry.__webglCustomAttributesList.push( attribute );

			}

		}

	};

	function initParticleBuffers ( geometry, object ) {

		var nvertices = geometry.vertices.length;

		geometry.__vertexArray = new Float32Array( nvertices * 3 );
		geometry.__colorArray = new Float32Array( nvertices * 3 );

		geometry.__sortArray = [];

		geometry.__webglParticleCount = nvertices;

		initCustomAttributes ( geometry, object );

	};

	function initLineBuffers ( geometry, object ) {

		var nvertices = geometry.vertices.length;

		geometry.__vertexArray = new Float32Array( nvertices * 3 );
		geometry.__colorArray = new Float32Array( nvertices * 3 );
		geometry.__lineDistanceArray = new Float32Array( nvertices * 1 );

		geometry.__webglLineCount = nvertices;

		initCustomAttributes ( geometry, object );

	};

	function initMeshBuffers ( geometryGroup, object ) {

		var geometry = object.geometry,
			faces3 = geometryGroup.faces3,

			nvertices = faces3.length * 3,
			ntris     = faces3.length * 1,
			nlines    = faces3.length * 3,

			material = getBufferMaterial( object, geometryGroup ),

			uvType = bufferGuessUVType( material ),
			normalType = bufferGuessNormalType( material ),
			vertexColorType = bufferGuessVertexColorType( material );

		// START_VEROLD_MOD - quad wireframes
		if ( geometry.faceEdgeMasks !== undefined ) {

			nlines = 0;

			for ( var f = 0, fl = faces3.length; f < fl; f ++ ) {

				var fi = faces3[ f ],
					edgeMask = geometry.faceEdgeMasks[ fi ];

				nlines += ( edgeMask & 1 ) ? 1 : 0;
				nlines += ( edgeMask & 2 ) ? 1 : 0;
				nlines += ( edgeMask & 4 ) ? 1 : 0;

			}

		}
		// END_VEROLD_MOD - quad wireframes

		// console.log( "uvType", uvType, "normalType", normalType, "vertexColorType", vertexColorType, object, geometryGroup, material );

		geometryGroup.__vertexArray = new Float32Array( nvertices * 3 );

		if ( normalType ) {

			geometryGroup.__normalArray = new Float32Array( nvertices * 3 );

		}

		if ( geometry.hasTangents ) {

			geometryGroup.__tangentArray = new Float32Array( nvertices * 4 );

		}

		if ( vertexColorType ) {

			geometryGroup.__colorArray = new Float32Array( nvertices * 3 );

		}

		if ( uvType ) {

			if ( geometry.faceVertexUvs.length > 0 ) {

				geometryGroup.__uvArray = new Float32Array( nvertices * 2 );

			}

			if ( geometry.faceVertexUvs.length > 1 ) {

				geometryGroup.__uv2Array = new Float32Array( nvertices * 2 );

			}

		}

		if ( object.geometry.skinWeights.length && object.geometry.skinIndices.length ) {

			geometryGroup.__skinIndexArray = new Float32Array( nvertices * 4 );
			geometryGroup.__skinWeightArray = new Float32Array( nvertices * 4 );

		}

		var UintArray = _glExtensionElementIndexUint !== null && ntris > 21845 ? Uint32Array : Uint16Array; // 65535 / 3

		geometryGroup.__typeArray = UintArray;
		geometryGroup.__faceArray = new UintArray( ntris * 3 );
		geometryGroup.__lineArray = new UintArray( nlines * 2 );

		var m, ml;

		if ( geometryGroup.numMorphTargets ) {

			geometryGroup.__morphTargetsArrays = [];

			for ( m = 0, ml = geometryGroup.numMorphTargets; m < ml; m ++ ) {

				geometryGroup.__morphTargetsArrays.push( new Float32Array( nvertices * 3 ) );

			}

		}

		if ( geometryGroup.numMorphNormals ) {

			geometryGroup.__morphNormalsArrays = [];

			for ( m = 0, ml = geometryGroup.numMorphNormals; m < ml; m ++ ) {

				geometryGroup.__morphNormalsArrays.push( new Float32Array( nvertices * 3 ) );

			}

		}

		geometryGroup.__webglFaceCount = ntris * 3;
		geometryGroup.__webglLineCount = nlines * 2;


		// custom attributes

		if ( material.attributes ) {

			if ( geometryGroup.__webglCustomAttributesList === undefined ) {

				geometryGroup.__webglCustomAttributesList = [];

			}

			for ( var a in material.attributes ) {

				// Do a shallow copy of the attribute object so different geometryGroup chunks use different
				// attribute buffers which are correctly indexed in the setMeshBuffers function

				var originalAttribute = material.attributes[ a ];

				var attribute = {};

				for ( var property in originalAttribute ) {

					attribute[ property ] = originalAttribute[ property ];

				}

				if ( !attribute.__webglInitialized || attribute.createUniqueBuffers ) {

					attribute.__webglInitialized = true;

					var size = 1;		// "f" and "i"

					if( attribute.type === "v2" ) size = 2;
					else if( attribute.type === "v3" ) size = 3;
					else if( attribute.type === "v4" ) size = 4;
					else if( attribute.type === "c"  ) size = 3;

					attribute.size = size;

					attribute.array = new Float32Array( nvertices * size );

					attribute.buffer = _gl.createBuffer();
					attribute.buffer.belongsToAttribute = a;

					originalAttribute.needsUpdate = true;
					attribute.__original = originalAttribute;

				}

				geometryGroup.__webglCustomAttributesList.push( attribute );

			}

		}

		geometryGroup.__inittedArrays = true;

	};

	function getBufferMaterial( object, geometryGroup ) {

		return object.material instanceof THREE.MeshFaceMaterial
			? object.material.materials[ geometryGroup.materialIndex ]
			: object.material;

	};

	function materialNeedsSmoothNormals ( material ) {

		return material && material.shading !== undefined && material.shading === THREE.SmoothShading;

	};

	function bufferGuessNormalType ( material ) {

		// only MeshBasicMaterial and MeshDepthMaterial don't need normals

		if ( ( material instanceof THREE.MeshBasicMaterial && !material.envMap ) || material instanceof THREE.MeshDepthMaterial ) {

			return false;

		}

		if ( materialNeedsSmoothNormals( material ) ) {

			return THREE.SmoothShading;

		} else {

			return THREE.FlatShading;

		}

	};

	function bufferGuessVertexColorType( material ) {

		if ( material.vertexColors ) {

			return material.vertexColors;

		}

		return false;

	};

	function bufferGuessUVType( material ) {

		// material must use some texture to require uvs

		if ( material.map ||
		     material.lightMap ||
		     material.bumpMap ||
		     material.normalMap ||
		     material.specularMap ||
		     material instanceof THREE.ShaderMaterial ) {

			return true;

		}

		return false;

	};

	//

	function initDirectBuffers( geometry ) {

<<<<<<< HEAD
		var a, attribute, type;

		for ( a in geometry.attributes ) {

			if ( a === "index" || a === "index_wireframe" ) {

				type = _gl.ELEMENT_ARRAY_BUFFER;

			} else {

				type = _gl.ARRAY_BUFFER;

			}

			attribute = geometry.attributes[ a ];
=======
		for ( var name in geometry.attributes ) {
>>>>>>> eabdc896

			var bufferType = ( name === "index" ) ? _gl.ELEMENT_ARRAY_BUFFER : _gl.ARRAY_BUFFER;

<<<<<<< HEAD
			//Only bind if we still have array data.
			if ( attribute.array ) {
				attribute.buffer = _gl.createBuffer();
=======
			var attribute = geometry.attributes[ name ];
			attribute.buffer = _gl.createBuffer();

			_gl.bindBuffer( bufferType, attribute.buffer );
			_gl.bufferData( bufferType, attribute.array, _gl.STATIC_DRAW );
>>>>>>> eabdc896

				_gl.bindBuffer( type, attribute.buffer );
				_gl.bufferData( type, attribute.array, _gl.STATIC_DRAW );
			}
		}

	}

	// Buffer setting

	function setParticleBuffers ( geometry, hint, object ) {

		var v, c, vertex, offset, index, color,

		vertices = geometry.vertices,
		vl = vertices.length,

		colors = geometry.colors,
		cl = colors.length,

		vertexArray = geometry.__vertexArray,
		colorArray = geometry.__colorArray,

		sortArray = geometry.__sortArray,

		dirtyVertices = geometry.verticesNeedUpdate,
		dirtyElements = geometry.elementsNeedUpdate,
		dirtyColors = geometry.colorsNeedUpdate,

		customAttributes = geometry.__webglCustomAttributesList,
		i, il,
		a, ca, cal, value,
		customAttribute;

		if ( object.sortParticles ) {

			_projScreenMatrixPS.copy( _projScreenMatrix );
			_projScreenMatrixPS.multiply( object.matrixWorld );

			for ( v = 0; v < vl; v ++ ) {

				vertex = vertices[ v ];

				_vector3.copy( vertex );
				_vector3.applyProjection( _projScreenMatrixPS );

				sortArray[ v ] = [ _vector3.z, v ];

			}

			sortArray.sort( numericalSort );

			for ( v = 0; v < vl; v ++ ) {

				vertex = vertices[ sortArray[v][1] ];

				offset = v * 3;

				vertexArray[ offset ]     = vertex.x;
				vertexArray[ offset + 1 ] = vertex.y;
				vertexArray[ offset + 2 ] = vertex.z;

			}

			for ( c = 0; c < cl; c ++ ) {

				offset = c * 3;

				color = colors[ sortArray[c][1] ];

				colorArray[ offset ]     = color.r;
				colorArray[ offset + 1 ] = color.g;
				colorArray[ offset + 2 ] = color.b;

			}

			if ( customAttributes ) {

				for ( i = 0, il = customAttributes.length; i < il; i ++ ) {

					customAttribute = customAttributes[ i ];

					if ( ! ( customAttribute.boundTo === undefined || customAttribute.boundTo === "vertices" ) ) continue;

					offset = 0;

					cal = customAttribute.value.length;

					if ( customAttribute.size === 1 ) {

						for ( ca = 0; ca < cal; ca ++ ) {

							index = sortArray[ ca ][ 1 ];

							customAttribute.array[ ca ] = customAttribute.value[ index ];

						}

					} else if ( customAttribute.size === 2 ) {

						for ( ca = 0; ca < cal; ca ++ ) {

							index = sortArray[ ca ][ 1 ];

							value = customAttribute.value[ index ];

							customAttribute.array[ offset ] 	= value.x;
							customAttribute.array[ offset + 1 ] = value.y;

							offset += 2;

						}

					} else if ( customAttribute.size === 3 ) {

						if ( customAttribute.type === "c" ) {

							for ( ca = 0; ca < cal; ca ++ ) {

								index = sortArray[ ca ][ 1 ];

								value = customAttribute.value[ index ];

								customAttribute.array[ offset ]     = value.r;
								customAttribute.array[ offset + 1 ] = value.g;
								customAttribute.array[ offset + 2 ] = value.b;

								offset += 3;

							}

						} else {

							for ( ca = 0; ca < cal; ca ++ ) {

								index = sortArray[ ca ][ 1 ];

								value = customAttribute.value[ index ];

								customAttribute.array[ offset ] 	= value.x;
								customAttribute.array[ offset + 1 ] = value.y;
								customAttribute.array[ offset + 2 ] = value.z;

								offset += 3;

							}

						}

					} else if ( customAttribute.size === 4 ) {

						for ( ca = 0; ca < cal; ca ++ ) {

							index = sortArray[ ca ][ 1 ];

							value = customAttribute.value[ index ];

							customAttribute.array[ offset ]      = value.x;
							customAttribute.array[ offset + 1  ] = value.y;
							customAttribute.array[ offset + 2  ] = value.z;
							customAttribute.array[ offset + 3  ] = value.w;

							offset += 4;

						}

					}

				}

			}

		} else {

			if ( dirtyVertices ) {

				for ( v = 0; v < vl; v ++ ) {

					vertex = vertices[ v ];

					offset = v * 3;

					vertexArray[ offset ]     = vertex.x;
					vertexArray[ offset + 1 ] = vertex.y;
					vertexArray[ offset + 2 ] = vertex.z;

				}

			}

			if ( dirtyColors ) {

				for ( c = 0; c < cl; c ++ ) {

					color = colors[ c ];

					offset = c * 3;

					colorArray[ offset ]     = color.r;
					colorArray[ offset + 1 ] = color.g;
					colorArray[ offset + 2 ] = color.b;

				}

			}

			if ( customAttributes ) {

				for ( i = 0, il = customAttributes.length; i < il; i ++ ) {

					customAttribute = customAttributes[ i ];

					if ( customAttribute.needsUpdate &&
						 ( customAttribute.boundTo === undefined ||
						   customAttribute.boundTo === "vertices") ) {

						cal = customAttribute.value.length;

						offset = 0;

						if ( customAttribute.size === 1 ) {

							for ( ca = 0; ca < cal; ca ++ ) {

								customAttribute.array[ ca ] = customAttribute.value[ ca ];

							}

						} else if ( customAttribute.size === 2 ) {

							for ( ca = 0; ca < cal; ca ++ ) {

								value = customAttribute.value[ ca ];

								customAttribute.array[ offset ] 	= value.x;
								customAttribute.array[ offset + 1 ] = value.y;

								offset += 2;

							}

						} else if ( customAttribute.size === 3 ) {

							if ( customAttribute.type === "c" ) {

								for ( ca = 0; ca < cal; ca ++ ) {

									value = customAttribute.value[ ca ];

									customAttribute.array[ offset ] 	= value.r;
									customAttribute.array[ offset + 1 ] = value.g;
									customAttribute.array[ offset + 2 ] = value.b;

									offset += 3;

								}

							} else {

								for ( ca = 0; ca < cal; ca ++ ) {

									value = customAttribute.value[ ca ];

									customAttribute.array[ offset ] 	= value.x;
									customAttribute.array[ offset + 1 ] = value.y;
									customAttribute.array[ offset + 2 ] = value.z;

									offset += 3;

								}

							}

						} else if ( customAttribute.size === 4 ) {

							for ( ca = 0; ca < cal; ca ++ ) {

								value = customAttribute.value[ ca ];

								customAttribute.array[ offset ]      = value.x;
								customAttribute.array[ offset + 1  ] = value.y;
								customAttribute.array[ offset + 2  ] = value.z;
								customAttribute.array[ offset + 3  ] = value.w;

								offset += 4;

							}

						}

					}

				}

			}

		}

		if ( dirtyVertices || object.sortParticles ) {

			_gl.bindBuffer( _gl.ARRAY_BUFFER, geometry.__webglVertexBuffer );
			_gl.bufferData( _gl.ARRAY_BUFFER, vertexArray, hint );

		}

		if ( dirtyColors || object.sortParticles ) {

			_gl.bindBuffer( _gl.ARRAY_BUFFER, geometry.__webglColorBuffer );
			_gl.bufferData( _gl.ARRAY_BUFFER, colorArray, hint );

		}

		if ( customAttributes ) {

			for ( i = 0, il = customAttributes.length; i < il; i ++ ) {

				customAttribute = customAttributes[ i ];

				if ( customAttribute.needsUpdate || object.sortParticles ) {

					_gl.bindBuffer( _gl.ARRAY_BUFFER, customAttribute.buffer );
					_gl.bufferData( _gl.ARRAY_BUFFER, customAttribute.array, hint );

				}

			}

		}

	}

	function setLineBuffers ( geometry, hint ) {

		var v, c, d, vertex, offset, color,

		vertices = geometry.vertices,
		colors = geometry.colors,
		lineDistances = geometry.lineDistances,

		vl = vertices.length,
		cl = colors.length,
		dl = lineDistances.length,

		vertexArray = geometry.__vertexArray,
		colorArray = geometry.__colorArray,
		lineDistanceArray = geometry.__lineDistanceArray,

		dirtyVertices = geometry.verticesNeedUpdate,
		dirtyColors = geometry.colorsNeedUpdate,
		dirtyLineDistances = geometry.lineDistancesNeedUpdate,

		customAttributes = geometry.__webglCustomAttributesList,

		i, il,
		a, ca, cal, value,
		customAttribute;

		if ( dirtyVertices ) {

			for ( v = 0; v < vl; v ++ ) {

				vertex = vertices[ v ];

				offset = v * 3;

				vertexArray[ offset ]     = vertex.x;
				vertexArray[ offset + 1 ] = vertex.y;
				vertexArray[ offset + 2 ] = vertex.z;

			}

			_gl.bindBuffer( _gl.ARRAY_BUFFER, geometry.__webglVertexBuffer );
			_gl.bufferData( _gl.ARRAY_BUFFER, vertexArray, hint );

		}

		if ( dirtyColors ) {

			for ( c = 0; c < cl; c ++ ) {

				color = colors[ c ];

				offset = c * 3;

				colorArray[ offset ]     = color.r;
				colorArray[ offset + 1 ] = color.g;
				colorArray[ offset + 2 ] = color.b;

			}

			_gl.bindBuffer( _gl.ARRAY_BUFFER, geometry.__webglColorBuffer );
			_gl.bufferData( _gl.ARRAY_BUFFER, colorArray, hint );

		}

		if ( dirtyLineDistances ) {

			for ( d = 0; d < dl; d ++ ) {

				lineDistanceArray[ d ] = lineDistances[ d ];

			}

			_gl.bindBuffer( _gl.ARRAY_BUFFER, geometry.__webglLineDistanceBuffer );
			_gl.bufferData( _gl.ARRAY_BUFFER, lineDistanceArray, hint );

		}

		if ( customAttributes ) {

			for ( i = 0, il = customAttributes.length; i < il; i ++ ) {

				customAttribute = customAttributes[ i ];

				if ( customAttribute.needsUpdate &&
					 ( customAttribute.boundTo === undefined ||
					   customAttribute.boundTo === "vertices" ) ) {

					offset = 0;

					cal = customAttribute.value.length;

					if ( customAttribute.size === 1 ) {

						for ( ca = 0; ca < cal; ca ++ ) {

							customAttribute.array[ ca ] = customAttribute.value[ ca ];

						}

					} else if ( customAttribute.size === 2 ) {

						for ( ca = 0; ca < cal; ca ++ ) {

							value = customAttribute.value[ ca ];

							customAttribute.array[ offset ] 	= value.x;
							customAttribute.array[ offset + 1 ] = value.y;

							offset += 2;

						}

					} else if ( customAttribute.size === 3 ) {

						if ( customAttribute.type === "c" ) {

							for ( ca = 0; ca < cal; ca ++ ) {

								value = customAttribute.value[ ca ];

								customAttribute.array[ offset ] 	= value.r;
								customAttribute.array[ offset + 1 ] = value.g;
								customAttribute.array[ offset + 2 ] = value.b;

								offset += 3;

							}

						} else {

							for ( ca = 0; ca < cal; ca ++ ) {

								value = customAttribute.value[ ca ];

								customAttribute.array[ offset ] 	= value.x;
								customAttribute.array[ offset + 1 ] = value.y;
								customAttribute.array[ offset + 2 ] = value.z;

								offset += 3;

							}

						}

					} else if ( customAttribute.size === 4 ) {

						for ( ca = 0; ca < cal; ca ++ ) {

							value = customAttribute.value[ ca ];

							customAttribute.array[ offset ] 	 = value.x;
							customAttribute.array[ offset + 1  ] = value.y;
							customAttribute.array[ offset + 2  ] = value.z;
							customAttribute.array[ offset + 3  ] = value.w;

							offset += 4;

						}

					}

					_gl.bindBuffer( _gl.ARRAY_BUFFER, customAttribute.buffer );
					_gl.bufferData( _gl.ARRAY_BUFFER, customAttribute.array, hint );

				}

			}

		}

	}

	function setMeshBuffers( geometryGroup, object, hint, dispose, material ) {

		if ( ! geometryGroup.__inittedArrays ) {

			return;

		}

		var normalType = bufferGuessNormalType( material ),
		vertexColorType = bufferGuessVertexColorType( material ),
		uvType = bufferGuessUVType( material ),

		needsSmoothNormals = ( normalType === THREE.SmoothShading );

		var f, fl, fi, face,
		vertexNormals, faceNormal, normal,
		vertexColors, faceColor,
		vertexTangents,
		uv, uv2, v1, v2, v3, v4, t1, t2, t3, t4, n1, n2, n3, n4,
		c1, c2, c3, c4,
		sw1, sw2, sw3, sw4,
		si1, si2, si3, si4,
		sa1, sa2, sa3, sa4,
		sb1, sb2, sb3, sb4,
		m, ml, i, il,
		vn, uvi, uv2i,
		vk, vkl, vka,
		nka, chf, faceVertexNormals,
		a,

		vertexIndex = 0,

		offset = 0,
		offset_uv = 0,
		offset_uv2 = 0,
		offset_face = 0,
		offset_normal = 0,
		offset_tangent = 0,
		offset_line = 0,
		offset_color = 0,
		offset_skin = 0,
		offset_morphTarget = 0,
		offset_custom = 0,
		offset_customSrc = 0,

		value,

		vertexArray = geometryGroup.__vertexArray,
		uvArray = geometryGroup.__uvArray,
		uv2Array = geometryGroup.__uv2Array,
		normalArray = geometryGroup.__normalArray,
		tangentArray = geometryGroup.__tangentArray,
		colorArray = geometryGroup.__colorArray,

		skinIndexArray = geometryGroup.__skinIndexArray,
		skinWeightArray = geometryGroup.__skinWeightArray,

		morphTargetsArrays = geometryGroup.__morphTargetsArrays,
		morphNormalsArrays = geometryGroup.__morphNormalsArrays,

		customAttributes = geometryGroup.__webglCustomAttributesList,
		customAttribute,

		faceArray = geometryGroup.__faceArray,
		lineArray = geometryGroup.__lineArray,

		geometry = object.geometry, // this is shared for all chunks

		dirtyVertices = geometry.verticesNeedUpdate,
		dirtyElements = geometry.elementsNeedUpdate,
		dirtyUvs = geometry.uvsNeedUpdate,
		dirtyNormals = geometry.normalsNeedUpdate,
		dirtyTangents = geometry.tangentsNeedUpdate,
		dirtyColors = geometry.colorsNeedUpdate,
		dirtyMorphTargets = geometry.morphTargetsNeedUpdate,

		vertices = geometry.vertices,
		chunk_faces3 = geometryGroup.faces3,
		obj_faces = geometry.faces,

		obj_uvs  = geometry.faceVertexUvs[ 0 ],
		obj_uvs2 = geometry.faceVertexUvs[ 1 ],

		obj_colors = geometry.colors,

		obj_skinIndices = geometry.skinIndices,
		obj_skinWeights = geometry.skinWeights,

		morphTargets = geometry.morphTargets,
		morphNormals = geometry.morphNormals;

		if ( dirtyVertices ) {

			for ( f = 0, fl = chunk_faces3.length; f < fl; f ++ ) {

				face = obj_faces[ chunk_faces3[ f ] ];

				v1 = vertices[ face.a ];
				v2 = vertices[ face.b ];
				v3 = vertices[ face.c ];

				vertexArray[ offset ]     = v1.x;
				vertexArray[ offset + 1 ] = v1.y;
				vertexArray[ offset + 2 ] = v1.z;

				vertexArray[ offset + 3 ] = v2.x;
				vertexArray[ offset + 4 ] = v2.y;
				vertexArray[ offset + 5 ] = v2.z;

				vertexArray[ offset + 6 ] = v3.x;
				vertexArray[ offset + 7 ] = v3.y;
				vertexArray[ offset + 8 ] = v3.z;

				offset += 9;

			}

			_gl.bindBuffer( _gl.ARRAY_BUFFER, geometryGroup.__webglVertexBuffer );
			_gl.bufferData( _gl.ARRAY_BUFFER, vertexArray, hint );

		}

		if ( dirtyMorphTargets ) {

			for ( vk = 0, vkl = morphTargets.length; vk < vkl; vk ++ ) {

				offset_morphTarget = 0;

				for ( f = 0, fl = chunk_faces3.length; f < fl; f ++ ) {

					chf = chunk_faces3[ f ];
					face = obj_faces[ chf ];

					// morph positions

					v1 = morphTargets[ vk ].vertices[ face.a ];
					v2 = morphTargets[ vk ].vertices[ face.b ];
					v3 = morphTargets[ vk ].vertices[ face.c ];

					vka = morphTargetsArrays[ vk ];

					vka[ offset_morphTarget ] 	  = v1.x;
					vka[ offset_morphTarget + 1 ] = v1.y;
					vka[ offset_morphTarget + 2 ] = v1.z;

					vka[ offset_morphTarget + 3 ] = v2.x;
					vka[ offset_morphTarget + 4 ] = v2.y;
					vka[ offset_morphTarget + 5 ] = v2.z;

					vka[ offset_morphTarget + 6 ] = v3.x;
					vka[ offset_morphTarget + 7 ] = v3.y;
					vka[ offset_morphTarget + 8 ] = v3.z;

					// morph normals

					if ( material.morphNormals ) {

						if ( needsSmoothNormals ) {

							faceVertexNormals = morphNormals[ vk ].vertexNormals[ chf ];

							n1 = faceVertexNormals.a;
							n2 = faceVertexNormals.b;
							n3 = faceVertexNormals.c;

						} else {

							n1 = morphNormals[ vk ].faceNormals[ chf ];
							n2 = n1;
							n3 = n1;

						}

						nka = morphNormalsArrays[ vk ];

						nka[ offset_morphTarget ] 	  = n1.x;
						nka[ offset_morphTarget + 1 ] = n1.y;
						nka[ offset_morphTarget + 2 ] = n1.z;

						nka[ offset_morphTarget + 3 ] = n2.x;
						nka[ offset_morphTarget + 4 ] = n2.y;
						nka[ offset_morphTarget + 5 ] = n2.z;

						nka[ offset_morphTarget + 6 ] = n3.x;
						nka[ offset_morphTarget + 7 ] = n3.y;
						nka[ offset_morphTarget + 8 ] = n3.z;

					}

					//

					offset_morphTarget += 9;

				}

				_gl.bindBuffer( _gl.ARRAY_BUFFER, geometryGroup.__webglMorphTargetsBuffers[ vk ] );
				_gl.bufferData( _gl.ARRAY_BUFFER, morphTargetsArrays[ vk ], hint );

				if ( material.morphNormals ) {

					_gl.bindBuffer( _gl.ARRAY_BUFFER, geometryGroup.__webglMorphNormalsBuffers[ vk ] );
					_gl.bufferData( _gl.ARRAY_BUFFER, morphNormalsArrays[ vk ], hint );

				}

			}

		}

		if ( obj_skinWeights.length ) {

			for ( f = 0, fl = chunk_faces3.length; f < fl; f ++ ) {

				face = obj_faces[ chunk_faces3[ f ]	];

				// weights

				sw1 = obj_skinWeights[ face.a ];
				sw2 = obj_skinWeights[ face.b ];
				sw3 = obj_skinWeights[ face.c ];

				skinWeightArray[ offset_skin ]     = sw1.x;
				skinWeightArray[ offset_skin + 1 ] = sw1.y;
				skinWeightArray[ offset_skin + 2 ] = sw1.z;
				skinWeightArray[ offset_skin + 3 ] = sw1.w;

				skinWeightArray[ offset_skin + 4 ] = sw2.x;
				skinWeightArray[ offset_skin + 5 ] = sw2.y;
				skinWeightArray[ offset_skin + 6 ] = sw2.z;
				skinWeightArray[ offset_skin + 7 ] = sw2.w;

				skinWeightArray[ offset_skin + 8 ]  = sw3.x;
				skinWeightArray[ offset_skin + 9 ]  = sw3.y;
				skinWeightArray[ offset_skin + 10 ] = sw3.z;
				skinWeightArray[ offset_skin + 11 ] = sw3.w;

				// indices

				si1 = obj_skinIndices[ face.a ];
				si2 = obj_skinIndices[ face.b ];
				si3 = obj_skinIndices[ face.c ];

				skinIndexArray[ offset_skin ]     = si1.x;
				skinIndexArray[ offset_skin + 1 ] = si1.y;
				skinIndexArray[ offset_skin + 2 ] = si1.z;
				skinIndexArray[ offset_skin + 3 ] = si1.w;

				skinIndexArray[ offset_skin + 4 ] = si2.x;
				skinIndexArray[ offset_skin + 5 ] = si2.y;
				skinIndexArray[ offset_skin + 6 ] = si2.z;
				skinIndexArray[ offset_skin + 7 ] = si2.w;

				skinIndexArray[ offset_skin + 8 ]  = si3.x;
				skinIndexArray[ offset_skin + 9 ]  = si3.y;
				skinIndexArray[ offset_skin + 10 ] = si3.z;
				skinIndexArray[ offset_skin + 11 ] = si3.w;

				offset_skin += 12;

			}

			if ( offset_skin > 0 ) {

				_gl.bindBuffer( _gl.ARRAY_BUFFER, geometryGroup.__webglSkinIndicesBuffer );
				_gl.bufferData( _gl.ARRAY_BUFFER, skinIndexArray, hint );

				_gl.bindBuffer( _gl.ARRAY_BUFFER, geometryGroup.__webglSkinWeightsBuffer );
				_gl.bufferData( _gl.ARRAY_BUFFER, skinWeightArray, hint );

			}

		}

		if ( dirtyColors && vertexColorType ) {

			for ( f = 0, fl = chunk_faces3.length; f < fl; f ++ ) {

				face = obj_faces[ chunk_faces3[ f ]	];

				vertexColors = face.vertexColors;
				faceColor = face.color;

				if ( vertexColors.length === 3 && vertexColorType === THREE.VertexColors ) {

					c1 = vertexColors[ 0 ];
					c2 = vertexColors[ 1 ];
					c3 = vertexColors[ 2 ];

				} else {

					c1 = faceColor;
					c2 = faceColor;
					c3 = faceColor;

				}

				colorArray[ offset_color ]     = c1.r;
				colorArray[ offset_color + 1 ] = c1.g;
				colorArray[ offset_color + 2 ] = c1.b;

				colorArray[ offset_color + 3 ] = c2.r;
				colorArray[ offset_color + 4 ] = c2.g;
				colorArray[ offset_color + 5 ] = c2.b;

				colorArray[ offset_color + 6 ] = c3.r;
				colorArray[ offset_color + 7 ] = c3.g;
				colorArray[ offset_color + 8 ] = c3.b;

				offset_color += 9;

			}

			if ( offset_color > 0 ) {

				_gl.bindBuffer( _gl.ARRAY_BUFFER, geometryGroup.__webglColorBuffer );
				_gl.bufferData( _gl.ARRAY_BUFFER, colorArray, hint );

			}

		}

		if ( dirtyTangents && geometry.hasTangents ) {

			for ( f = 0, fl = chunk_faces3.length; f < fl; f ++ ) {

				face = obj_faces[ chunk_faces3[ f ]	];

				vertexTangents = face.vertexTangents;

				t1 = vertexTangents[ 0 ];
				t2 = vertexTangents[ 1 ];
				t3 = vertexTangents[ 2 ];

				tangentArray[ offset_tangent ]     = t1.x;
				tangentArray[ offset_tangent + 1 ] = t1.y;
				tangentArray[ offset_tangent + 2 ] = t1.z;
				tangentArray[ offset_tangent + 3 ] = t1.w;

				tangentArray[ offset_tangent + 4 ] = t2.x;
				tangentArray[ offset_tangent + 5 ] = t2.y;
				tangentArray[ offset_tangent + 6 ] = t2.z;
				tangentArray[ offset_tangent + 7 ] = t2.w;

				tangentArray[ offset_tangent + 8 ]  = t3.x;
				tangentArray[ offset_tangent + 9 ]  = t3.y;
				tangentArray[ offset_tangent + 10 ] = t3.z;
				tangentArray[ offset_tangent + 11 ] = t3.w;

				offset_tangent += 12;

			}

			_gl.bindBuffer( _gl.ARRAY_BUFFER, geometryGroup.__webglTangentBuffer );
			_gl.bufferData( _gl.ARRAY_BUFFER, tangentArray, hint );

		}

		if ( dirtyNormals && normalType ) {

			for ( f = 0, fl = chunk_faces3.length; f < fl; f ++ ) {

				face = obj_faces[ chunk_faces3[ f ]	];

				vertexNormals = face.vertexNormals;
				faceNormal = face.normal;

				if ( vertexNormals.length === 3 && needsSmoothNormals ) {

					for ( i = 0; i < 3; i ++ ) {

						vn = vertexNormals[ i ];

						normalArray[ offset_normal ]     = vn.x;
						normalArray[ offset_normal + 1 ] = vn.y;
						normalArray[ offset_normal + 2 ] = vn.z;

						offset_normal += 3;

					}

				} else {

					for ( i = 0; i < 3; i ++ ) {

						normalArray[ offset_normal ]     = faceNormal.x;
						normalArray[ offset_normal + 1 ] = faceNormal.y;
						normalArray[ offset_normal + 2 ] = faceNormal.z;

						offset_normal += 3;

					}

				}

			}

			_gl.bindBuffer( _gl.ARRAY_BUFFER, geometryGroup.__webglNormalBuffer );
			_gl.bufferData( _gl.ARRAY_BUFFER, normalArray, hint );

		}

		if ( dirtyUvs && obj_uvs && uvType ) {

			for ( f = 0, fl = chunk_faces3.length; f < fl; f ++ ) {

				fi = chunk_faces3[ f ];

				uv = obj_uvs[ fi ];

				if ( uv === undefined ) continue;

				for ( i = 0; i < 3; i ++ ) {

					uvi = uv[ i ];

					uvArray[ offset_uv ]     = uvi.x;
					uvArray[ offset_uv + 1 ] = uvi.y;

					offset_uv += 2;

				}

			}

			if ( offset_uv > 0 ) {

				_gl.bindBuffer( _gl.ARRAY_BUFFER, geometryGroup.__webglUVBuffer );
				_gl.bufferData( _gl.ARRAY_BUFFER, uvArray, hint );

			}

		}

		if ( dirtyUvs && obj_uvs2 && uvType ) {

			for ( f = 0, fl = chunk_faces3.length; f < fl; f ++ ) {

				fi = chunk_faces3[ f ];

				uv2 = obj_uvs2[ fi ];

				if ( uv2 === undefined ) continue;

				for ( i = 0; i < 3; i ++ ) {

					uv2i = uv2[ i ];

					uv2Array[ offset_uv2 ]     = uv2i.x;
					uv2Array[ offset_uv2 + 1 ] = uv2i.y;

					offset_uv2 += 2;

				}

			}

			if ( offset_uv2 > 0 ) {

				_gl.bindBuffer( _gl.ARRAY_BUFFER, geometryGroup.__webglUV2Buffer );
				_gl.bufferData( _gl.ARRAY_BUFFER, uv2Array, hint );

			}

		}

		if ( dirtyElements ) {

			for ( f = 0, fl = chunk_faces3.length; f < fl; f ++ ) {

				fi = chunk_faces3[ f ];

				faceArray[ offset_face ] 	 = vertexIndex;
				faceArray[ offset_face + 1 ] = vertexIndex + 1;
				faceArray[ offset_face + 2 ] = vertexIndex + 2;

				offset_face += 3;

				// START_VEROLD_MOD - quad wireframes
				var edgeMask = geometry.faceEdgeMasks !== undefined ? geometry.faceEdgeMasks[ fi ] : ~0;

				if ( edgeMask & 1 ) {
					lineArray[ offset_line++ ] = vertexIndex;
					lineArray[ offset_line++ ] = vertexIndex + 1;
				}

				if ( edgeMask & 2 ) {
					lineArray[ offset_line++ ] = vertexIndex + 1;
					lineArray[ offset_line++ ] = vertexIndex + 2;
				}

				if ( edgeMask & 4 ) {
					lineArray[ offset_line++ ] = vertexIndex;
					lineArray[ offset_line++ ] = vertexIndex + 2;
				}
				// END_VEROLD_MOD - quad wireframes

				vertexIndex += 3;

			}

			_gl.bindBuffer( _gl.ELEMENT_ARRAY_BUFFER, geometryGroup.__webglFaceBuffer );
			_gl.bufferData( _gl.ELEMENT_ARRAY_BUFFER, faceArray, hint );

			_gl.bindBuffer( _gl.ELEMENT_ARRAY_BUFFER, geometryGroup.__webglLineBuffer );
			_gl.bufferData( _gl.ELEMENT_ARRAY_BUFFER, lineArray, hint );

		}

		if ( customAttributes ) {

			for ( i = 0, il = customAttributes.length; i < il; i ++ ) {

				customAttribute = customAttributes[ i ];

				if ( ! customAttribute.__original.needsUpdate ) continue;

				offset_custom = 0;
				offset_customSrc = 0;

				if ( customAttribute.size === 1 ) {

					if ( customAttribute.boundTo === undefined || customAttribute.boundTo === "vertices" ) {

						for ( f = 0, fl = chunk_faces3.length; f < fl; f ++ ) {

							face = obj_faces[ chunk_faces3[ f ]	];

							customAttribute.array[ offset_custom ] 	   = customAttribute.value[ face.a ];
							customAttribute.array[ offset_custom + 1 ] = customAttribute.value[ face.b ];
							customAttribute.array[ offset_custom + 2 ] = customAttribute.value[ face.c ];

							offset_custom += 3;

						}

					} else if ( customAttribute.boundTo === "faces" ) {

						for ( f = 0, fl = chunk_faces3.length; f < fl; f ++ ) {

							value = customAttribute.value[ chunk_faces3[ f ] ];

							customAttribute.array[ offset_custom ] 	   = value;
							customAttribute.array[ offset_custom + 1 ] = value;
							customAttribute.array[ offset_custom + 2 ] = value;

							offset_custom += 3;

						}

					}

				} else if ( customAttribute.size === 2 ) {

					if ( customAttribute.boundTo === undefined || customAttribute.boundTo === "vertices" ) {

						for ( f = 0, fl = chunk_faces3.length; f < fl; f ++ ) {

							face = obj_faces[ chunk_faces3[ f ]	];

							v1 = customAttribute.value[ face.a ];
							v2 = customAttribute.value[ face.b ];
							v3 = customAttribute.value[ face.c ];

							customAttribute.array[ offset_custom ] 	   = v1.x;
							customAttribute.array[ offset_custom + 1 ] = v1.y;

							customAttribute.array[ offset_custom + 2 ] = v2.x;
							customAttribute.array[ offset_custom + 3 ] = v2.y;

							customAttribute.array[ offset_custom + 4 ] = v3.x;
							customAttribute.array[ offset_custom + 5 ] = v3.y;

							offset_custom += 6;

						}

					} else if ( customAttribute.boundTo === "faces" ) {

						for ( f = 0, fl = chunk_faces3.length; f < fl; f ++ ) {

							value = customAttribute.value[ chunk_faces3[ f ] ];

							v1 = value;
							v2 = value;
							v3 = value;

							customAttribute.array[ offset_custom ] 	   = v1.x;
							customAttribute.array[ offset_custom + 1 ] = v1.y;

							customAttribute.array[ offset_custom + 2 ] = v2.x;
							customAttribute.array[ offset_custom + 3 ] = v2.y;

							customAttribute.array[ offset_custom + 4 ] = v3.x;
							customAttribute.array[ offset_custom + 5 ] = v3.y;

							offset_custom += 6;

						}

					}

				} else if ( customAttribute.size === 3 ) {

					var pp;

					if ( customAttribute.type === "c" ) {

						pp = [ "r", "g", "b" ];

					} else {

						pp = [ "x", "y", "z" ];

					}

					if ( customAttribute.boundTo === undefined || customAttribute.boundTo === "vertices" ) {

						for ( f = 0, fl = chunk_faces3.length; f < fl; f ++ ) {

							face = obj_faces[ chunk_faces3[ f ]	];

							v1 = customAttribute.value[ face.a ];
							v2 = customAttribute.value[ face.b ];
							v3 = customAttribute.value[ face.c ];

							customAttribute.array[ offset_custom ] 	   = v1[ pp[ 0 ] ];
							customAttribute.array[ offset_custom + 1 ] = v1[ pp[ 1 ] ];
							customAttribute.array[ offset_custom + 2 ] = v1[ pp[ 2 ] ];

							customAttribute.array[ offset_custom + 3 ] = v2[ pp[ 0 ] ];
							customAttribute.array[ offset_custom + 4 ] = v2[ pp[ 1 ] ];
							customAttribute.array[ offset_custom + 5 ] = v2[ pp[ 2 ] ];

							customAttribute.array[ offset_custom + 6 ] = v3[ pp[ 0 ] ];
							customAttribute.array[ offset_custom + 7 ] = v3[ pp[ 1 ] ];
							customAttribute.array[ offset_custom + 8 ] = v3[ pp[ 2 ] ];

							offset_custom += 9;

						}

					} else if ( customAttribute.boundTo === "faces" ) {

						for ( f = 0, fl = chunk_faces3.length; f < fl; f ++ ) {

							value = customAttribute.value[ chunk_faces3[ f ] ];

							v1 = value;
							v2 = value;
							v3 = value;

							customAttribute.array[ offset_custom ] 	   = v1[ pp[ 0 ] ];
							customAttribute.array[ offset_custom + 1 ] = v1[ pp[ 1 ] ];
							customAttribute.array[ offset_custom + 2 ] = v1[ pp[ 2 ] ];

							customAttribute.array[ offset_custom + 3 ] = v2[ pp[ 0 ] ];
							customAttribute.array[ offset_custom + 4 ] = v2[ pp[ 1 ] ];
							customAttribute.array[ offset_custom + 5 ] = v2[ pp[ 2 ] ];

							customAttribute.array[ offset_custom + 6 ] = v3[ pp[ 0 ] ];
							customAttribute.array[ offset_custom + 7 ] = v3[ pp[ 1 ] ];
							customAttribute.array[ offset_custom + 8 ] = v3[ pp[ 2 ] ];

							offset_custom += 9;

						}

					} else if ( customAttribute.boundTo === "faceVertices" ) {

						for ( f = 0, fl = chunk_faces3.length; f < fl; f ++ ) {

							value = customAttribute.value[ chunk_faces3[ f ] ];

							v1 = value[ 0 ];
							v2 = value[ 1 ];
							v3 = value[ 2 ];

							customAttribute.array[ offset_custom ] 	   = v1[ pp[ 0 ] ];
							customAttribute.array[ offset_custom + 1 ] = v1[ pp[ 1 ] ];
							customAttribute.array[ offset_custom + 2 ] = v1[ pp[ 2 ] ];

							customAttribute.array[ offset_custom + 3 ] = v2[ pp[ 0 ] ];
							customAttribute.array[ offset_custom + 4 ] = v2[ pp[ 1 ] ];
							customAttribute.array[ offset_custom + 5 ] = v2[ pp[ 2 ] ];

							customAttribute.array[ offset_custom + 6 ] = v3[ pp[ 0 ] ];
							customAttribute.array[ offset_custom + 7 ] = v3[ pp[ 1 ] ];
							customAttribute.array[ offset_custom + 8 ] = v3[ pp[ 2 ] ];

							offset_custom += 9;

						}

					}

				} else if ( customAttribute.size === 4 ) {

					if ( customAttribute.boundTo === undefined || customAttribute.boundTo === "vertices" ) {

						for ( f = 0, fl = chunk_faces3.length; f < fl; f ++ ) {

							face = obj_faces[ chunk_faces3[ f ]	];

							v1 = customAttribute.value[ face.a ];
							v2 = customAttribute.value[ face.b ];
							v3 = customAttribute.value[ face.c ];

							customAttribute.array[ offset_custom  ] 	= v1.x;
							customAttribute.array[ offset_custom + 1  ] = v1.y;
							customAttribute.array[ offset_custom + 2  ] = v1.z;
							customAttribute.array[ offset_custom + 3  ] = v1.w;

							customAttribute.array[ offset_custom + 4  ] = v2.x;
							customAttribute.array[ offset_custom + 5  ] = v2.y;
							customAttribute.array[ offset_custom + 6  ] = v2.z;
							customAttribute.array[ offset_custom + 7  ] = v2.w;

							customAttribute.array[ offset_custom + 8  ] = v3.x;
							customAttribute.array[ offset_custom + 9  ] = v3.y;
							customAttribute.array[ offset_custom + 10 ] = v3.z;
							customAttribute.array[ offset_custom + 11 ] = v3.w;

							offset_custom += 12;

						}

					} else if ( customAttribute.boundTo === "faces" ) {

						for ( f = 0, fl = chunk_faces3.length; f < fl; f ++ ) {

							value = customAttribute.value[ chunk_faces3[ f ] ];

							v1 = value;
							v2 = value;
							v3 = value;

							customAttribute.array[ offset_custom  ] 	= v1.x;
							customAttribute.array[ offset_custom + 1  ] = v1.y;
							customAttribute.array[ offset_custom + 2  ] = v1.z;
							customAttribute.array[ offset_custom + 3  ] = v1.w;

							customAttribute.array[ offset_custom + 4  ] = v2.x;
							customAttribute.array[ offset_custom + 5  ] = v2.y;
							customAttribute.array[ offset_custom + 6  ] = v2.z;
							customAttribute.array[ offset_custom + 7  ] = v2.w;

							customAttribute.array[ offset_custom + 8  ] = v3.x;
							customAttribute.array[ offset_custom + 9  ] = v3.y;
							customAttribute.array[ offset_custom + 10 ] = v3.z;
							customAttribute.array[ offset_custom + 11 ] = v3.w;

							offset_custom += 12;

						}

					} else if ( customAttribute.boundTo === "faceVertices" ) {

						for ( f = 0, fl = chunk_faces3.length; f < fl; f ++ ) {

							value = customAttribute.value[ chunk_faces3[ f ] ];

							v1 = value[ 0 ];
							v2 = value[ 1 ];
							v3 = value[ 2 ];

							customAttribute.array[ offset_custom  ] 	= v1.x;
							customAttribute.array[ offset_custom + 1  ] = v1.y;
							customAttribute.array[ offset_custom + 2  ] = v1.z;
							customAttribute.array[ offset_custom + 3  ] = v1.w;

							customAttribute.array[ offset_custom + 4  ] = v2.x;
							customAttribute.array[ offset_custom + 5  ] = v2.y;
							customAttribute.array[ offset_custom + 6  ] = v2.z;
							customAttribute.array[ offset_custom + 7  ] = v2.w;

							customAttribute.array[ offset_custom + 8  ] = v3.x;
							customAttribute.array[ offset_custom + 9  ] = v3.y;
							customAttribute.array[ offset_custom + 10 ] = v3.z;
							customAttribute.array[ offset_custom + 11 ] = v3.w;

							offset_custom += 12;

						}

					}

				}

				_gl.bindBuffer( _gl.ARRAY_BUFFER, customAttribute.buffer );
				_gl.bufferData( _gl.ARRAY_BUFFER, customAttribute.array, hint );

			}

		}

		if ( dispose ) {

			delete geometryGroup.__inittedArrays;
			delete geometryGroup.__colorArray;
			delete geometryGroup.__normalArray;
			delete geometryGroup.__tangentArray;
			delete geometryGroup.__uvArray;
			delete geometryGroup.__uv2Array;
			delete geometryGroup.__faceArray;
			delete geometryGroup.__vertexArray;
			delete geometryGroup.__lineArray;
			delete geometryGroup.__skinIndexArray;
			delete geometryGroup.__skinWeightArray;

		}

	};

	function setDirectBuffers( geometry, hint ) {

		var attributes = geometry.attributes;

		var attributeName, attributeItem;

		for ( attributeName in attributes ) {

			attributeItem = attributes[ attributeName ];

			if ( attributeItem.needsUpdate ) {

				if ( attributeName === 'index' || attributeName === 'index_wireframe' ) {

					_gl.bindBuffer( _gl.ELEMENT_ARRAY_BUFFER, attributeItem.buffer );
					_gl.bufferData( _gl.ELEMENT_ARRAY_BUFFER, attributeItem.array, hint );

				} else {

					_gl.bindBuffer( _gl.ARRAY_BUFFER, attributeItem.buffer );
					_gl.bufferData( _gl.ARRAY_BUFFER, attributeItem.array, hint );

				}

				attributeItem.needsUpdate = false;

			}

		}

	}

	// Buffer rendering

	this.renderBufferImmediate = function ( object, program, material ) {

		initAttributes();

		if ( object.hasPositions && ! object.__webglVertexBuffer ) object.__webglVertexBuffer = _gl.createBuffer();
		if ( object.hasNormals && ! object.__webglNormalBuffer ) object.__webglNormalBuffer = _gl.createBuffer();
		if ( object.hasUvs && ! object.__webglUvBuffer ) object.__webglUvBuffer = _gl.createBuffer();
		if ( object.hasColors && ! object.__webglColorBuffer ) object.__webglColorBuffer = _gl.createBuffer();

		if ( object.hasPositions ) {

			_gl.bindBuffer( _gl.ARRAY_BUFFER, object.__webglVertexBuffer );
			_gl.bufferData( _gl.ARRAY_BUFFER, object.positionArray, _gl.DYNAMIC_DRAW );
			enableAttribute( program.attributes.position );
			_gl.vertexAttribPointer( program.attributes.position, 3, _gl.FLOAT, false, 0, 0 );

		}

		if ( object.hasNormals ) {

			_gl.bindBuffer( _gl.ARRAY_BUFFER, object.__webglNormalBuffer );

			if ( material.shading === THREE.FlatShading ) {

				var nx, ny, nz,
					nax, nbx, ncx, nay, nby, ncy, naz, nbz, ncz,
					normalArray,
					i, il = object.count * 3;

				for( i = 0; i < il; i += 9 ) {

					normalArray = object.normalArray;

					nax  = normalArray[ i ];
					nay  = normalArray[ i + 1 ];
					naz  = normalArray[ i + 2 ];

					nbx  = normalArray[ i + 3 ];
					nby  = normalArray[ i + 4 ];
					nbz  = normalArray[ i + 5 ];

					ncx  = normalArray[ i + 6 ];
					ncy  = normalArray[ i + 7 ];
					ncz  = normalArray[ i + 8 ];

					nx = ( nax + nbx + ncx ) / 3;
					ny = ( nay + nby + ncy ) / 3;
					nz = ( naz + nbz + ncz ) / 3;

					normalArray[ i ] 	 = nx;
					normalArray[ i + 1 ] = ny;
					normalArray[ i + 2 ] = nz;

					normalArray[ i + 3 ] = nx;
					normalArray[ i + 4 ] = ny;
					normalArray[ i + 5 ] = nz;

					normalArray[ i + 6 ] = nx;
					normalArray[ i + 7 ] = ny;
					normalArray[ i + 8 ] = nz;

				}

			}

			_gl.bufferData( _gl.ARRAY_BUFFER, object.normalArray, _gl.DYNAMIC_DRAW );
			enableAttribute( program.attributes.normal );
			_gl.vertexAttribPointer( program.attributes.normal, 3, _gl.FLOAT, false, 0, 0 );

		}

		if ( object.hasUvs && material.map ) {

			_gl.bindBuffer( _gl.ARRAY_BUFFER, object.__webglUvBuffer );
			_gl.bufferData( _gl.ARRAY_BUFFER, object.uvArray, _gl.DYNAMIC_DRAW );
			enableAttribute( program.attributes.uv );
			_gl.vertexAttribPointer( program.attributes.uv, 2, _gl.FLOAT, false, 0, 0 );

		}

		if ( object.hasColors && material.vertexColors !== THREE.NoColors ) {

			_gl.bindBuffer( _gl.ARRAY_BUFFER, object.__webglColorBuffer );
			_gl.bufferData( _gl.ARRAY_BUFFER, object.colorArray, _gl.DYNAMIC_DRAW );
			enableAttribute( program.attributes.color );
			_gl.vertexAttribPointer( program.attributes.color, 3, _gl.FLOAT, false, 0, 0 );

		}

		disableUnusedAttributes();

		_gl.drawArrays( _gl.TRIANGLES, 0, object.count );

		object.count = 0;

	};

<<<<<<< HEAD
	// START_VEROLD_MOD - materialIndex in offsets
	this.renderBufferDirect = function ( camera, lights, fog, material, geometry, object, offsetIndices ) {
	// END_VEROLD_MOD - materialIndex in offsets
=======
	function setupVertexAttributes( material, programAttributes, geometryAttributes, startIndex ) {

		for ( var attributeName in programAttributes ) {

			var attributePointer = programAttributes[ attributeName ];
			var attributeItem = geometryAttributes[ attributeName ];

			if ( attributePointer >= 0 ) {

				if ( attributeItem ) {

					var attributeSize = attributeItem.itemSize;

					_gl.bindBuffer( _gl.ARRAY_BUFFER, attributeItem.buffer );
					enableAttribute( attributePointer );
					_gl.vertexAttribPointer( attributePointer, attributeSize, _gl.FLOAT, false, 0, startIndex * attributeSize * 4 ); // 4 bytes per Float32

				} else if ( material.defaultAttributeValues ) {

					if ( material.defaultAttributeValues[ attributeName ].length === 2 ) {

						_gl.vertexAttrib2fv( attributePointer, material.defaultAttributeValues[ attributeName ] );

					} else if ( material.defaultAttributeValues[ attributeName ].length === 3 ) {

						_gl.vertexAttrib3fv( attributePointer, material.defaultAttributeValues[ attributeName ] );

					}

				}

			}

		}

		disableUnusedAttributes();
		
	}

	this.renderBufferDirect = function ( camera, lights, fog, material, geometry, object ) {
>>>>>>> eabdc896

		if ( material.visible === false ) return;

		var linewidth, a, attribute;
		var attributeItem, attributeName, attributePointer, attributeSize;

		var program = setProgram( camera, lights, fog, material, object );

		var programAttributes = program.attributes;
		var geometryAttributes = geometry.attributes;

		var updateBuffers = false,
			wireframeBit = material.wireframe ? 1 : 0,
			geometryHash = ( geometry.id * 0xffffff ) + ( program.id * 2 ) + wireframeBit;

		if ( geometryHash !== _currentGeometryGroupHash ) {

			_currentGeometryGroupHash = geometryHash;
			updateBuffers = true;

		}

		if ( updateBuffers ) {

			initAttributes();

		}

		// render mesh

		if ( object instanceof THREE.Mesh ) {

			var index = geometryAttributes[ "index" ];
			var index_wireframe = geometryAttributes[ "index_wireframe" ];

			if ( index ) {

				// indexed triangles

<<<<<<< HEAD
				// START_VEROLD_MOD - materialIndex in offsets
				if ( offsets.length > 1 ) updateBuffers = true;

				for ( var i = 0, il = offsetIndices.length; i < il; i ++ ) {

					var offset = offsets[ offsetIndices[ i ] ];

					var startIndex = offset.index;
				// END_VEROLD_MOD - materialIndex in offsets

					if ( updateBuffers ) {

						for ( attributeName in geometryAttributes ) {

							if ( attributeName === 'index' || attributeName === 'index_wireframe' ) continue;

							attributePointer = programAttributes[ attributeName ];
							attributeItem = geometryAttributes[ attributeName ];

							if ( attributePointer >= 0 ) {

								if ( attributeItem ) {

									attributeSize = attributeItem.itemSize;
									_gl.bindBuffer( _gl.ARRAY_BUFFER, attributeItem.buffer );
									enableAttribute( attributePointer );
									_gl.vertexAttribPointer( attributePointer, attributeSize, _gl.FLOAT, false, 0, startIndex * attributeSize * 4 ); // 4 bytes per Float32

								} else if ( material.defaultAttributeValues ) {

									if ( material.defaultAttributeValues[ attributeName ].length === 2 ) {

										_gl.vertexAttrib2fv( attributePointer, material.defaultAttributeValues[ attributeName ] );

									} else if ( material.defaultAttributeValues[ attributeName ].length === 3 ) {

										_gl.vertexAttrib3fv( attributePointer, material.defaultAttributeValues[ attributeName ] );

									}

								}

							}

						}

						// indices
						if ( material.wireframe && index_wireframe ) {
							_gl.bindBuffer( _gl.ELEMENT_ARRAY_BUFFER, index_wireframe.buffer );
						}
						else {
							_gl.bindBuffer( _gl.ELEMENT_ARRAY_BUFFER, index.buffer );
						}

					}

					// render indexed triangles
					if ( material.wireframe && index_wireframe ) {
						_gl.drawElements( _gl.LINES, offset.wireframe.count, _gl.UNSIGNED_SHORT, offset.wireframe.start * 2 ); // 2 bytes per Uint16
					}
					else {
						_gl.drawElements( _gl.TRIANGLES, offset.count, _gl.UNSIGNED_SHORT, offset.start * 2 ); // 2 bytes per Uint16
					}

					_this.info.render.calls ++;
					_this.info.render.vertices += offset.count; // not really true, here vertices can be shared
					_this.info.render.faces += offset.count / 3;
					// END_VEROLD_MODE - materialIndex in offsets
				}
=======
				var type, size;
			
				if ( index.array instanceof Uint32Array ) {
					
					type = _gl.UNSIGNED_INT;
					size = 4;
					
				} else {
					
					type = _gl.UNSIGNED_SHORT;
					size = 2;
					
				}

				var offsets = geometry.offsets;

				if ( offsets.length === 0 ) {

					if ( updateBuffers ) {

						setupVertexAttributes( material, programAttributes, geometryAttributes, 0 );
						_gl.bindBuffer( _gl.ELEMENT_ARRAY_BUFFER, index.buffer );

					}

					_gl.drawElements( _gl.TRIANGLES, index.array.length, type, 0 );

					_this.info.render.calls ++;
					_this.info.render.vertices += index.array.length; // not really true, here vertices can be shared
					_this.info.render.faces += index.array.length / 3;
>>>>>>> eabdc896

				} else {

					// if there is more than 1 chunk
					// must set attribute pointers to use new offsets for each chunk
					// even if geometry and materials didn't change

					updateBuffers = true;

					for ( var i = 0, il = offsets.length; i < il; i ++ ) {

<<<<<<< HEAD
						if ( attributeName === 'index' || attributeName === 'index_wireframe') continue;
=======
						var startIndex = offsets[ i ].index;
>>>>>>> eabdc896

						if ( updateBuffers ) {

							setupVertexAttributes( material, programAttributes, geometryAttributes, startIndex );
							_gl.bindBuffer( _gl.ELEMENT_ARRAY_BUFFER, index.buffer );

						}

						// render indexed triangles

						_gl.drawElements( _gl.TRIANGLES, offsets[ i ].count, type, offsets[ i ].start * size );

						_this.info.render.calls ++;
						_this.info.render.vertices += offsets[ i ].count; // not really true, here vertices can be shared
						_this.info.render.faces += offsets[ i ].count / 3;

					}

				}

			} else {

				// non-indexed triangles

				if ( updateBuffers ) {

					setupVertexAttributes( material, programAttributes, geometryAttributes, 0 );

				}

				var position = geometry.attributes[ "position" ];

				// render non-indexed triangles

				_gl.drawArrays( _gl.TRIANGLES, 0, position.array.length / 3 );

				_this.info.render.calls ++;
				_this.info.render.vertices += position.array.length / 3;
				_this.info.render.faces += position.array.length / 9;

			}

		} else if ( object instanceof THREE.ParticleSystem ) {

			// render particles

			if ( updateBuffers ) {

				setupVertexAttributes( material, programAttributes, geometryAttributes, 0 );

			}

			var position = geometryAttributes[ "position" ];

			// render particles

			_gl.drawArrays( _gl.POINTS, 0, position.array.length / 3 );

			_this.info.render.calls ++;
			_this.info.render.points += position.array.length / 3;

		} else if ( object instanceof THREE.Line ) {

			var mode = ( object.type === THREE.LineStrip ) ? _gl.LINE_STRIP : _gl.LINES;

			setLineWidth( material.linewidth );

			var index = geometryAttributes[ "index" ];
			
			if ( index ) {

				// indexed lines

				var type, size;
				
				if ( index.array instanceof Uint32Array ){
					
					type = _gl.UNSIGNED_INT;
					size = 4;
					
				} else {
					
					type = _gl.UNSIGNED_SHORT;
					size = 2;
					
				}

				var offsets = geometry.offsets;

				if ( offsets.length === 0 ) {

					if ( updateBuffers ) {

						setupVertexAttributes( material, programAttributes, geometryAttributes, 0 );
						_gl.bindBuffer( _gl.ELEMENT_ARRAY_BUFFER, index.buffer );

					}
					
					_gl.drawElements( _gl.LINES, index.array.length, type, 0 ); // 2 bytes per Uint16Array

					_this.info.render.calls ++;
					_this.info.render.vertices += index.array.length; // not really true, here vertices can be shared

				} else {

					// if there is more than 1 chunk
					// must set attribute pointers to use new offsets for each chunk
					// even if geometry and materials didn't change

					if ( offsets.length > 1 ) updateBuffers = true;

					for ( var i = 0, il = offsets.length; i < il; i ++ ) {

						var startIndex = offsets[ i ].index;

						if ( updateBuffers ) {

							setupVertexAttributes( material, programAttributes, geometryAttributes, startIndex );
							_gl.bindBuffer( _gl.ELEMENT_ARRAY_BUFFER, index.buffer );

						}

						// render indexed lines
						
						_gl.drawElements( _gl.LINES, offsets[ i ].count, type, offsets[ i ].start * size ); // 2 bytes per Uint16Array

						_this.info.render.calls ++;
						_this.info.render.vertices += offsets[ i ].count; // not really true, here vertices can be shared

					}

				}

			} else {

				// non-indexed lines

				if ( updateBuffers ) {

					setupVertexAttributes( material, programAttributes, geometryAttributes, 0 );

				}

				var position = geometryAttributes[ "position" ];

				_gl.drawArrays( mode, 0, position.array.length / 3 );

				_this.info.render.calls ++;
				_this.info.render.points += position.array.length / 3;

			}

		}

	};

	this.renderBuffer = function ( camera, lights, fog, material, geometryGroup, object ) {

		if ( material.visible === false ) return;

		var linewidth, a, attribute, i, il;

		var program = setProgram( camera, lights, fog, material, object );

		var attributes = program.attributes;

		var updateBuffers = false,
			wireframeBit = material.wireframe ? 1 : 0,
			geometryGroupHash = ( geometryGroup.id * 0xffffff ) + ( program.id * 2 ) + wireframeBit;

		if ( geometryGroupHash !== _currentGeometryGroupHash ) {

			_currentGeometryGroupHash = geometryGroupHash;
			updateBuffers = true;

		}

		if ( updateBuffers ) {

			initAttributes();

		}

		// vertices

		if ( !material.morphTargets && attributes.position >= 0 ) {

			if ( updateBuffers ) {

				_gl.bindBuffer( _gl.ARRAY_BUFFER, geometryGroup.__webglVertexBuffer );
				enableAttribute( attributes.position );
				_gl.vertexAttribPointer( attributes.position, 3, _gl.FLOAT, false, 0, 0 );

			}

		} else {

			if ( object.morphTargetBase ) {

				setupMorphTargets( material, geometryGroup, object );

			}

		}


		if ( updateBuffers ) {

			// custom attributes

			// Use the per-geometryGroup custom attribute arrays which are setup in initMeshBuffers

			if ( geometryGroup.__webglCustomAttributesList ) {

				for ( i = 0, il = geometryGroup.__webglCustomAttributesList.length; i < il; i ++ ) {

					attribute = geometryGroup.__webglCustomAttributesList[ i ];

					if ( attributes[ attribute.buffer.belongsToAttribute ] >= 0 ) {

						_gl.bindBuffer( _gl.ARRAY_BUFFER, attribute.buffer );
						enableAttribute( attributes[ attribute.buffer.belongsToAttribute ] );
						_gl.vertexAttribPointer( attributes[ attribute.buffer.belongsToAttribute ], attribute.size, _gl.FLOAT, false, 0, 0 );

					}

				}

			}


			// colors

			if ( attributes.color >= 0 ) {

				if ( object.geometry.colors.length > 0 || object.geometry.faces.length > 0 && geometryGroup.__webglColorBuffer.length > 0) {

					_gl.bindBuffer( _gl.ARRAY_BUFFER, geometryGroup.__webglColorBuffer );
					enableAttribute( attributes.color );
					_gl.vertexAttribPointer( attributes.color, 3, _gl.FLOAT, false, 0, 0 );

				} else if ( material.defaultAttributeValues ) {


					_gl.vertexAttrib3fv( attributes.color, material.defaultAttributeValues.color );

				}
			}

			// normals

			if ( attributes.normal >= 0 ) {

				_gl.bindBuffer( _gl.ARRAY_BUFFER, geometryGroup.__webglNormalBuffer );
				enableAttribute( attributes.normal );
				_gl.vertexAttribPointer( attributes.normal, 3, _gl.FLOAT, false, 0, 0 );

			}

			// tangents

			if ( attributes.tangent >= 0 ) {

				_gl.bindBuffer( _gl.ARRAY_BUFFER, geometryGroup.__webglTangentBuffer );
				enableAttribute( attributes.tangent );
				_gl.vertexAttribPointer( attributes.tangent, 4, _gl.FLOAT, false, 0, 0 );

			}

			// uvs

			if ( attributes.uv >= 0 ) {

				if ( object.geometry.faceVertexUvs[0] ) {

					_gl.bindBuffer( _gl.ARRAY_BUFFER, geometryGroup.__webglUVBuffer );
					enableAttribute( attributes.uv );
					_gl.vertexAttribPointer( attributes.uv, 2, _gl.FLOAT, false, 0, 0 );

				} else if ( material.defaultAttributeValues ) {


					_gl.vertexAttrib2fv( attributes.uv, material.defaultAttributeValues.uv );

				}

			}

			if ( attributes.uv2 >= 0 ) {

				if ( object.geometry.faceVertexUvs[1] ) {

					_gl.bindBuffer( _gl.ARRAY_BUFFER, geometryGroup.__webglUV2Buffer );
					enableAttribute( attributes.uv2 );
					_gl.vertexAttribPointer( attributes.uv2, 2, _gl.FLOAT, false, 0, 0 );

				} else if ( material.defaultAttributeValues ) {


					_gl.vertexAttrib2fv( attributes.uv2, material.defaultAttributeValues.uv2 );

				}
			}

			if ( material.skinning &&
				 attributes.skinIndex >= 0 && attributes.skinWeight >= 0 ) {

				_gl.bindBuffer( _gl.ARRAY_BUFFER, geometryGroup.__webglSkinIndicesBuffer );
				enableAttribute( attributes.skinIndex );
				_gl.vertexAttribPointer( attributes.skinIndex, 4, _gl.FLOAT, false, 0, 0 );

				_gl.bindBuffer( _gl.ARRAY_BUFFER, geometryGroup.__webglSkinWeightsBuffer );
				enableAttribute( attributes.skinWeight );
				_gl.vertexAttribPointer( attributes.skinWeight, 4, _gl.FLOAT, false, 0, 0 );

			}

			// line distances

			if ( attributes.lineDistance >= 0 ) {

				_gl.bindBuffer( _gl.ARRAY_BUFFER, geometryGroup.__webglLineDistanceBuffer );
				enableAttribute( attributes.lineDistance );
				_gl.vertexAttribPointer( attributes.lineDistance, 1, _gl.FLOAT, false, 0, 0 );

			}

		}

		disableUnusedAttributes();

		// render mesh

		if ( object instanceof THREE.Mesh ) {

			var type = geometryGroup.__typeArray === Uint32Array ? _gl.UNSIGNED_INT : _gl.UNSIGNED_SHORT;

			// wireframe
			
			if ( material.wireframe ) {

				setLineWidth( material.wireframeLinewidth );
				if ( updateBuffers ) _gl.bindBuffer( _gl.ELEMENT_ARRAY_BUFFER, geometryGroup.__webglLineBuffer );
				_gl.drawElements( _gl.LINES, geometryGroup.__webglLineCount, type, 0 );

			// triangles

			} else {

				if ( updateBuffers ) _gl.bindBuffer( _gl.ELEMENT_ARRAY_BUFFER, geometryGroup.__webglFaceBuffer );
				_gl.drawElements( _gl.TRIANGLES, geometryGroup.__webglFaceCount, type, 0 );

			}

			_this.info.render.calls ++;
			_this.info.render.vertices += geometryGroup.__webglFaceCount;
			_this.info.render.faces += geometryGroup.__webglFaceCount / 3;

		// render lines

		} else if ( object instanceof THREE.Line ) {

			var mode = ( object.type === THREE.LineStrip ) ? _gl.LINE_STRIP : _gl.LINES;

			setLineWidth( material.linewidth );

			_gl.drawArrays( mode, 0, geometryGroup.__webglLineCount );

			_this.info.render.calls ++;

		// render particles

		} else if ( object instanceof THREE.ParticleSystem ) {

			_gl.drawArrays( _gl.POINTS, 0, geometryGroup.__webglParticleCount );

			_this.info.render.calls ++;
			_this.info.render.points += geometryGroup.__webglParticleCount;

		}

	};

	function initAttributes() {

		for ( var i = 0, l = _newAttributes.length; i < l; i ++ ) {

			_newAttributes[ i ] = 0;

		}

	}

	function enableAttribute( attribute ) {

		_newAttributes[ attribute ] = 1;

		if ( _enabledAttributes[ attribute ] === 0 ) {

			_gl.enableVertexAttribArray( attribute );
			_enabledAttributes[ attribute ] = 1;

		}

	}

	function disableUnusedAttributes() {

		for ( var i = 0, l = _enabledAttributes.length; i < l; i ++ ) {

			if ( _enabledAttributes[ i ] !== _newAttributes[ i ] ) {

				_gl.disableVertexAttribArray( i );
				_enabledAttributes[ i ] = 0;

			}

		}

	}

	function setupMorphTargets ( material, geometryGroup, object ) {

		// set base

		var attributes = material.program.attributes;

		if ( object.morphTargetBase !== -1 && attributes.position >= 0 ) {

			_gl.bindBuffer( _gl.ARRAY_BUFFER, geometryGroup.__webglMorphTargetsBuffers[ object.morphTargetBase ] );
			enableAttribute( attributes.position );
			_gl.vertexAttribPointer( attributes.position, 3, _gl.FLOAT, false, 0, 0 );

		} else if ( attributes.position >= 0 ) {

			_gl.bindBuffer( _gl.ARRAY_BUFFER, geometryGroup.__webglVertexBuffer );
			enableAttribute( attributes.position );
			_gl.vertexAttribPointer( attributes.position, 3, _gl.FLOAT, false, 0, 0 );

		}

		if ( object.morphTargetForcedOrder.length ) {

			// set forced order

			var m = 0;
			var order = object.morphTargetForcedOrder;
			var influences = object.morphTargetInfluences;

			while ( m < material.numSupportedMorphTargets && m < order.length ) {

				if ( attributes[ "morphTarget" + m ] >= 0 ) {

					_gl.bindBuffer( _gl.ARRAY_BUFFER, geometryGroup.__webglMorphTargetsBuffers[ order[ m ] ] );
					enableAttribute( attributes[ "morphTarget" + m ] );
					_gl.vertexAttribPointer( attributes[ "morphTarget" + m ], 3, _gl.FLOAT, false, 0, 0 );

				}

				if ( attributes[ "morphNormal" + m ] >= 0 && material.morphNormals ) {

					_gl.bindBuffer( _gl.ARRAY_BUFFER, geometryGroup.__webglMorphNormalsBuffers[ order[ m ] ] );
					enableAttribute( attributes[ "morphNormal" + m ] );
					_gl.vertexAttribPointer( attributes[ "morphNormal" + m ], 3, _gl.FLOAT, false, 0, 0 );

				}

				object.__webglMorphTargetInfluences[ m ] = influences[ order[ m ] ];

				m ++;
			}

		} else {

			// find the most influencing

			var influence, activeInfluenceIndices = [];
			var influences = object.morphTargetInfluences;
			var i, il = influences.length;

			for ( i = 0; i < il; i ++ ) {

				influence = influences[ i ];

				if ( influence > 0 ) {

					activeInfluenceIndices.push( [ influence, i ] );

				}

			}

			if ( activeInfluenceIndices.length > material.numSupportedMorphTargets ) {

				activeInfluenceIndices.sort( numericalSort );
				activeInfluenceIndices.length = material.numSupportedMorphTargets;

			} else if ( activeInfluenceIndices.length > material.numSupportedMorphNormals ) {

				activeInfluenceIndices.sort( numericalSort );

			} else if ( activeInfluenceIndices.length === 0 ) {

				activeInfluenceIndices.push( [ 0, 0 ] );

			};

			var influenceIndex, m = 0;

			while ( m < material.numSupportedMorphTargets ) {

				if ( activeInfluenceIndices[ m ] ) {

					influenceIndex = activeInfluenceIndices[ m ][ 1 ];

					if ( attributes[ "morphTarget" + m ] >= 0 ) {

						_gl.bindBuffer( _gl.ARRAY_BUFFER, geometryGroup.__webglMorphTargetsBuffers[ influenceIndex ] );
						enableAttribute( attributes[ "morphTarget" + m ] );
						_gl.vertexAttribPointer( attributes[ "morphTarget" + m ], 3, _gl.FLOAT, false, 0, 0 );

					}

					if ( attributes[ "morphNormal" + m ] >= 0 && material.morphNormals ) {

						_gl.bindBuffer( _gl.ARRAY_BUFFER, geometryGroup.__webglMorphNormalsBuffers[ influenceIndex ] );
						enableAttribute( attributes[ "morphNormal" + m ] );
						_gl.vertexAttribPointer( attributes[ "morphNormal" + m ], 3, _gl.FLOAT, false, 0, 0 );


					}

					object.__webglMorphTargetInfluences[ m ] = influences[ influenceIndex ];

				} else {

					/*
					_gl.vertexAttribPointer( attributes[ "morphTarget" + m ], 3, _gl.FLOAT, false, 0, 0 );

					if ( material.morphNormals ) {

						_gl.vertexAttribPointer( attributes[ "morphNormal" + m ], 3, _gl.FLOAT, false, 0, 0 );

					}
					*/

					object.__webglMorphTargetInfluences[ m ] = 0;

				}

				m ++;

			}

		}

		// load updated influences uniform

		if ( material.program.uniforms.morphTargetInfluences !== null ) {

			_gl.uniform1fv( material.program.uniforms.morphTargetInfluences, object.__webglMorphTargetInfluences );

		}

	};

	// Sorting

	function painterSortStable ( a, b ) {

		if ( a.z !== b.z ) {

			return b.z - a.z;

		} else {

			return a.id - b.id;

		}

	};

	function numericalSort ( a, b ) {

		return b[ 0 ] - a[ 0 ];

	};


	// Rendering

	this.render = function ( scene, camera, renderTarget, forceClear ) {

		if ( camera instanceof THREE.Camera === false ) {

			console.error( 'THREE.WebGLRenderer.render: camera is not an instance of THREE.Camera.' );
			return;

		}

		var i, il,

		webglObject, object,
		renderList,

		lights = scene.__lights,
		fog = scene.fog;

		// reset caching for this frame

		_currentMaterialId = -1;
		_lightsNeedUpdate = true;

		// update scene graph

		if ( scene.autoUpdate === true ) scene.updateMatrixWorld();

		// update camera matrices and frustum

		if ( camera.parent === undefined ) camera.updateMatrixWorld();

		camera.matrixWorldInverse.getInverse( camera.matrixWorld );

		// VEROLD_START_MOD - bind matrix

		// update SkinnedMesh objects
		function updateSkinnedMesh( object ) {

			if ( object instanceof THREE.SkinnedMesh ) {

				object.updateBoneMatrices();

			}

			for ( var i = 0, l = object.children.length; i < l; i ++ ) {

				updateSkinnedMesh( object.children[ i ] );

			}

		}

		updateSkinnedMesh( scene );
		// VEROLD_END_MOD - bind matrix

		_projScreenMatrix.multiplyMatrices( camera.projectionMatrix, camera.matrixWorldInverse );
		_frustum.setFromMatrix( _projScreenMatrix );

		// update WebGL objects

		if ( this.autoUpdateObjects ) this.initWebGLObjects( scene );

		// custom render plugins (pre pass)

		renderPlugins( this.renderPluginsPre, scene, camera );

		//

		_this.info.render.calls = 0;
		_this.info.render.vertices = 0;
		_this.info.render.faces = 0;
		_this.info.render.points = 0;

		this.setRenderTarget( renderTarget );

		if ( this.autoClear || forceClear ) {

			this.clear( this.autoClearColor, this.autoClearDepth, this.autoClearStencil );

		}

		// set matrices for regular objects (frustum culled)

		renderList = scene.__webglObjects;

		for ( i = 0, il = renderList.length; i < il; i ++ ) {

			webglObject = renderList[ i ];
			object = webglObject.object;

			webglObject.id = i;
			webglObject.render = false;

			if ( object.visible ) {

				if ( ! ( object instanceof THREE.Mesh || object instanceof THREE.ParticleSystem ) || ! ( object.frustumCulled ) || _frustum.intersectsObject( object ) ) {

					setupMatrices( object, camera );

					unrollBufferMaterial( webglObject );

					webglObject.render = true;

					if ( this.sortObjects === true ) {

						if ( object.renderDepth !== null ) {

							webglObject.z = object.renderDepth;

						} else {

							_vector3.setFromMatrixPosition( object.matrixWorld );
							_vector3.applyProjection( _projScreenMatrix );

							webglObject.z = _vector3.z;

						}

					}

				}

			}

		}

		if ( this.sortObjects ) {

			renderList.sort( painterSortStable );

		}

		// set matrices for immediate objects

		renderList = scene.__webglObjectsImmediate;

		for ( i = 0, il = renderList.length; i < il; i ++ ) {

			webglObject = renderList[ i ];
			object = webglObject.object;

			if ( object.visible ) {

				setupMatrices( object, camera );

				unrollImmediateBufferMaterial( webglObject );

			}

		}

		if ( scene.overrideMaterial ) {

			var material = scene.overrideMaterial;
			//START_VEROLD_MOD - override materials are objects with separate materials defined for different types of objects
			this.setBlending( material["static"].blending, material["static"].blendEquation, material["static"].blendSrc, material["static"].blendDst );
			this.setDepthTest( material["static"].depthTest );
			this.setDepthWrite( material["static"].depthWrite );
			setPolygonOffset( material["static"].polygonOffset, material["static"].polygonOffsetFactor, material["static"].polygonOffsetUnits );
			//END_VEROLD_MOD

			renderObjects( scene.__webglObjects, false, "", camera, lights, fog, true, material );
			renderObjectsImmediate( scene.__webglObjectsImmediate, "", camera, lights, fog, false, material );
		}
		//START_VEROLD_MOD
		else if ( scene.enablePicking ) {

			this.setBlending( THREE.NormalBlending );
			
			renderObjects( scene.__webglObjects, false, "picking", camera, [], undefined, true );
			renderObjectsImmediate( scene.__webglObjectsImmediate, "picking", camera, [], undefined, false );	
		} else if ( scene.enableDepth ) {

			this.setBlending( THREE.NormalBlending );
			
			renderObjects( scene.__webglObjects, false, "depth", camera, [], undefined, true );
			renderObjectsImmediate( scene.__webglObjectsImmediate, "depth", camera, [], undefined, false );
		//END_VEROLD_MOD
		} else {

			var material = null;

			// opaque pass (front-to-back order)

			this.setBlending( THREE.NoBlending );

			//START_VEROLD_MOD
			renderObjects( scene.__webglObjects, true, "opaque", camera, lights, fog, false, material, scene.overrideUniforms );
			//END_VEROLD_MOD
			renderObjectsImmediate( scene.__webglObjectsImmediate, "opaque", camera, lights, fog, false, material );

			// transparent pass (back-to-front order)
			//START_VEROLD_MOD
			renderObjects( scene.__webglObjects, false, "transparent", camera, lights, fog, true, material, scene.overrideUniforms );
			//END_VEROLD_MOD
			renderObjectsImmediate( scene.__webglObjectsImmediate, "transparent", camera, lights, fog, true, material );

		}

		// custom render plugins (post pass)

		renderPlugins( this.renderPluginsPost, scene, camera );


		// Generate mipmap if we're using any kind of mipmap filtering

		if ( renderTarget && renderTarget.generateMipmaps && renderTarget.minFilter !== THREE.NearestFilter && renderTarget.minFilter !== THREE.LinearFilter ) {

			updateRenderTargetMipmap( renderTarget );

		}

		// Ensure depth buffer writing is enabled so it can be cleared on next render

		this.setDepthTest( true );
		this.setDepthWrite( true );

		// _gl.finish();

	};

	function renderPlugins( plugins, scene, camera ) {

		if ( ! plugins.length ) return;

		for ( var i = 0, il = plugins.length; i < il; i ++ ) {

			// reset state for plugin (to start from clean slate)

			_currentProgram = null;
			_currentCamera = null;

			_oldBlending = -1;
			_oldDepthTest = -1;
			_oldDepthWrite = -1;
			_oldDoubleSided = -1;
			_oldFlipSided = -1;
			_currentGeometryGroupHash = -1;
			_currentMaterialId = -1;

			_lightsNeedUpdate = true;

			plugins[ i ].render( scene, camera, _currentWidth, _currentHeight );

			// reset state after plugin (anything could have changed)

			_currentProgram = null;
			_currentCamera = null;

			_oldBlending = -1;
			_oldDepthTest = -1;
			_oldDepthWrite = -1;
			_oldDoubleSided = -1;
			_oldFlipSided = -1;
			_currentGeometryGroupHash = -1;
			_currentMaterialId = -1;

			_lightsNeedUpdate = true;

		}

	};

<<<<<<< HEAD
//START_VEROLD_MOD
	function renderObjects ( renderList, reverse, materialType, camera, lights, fog, useBlending, overrideMaterial, overrideUniforms ) {
//END_VEROLD_MOD
=======
	function renderObjects( renderList, reverse, materialType, camera, lights, fog, useBlending, overrideMaterial ) {
>>>>>>> eabdc896

		var webglObject, object, buffer, material, start, end, delta;

		if ( reverse ) {

			start = renderList.length - 1;
			end = -1;
			delta = -1;

		} else {

			start = 0;
			end = renderList.length;
			delta = 1;
		}

		for ( var i = start; i !== end; i += delta ) {

			webglObject = renderList[ i ];

			if ( webglObject.render ) {

				object = webglObject.object;
				buffer = webglObject.buffer;

				//START_VEROLD_MOD
				//Variables to store transparency info for material (so that it can be restored
				//after object transparency has been handled.)
				var overriden = false;
				var materialTransparent;
				var materialDepthWrite;
				var materialOpacity;
				//END_VEROLD_MOD

				if ( overrideMaterial ) {

					//START_VEROLD_MOD
					if ( object instanceof THREE.SkinnedMesh ) {
						material = overrideMaterial[ "skinned" ];
					}
					else {
						material = overrideMaterial[ "static" ];
					}
					//END_VEROLD_MOD

				} else {

					material = webglObject[ materialType ];

					//START_VEROLD_MOD
					//Handle per-object opacity. Save and restore the material's opacity settings after rendering the object.
					//If this is the opaque pass and we're using object-transparency, skip it.
					if ( materialType == "opaque" && object.opacity && webglObject.object.opacity < 1.0 ) {
						continue;
					}
					//If this is the transparent pass and we're using object-transparency, override the settings.
					else if ( materialType == "transparent" && object.opacity && webglObject.object.opacity < 1.0 ) {
						if (!material) {
							//This is an object using a normally opaque material that we want to render translucent.
							material = webglObject[ "opaque" ];
						}
						if ( material.uniforms.opacity ) {
							overriden = true;
							materialTransparent = material.transparent;
							materialDepthWrite = material.depthWrite;
							materialOpacity = material.uniforms.opacity.value;

							material.uniforms.opacity.value = object.opacity;
							material.transparent = true;
							material.depthWrite = false;
						}
					}
					//END_VEROLD_MOD

					if ( ! material ) continue;
					//START_VEROLD_MOD
					else {
						if (overrideUniforms) {
							for (var x = 0; x < overrideUniforms.length; x++) {
								if ( material.uniforms[ overrideUniforms[x].name ] ) {
									material.uniforms[ overrideUniforms[x].name ].value = overrideUniforms[x].value;
								}
							}
						}
					}
					//END_VEROLD_MOD

					if ( useBlending ) _this.setBlending( material.blending, material.blendEquation, material.blendSrc, material.blendDst );

					_this.setDepthTest( material.depthTest );
					_this.setDepthWrite( material.depthWrite );
					setPolygonOffset( material.polygonOffset, material.polygonOffsetFactor, material.polygonOffsetUnits );

				}

				_this.setMaterialFaces( material );

				if ( buffer instanceof THREE.BufferGeometry ) {

					// START_VEROLD_MOD - materialIndex in offsets
					_this.renderBufferDirect( camera, lights, fog, material, buffer, object, webglObject.offsetIndices );
					// END_VEROLD_MOD - materialIndex in offsets

				} else {

					_this.renderBuffer( camera, lights, fog, material, buffer, object );

				}

				//START_VEROLD_MOD
				if (overrideUniforms) {
					for (var x = 0; x < overrideUniforms.length; x++) {
						if ( material.uniforms[ overrideUniforms[x].name ] ) {
							material.uniforms[ overrideUniforms[x].name ].value = overrideUniforms[x].previousValue;
						}
					}
				}

				//Restore material transparency after using object transparency
				if (overriden) {
					material.uniforms.opacity.value = materialOpacity;
					material.transparent = materialTransparent;
					material.depthWrite = materialDepthWrite;
				}
				//END_VEROLD_MOD

			}

		}

	};

	function renderObjectsImmediate ( renderList, materialType, camera, lights, fog, useBlending, overrideMaterial ) {

		var webglObject, object, material, program;

		for ( var i = 0, il = renderList.length; i < il; i ++ ) {

			webglObject = renderList[ i ];
			object = webglObject.object;

			if ( object.visible ) {

				if ( overrideMaterial ) {

					material = overrideMaterial;

				} else {

					material = webglObject[ materialType ];

					if ( ! material ) continue;

					if ( useBlending ) _this.setBlending( material.blending, material.blendEquation, material.blendSrc, material.blendDst );

					_this.setDepthTest( material.depthTest );
					_this.setDepthWrite( material.depthWrite );
					setPolygonOffset( material.polygonOffset, material.polygonOffsetFactor, material.polygonOffsetUnits );

				}

				_this.renderImmediateObject( camera, lights, fog, material, object );

			}

		}

	};

	this.renderImmediateObject = function ( camera, lights, fog, material, object ) {

		var program = setProgram( camera, lights, fog, material, object );

		_currentGeometryGroupHash = -1;

		_this.setMaterialFaces( material );

		if ( object.immediateRenderCallback ) {

			object.immediateRenderCallback( program, _gl, _frustum );

		} else {

			object.render( function( object ) { _this.renderBufferImmediate( object, program, material ); } );

		}

	};

	function unrollImmediateBufferMaterial ( globject ) {

		var object = globject.object,
			material = object.material;

		if ( material.transparent ) {

			globject.transparent = material;
			globject.opaque = null;

		} else {

			globject.opaque = material;
			globject.transparent = null;

		}
		//START_VEROLD_MOD
		//Set up a special material to use for object picking
		if ( !globject.picking ) {
			globject.picking = object.pickingMaterial;
		}
		if ( !globject.depth ) {
			globject.depth = object.customDepthMaterial;
		}
		//END_VEROLD_MOD
	};

	function unrollBufferMaterial ( globject ) {

<<<<<<< HEAD
		var object = globject.object,
			buffer = globject.buffer;

		// START_VEROLD_MOD - materialIndex in offsets
		var material, materialIndex, meshMaterial, offset;
		// END_VEROLD_MOD - materialIndex in offsets
=======
		var object = globject.object;
		var buffer = globject.buffer;
>>>>>>> eabdc896

		var geometry = object.geometry;
		var material = object.material;

		if ( material instanceof THREE.MeshFaceMaterial ) {

<<<<<<< HEAD
			// START_VEROLD_MOD - materialIndex in offsets
			materialIndex = -1;

			if ( buffer instanceof THREE.BufferGeometry ) {

				if ( globject.offsetIndices ) {

					offset = buffer.offsets[ globject.offsetIndices[ 0 ] ];

					if ( offset.hasOwnProperty( 'materialIndex' ) ) {

						materialIndex = offset.materialIndex;

					}

				}

			} else {

				materialIndex = buffer.materialIndex;

			}

			if ( materialIndex >= 0 ) {

				material = meshMaterial.materials[ materialIndex ];

			} else {

				material = meshMaterial;

			}
			// END_VEROLD_MOD - materialIndex in offsets
=======
			var materialIndex = geometry instanceof THREE.BufferGeometry ? 0 : buffer.materialIndex;

			material = material.materials[ materialIndex ];
>>>>>>> eabdc896

			if ( material.transparent ) {

				globject.transparent = material;
				globject.opaque = null;

			} else {

				globject.opaque = material;
				globject.transparent = null;

			}

		} else {

			if ( material ) {

				if ( material.transparent ) {

					globject.transparent = material;
					globject.opaque = null;

				} else {

					globject.opaque = material;
					globject.transparent = null;

				}

			}

		}
		//START_VEROLD_MOD
		//Set up a special material to use for object picking
		if ( !globject.picking ) {
			globject.picking = object.pickingMaterial;
		}
		if ( !globject.depth ) {
			globject.depth = object.customDepthMaterial;
		}
		//END_VEROLD_MOD

	};

	// Objects refresh

	this.initWebGLObjects = function ( scene ) {

		if ( !scene.__webglObjects ) {

			scene.__webglObjects = [];
			scene.__webglObjectsImmediate = [];
			scene.__webglSprites = [];
			scene.__webglFlares = [];

		}

		while ( scene.__objectsAdded.length ) {

			addObject( scene.__objectsAdded[ 0 ], scene );
			scene.__objectsAdded.splice( 0, 1 );

		}

		while ( scene.__objectsRemoved.length ) {

			removeObject( scene.__objectsRemoved[ 0 ], scene );
			scene.__objectsRemoved.splice( 0, 1 );

		}

		// update must be called after objects adding / removal

		for ( var o = 0, ol = scene.__webglObjects.length; o < ol; o ++ ) {

			var object = scene.__webglObjects[ o ].object;

			// TODO: Remove this hack (WebGLRenderer refactoring)

			if ( object.__webglInit === undefined ) {

				if ( object.__webglActive !== undefined ) {

					removeObject( object, scene );

				}

				addObject( object, scene );

			}

			updateObject( object );

		}

	};

	// Objects adding

	function addObject( object, scene ) {

		var g, geometry, material, geometryGroup;

		// START_VEROLD_MOD - materialIndex in offsets
		var materialIndex, offsetIndices, offset;
		// END_VEROLD_MOD - materialIndex in offsets

		if ( object.__webglInit === undefined ) {

			object.__webglInit = true;

			object._modelViewMatrix = new THREE.Matrix4();
			object._normalMatrix = new THREE.Matrix3();

			geometry = object.geometry;

			if ( geometry === undefined ) {

				// ImmediateRenderObject

			} else if ( geometry.__webglInit === undefined ) {

<<<<<<< HEAD
			if ( geometry === undefined ) {
			
				// fail silently for now
=======
				geometry.__webglInit = true;
				geometry.addEventListener( 'dispose', onGeometryDispose );

				if ( geometry instanceof THREE.BufferGeometry ) {
>>>>>>> eabdc896

					initDirectBuffers( geometry );

				} else if ( object instanceof THREE.Mesh ) {

					material = object.material;

					if ( geometry.geometryGroups === undefined ) {

						geometry.makeGroups( material instanceof THREE.MeshFaceMaterial, _glExtensionElementIndexUint ? 4294967296 : 65535  );

					}

					// create separate VBOs per geometry chunk

					for ( g in geometry.geometryGroups ) {

						geometryGroup = geometry.geometryGroups[ g ];

						// initialise VBO on the first access

						if ( ! geometryGroup.__webglVertexBuffer ) {

							createMeshBuffers( geometryGroup );
							initMeshBuffers( geometryGroup, object );

							geometry.verticesNeedUpdate = true;
							geometry.morphTargetsNeedUpdate = true;
							geometry.elementsNeedUpdate = true;
							geometry.uvsNeedUpdate = true;
							geometry.normalsNeedUpdate = true;
							geometry.tangentsNeedUpdate = true;
							geometry.colorsNeedUpdate = true;

						}

					}

				} else if ( object instanceof THREE.Line ) {

					if ( ! geometry.__webglVertexBuffer ) {

						createLineBuffers( geometry );
						initLineBuffers( geometry, object );

						geometry.verticesNeedUpdate = true;
						geometry.colorsNeedUpdate = true;
						geometry.lineDistancesNeedUpdate = true;

					}

				} else if ( object instanceof THREE.ParticleSystem ) {

					if ( ! geometry.__webglVertexBuffer ) {

						createParticleBuffers( geometry );
						initParticleBuffers( geometry, object );

						geometry.verticesNeedUpdate = true;
						geometry.colorsNeedUpdate = true;

					}

				}

			}

		}

		if ( object.__webglActive === undefined ) {

			if ( object instanceof THREE.Mesh ) {

				geometry = object.geometry;

				if ( geometry instanceof THREE.BufferGeometry ) {

					// START_VEROLD_MOD - materialIndex in offsets
					if ( geometry.offsets ) {

						offsetIndices = {};

						for ( var i = 0; i < geometry.offsets.length; ++i ) {

							offset = geometry.offsets[ i ];

							materialIndex = offset.hasOwnProperty( 'materialIndex' ) ?
								offset.materialIndex : 0;

							if ( ! ( materialIndex in offsetIndices ) ) {

								offsetIndices[ materialIndex ] = new Array();

							}

							offsetIndices[ materialIndex ].push( i );

						}

						for ( materialIndex in offsetIndices ) {

							addBuffer( scene.__webglObjects, geometry, object, offsetIndices[ materialIndex ] );

						}

					} else {

						addBuffer(scene.__webglObjects, geometry, object );

					}
					// END_VEROLD_MOD - materialIndex in offsets

				} else if ( geometry instanceof THREE.Geometry ) {

					for ( g in geometry.geometryGroups ) {

						geometryGroup = geometry.geometryGroups[ g ];

						addBuffer( scene.__webglObjects, geometryGroup, object );

					}

				}

			} else if ( object instanceof THREE.Line ||
						object instanceof THREE.ParticleSystem ) {

				geometry = object.geometry;
				addBuffer( scene.__webglObjects, geometry, object );

			} else if ( object instanceof THREE.ImmediateRenderObject || object.immediateRenderCallback ) {

				addBufferImmediate( scene.__webglObjectsImmediate, object );

			} else if ( object instanceof THREE.Sprite ) {

				scene.__webglSprites.push( object );

			} else if ( object instanceof THREE.LensFlare ) {

				scene.__webglFlares.push( object );

			}

			object.__webglActive = true;

		}

	};

	// START_VEROLD_MOD - materialIndex in offsets
	function addBuffer( objlist, buffer, object, offsetIndices ) {
	// END_VEROLD_MOD - materialIndex in offsets

		objlist.push(
			{
				id: null,
				buffer: buffer,
				object: object,
				opaque: null,
				transparent: null,
				z: 0,
				// START_VEROLD_MOD - materialIndex in offsets
				offsetIndices: offsetIndices
				// END_VEROLD_MOD - materialIndex in offsets
			}
		);

	};

	function addBufferImmediate( objlist, object ) {

		objlist.push(
			{
				id: null,
				object: object,
				opaque: null,
				transparent: null,
				z: 0
			}
		);

	};

	// Objects updates

	function updateObject( object ) {

		var geometry = object.geometry,
			geometryGroup, customAttributesDirty, material;

		if ( geometry instanceof THREE.BufferGeometry ) {

			setDirectBuffers( geometry, _gl.DYNAMIC_DRAW );

		} else if ( object instanceof THREE.Mesh ) {

			// check all geometry groups

			for( var i = 0, il = geometry.geometryGroupsList.length; i < il; i ++ ) {

				geometryGroup = geometry.geometryGroupsList[ i ];

				material = getBufferMaterial( object, geometryGroup );

				if ( geometry.buffersNeedUpdate ) {

					initMeshBuffers( geometryGroup, object );

				}

				customAttributesDirty = material.attributes && areCustomAttributesDirty( material );

				if ( geometry.verticesNeedUpdate || geometry.morphTargetsNeedUpdate || geometry.elementsNeedUpdate ||
					 geometry.uvsNeedUpdate || geometry.normalsNeedUpdate ||
					 geometry.colorsNeedUpdate || geometry.tangentsNeedUpdate || customAttributesDirty ) {

					setMeshBuffers( geometryGroup, object, _gl.DYNAMIC_DRAW, !geometry.dynamic, material );

				}

			}

			geometry.verticesNeedUpdate = false;
			geometry.morphTargetsNeedUpdate = false;
			geometry.elementsNeedUpdate = false;
			geometry.uvsNeedUpdate = false;
			geometry.normalsNeedUpdate = false;
			geometry.colorsNeedUpdate = false;
			geometry.tangentsNeedUpdate = false;

			geometry.buffersNeedUpdate = false;

			material.attributes && clearCustomAttributes( material );

		} else if ( object instanceof THREE.Line ) {

			material = getBufferMaterial( object, geometry );

			customAttributesDirty = material.attributes && areCustomAttributesDirty( material );

			if ( geometry.verticesNeedUpdate || geometry.colorsNeedUpdate || geometry.lineDistancesNeedUpdate || customAttributesDirty ) {

				setLineBuffers( geometry, _gl.DYNAMIC_DRAW );

			}

			geometry.verticesNeedUpdate = false;
			geometry.colorsNeedUpdate = false;
			geometry.lineDistancesNeedUpdate = false;

			material.attributes && clearCustomAttributes( material );


		} else if ( object instanceof THREE.ParticleSystem ) {

			material = getBufferMaterial( object, geometry );

			customAttributesDirty = material.attributes && areCustomAttributesDirty( material );

			if ( geometry.verticesNeedUpdate || geometry.colorsNeedUpdate || object.sortParticles || customAttributesDirty ) {

				setParticleBuffers( geometry, _gl.DYNAMIC_DRAW, object );

			}

			geometry.verticesNeedUpdate = false;
			geometry.colorsNeedUpdate = false;

			material.attributes && clearCustomAttributes( material );

		}

	};

	// Objects updates - custom attributes check

	function areCustomAttributesDirty( material ) {

		for ( var a in material.attributes ) {

			if ( material.attributes[ a ].needsUpdate ) return true;

		}

		return false;

	};

	function clearCustomAttributes( material ) {

		for ( var a in material.attributes ) {

			material.attributes[ a ].needsUpdate = false;

		}

	};

	// Objects removal

	function removeObject( object, scene ) {

		if ( object instanceof THREE.Mesh  ||
			 object instanceof THREE.ParticleSystem ||
			 object instanceof THREE.Line ) {

			removeInstances( scene.__webglObjects, object );

		} else if ( object instanceof THREE.Sprite ) {

			removeInstancesDirect( scene.__webglSprites, object );

		} else if ( object instanceof THREE.LensFlare ) {

			removeInstancesDirect( scene.__webglFlares, object );

		} else if ( object instanceof THREE.ImmediateRenderObject || object.immediateRenderCallback ) {

			removeInstances( scene.__webglObjectsImmediate, object );

		}

		delete object.__webglActive;

	};

	function removeInstances( objlist, object ) {

		for ( var o = objlist.length - 1; o >= 0; o -- ) {

			if ( objlist[ o ].object === object ) {

				objlist.splice( o, 1 );

			}

		}

	};

	function removeInstancesDirect( objlist, object ) {

		for ( var o = objlist.length - 1; o >= 0; o -- ) {

			if ( objlist[ o ] === object ) {

				objlist.splice( o, 1 );

			}

		}

	};

	// Materials

	this.initMaterial = function ( material, lights, fog, object ) {

		material.addEventListener( 'dispose', onMaterialDispose );

		var u, a, identifiers, i, parameters, maxLightCount, maxBones, maxShadows, shaderID;

		if ( material instanceof THREE.MeshDepthMaterial ) {

			shaderID = 'depth';

		} else if ( material instanceof THREE.MeshNormalMaterial ) {

			shaderID = 'normal';

		} else if ( material instanceof THREE.MeshBasicMaterial ) {

			shaderID = 'basic';

		} else if ( material instanceof THREE.MeshLambertMaterial ) {

			shaderID = 'lambert';

		} else if ( material instanceof THREE.MeshPhongMaterial ) {

			shaderID = 'phong';

		} else if ( material instanceof THREE.LineBasicMaterial ) {

			shaderID = 'basic';

		} else if ( material instanceof THREE.LineDashedMaterial ) {

			shaderID = 'dashed';

		} else if ( material instanceof THREE.ParticleSystemMaterial ) {

			shaderID = 'particle_basic';

		}

		if ( shaderID ) {

			setMaterialShaders( material, THREE.ShaderLib[ shaderID ] );

		}

		// heuristics to create shader parameters according to lights in the scene
		// (not to blow over maxLights budget)

		maxLightCount = allocateLights( lights );

		maxShadows = allocateShadows( lights );

		maxBones = allocateBones( object );

		parameters = {

			precision: _precision,
			supportsVertexTextures: _supportsVertexTextures,

			map: !!material.map,
			envMap: !!material.envMap,
			lightMap: !!material.lightMap,
			bumpMap: !!material.bumpMap,
			normalMap: !!material.normalMap,
			specularMap: !!material.specularMap,

			vertexColors: material.vertexColors,

			fog: fog,
			useFog: material.fog,
			fogExp: fog instanceof THREE.FogExp2,

			sizeAttenuation: material.sizeAttenuation,
			logarithmicDepthBuffer: _logarithmicDepthBuffer,

			skinning: material.skinning,
			maxBones: maxBones,
			useVertexTexture: _supportsBoneTextures && object && object.useVertexTexture,

			morphTargets: material.morphTargets,
			morphNormals: material.morphNormals,
			maxMorphTargets: this.maxMorphTargets,
			maxMorphNormals: this.maxMorphNormals,

			maxDirLights: maxLightCount.directional,
			maxPointLights: maxLightCount.point,
			maxSpotLights: maxLightCount.spot,
			maxHemiLights: maxLightCount.hemi,

			maxShadows: maxShadows,
			shadowMapEnabled: this.shadowMapEnabled && object.receiveShadow && maxShadows > 0,
			shadowMapType: this.shadowMapType,
			shadowMapDebug: this.shadowMapDebug,
			shadowMapCascade: this.shadowMapCascade,

			alphaTest: material.alphaTest,
			metal: material.metal,
			wrapAround: material.wrapAround,
			doubleSided: material.side === THREE.DoubleSide,
			flipSided: material.side === THREE.BackSide

		};

		// Generate code

		var chunks = [];

		if ( shaderID ) {

			chunks.push( shaderID );

		} else {

			chunks.push( material.fragmentShader );
			chunks.push( material.vertexShader );

		}

		for ( var d in material.defines ) {

			chunks.push( d );
			chunks.push( material.defines[ d ] );

		}

		for ( var p in parameters ) {

			chunks.push( p );
			chunks.push( parameters[ p ] );

		}

		var code = chunks.join();

		var program;

		// Check if code has been already compiled

		for ( var p = 0, pl = _programs.length; p < pl; p ++ ) {

			var programInfo = _programs[ p ];

			if ( programInfo.code === code ) {

				program = programInfo;
				program.usedTimes ++;

				break;

			}

		}

		if ( program === undefined ) {

			program = new THREE.WebGLProgram( this, code, material, parameters );
			_programs.push( program );

			_this.info.memory.programs = _programs.length;

		}

		material.program = program;

		var attributes = material.program.attributes;

		if ( material.morphTargets ) {

			material.numSupportedMorphTargets = 0;

			var id, base = "morphTarget";

			for ( i = 0; i < this.maxMorphTargets; i ++ ) {

				id = base + i;

				if ( attributes[ id ] >= 0 ) {

					material.numSupportedMorphTargets ++;

				}

			}

		}

		if ( material.morphNormals ) {

			material.numSupportedMorphNormals = 0;

			var id, base = "morphNormal";

			for ( i = 0; i < this.maxMorphNormals; i ++ ) {

				id = base + i;

				if ( attributes[ id ] >= 0 ) {

					material.numSupportedMorphNormals ++;

				}

			}

		}

		material.uniformsList = [];

		for ( u in material.uniforms ) {

			material.uniformsList.push( [ material.uniforms[ u ], u ] );

		}

	};

	function setMaterialShaders( material, shaders ) {

		material.uniforms = THREE.UniformsUtils.clone( shaders.uniforms );
		material.vertexShader = shaders.vertexShader;
		material.fragmentShader = shaders.fragmentShader;

	};

	function setProgram( camera, lights, fog, material, object ) {

		_usedTextureUnits = 0;

		if ( material.needsUpdate ) {

			if ( material.program ) deallocateMaterial( material );

			_this.initMaterial( material, lights, fog, object );
			material.needsUpdate = false;

		}

		if ( material.morphTargets ) {

			if ( ! object.__webglMorphTargetInfluences ) {

				object.__webglMorphTargetInfluences = new Float32Array( _this.maxMorphTargets );

			}

		}

		var refreshMaterial = false;

		var program = material.program,
			p_uniforms = program.uniforms,
			m_uniforms = material.uniforms;

		if ( program.id !== _currentProgram ) {

			_gl.useProgram( program.program );
			_currentProgram = program.id;

			refreshMaterial = true;

		}

		if ( material.id !== _currentMaterialId ) {

			_currentMaterialId = material.id;
			refreshMaterial = true;

		}

		if ( refreshMaterial || camera !== _currentCamera ) {

			_gl.uniformMatrix4fv( p_uniforms.projectionMatrix, false, camera.projectionMatrix.elements );

			if ( _logarithmicDepthBuffer ) {

				_gl.uniform1f(p_uniforms.logDepthBufFC, 2.0 / (Math.log(camera.far + 1.0) / Math.LN2));

			}


			if ( camera !== _currentCamera ) _currentCamera = camera;

		}

		// skinning uniforms must be set even if material didn't change
		// auto-setting of texture unit for bone texture must go before other textures
		// not sure why, but otherwise weird things happen

		if ( material.skinning ) {

			if ( _supportsBoneTextures && object.useVertexTexture ) {

				if ( p_uniforms.boneTexture !== null ) {

					var textureUnit = getTextureUnit();

					_gl.uniform1i( p_uniforms.boneTexture, textureUnit );
					_this.setTexture( object.boneTexture, textureUnit );

				}

				if ( p_uniforms.boneTextureWidth !== null ) {

					_gl.uniform1i( p_uniforms.boneTextureWidth, object.boneTextureWidth );

				}

				if ( p_uniforms.boneTextureHeight !== null ) {

					_gl.uniform1i( p_uniforms.boneTextureHeight, object.boneTextureHeight );

				}

			} else {

				if ( p_uniforms.boneGlobalMatrices !== null ) {

					_gl.uniformMatrix4fv( p_uniforms.boneGlobalMatrices, false, object.boneMatrices );

				}

			}

		}

		if ( refreshMaterial ) {

			// refresh uniforms common to several materials

			if ( fog && material.fog ) {

				refreshUniformsFog( m_uniforms, fog );

			}

			if ( material instanceof THREE.MeshPhongMaterial ||
				 material instanceof THREE.MeshLambertMaterial ||
				 material.lights ) {

				if ( _lightsNeedUpdate ) {

					setupLights( program, lights );
					_lightsNeedUpdate = false;

				}

				refreshUniformsLights( m_uniforms, _lights );

			}

			if ( material instanceof THREE.MeshBasicMaterial ||
				 material instanceof THREE.MeshLambertMaterial ||
				 material instanceof THREE.MeshPhongMaterial ) {

				refreshUniformsCommon( m_uniforms, material );

			}

			// refresh single material specific uniforms

			if ( material instanceof THREE.LineBasicMaterial ) {

				refreshUniformsLine( m_uniforms, material );

			} else if ( material instanceof THREE.LineDashedMaterial ) {

				refreshUniformsLine( m_uniforms, material );
				refreshUniformsDash( m_uniforms, material );

			} else if ( material instanceof THREE.ParticleSystemMaterial ) {

				refreshUniformsParticle( m_uniforms, material );

			} else if ( material instanceof THREE.MeshPhongMaterial ) {

				refreshUniformsPhong( m_uniforms, material );

			} else if ( material instanceof THREE.MeshLambertMaterial ) {

				refreshUniformsLambert( m_uniforms, material );

			} else if ( material instanceof THREE.MeshDepthMaterial ) {

				m_uniforms.mNear.value = camera.near;
				m_uniforms.mFar.value = camera.far;
				m_uniforms.opacity.value = material.opacity;

			} else if ( material instanceof THREE.MeshNormalMaterial ) {

				m_uniforms.opacity.value = material.opacity;

			}

			if ( object.receiveShadow && ! material._shadowPass ) {

				refreshUniformsShadow( m_uniforms, lights );

			}

			// load common uniforms

			loadUniformsGeneric( program, material.uniformsList );

			// load material specific uniforms
			// (shader material also gets them for the sake of genericity)

			if ( material instanceof THREE.ShaderMaterial ||
				 material instanceof THREE.MeshPhongMaterial ||
				 material.envMap ) {

				if ( p_uniforms.cameraPosition !== null ) {

					_vector3.setFromMatrixPosition( camera.matrixWorld );
					_gl.uniform3f( p_uniforms.cameraPosition, _vector3.x, _vector3.y, _vector3.z );

				}

			}

			if ( material instanceof THREE.MeshPhongMaterial ||
				 material instanceof THREE.MeshLambertMaterial ||
				 material instanceof THREE.ShaderMaterial ||
				 material.skinning ) {

				if ( p_uniforms.viewMatrix !== null ) {

					_gl.uniformMatrix4fv( p_uniforms.viewMatrix, false, camera.matrixWorldInverse.elements );

				}

			}

		}

		loadUniformsMatrices( p_uniforms, object );

		if ( p_uniforms.modelMatrix !== null ) {

			_gl.uniformMatrix4fv( p_uniforms.modelMatrix, false, object.matrixWorld.elements );

		}

		return program;

	};

	// Uniforms (refresh uniforms objects)

	function refreshUniformsCommon ( uniforms, material ) {

		uniforms.opacity.value = material.opacity;

		if ( _this.gammaInput ) {

			uniforms.diffuse.value.copyGammaToLinear( material.color );

		} else {

			uniforms.diffuse.value = material.color;

		}

		uniforms.map.value = material.map;
		uniforms.lightMap.value = material.lightMap;
		uniforms.specularMap.value = material.specularMap;

		if ( material.bumpMap ) {

			uniforms.bumpMap.value = material.bumpMap;
			uniforms.bumpScale.value = material.bumpScale;

		}

		if ( material.normalMap ) {

			uniforms.normalMap.value = material.normalMap;
			uniforms.normalScale.value.copy( material.normalScale );

		}

		// uv repeat and offset setting priorities
		//	1. color map
		//	2. specular map
		//	3. normal map
		//	4. bump map

		var uvScaleMap;

		if ( material.map ) {

			uvScaleMap = material.map;

		} else if ( material.specularMap ) {

			uvScaleMap = material.specularMap;

		} else if ( material.normalMap ) {

			uvScaleMap = material.normalMap;

		} else if ( material.bumpMap ) {

			uvScaleMap = material.bumpMap;

		}

		if ( uvScaleMap !== undefined ) {

			var offset = uvScaleMap.offset;
			var repeat = uvScaleMap.repeat;

			uniforms.offsetRepeat.value.set( offset.x, offset.y, repeat.x, repeat.y );

		}

		uniforms.envMap.value = material.envMap;
		uniforms.flipEnvMap.value = ( material.envMap instanceof THREE.WebGLRenderTargetCube ) ? 1 : -1;

		if ( _this.gammaInput ) {

			//uniforms.reflectivity.value = material.reflectivity * material.reflectivity;
			uniforms.reflectivity.value = material.reflectivity;

		} else {

			uniforms.reflectivity.value = material.reflectivity;

		}

		uniforms.refractionRatio.value = material.refractionRatio;
		uniforms.combine.value = material.combine;
		uniforms.useRefract.value = material.envMap && material.envMap.mapping instanceof THREE.CubeRefractionMapping;

	};

	function refreshUniformsLine ( uniforms, material ) {

		uniforms.diffuse.value = material.color;
		uniforms.opacity.value = material.opacity;

	};

	function refreshUniformsDash ( uniforms, material ) {

		uniforms.dashSize.value = material.dashSize;
		uniforms.totalSize.value = material.dashSize + material.gapSize;
		uniforms.scale.value = material.scale;

	};

	function refreshUniformsParticle ( uniforms, material ) {

		uniforms.psColor.value = material.color;
		uniforms.opacity.value = material.opacity;
		uniforms.size.value = material.size;
		uniforms.scale.value = _canvas.height / 2.0; // TODO: Cache this.

		uniforms.map.value = material.map;

	};

	function refreshUniformsFog ( uniforms, fog ) {

		uniforms.fogColor.value = fog.color;

		if ( fog instanceof THREE.Fog ) {

			uniforms.fogNear.value = fog.near;
			uniforms.fogFar.value = fog.far;

		} else if ( fog instanceof THREE.FogExp2 ) {

			uniforms.fogDensity.value = fog.density;

		}

	};

	function refreshUniformsPhong ( uniforms, material ) {

		uniforms.shininess.value = material.shininess;

		if ( _this.gammaInput ) {

			uniforms.ambient.value.copyGammaToLinear( material.ambient );
			uniforms.emissive.value.copyGammaToLinear( material.emissive );
			uniforms.specular.value.copyGammaToLinear( material.specular );

		} else {

			uniforms.ambient.value = material.ambient;
			uniforms.emissive.value = material.emissive;
			uniforms.specular.value = material.specular;

		}

		if ( material.wrapAround ) {

			uniforms.wrapRGB.value.copy( material.wrapRGB );

		}

	};

	function refreshUniformsLambert ( uniforms, material ) {

		if ( _this.gammaInput ) {

			uniforms.ambient.value.copyGammaToLinear( material.ambient );
			uniforms.emissive.value.copyGammaToLinear( material.emissive );

		} else {

			uniforms.ambient.value = material.ambient;
			uniforms.emissive.value = material.emissive;

		}

		if ( material.wrapAround ) {

			uniforms.wrapRGB.value.copy( material.wrapRGB );

		}

	};

	function refreshUniformsLights ( uniforms, lights ) {

		uniforms.ambientLightColor.value = lights.ambient;

		uniforms.directionalLightColor.value = lights.directional.colors;
		uniforms.directionalLightDirection.value = lights.directional.positions;

		uniforms.pointLightColor.value = lights.point.colors;
		uniforms.pointLightPosition.value = lights.point.positions;
		uniforms.pointLightDistance.value = lights.point.distances;

		uniforms.spotLightColor.value = lights.spot.colors;
		uniforms.spotLightPosition.value = lights.spot.positions;
		uniforms.spotLightDistance.value = lights.spot.distances;
		uniforms.spotLightDirection.value = lights.spot.directions;
		uniforms.spotLightAngleCos.value = lights.spot.anglesCos;
		uniforms.spotLightExponent.value = lights.spot.exponents;

		uniforms.hemisphereLightSkyColor.value = lights.hemi.skyColors;
		uniforms.hemisphereLightGroundColor.value = lights.hemi.groundColors;
		uniforms.hemisphereLightDirection.value = lights.hemi.positions;

	};

	function refreshUniformsShadow ( uniforms, lights ) {

		if ( uniforms.shadowMatrix ) {

			var j = 0;

			for ( var i = 0, il = lights.length; i < il; i ++ ) {

				var light = lights[ i ];

				if ( ! light.castShadow ) continue;

				if ( light instanceof THREE.SpotLight || ( light instanceof THREE.DirectionalLight && ! light.shadowCascade ) ) {

					uniforms.shadowMap.value[ j ] = light.shadowMap;
					uniforms.shadowMapSize.value[ j ] = light.shadowMapSize;

					uniforms.shadowMatrix.value[ j ] = light.shadowMatrix;

					uniforms.shadowDarkness.value[ j ] = light.shadowDarkness;
					uniforms.shadowBias.value[ j ] = light.shadowBias;

					j ++;

				}

			}

		}

	};

	// Uniforms (load to GPU)

	function loadUniformsMatrices ( uniforms, object ) {

		_gl.uniformMatrix4fv( uniforms.modelViewMatrix, false, object._modelViewMatrix.elements );

		if ( uniforms.normalMatrix ) {

			_gl.uniformMatrix3fv( uniforms.normalMatrix, false, object._normalMatrix.elements );

		}

	};

	function getTextureUnit() {

		var textureUnit = _usedTextureUnits;

		if ( textureUnit >= _maxTextures ) {

			console.warn( "WebGLRenderer: trying to use " + textureUnit + " texture units while this GPU supports only " + _maxTextures );

		}

		_usedTextureUnits += 1;

		return textureUnit;

	};

	function loadUniformsGeneric ( program, uniforms ) {

		var uniform, value, type, location, texture, textureUnit, i, il, j, jl, offset;

		for ( j = 0, jl = uniforms.length; j < jl; j ++ ) {

			location = program.uniforms[ uniforms[ j ][ 1 ] ];
			if ( !location ) continue;

			uniform = uniforms[ j ][ 0 ];

			type = uniform.type;
			value = uniform.value;

			if ( type === "i" ) { // single integer

				_gl.uniform1i( location, value );

			} else if ( type === "f" ) { // single float

				_gl.uniform1f( location, value );

			} else if ( type === "v2" ) { // single THREE.Vector2

				_gl.uniform2f( location, value.x, value.y );

			} else if ( type === "v3" ) { // single THREE.Vector3

				_gl.uniform3f( location, value.x, value.y, value.z );

			} else if ( type === "v4" ) { // single THREE.Vector4

				_gl.uniform4f( location, value.x, value.y, value.z, value.w );

			} else if ( type === "c" ) { // single THREE.Color

				_gl.uniform3f( location, value.r, value.g, value.b );

			} else if ( type === "iv1" ) { // flat array of integers (JS or typed array)

				_gl.uniform1iv( location, value );

			} else if ( type === "iv" ) { // flat array of integers with 3 x N size (JS or typed array)

				_gl.uniform3iv( location, value );

			} else if ( type === "fv1" ) { // flat array of floats (JS or typed array)

				_gl.uniform1fv( location, value );

			} else if ( type === "fv" ) { // flat array of floats with 3 x N size (JS or typed array)

				_gl.uniform3fv( location, value );

			} else if ( type === "v2v" ) { // array of THREE.Vector2

				if ( uniform._array === undefined ) {

					uniform._array = new Float32Array( 2 * value.length );

				}

				for ( i = 0, il = value.length; i < il; i ++ ) {

					offset = i * 2;

					uniform._array[ offset ] 	 = value[ i ].x;
					uniform._array[ offset + 1 ] = value[ i ].y;

				}

				_gl.uniform2fv( location, uniform._array );

			} else if ( type === "v3v" ) { // array of THREE.Vector3

				if ( uniform._array === undefined ) {

					uniform._array = new Float32Array( 3 * value.length );

				}

				for ( i = 0, il = value.length; i < il; i ++ ) {

					offset = i * 3;

					uniform._array[ offset ] 	 = value[ i ].x;
					uniform._array[ offset + 1 ] = value[ i ].y;
					uniform._array[ offset + 2 ] = value[ i ].z;

				}

				_gl.uniform3fv( location, uniform._array );

			} else if ( type === "v4v" ) { // array of THREE.Vector4

				if ( uniform._array === undefined ) {

					uniform._array = new Float32Array( 4 * value.length );

				}

				for ( i = 0, il = value.length; i < il; i ++ ) {

					offset = i * 4;

					uniform._array[ offset ] 	 = value[ i ].x;
					uniform._array[ offset + 1 ] = value[ i ].y;
					uniform._array[ offset + 2 ] = value[ i ].z;
					uniform._array[ offset + 3 ] = value[ i ].w;

				}

				_gl.uniform4fv( location, uniform._array );

			} else if ( type === "m4") { // single THREE.Matrix4

				if ( uniform._array === undefined ) {

					uniform._array = new Float32Array( 16 );

				}

				value.flattenToArray( uniform._array );
				_gl.uniformMatrix4fv( location, false, uniform._array );

			} else if ( type === "m4v" ) { // array of THREE.Matrix4

				if ( uniform._array === undefined ) {

					uniform._array = new Float32Array( 16 * value.length );

				}

				for ( i = 0, il = value.length; i < il; i ++ ) {

					value[ i ].flattenToArrayOffset( uniform._array, i * 16 );

				}

				_gl.uniformMatrix4fv( location, false, uniform._array );

			} else if ( type === "t" ) { // single THREE.Texture (2d or cube)

				texture = value;
				textureUnit = getTextureUnit();

				_gl.uniform1i( location, textureUnit );

				if ( !texture ) continue;

				if ( texture.image instanceof Array && texture.image.length === 6 ) {

					setCubeTexture( texture, textureUnit );

				} else if ( texture instanceof THREE.WebGLRenderTargetCube ) {

					setCubeTextureDynamic( texture, textureUnit );

				} else {

					_this.setTexture( texture, textureUnit );

				}

			} else if ( type === "tv" ) { // array of THREE.Texture (2d)

				if ( uniform._array === undefined ) {

					uniform._array = [];

				}

				for( i = 0, il = uniform.value.length; i < il; i ++ ) {

					uniform._array[ i ] = getTextureUnit();

				}

				_gl.uniform1iv( location, uniform._array );

				for( i = 0, il = uniform.value.length; i < il; i ++ ) {

					texture = uniform.value[ i ];
					textureUnit = uniform._array[ i ];

					if ( !texture ) continue;

					_this.setTexture( texture, textureUnit );

				}

			} else {

				console.warn( 'THREE.WebGLRenderer: Unknown uniform type: ' + type );

			}

		}

	};

	function setupMatrices ( object, camera ) {

		object._modelViewMatrix.multiplyMatrices( camera.matrixWorldInverse, object.matrixWorld );
		object._normalMatrix.getNormalMatrix( object._modelViewMatrix );

	};

	//

	function setColorGamma( array, offset, color, intensitySq ) {

		array[ offset ]     = color.r * color.r * intensitySq;
		array[ offset + 1 ] = color.g * color.g * intensitySq;
		array[ offset + 2 ] = color.b * color.b * intensitySq;

	};

	function setColorLinear( array, offset, color, intensity ) {

		array[ offset ]     = color.r * intensity;
		array[ offset + 1 ] = color.g * intensity;
		array[ offset + 2 ] = color.b * intensity;

	};

	function setupLights ( program, lights ) {

		var l, ll, light, n,
		r = 0, g = 0, b = 0,
		color, skyColor, groundColor,
		intensity,  intensitySq,
		position,
		distance,

		zlights = _lights,

		dirColors = zlights.directional.colors,
		dirPositions = zlights.directional.positions,

		pointColors = zlights.point.colors,
		pointPositions = zlights.point.positions,
		pointDistances = zlights.point.distances,

		spotColors = zlights.spot.colors,
		spotPositions = zlights.spot.positions,
		spotDistances = zlights.spot.distances,
		spotDirections = zlights.spot.directions,
		spotAnglesCos = zlights.spot.anglesCos,
		spotExponents = zlights.spot.exponents,

		hemiSkyColors = zlights.hemi.skyColors,
		hemiGroundColors = zlights.hemi.groundColors,
		hemiPositions = zlights.hemi.positions,

		dirLength = 0,
		pointLength = 0,
		spotLength = 0,
		hemiLength = 0,

		dirCount = 0,
		pointCount = 0,
		spotCount = 0,
		hemiCount = 0,

		dirOffset = 0,
		pointOffset = 0,
		spotOffset = 0,
		hemiOffset = 0;

		//First, push all shadow-casting lights to the beginning of the light array
		var numShadowCasters = 0;
		for ( l = 0, ll = lights.length; l < ll; l ++ ) {
			light = lights[ l ];
			if ( light.onlyShadow ) continue;
			if ( light.castShadow ) {
				if ( l !== numShadowCasters ) {
					var tmpLight = lights[ numShadowCasters ];
					lights[ numShadowCasters ] = light;
					lights[ l ] = tmpLight;
				}
				numShadowCasters++;
			}
		}

		for ( l = 0, ll = lights.length; l < ll; l ++ ) {

			light = lights[ l ];

			if ( light.onlyShadow ) continue;

			color = light.color;
			intensity = light.intensity;
			distance = light.distance;

			if ( light instanceof THREE.AmbientLight ) {

				if ( ! light.visible ) continue;

				if ( _this.gammaInput ) {

					r += color.r * color.r;
					g += color.g * color.g;
					b += color.b * color.b;

				} else {

					r += color.r;
					g += color.g;
					b += color.b;

				}

			} else if ( light instanceof THREE.DirectionalLight ) {

				dirCount += 1;

				if ( ! light.visible ) continue;

				_direction.setFromMatrixPosition( light.matrixWorld );
				_vector3.setFromMatrixPosition( light.target.matrixWorld );
				_direction.sub( _vector3 );
				_direction.normalize();

				// skip lights with undefined direction
				// these create troubles in OpenGL (making pixel black)

				if ( _direction.x === 0 && _direction.y === 0 && _direction.z === 0 ) continue;

				dirOffset = dirLength * 3;

				dirPositions[ dirOffset ]     = _direction.x;
				dirPositions[ dirOffset + 1 ] = _direction.y;
				dirPositions[ dirOffset + 2 ] = _direction.z;

				if ( _this.gammaInput ) {

					setColorGamma( dirColors, dirOffset, color, intensity * intensity );

				} else {

					setColorLinear( dirColors, dirOffset, color, intensity );

				}

				dirLength += 1;

			} else if ( light instanceof THREE.PointLight ) {

				pointCount += 1;

				if ( ! light.visible ) continue;

				pointOffset = pointLength * 3;

				if ( _this.gammaInput ) {

					setColorGamma( pointColors, pointOffset, color, intensity * intensity );

				} else {

					setColorLinear( pointColors, pointOffset, color, intensity );

				}

				_vector3.setFromMatrixPosition( light.matrixWorld );

				pointPositions[ pointOffset ]     = _vector3.x;
				pointPositions[ pointOffset + 1 ] = _vector3.y;
				pointPositions[ pointOffset + 2 ] = _vector3.z;

				pointDistances[ pointLength ] = distance;

				pointLength += 1;

			} else if ( light instanceof THREE.SpotLight ) {

				spotCount += 1;

				if ( ! light.visible ) continue;

				spotOffset = spotLength * 3;

				if ( _this.gammaInput ) {

					setColorGamma( spotColors, spotOffset, color, intensity * intensity );

				} else {

					setColorLinear( spotColors, spotOffset, color, intensity );

				}

				_vector3.setFromMatrixPosition( light.matrixWorld );

				spotPositions[ spotOffset ]     = _vector3.x;
				spotPositions[ spotOffset + 1 ] = _vector3.y;
				spotPositions[ spotOffset + 2 ] = _vector3.z;

				spotDistances[ spotLength ] = distance;

				_direction.copy( _vector3 );
				_vector3.setFromMatrixPosition( light.target.matrixWorld );
				_direction.sub( _vector3 );
				_direction.normalize();

				spotDirections[ spotOffset ]     = _direction.x;
				spotDirections[ spotOffset + 1 ] = _direction.y;
				spotDirections[ spotOffset + 2 ] = _direction.z;

				spotAnglesCos[ spotLength ] = Math.cos( light.angle );
				spotExponents[ spotLength ] = light.exponent;

				spotLength += 1;

			} else if ( light instanceof THREE.HemisphereLight ) {

				hemiCount += 1;

				if ( ! light.visible ) continue;

				_direction.setFromMatrixPosition( light.matrixWorld );
				_direction.normalize();

				// skip lights with undefined direction
				// these create troubles in OpenGL (making pixel black)

				if ( _direction.x === 0 && _direction.y === 0 && _direction.z === 0 ) continue;

				hemiOffset = hemiLength * 3;

				hemiPositions[ hemiOffset ]     = _direction.x;
				hemiPositions[ hemiOffset + 1 ] = _direction.y;
				hemiPositions[ hemiOffset + 2 ] = _direction.z;

				skyColor = light.color;
				groundColor = light.groundColor;

				if ( _this.gammaInput ) {

					intensitySq = intensity * intensity;

					setColorGamma( hemiSkyColors, hemiOffset, skyColor, intensitySq );
					setColorGamma( hemiGroundColors, hemiOffset, groundColor, intensitySq );

				} else {

					setColorLinear( hemiSkyColors, hemiOffset, skyColor, intensity );
					setColorLinear( hemiGroundColors, hemiOffset, groundColor, intensity );

				}

				hemiLength += 1;

			}

		}

		// null eventual remains from removed lights
		// (this is to avoid if in shader)

		for ( l = dirLength * 3, ll = Math.max( dirColors.length, dirCount * 3 ); l < ll; l ++ ) dirColors[ l ] = 0.0;
		for ( l = pointLength * 3, ll = Math.max( pointColors.length, pointCount * 3 ); l < ll; l ++ ) pointColors[ l ] = 0.0;
		for ( l = spotLength * 3, ll = Math.max( spotColors.length, spotCount * 3 ); l < ll; l ++ ) spotColors[ l ] = 0.0;
		for ( l = hemiLength * 3, ll = Math.max( hemiSkyColors.length, hemiCount * 3 ); l < ll; l ++ ) hemiSkyColors[ l ] = 0.0;
		for ( l = hemiLength * 3, ll = Math.max( hemiGroundColors.length, hemiCount * 3 ); l < ll; l ++ ) hemiGroundColors[ l ] = 0.0;

		zlights.directional.length = dirLength;
		zlights.point.length = pointLength;
		zlights.spot.length = spotLength;
		zlights.hemi.length = hemiLength;

		zlights.ambient[ 0 ] = r;
		zlights.ambient[ 1 ] = g;
		zlights.ambient[ 2 ] = b;

	};

	// GL state setting

	this.setFaceCulling = function ( cullFace, frontFaceDirection ) {

		if ( cullFace === THREE.CullFaceNone ) {

			_gl.disable( _gl.CULL_FACE );

		} else {

			if ( frontFaceDirection === THREE.FrontFaceDirectionCW ) {

				_gl.frontFace( _gl.CW );

			} else {

				_gl.frontFace( _gl.CCW );

			}

			if ( cullFace === THREE.CullFaceBack ) {

				_gl.cullFace( _gl.BACK );

			} else if ( cullFace === THREE.CullFaceFront ) {

				_gl.cullFace( _gl.FRONT );

			} else {

				_gl.cullFace( _gl.FRONT_AND_BACK );

			}

			_gl.enable( _gl.CULL_FACE );

		}

	};

	this.setMaterialFaces = function ( material ) {

		var doubleSided = material.side === THREE.DoubleSide;
		var flipSided = material.side === THREE.BackSide;

		if ( _oldDoubleSided !== doubleSided ) {

			if ( doubleSided ) {

				_gl.disable( _gl.CULL_FACE );

			} else {

				_gl.enable( _gl.CULL_FACE );

			}

			_oldDoubleSided = doubleSided;

		}

		if ( _oldFlipSided !== flipSided ) {

			if ( flipSided ) {

				_gl.frontFace( _gl.CW );

			} else {

				_gl.frontFace( _gl.CCW );

			}

			_oldFlipSided = flipSided;

		}

	};

	this.setDepthTest = function ( depthTest ) {

		if ( _oldDepthTest !== depthTest ) {

			if ( depthTest ) {

				_gl.enable( _gl.DEPTH_TEST );

			} else {

				_gl.disable( _gl.DEPTH_TEST );

			}

			_oldDepthTest = depthTest;

		}

	};

	this.setDepthWrite = function ( depthWrite ) {

		if ( _oldDepthWrite !== depthWrite ) {

			_gl.depthMask( depthWrite );
			_oldDepthWrite = depthWrite;

		}

	};

	function setLineWidth ( width ) {

		if ( width !== _oldLineWidth ) {

			_gl.lineWidth( width );

			_oldLineWidth = width;

		}

	};

	function setPolygonOffset ( polygonoffset, factor, units ) {

		if ( _oldPolygonOffset !== polygonoffset ) {

			if ( polygonoffset ) {

				_gl.enable( _gl.POLYGON_OFFSET_FILL );

			} else {

				_gl.disable( _gl.POLYGON_OFFSET_FILL );

			}

			_oldPolygonOffset = polygonoffset;

		}

		if ( polygonoffset && ( _oldPolygonOffsetFactor !== factor || _oldPolygonOffsetUnits !== units ) ) {

			_gl.polygonOffset( factor, units );

			_oldPolygonOffsetFactor = factor;
			_oldPolygonOffsetUnits = units;

		}

	};

	this.setBlending = function ( blending, blendEquation, blendSrc, blendDst ) {

		if ( blending !== _oldBlending ) {

			if ( blending === THREE.NoBlending ) {

				_gl.disable( _gl.BLEND );

			} else if ( blending === THREE.AdditiveBlending ) {

				_gl.enable( _gl.BLEND );
				_gl.blendEquation( _gl.FUNC_ADD );
				_gl.blendFunc( _gl.SRC_ALPHA, _gl.ONE );

			} else if ( blending === THREE.SubtractiveBlending ) {

				// TODO: Find blendFuncSeparate() combination
				_gl.enable( _gl.BLEND );
				_gl.blendEquation( _gl.FUNC_ADD );
				_gl.blendFunc( _gl.ZERO, _gl.ONE_MINUS_SRC_COLOR );

			} else if ( blending === THREE.MultiplyBlending ) {

				// TODO: Find blendFuncSeparate() combination
				_gl.enable( _gl.BLEND );
				_gl.blendEquation( _gl.FUNC_ADD );
				_gl.blendFunc( _gl.ZERO, _gl.SRC_COLOR );

			} else if ( blending === THREE.CustomBlending ) {

				_gl.enable( _gl.BLEND );

			} else {

				_gl.enable( _gl.BLEND );
				_gl.blendEquationSeparate( _gl.FUNC_ADD, _gl.FUNC_ADD );
				_gl.blendFuncSeparate( _gl.SRC_ALPHA, _gl.ONE_MINUS_SRC_ALPHA, _gl.ONE, _gl.ONE_MINUS_SRC_ALPHA );

			}

			_oldBlending = blending;

		}

		if ( blending === THREE.CustomBlending ) {

			if ( blendEquation !== _oldBlendEquation ) {

				_gl.blendEquation( paramThreeToGL( blendEquation ) );

				_oldBlendEquation = blendEquation;

			}

			if ( blendSrc !== _oldBlendSrc || blendDst !== _oldBlendDst ) {

				_gl.blendFunc( paramThreeToGL( blendSrc ), paramThreeToGL( blendDst ) );

				_oldBlendSrc = blendSrc;
				_oldBlendDst = blendDst;

			}

		} else {

			_oldBlendEquation = null;
			_oldBlendSrc = null;
			_oldBlendDst = null;

		}

	};

<<<<<<< HEAD
	// Defines

	function generateDefines ( defines ) {

		var value, chunk, chunks = [];

		for ( var d in defines ) {

			value = defines[ d ];
			if ( value === false ) continue;

			chunk = "#define " + d + " " + value;
			chunks.push( chunk );

		}

		return chunks.join( "\n" );

	};

	// Shaders

	function buildProgram ( shaderID, fragmentShader, vertexShader, uniforms, attributes, defines, parameters, index0AttributeName ) {

		var p, pl, d, program, code;
		var chunks = [];

		// Generate code

		if ( shaderID ) {

			chunks.push( shaderID );

		} else {

			chunks.push( fragmentShader );
			chunks.push( vertexShader );

		}

		for ( d in defines ) {

			chunks.push( d );
			chunks.push( defines[ d ] );

		}

		for ( p in parameters ) {

			chunks.push( p );
			chunks.push( parameters[ p ] );

		}

		code = chunks.join();

		// Check if code has been already compiled

		for ( p = 0, pl = _programs.length; p < pl; p ++ ) {

			var programInfo = _programs[ p ];

			if ( programInfo.code === code ) {

				// console.log( "Code already compiled." /*: \n\n" + code*/ );

				programInfo.usedTimes ++;

				return programInfo.program;

			}

		}

		var shadowMapTypeDefine = "SHADOWMAP_TYPE_BASIC";

		if ( parameters.shadowMapType === THREE.PCFShadowMap ) {

			shadowMapTypeDefine = "SHADOWMAP_TYPE_PCF";

		} else if ( parameters.shadowMapType === THREE.PCFSoftShadowMap ) {

			shadowMapTypeDefine = "SHADOWMAP_TYPE_PCF_SOFT";

		}

		// console.log( "building new program " );

		var customDefines = generateDefines( defines );

		//

		program = _gl.createProgram();

		var prefix_vertex = [

			"precision " + _precision + " float;",
			"precision " + _precision + " int;",

			customDefines,

			_supportsVertexTextures ? "#define VERTEX_TEXTURES" : "",

			_this.gammaInput ? "#define GAMMA_INPUT" : "",
			_this.gammaOutput ? "#define GAMMA_OUTPUT" : "",
			_this.physicallyBasedShading ? "#define PHYSICALLY_BASED_SHADING" : "",

			"#define MAX_DIR_LIGHTS " + parameters.maxDirLights,
			"#define MAX_POINT_LIGHTS " + parameters.maxPointLights,
			"#define MAX_SPOT_LIGHTS " + parameters.maxSpotLights,
			"#define MAX_HEMI_LIGHTS " + parameters.maxHemiLights,

			"#define MAX_SHADOWS " + parameters.maxShadows,

			"#define MAX_BONES " + parameters.maxBones,

			parameters.map ? "#define USE_MAP" : "",
			parameters.envMap ? "#define USE_ENVMAP" : "",
			parameters.lightMap ? "#define USE_LIGHTMAP" : "",
			parameters.bumpMap ? "#define USE_BUMPMAP" : "",
			parameters.normalMap ? "#define USE_NORMALMAP" : "",
			parameters.specularMap ? "#define USE_SPECULARMAP" : "",
			parameters.vertexColors ? "#define USE_COLOR" : "",

			parameters.skinning ? "#define USE_SKINNING" : "",
			parameters.useVertexTexture ? "#define BONE_TEXTURE" : "",

			parameters.morphTargets ? "#define USE_MORPHTARGETS" : "",
			parameters.morphNormals ? "#define USE_MORPHNORMALS" : "",
			parameters.perPixel ? "#define PHONG_PER_PIXEL" : "",
			parameters.wrapAround ? "#define WRAP_AROUND" : "",
			parameters.doubleSided ? "#define DOUBLE_SIDED" : "",
			parameters.flipSided ? "#define FLIP_SIDED" : "",

			parameters.shadowMapEnabled ? "#define USE_SHADOWMAP" : "",
			parameters.shadowMapEnabled ? "#define " + shadowMapTypeDefine : "",
			parameters.shadowMapDebug ? "#define SHADOWMAP_DEBUG" : "",
			parameters.shadowMapCascade ? "#define SHADOWMAP_CASCADE" : "",

			parameters.sizeAttenuation ? "#define USE_SIZEATTENUATION" : "",

			"uniform mat4 modelMatrix;",
			"uniform mat4 modelViewMatrix;",
			"uniform mat4 projectionMatrix;",
			"uniform mat4 viewMatrix;",
			"uniform mat3 normalMatrix;",
			"uniform vec3 cameraPosition;",

			"attribute vec3 position;",
			"attribute vec3 normal;",
			"attribute vec2 uv;",
			"attribute vec2 uv2;",

			"#ifdef USE_COLOR",

				"attribute vec3 color;",

			"#endif",

			"#ifdef USE_MORPHTARGETS",

				"attribute vec3 morphTarget0;",
				"attribute vec3 morphTarget1;",
				"attribute vec3 morphTarget2;",
				"attribute vec3 morphTarget3;",

				"#ifdef USE_MORPHNORMALS",

					"attribute vec3 morphNormal0;",
					"attribute vec3 morphNormal1;",
					"attribute vec3 morphNormal2;",
					"attribute vec3 morphNormal3;",

				"#else",

					"attribute vec3 morphTarget4;",
					"attribute vec3 morphTarget5;",
					"attribute vec3 morphTarget6;",
					"attribute vec3 morphTarget7;",

				"#endif",

			"#endif",

			"#ifdef USE_SKINNING",

				"attribute vec4 skinIndex;",
				"attribute vec4 skinWeight;",

			"#endif",

			""

		].join("\n");

		var prefix_fragment = [

			"precision " + _precision + " float;",
			"precision " + _precision + " int;",

			( parameters.bumpMap || parameters.normalMap ) ? "#extension GL_OES_standard_derivatives : enable" : "",

			customDefines,

			"#define MAX_DIR_LIGHTS " + parameters.maxDirLights,
			"#define MAX_POINT_LIGHTS " + parameters.maxPointLights,
			"#define MAX_SPOT_LIGHTS " + parameters.maxSpotLights,
			"#define MAX_HEMI_LIGHTS " + parameters.maxHemiLights,

			"#define MAX_SHADOWS " + parameters.maxShadows,

			parameters.alphaTest ? "#define ALPHATEST " + parameters.alphaTest: "",

			_this.gammaInput ? "#define GAMMA_INPUT" : "",
			_this.gammaOutput ? "#define GAMMA_OUTPUT" : "",
			_this.physicallyBasedShading ? "#define PHYSICALLY_BASED_SHADING" : "",

			( parameters.useFog && parameters.fog ) ? "#define USE_FOG" : "",
			( parameters.useFog && parameters.fogExp ) ? "#define FOG_EXP2" : "",

			parameters.map ? "#define USE_MAP" : "",
			parameters.envMap ? "#define USE_ENVMAP" : "",
			parameters.lightMap ? "#define USE_LIGHTMAP" : "",
			parameters.bumpMap ? "#define USE_BUMPMAP" : "",
			parameters.normalMap ? "#define USE_NORMALMAP" : "",
			parameters.specularMap ? "#define USE_SPECULARMAP" : "",
			parameters.vertexColors ? "#define USE_COLOR" : "",

			parameters.metal ? "#define METAL" : "",
			parameters.perPixel ? "#define PHONG_PER_PIXEL" : "",
			parameters.wrapAround ? "#define WRAP_AROUND" : "",
			parameters.doubleSided ? "#define DOUBLE_SIDED" : "",
			parameters.flipSided ? "#define FLIP_SIDED" : "",

			parameters.shadowMapEnabled ? "#define USE_SHADOWMAP" : "",
			parameters.shadowMapEnabled ? "#define " + shadowMapTypeDefine : "",
			parameters.shadowMapDebug ? "#define SHADOWMAP_DEBUG" : "",
			parameters.shadowMapCascade ? "#define SHADOWMAP_CASCADE" : "",

			"uniform mat4 viewMatrix;",
			"uniform vec3 cameraPosition;",
			""

		].join("\n");

		var glVertexShader = getShader( "vertex", prefix_vertex + vertexShader );
		var glFragmentShader = getShader( "fragment", prefix_fragment + fragmentShader );

		_gl.attachShader( program, glVertexShader );
		_gl.attachShader( program, glFragmentShader );

		//Force a particular attribute to index 0.
		// because potentially expensive emulation is done by browser if attribute 0 is disabled.
		//And, color, for example is often automatically bound to index 0 so disabling it
		if ( index0AttributeName ) {
			_gl.bindAttribLocation( program, 0, index0AttributeName );
		}

		_gl.linkProgram( program );

		if ( !_gl.getProgramParameter( program, _gl.LINK_STATUS ) ) {

			console.error( "Could not initialise shader\n" + "VALIDATE_STATUS: " + _gl.getProgramParameter( program, _gl.VALIDATE_STATUS ) + ", gl error [" + _gl.getError() + "]" );
			console.error( "Program Info Log: " + _gl.getProgramInfoLog( program ) );
		}

		// clean up

		_gl.deleteShader( glFragmentShader );
		_gl.deleteShader( glVertexShader );

		// console.log( prefix_fragment + fragmentShader );
		// console.log( prefix_vertex + vertexShader );

		program.uniforms = {};
		program.attributes = {};

		var identifiers, u, a, i;

		// cache uniform locations

		identifiers = [

			'viewMatrix', 'modelViewMatrix', 'projectionMatrix', 'normalMatrix', 'modelMatrix', 'cameraPosition',
			'morphTargetInfluences'

		];

		if ( parameters.useVertexTexture ) {

			identifiers.push( 'boneTexture' );
			identifiers.push( 'boneTextureWidth' );
			identifiers.push( 'boneTextureHeight' );

		} else {

			identifiers.push( 'boneGlobalMatrices' );

		}

		for ( u in uniforms ) {

			identifiers.push( u );

		}

		cacheUniformLocations( program, identifiers );

		// cache attributes locations

		identifiers = [

			"position", "normal", "uv", "uv2", "tangent", "color",
			"skinIndex", "skinWeight", "lineDistance"

		];

		for ( i = 0; i < parameters.maxMorphTargets; i ++ ) {

			identifiers.push( "morphTarget" + i );

		}

		for ( i = 0; i < parameters.maxMorphNormals; i ++ ) {

			identifiers.push( "morphNormal" + i );

		}

		for ( a in attributes ) {

			identifiers.push( a );

		}

		cacheAttributeLocations( program, identifiers );

		program.id = _programs_counter ++;

		_programs.push( { program: program, code: code, usedTimes: 1 } );

		_this.info.memory.programs = _programs.length;

		return program;

	};

	// Shader parameters cache

	function cacheUniformLocations ( program, identifiers ) {

		var i, l, id;

		for( i = 0, l = identifiers.length; i < l; i ++ ) {

			id = identifiers[ i ];
			program.uniforms[ id ] = _gl.getUniformLocation( program, id );

		}

	};

	function cacheAttributeLocations ( program, identifiers ) {

		var i, l, id;

		for( i = 0, l = identifiers.length; i < l; i ++ ) {

			id = identifiers[ i ];
			program.attributes[ id ] = _gl.getAttribLocation( program, id );

		}

	};

	function addLineNumbers ( string ) {

		var chunks = string.split( "\n" );

		for ( var i = 0, il = chunks.length; i < il; i ++ ) {

			// Chrome reports shader errors on lines
			// starting counting from 1

			chunks[ i ] = ( i + 1 ) + ": " + chunks[ i ];

		}

		return chunks.join( "\n" );

	};

	function getShader ( type, string ) {

		var shader;

		if ( type === "fragment" ) {

			shader = _gl.createShader( _gl.FRAGMENT_SHADER );

		} else if ( type === "vertex" ) {

			shader = _gl.createShader( _gl.VERTEX_SHADER );

		}

		_gl.shaderSource( shader, string );
		_gl.compileShader( shader );

		if ( !_gl.getShaderParameter( shader, _gl.COMPILE_STATUS ) ) {

			console.error( _gl.getShaderInfoLog( shader ) );
			console.error( addLineNumbers( string ) );
			return null;

		}

		return shader;

	};

=======
>>>>>>> eabdc896
	// Textures

	function setTextureParameters ( textureType, texture, isImagePowerOfTwo ) {

		if ( isImagePowerOfTwo ) {

			_gl.texParameteri( textureType, _gl.TEXTURE_WRAP_S, paramThreeToGL( texture.wrapS ) );
			_gl.texParameteri( textureType, _gl.TEXTURE_WRAP_T, paramThreeToGL( texture.wrapT ) );

			_gl.texParameteri( textureType, _gl.TEXTURE_MAG_FILTER, paramThreeToGL( texture.magFilter ) );
			_gl.texParameteri( textureType, _gl.TEXTURE_MIN_FILTER, paramThreeToGL( texture.minFilter ) );

		} else {

			_gl.texParameteri( textureType, _gl.TEXTURE_WRAP_S, _gl.CLAMP_TO_EDGE );
			_gl.texParameteri( textureType, _gl.TEXTURE_WRAP_T, _gl.CLAMP_TO_EDGE );

			_gl.texParameteri( textureType, _gl.TEXTURE_MAG_FILTER, filterFallback( texture.magFilter ) );
			_gl.texParameteri( textureType, _gl.TEXTURE_MIN_FILTER, filterFallback( texture.minFilter ) );

		}

		if ( _glExtensionTextureFilterAnisotropic && texture.type !== THREE.FloatType ) {

			if ( texture.anisotropy > 1 || texture.__oldAnisotropy ) {

				_gl.texParameterf( textureType, _glExtensionTextureFilterAnisotropic.TEXTURE_MAX_ANISOTROPY_EXT, Math.min( texture.anisotropy, _maxAnisotropy ) );
				texture.__oldAnisotropy = texture.anisotropy;

			}

		}

	};

	this.setTexture = function ( texture, slot ) {

		if ( texture.needsUpdate ) {

			if ( ! texture.__webglInit ) {

				texture.__webglInit = true;

				texture.addEventListener( 'dispose', onTextureDispose );

				texture.__webglTexture = _gl.createTexture();

				_this.info.memory.textures ++;

			}

			_gl.activeTexture( _gl.TEXTURE0 + slot );
			_gl.bindTexture( _gl.TEXTURE_2D, texture.__webglTexture );

			_gl.pixelStorei( _gl.UNPACK_FLIP_Y_WEBGL, texture.flipY );
			_gl.pixelStorei( _gl.UNPACK_PREMULTIPLY_ALPHA_WEBGL, texture.premultiplyAlpha );
			_gl.pixelStorei( _gl.UNPACK_ALIGNMENT, texture.unpackAlignment );

			var image = texture.image,
			isImagePowerOfTwo = THREE.Math.isPowerOfTwo( image.width ) && THREE.Math.isPowerOfTwo( image.height ),
			glFormat = paramThreeToGL( texture.format ),
			glType = paramThreeToGL( texture.type );

			setTextureParameters( _gl.TEXTURE_2D, texture, isImagePowerOfTwo );

			var mipmap, mipmaps = texture.mipmaps;

			if ( texture instanceof THREE.DataTexture ) {

				// use manually created mipmaps if available
				// if there are no manual mipmaps
				// set 0 level mipmap and then use GL to generate other mipmap levels

				if ( mipmaps.length > 0 && isImagePowerOfTwo ) {

					for ( var i = 0, il = mipmaps.length; i < il; i ++ ) {

						mipmap = mipmaps[ i ];
						_gl.texImage2D( _gl.TEXTURE_2D, i, glFormat, mipmap.width, mipmap.height, 0, glFormat, glType, mipmap.data );

					}

					texture.generateMipmaps = false;

				} else {

					_gl.texImage2D( _gl.TEXTURE_2D, 0, glFormat, image.width, image.height, 0, glFormat, glType, image.data );

				}

			} else if ( texture instanceof THREE.CompressedTexture ) {

				for( var i = 0, il = mipmaps.length; i < il; i ++ ) {

					mipmap = mipmaps[ i ];
					if ( texture.format!==THREE.RGBAFormat ) {
						_gl.compressedTexImage2D( _gl.TEXTURE_2D, i, glFormat, mipmap.width, mipmap.height, 0, mipmap.data );
					} else {
						_gl.texImage2D( _gl.TEXTURE_2D, i, glFormat, mipmap.width, mipmap.height, 0, glFormat, glType, mipmap.data );
					}

				}

			} else { // regular Texture (image, video, canvas)

				// use manually created mipmaps if available
				// if there are no manual mipmaps
				// set 0 level mipmap and then use GL to generate other mipmap levels

				if ( mipmaps.length > 0 && isImagePowerOfTwo ) {

					for ( var i = 0, il = mipmaps.length; i < il; i ++ ) {

						mipmap = mipmaps[ i ];
						_gl.texImage2D( _gl.TEXTURE_2D, i, glFormat, glFormat, glType, mipmap );

					}

					texture.generateMipmaps = false;

				} else {

					_gl.texImage2D( _gl.TEXTURE_2D, 0, glFormat, glFormat, glType, texture.image );

				}

			}

			if ( texture.generateMipmaps && isImagePowerOfTwo ) _gl.generateMipmap( _gl.TEXTURE_2D );

			texture.needsUpdate = false;

			if ( texture.onUpdate ) texture.onUpdate();

		} else {

			_gl.activeTexture( _gl.TEXTURE0 + slot );
			_gl.bindTexture( _gl.TEXTURE_2D, texture.__webglTexture );

		}

	};

	function clampToMaxSize ( image, maxSize ) {

		if ( image.width <= maxSize && image.height <= maxSize ) {

			return image;

		}

		// Warning: Scaling through the canvas will only work with images that use
		// premultiplied alpha.

		var maxDimension = Math.max( image.width, image.height );
		var newWidth = Math.floor( image.width * maxSize / maxDimension );
		var newHeight = Math.floor( image.height * maxSize / maxDimension );

		var canvas = document.createElement( 'canvas' );
		canvas.width = newWidth;
		canvas.height = newHeight;

		var ctx = canvas.getContext( "2d" );
		ctx.drawImage( image, 0, 0, image.width, image.height, 0, 0, newWidth, newHeight );

		return canvas;

	}

	function setCubeTexture ( texture, slot ) {

		if ( texture.image.length === 6 ) {

			if ( texture.needsUpdate ) {

				if ( ! texture.image.__webglTextureCube ) {

					texture.addEventListener( 'dispose', onTextureDispose );

					texture.image.__webglTextureCube = _gl.createTexture();

					_this.info.memory.textures ++;

				}

				_gl.activeTexture( _gl.TEXTURE0 + slot );
				_gl.bindTexture( _gl.TEXTURE_CUBE_MAP, texture.image.__webglTextureCube );

				_gl.pixelStorei( _gl.UNPACK_FLIP_Y_WEBGL, texture.flipY );

				var isCompressed = texture instanceof THREE.CompressedTexture;

				var cubeImage = [];

				for ( var i = 0; i < 6; i ++ ) {

					if ( _this.autoScaleCubemaps && ! isCompressed ) {

						cubeImage[ i ] = clampToMaxSize( texture.image[ i ], _maxCubemapSize );

					} else {

						cubeImage[ i ] = texture.image[ i ];

					}

				}

				var image = cubeImage[ 0 ],
				isImagePowerOfTwo = THREE.Math.isPowerOfTwo( image.width ) && THREE.Math.isPowerOfTwo( image.height ),
				glFormat = paramThreeToGL( texture.format ),
				glType = paramThreeToGL( texture.type );

				setTextureParameters( _gl.TEXTURE_CUBE_MAP, texture, isImagePowerOfTwo );

				for ( var i = 0; i < 6; i ++ ) {

					if( !isCompressed ) {

						_gl.texImage2D( _gl.TEXTURE_CUBE_MAP_POSITIVE_X + i, 0, glFormat, glFormat, glType, cubeImage[ i ] );

					} else {
						
						var mipmap, mipmaps = cubeImage[ i ].mipmaps;

						for( var j = 0, jl = mipmaps.length; j < jl; j ++ ) {

							mipmap = mipmaps[ j ];
							if ( texture.format!==THREE.RGBAFormat ) {

								_gl.compressedTexImage2D( _gl.TEXTURE_CUBE_MAP_POSITIVE_X + i, j, glFormat, mipmap.width, mipmap.height, 0, mipmap.data );

							} else {
								_gl.texImage2D( _gl.TEXTURE_CUBE_MAP_POSITIVE_X + i, j, glFormat, mipmap.width, mipmap.height, 0, glFormat, glType, mipmap.data );
							}

						}
					}
				}

				if ( texture.generateMipmaps && isImagePowerOfTwo ) {

					_gl.generateMipmap( _gl.TEXTURE_CUBE_MAP );

				}

				texture.needsUpdate = false;

				if ( texture.onUpdate ) texture.onUpdate();

			} else {

				_gl.activeTexture( _gl.TEXTURE0 + slot );
				_gl.bindTexture( _gl.TEXTURE_CUBE_MAP, texture.image.__webglTextureCube );

			}

		}

	};

	function setCubeTextureDynamic ( texture, slot ) {

		_gl.activeTexture( _gl.TEXTURE0 + slot );
		_gl.bindTexture( _gl.TEXTURE_CUBE_MAP, texture.__webglTexture );

	};

	// Render targets

	function setupFrameBuffer ( framebuffer, renderTarget, textureTarget ) {

		_gl.bindFramebuffer( _gl.FRAMEBUFFER, framebuffer );
		_gl.framebufferTexture2D( _gl.FRAMEBUFFER, _gl.COLOR_ATTACHMENT0, textureTarget, renderTarget.__webglTexture, 0 );

	};

	function setupRenderBuffer ( renderbuffer, renderTarget  ) {

		_gl.bindRenderbuffer( _gl.RENDERBUFFER, renderbuffer );

		if ( renderTarget.depthBuffer && ! renderTarget.stencilBuffer ) {

			_gl.renderbufferStorage( _gl.RENDERBUFFER, _gl.DEPTH_COMPONENT16, renderTarget.width, renderTarget.height );
			_gl.framebufferRenderbuffer( _gl.FRAMEBUFFER, _gl.DEPTH_ATTACHMENT, _gl.RENDERBUFFER, renderbuffer );

		/* For some reason this is not working. Defaulting to RGBA4.
		} else if( ! renderTarget.depthBuffer && renderTarget.stencilBuffer ) {

			_gl.renderbufferStorage( _gl.RENDERBUFFER, _gl.STENCIL_INDEX8, renderTarget.width, renderTarget.height );
			_gl.framebufferRenderbuffer( _gl.FRAMEBUFFER, _gl.STENCIL_ATTACHMENT, _gl.RENDERBUFFER, renderbuffer );
		*/
		} else if ( renderTarget.depthBuffer && renderTarget.stencilBuffer ) {

			_gl.renderbufferStorage( _gl.RENDERBUFFER, _gl.DEPTH_STENCIL, renderTarget.width, renderTarget.height );
			_gl.framebufferRenderbuffer( _gl.FRAMEBUFFER, _gl.DEPTH_STENCIL_ATTACHMENT, _gl.RENDERBUFFER, renderbuffer );

		} else {

			_gl.renderbufferStorage( _gl.RENDERBUFFER, _gl.RGBA4, renderTarget.width, renderTarget.height );

		}

	};

	this.setRenderTarget = function ( renderTarget ) {

		var isCube = ( renderTarget instanceof THREE.WebGLRenderTargetCube );

		if ( renderTarget && ! renderTarget.__webglFramebuffer ) {

			if ( renderTarget.depthBuffer === undefined ) renderTarget.depthBuffer = true;
			if ( renderTarget.stencilBuffer === undefined ) renderTarget.stencilBuffer = true;

			renderTarget.addEventListener( 'dispose', onRenderTargetDispose );

			renderTarget.__webglTexture = _gl.createTexture();

			_this.info.memory.textures ++;

			// Setup texture, create render and frame buffers

			var isTargetPowerOfTwo = THREE.Math.isPowerOfTwo( renderTarget.width ) && THREE.Math.isPowerOfTwo( renderTarget.height ),
				glFormat = paramThreeToGL( renderTarget.format ),
				glType = paramThreeToGL( renderTarget.type );

			if ( isCube ) {

				renderTarget.__webglFramebuffer = [];
				renderTarget.__webglRenderbuffer = [];

				_gl.bindTexture( _gl.TEXTURE_CUBE_MAP, renderTarget.__webglTexture );
				setTextureParameters( _gl.TEXTURE_CUBE_MAP, renderTarget, isTargetPowerOfTwo );

				for ( var i = 0; i < 6; i ++ ) {

					renderTarget.__webglFramebuffer[ i ] = _gl.createFramebuffer();
					renderTarget.__webglRenderbuffer[ i ] = _gl.createRenderbuffer();

					_gl.texImage2D( _gl.TEXTURE_CUBE_MAP_POSITIVE_X + i, 0, glFormat, renderTarget.width, renderTarget.height, 0, glFormat, glType, null );

					setupFrameBuffer( renderTarget.__webglFramebuffer[ i ], renderTarget, _gl.TEXTURE_CUBE_MAP_POSITIVE_X + i );
					setupRenderBuffer( renderTarget.__webglRenderbuffer[ i ], renderTarget );

				}

				if ( isTargetPowerOfTwo ) _gl.generateMipmap( _gl.TEXTURE_CUBE_MAP );

			} else {

				renderTarget.__webglFramebuffer = _gl.createFramebuffer();

				if ( renderTarget.shareDepthFrom ) {

					renderTarget.__webglRenderbuffer = renderTarget.shareDepthFrom.__webglRenderbuffer;

				} else {

					renderTarget.__webglRenderbuffer = _gl.createRenderbuffer();

				}

				_gl.bindTexture( _gl.TEXTURE_2D, renderTarget.__webglTexture );
				setTextureParameters( _gl.TEXTURE_2D, renderTarget, isTargetPowerOfTwo );

				_gl.texImage2D( _gl.TEXTURE_2D, 0, glFormat, renderTarget.width, renderTarget.height, 0, glFormat, glType, null );

				setupFrameBuffer( renderTarget.__webglFramebuffer, renderTarget, _gl.TEXTURE_2D );

				if ( renderTarget.shareDepthFrom ) {

					if ( renderTarget.depthBuffer && ! renderTarget.stencilBuffer ) {

						_gl.framebufferRenderbuffer( _gl.FRAMEBUFFER, _gl.DEPTH_ATTACHMENT, _gl.RENDERBUFFER, renderTarget.__webglRenderbuffer );

					} else if ( renderTarget.depthBuffer && renderTarget.stencilBuffer ) {

						_gl.framebufferRenderbuffer( _gl.FRAMEBUFFER, _gl.DEPTH_STENCIL_ATTACHMENT, _gl.RENDERBUFFER, renderTarget.__webglRenderbuffer );

					}

				} else {

					setupRenderBuffer( renderTarget.__webglRenderbuffer, renderTarget );

				}

				if ( isTargetPowerOfTwo ) _gl.generateMipmap( _gl.TEXTURE_2D );

			}

			// Release everything

			if ( isCube ) {

				_gl.bindTexture( _gl.TEXTURE_CUBE_MAP, null );

			} else {

				_gl.bindTexture( _gl.TEXTURE_2D, null );

			}

			_gl.bindRenderbuffer( _gl.RENDERBUFFER, null );
			_gl.bindFramebuffer( _gl.FRAMEBUFFER, null );

		}

		var framebuffer, width, height, vx, vy;

		if ( renderTarget ) {

			if ( isCube ) {

				framebuffer = renderTarget.__webglFramebuffer[ renderTarget.activeCubeFace ];

			} else {

				framebuffer = renderTarget.__webglFramebuffer;

			}

			width = renderTarget.width;
			height = renderTarget.height;

			vx = 0;
			vy = 0;

		} else {

			framebuffer = null;

			width = _viewportWidth;
			height = _viewportHeight;

			vx = _viewportX;
			vy = _viewportY;

		}

		if ( framebuffer !== _currentFramebuffer ) {

			_gl.bindFramebuffer( _gl.FRAMEBUFFER, framebuffer );
			_gl.viewport( vx, vy, width, height );

			_currentFramebuffer = framebuffer;

		}

		_currentWidth = width;
		_currentHeight = height;

	};

	function updateRenderTargetMipmap ( renderTarget ) {

		if ( renderTarget instanceof THREE.WebGLRenderTargetCube ) {

			_gl.bindTexture( _gl.TEXTURE_CUBE_MAP, renderTarget.__webglTexture );
			_gl.generateMipmap( _gl.TEXTURE_CUBE_MAP );
			_gl.bindTexture( _gl.TEXTURE_CUBE_MAP, null );

		} else {

			_gl.bindTexture( _gl.TEXTURE_2D, renderTarget.__webglTexture );
			_gl.generateMipmap( _gl.TEXTURE_2D );
			_gl.bindTexture( _gl.TEXTURE_2D, null );

		}

	};

	// Fallback filters for non-power-of-2 textures

	function filterFallback ( f ) {

		if ( f === THREE.NearestFilter || f === THREE.NearestMipMapNearestFilter || f === THREE.NearestMipMapLinearFilter ) {

			return _gl.NEAREST;

		}

		return _gl.LINEAR;

	};

	// Map three.js constants to WebGL constants

	function paramThreeToGL ( p ) {

		if ( p === THREE.RepeatWrapping ) return _gl.REPEAT;
		if ( p === THREE.ClampToEdgeWrapping ) return _gl.CLAMP_TO_EDGE;
		if ( p === THREE.MirroredRepeatWrapping ) return _gl.MIRRORED_REPEAT;

		if ( p === THREE.NearestFilter ) return _gl.NEAREST;
		if ( p === THREE.NearestMipMapNearestFilter ) return _gl.NEAREST_MIPMAP_NEAREST;
		if ( p === THREE.NearestMipMapLinearFilter ) return _gl.NEAREST_MIPMAP_LINEAR;

		if ( p === THREE.LinearFilter ) return _gl.LINEAR;
		if ( p === THREE.LinearMipMapNearestFilter ) return _gl.LINEAR_MIPMAP_NEAREST;
		if ( p === THREE.LinearMipMapLinearFilter ) return _gl.LINEAR_MIPMAP_LINEAR;

		if ( p === THREE.UnsignedByteType ) return _gl.UNSIGNED_BYTE;
		if ( p === THREE.UnsignedShort4444Type ) return _gl.UNSIGNED_SHORT_4_4_4_4;
		if ( p === THREE.UnsignedShort5551Type ) return _gl.UNSIGNED_SHORT_5_5_5_1;
		if ( p === THREE.UnsignedShort565Type ) return _gl.UNSIGNED_SHORT_5_6_5;

		if ( p === THREE.ByteType ) return _gl.BYTE;
		if ( p === THREE.ShortType ) return _gl.SHORT;
		if ( p === THREE.UnsignedShortType ) return _gl.UNSIGNED_SHORT;
		if ( p === THREE.IntType ) return _gl.INT;
		if ( p === THREE.UnsignedIntType ) return _gl.UNSIGNED_INT;
		if ( p === THREE.FloatType ) return _gl.FLOAT;

		if ( p === THREE.AlphaFormat ) return _gl.ALPHA;
		if ( p === THREE.RGBFormat ) return _gl.RGB;
		if ( p === THREE.RGBAFormat ) return _gl.RGBA;
		if ( p === THREE.LuminanceFormat ) return _gl.LUMINANCE;
		if ( p === THREE.LuminanceAlphaFormat ) return _gl.LUMINANCE_ALPHA;

		if ( p === THREE.AddEquation ) return _gl.FUNC_ADD;
		if ( p === THREE.SubtractEquation ) return _gl.FUNC_SUBTRACT;
		if ( p === THREE.ReverseSubtractEquation ) return _gl.FUNC_REVERSE_SUBTRACT;

		if ( p === THREE.ZeroFactor ) return _gl.ZERO;
		if ( p === THREE.OneFactor ) return _gl.ONE;
		if ( p === THREE.SrcColorFactor ) return _gl.SRC_COLOR;
		if ( p === THREE.OneMinusSrcColorFactor ) return _gl.ONE_MINUS_SRC_COLOR;
		if ( p === THREE.SrcAlphaFactor ) return _gl.SRC_ALPHA;
		if ( p === THREE.OneMinusSrcAlphaFactor ) return _gl.ONE_MINUS_SRC_ALPHA;
		if ( p === THREE.DstAlphaFactor ) return _gl.DST_ALPHA;
		if ( p === THREE.OneMinusDstAlphaFactor ) return _gl.ONE_MINUS_DST_ALPHA;

		if ( p === THREE.DstColorFactor ) return _gl.DST_COLOR;
		if ( p === THREE.OneMinusDstColorFactor ) return _gl.ONE_MINUS_DST_COLOR;
		if ( p === THREE.SrcAlphaSaturateFactor ) return _gl.SRC_ALPHA_SATURATE;

		if ( _glExtensionCompressedTextureS3TC !== undefined ) {

			if ( p === THREE.RGB_S3TC_DXT1_Format ) return _glExtensionCompressedTextureS3TC.COMPRESSED_RGB_S3TC_DXT1_EXT;
			if ( p === THREE.RGBA_S3TC_DXT1_Format ) return _glExtensionCompressedTextureS3TC.COMPRESSED_RGBA_S3TC_DXT1_EXT;
			if ( p === THREE.RGBA_S3TC_DXT3_Format ) return _glExtensionCompressedTextureS3TC.COMPRESSED_RGBA_S3TC_DXT3_EXT;
			if ( p === THREE.RGBA_S3TC_DXT5_Format ) return _glExtensionCompressedTextureS3TC.COMPRESSED_RGBA_S3TC_DXT5_EXT;

		}

		if ( _glExtensionCompressedTextureATC !== undefined ) {

			if ( p === THREE.RGB_ATC_Format ) return _glExtensionCompressedTextureATC.COMPRESSED_RGB_ATC_WEBGL;
			if ( p === THREE.RGBA_ATC_EXPLICIT_ALPHA_Format ) return _glExtensionCompressedTextureATC.COMPRESSED_RGBA_ATC_EXPLICIT_ALPHA_WEBGL;
			if ( p === THREE.RGBA_ATC_INTERP_ALPHA_Format ) return _glExtensionCompressedTextureATC.COMPRESSED_RGBA_ATC_INTERPOLATED_ALPHA_WEBGL;

		}

		if ( _glExtensionCompressedTexturePVRTC !== undefined ) {

			if ( p === THREE.RGB_PVRTC_4BPPV1_Format ) return _glExtensionCompressedTexturePVRTC.COMPRESSED_RGB_PVRTC_4BPPV1_IMG;
			if ( p === THREE.RGB_PVRTC_2BPPV1_Format ) return _glExtensionCompressedTexturePVRTC.COMPRESSED_RGB_PVRTC_2BPPV1_IMG;
			if ( p === THREE.RGBA_PVRTC_4BPPV1_Format ) return _glExtensionCompressedTexturePVRTC.COMPRESSED_RGBA_PVRTC_4BPPV1_IMG;
			if ( p === THREE.RGBA_PVRTC_2BPPV1_Format ) return _glExtensionCompressedTexturePVRTC.COMPRESSED_RGBA_PVRTC_2BPPV1_IMG;

		}

		return 0;

	};

	// Allocations

	function allocateBones ( object ) {

		if ( _supportsBoneTextures && object && object.useVertexTexture ) {

			return 1024;

		} else {

			// default for when object is not specified
			// ( for example when prebuilding shader
			//   to be used with multiple objects )
			//
			// 	- leave some extra space for other uniforms
			//  - limit here is ANGLE's 254 max uniform vectors
			//    (up to 54 should be safe)

			var nVertexUniforms = _gl.getParameter( _gl.MAX_VERTEX_UNIFORM_VECTORS );
			var nVertexMatrices = Math.floor( ( nVertexUniforms - 20 ) / 4 );

			var maxBones = nVertexMatrices;

			if ( object !== undefined && object instanceof THREE.SkinnedMesh ) {

				maxBones = Math.min( object.bones.length, maxBones );

				if ( maxBones < object.bones.length ) {

					console.warn( "WebGLRenderer: too many bones - " + object.bones.length + ", this GPU supports just " + maxBones + " (try OpenGL instead of ANGLE)" );

				}

			}

			return maxBones;

		}

	};

	function allocateLights( lights ) {

		var dirLights = 0;
		var pointLights = 0;
		var spotLights = 0;
		var hemiLights = 0;

		for ( var l = 0, ll = lights.length; l < ll; l ++ ) {

			var light = lights[ l ];

			if ( light.onlyShadow || light.visible === false ) continue;

			if ( light instanceof THREE.DirectionalLight && ( dirLights < _this.maxDirLights || _this.maxDirLights === -1 ) ) dirLights ++;
			if ( light instanceof THREE.PointLight && ( pointLights < _this.maxPointLights || _this.maxPointLights === -1 ) ) pointLights ++;
			if ( light instanceof THREE.SpotLight && ( spotLights < _this.maxSpotLights || _this.maxSpotLights === -1 ) ) spotLights ++;
			if ( light instanceof THREE.HemisphereLight && ( hemiLights < _this.maxHemiLights || _this.maxHemiLights === -1 ) ) hemiLights ++;

		}

		return { 'directional' : dirLights, 'point' : pointLights, 'spot': spotLights, 'hemi': hemiLights };

	};

	function allocateShadows( lights ) {

		var maxShadows = 0;

		for ( var l = 0, ll = lights.length; l < ll; l++ ) {

			var light = lights[ l ];

			if ( ! light.castShadow ) continue;

			if ( light instanceof THREE.SpotLight ) maxShadows ++;
			if ( light instanceof THREE.DirectionalLight && ! light.shadowCascade ) maxShadows ++;

		}

		return _this.maxShadows === -1 ? maxShadows : Math.min( maxShadows, _this.maxShadows );

	};

	// Initialization

	function initGL() {

		try {

			var attributes = {
				alpha: _alpha,
				depth: _depth,
				stencil: _stencil,
				antialias: _antialias,
				premultipliedAlpha: _premultipliedAlpha,
				preserveDrawingBuffer: _preserveDrawingBuffer
			};

			_gl = _context || _canvas.getContext( 'webgl', attributes ) || _canvas.getContext( 'experimental-webgl', attributes );

			if ( _gl === null ) {

				throw 'Error creating WebGL context.';

			}

		} catch ( error ) {

			console.error( error );

		}

		_glExtensionTextureFloat = _gl.getExtension( 'OES_texture_float' );
		_glExtensionTextureFloatLinear = _gl.getExtension( 'OES_texture_float_linear' );
		_glExtensionStandardDerivatives = _gl.getExtension( 'OES_standard_derivatives' );
		_glExtensionHardwareInstancing = _gl.getExtension( 'ANGLE_instanced_arrays' );

		_glExtensionTextureFilterAnisotropic = _gl.getExtension( 'EXT_texture_filter_anisotropic' ) || _gl.getExtension( 'MOZ_EXT_texture_filter_anisotropic' ) || _gl.getExtension( 'WEBKIT_EXT_texture_filter_anisotropic' );

		_glExtensionCompressedTextureS3TC = _gl.getExtension( 'WEBGL_compressed_texture_s3tc' ) || _gl.getExtension( 'MOZ_WEBGL_compressed_texture_s3tc' ) || _gl.getExtension( 'WEBKIT_WEBGL_compressed_texture_s3tc' );

<<<<<<< HEAD
		_glExtensionCompressedTextureATC = _gl.getExtension( 'WEBGL_compressed_texture_atc' ) ||
											_gl.getExtension( 'MOZ_WEBGL_compressed_texture_atc' ) ||
											_gl.getExtension( 'WEBKIT_WEBGL_compressed_texture_atc' );

		_glExtensionCompressedTexturePVRTC = _gl.getExtension( 'WEBGL_compressed_texture_pvrtc' ) ||
											_gl.getExtension( 'MOZ_WEBGL_compressed_texture_pvrtc' ) ||
											_gl.getExtension( 'WEBKIT_WEBGL_compressed_texture_pvrtc' );

		if ( ! _glExtensionTextureFloat ) {
=======
		_glExtensionElementIndexUint = _gl.getExtension( 'OES_element_index_uint' );
		
		
		if ( _glExtensionTextureFloat === null ) {
>>>>>>> eabdc896

			console.log( 'THREE.WebGLRenderer: Float textures not supported.' );

		}

		if ( _glExtensionStandardDerivatives === null ) {

			console.log( 'THREE.WebGLRenderer: Standard derivatives not supported.' );

		}

<<<<<<< HEAD
		if ( ! _glExtensionHardwareInstancing ) {

			console.log( 'THREE.WebGLRenderer: Hardware instancing not supported.' );

		}

		if ( ! _glExtensionTextureFilterAnisotropic ) {
=======
		if ( _glExtensionTextureFilterAnisotropic === null ) {
>>>>>>> eabdc896

			console.log( 'THREE.WebGLRenderer: Anisotropic texture filtering not supported.' );

		}

		if ( _glExtensionCompressedTextureS3TC === null ) {

			console.log( 'THREE.WebGLRenderer: S3TC compressed textures not supported.' );

		}

<<<<<<< HEAD
		if ( ! _glExtensionCompressedTextureATC ) {

			console.log( 'THREE.WebGLRenderer: ATC compressed textures not supported.' );

		}

		if ( ! _glExtensionCompressedTexturePVRTC ) {

			console.log( 'THREE.WebGLRenderer: PVRTC compressed textures not supported.' );
=======
		if ( _glExtensionElementIndexUint === null ) {

			console.log( 'THREE.WebGLRenderer: elementindex as unsigned integer not supported.' );
>>>>>>> eabdc896

		}

		if ( _gl.getShaderPrecisionFormat === undefined ) {

			_gl.getShaderPrecisionFormat = function() {

				return {
					"rangeMin"  : 1,
					"rangeMax"  : 1,
					"precision" : 1
				};

			}
		}

		if ( _logarithmicDepthBuffer ) {

			_glExtensionFragDepth = _gl.getExtension( 'EXT_frag_depth' );

		}

	};

	function setDefaultGLState () {

		_gl.clearColor( 0, 0, 0, 1 );
		_gl.clearDepth( 1 );
		_gl.clearStencil( 0 );

		_gl.enable( _gl.DEPTH_TEST );
		_gl.depthFunc( _gl.LEQUAL );

		_gl.frontFace( _gl.CCW );
		_gl.cullFace( _gl.BACK );
		_gl.enable( _gl.CULL_FACE );

		_gl.enable( _gl.BLEND );
		_gl.blendEquation( _gl.FUNC_ADD );
		_gl.blendFunc( _gl.SRC_ALPHA, _gl.ONE_MINUS_SRC_ALPHA );

		_gl.viewport( _viewportX, _viewportY, _viewportWidth, _viewportHeight );
		
		_gl.clearColor( _clearColor.r, _clearColor.g, _clearColor.b, _clearAlpha );

	};

	// default plugins (order is important)

	this.shadowMapPlugin = new THREE.ShadowMapPlugin();
	this.addPrePlugin( this.shadowMapPlugin );

	this.addPostPlugin( new THREE.SpritePlugin() );
	this.addPostPlugin( new THREE.LensFlarePlugin() );

};<|MERGE_RESOLUTION|>--- conflicted
+++ resolved
@@ -193,14 +193,10 @@
 	var _glExtensionHardwareInstancing;
 	var _glExtensionTextureFilterAnisotropic;
 	var _glExtensionCompressedTextureS3TC;
-<<<<<<< HEAD
 	var _glExtensionCompressedTextureATC;
 	var _glExtensionCompressedTexturePVRTC;
-=======
 	var _glExtensionElementIndexUint;
 	var _glExtensionFragDepth;
-	
->>>>>>> eabdc896
 
 	initGL();
 
@@ -1147,42 +1143,33 @@
 
 	function initDirectBuffers( geometry ) {
 
-<<<<<<< HEAD
-		var a, attribute, type;
-
-		for ( a in geometry.attributes ) {
-
-			if ( a === "index" || a === "index_wireframe" ) {
-
-				type = _gl.ELEMENT_ARRAY_BUFFER;
+		var attribute;
+		var bufferType;
+
+		for ( var name in geometry.attributes ) {
+
+			if ( name === "index" || name === "index_wireframe" ) {
+
+				bufferType = _gl.ELEMENT_ARRAY_BUFFER;
 
 			} else {
 
-				type = _gl.ARRAY_BUFFER;
-
-			}
-
-			attribute = geometry.attributes[ a ];
-=======
-		for ( var name in geometry.attributes ) {
->>>>>>> eabdc896
-
-			var bufferType = ( name === "index" ) ? _gl.ELEMENT_ARRAY_BUFFER : _gl.ARRAY_BUFFER;
-
-<<<<<<< HEAD
+				bufferType = _gl.ARRAY_BUFFER;
+
+			}
+
+			attribute = geometry.attributes[ name ];
+
+			if ( attribute.numItems === undefined ) {
+				attribute.numItems = attribute.array.length;
+			}
+
 			//Only bind if we still have array data.
 			if ( attribute.array ) {
 				attribute.buffer = _gl.createBuffer();
-=======
-			var attribute = geometry.attributes[ name ];
-			attribute.buffer = _gl.createBuffer();
-
-			_gl.bindBuffer( bufferType, attribute.buffer );
-			_gl.bufferData( bufferType, attribute.array, _gl.STATIC_DRAW );
->>>>>>> eabdc896
-
-				_gl.bindBuffer( type, attribute.buffer );
-				_gl.bufferData( type, attribute.array, _gl.STATIC_DRAW );
+
+				_gl.bindBuffer( bufferType, attribute.buffer );
+				_gl.bufferData( bufferType, attribute.array, _gl.STATIC_DRAW );
 			}
 		}
 
@@ -2627,52 +2614,50 @@
 
 	};
 
-<<<<<<< HEAD
+	function setupVertexAttributes( material, programAttributes, geometryAttributes, startIndex ) {
+
+		for ( var attributeName in programAttributes ) {
+
+			if ( attributeName === 'index' || attributeName === 'index_wireframe') continue;
+
+			var attributePointer = programAttributes[ attributeName ];
+			var attributeItem = geometryAttributes[ attributeName ];
+
+			if ( attributePointer >= 0 ) {
+
+				if ( attributeItem ) {
+
+					var attributeSize = attributeItem.itemSize;
+
+					_gl.bindBuffer( _gl.ARRAY_BUFFER, attributeItem.buffer );
+					enableAttribute( attributePointer );
+					_gl.vertexAttribPointer( attributePointer, attributeSize, _gl.FLOAT, false, 0, startIndex * attributeSize * 4 ); // 4 bytes per Float32
+
+				} else if ( material.defaultAttributeValues ) {
+
+					if ( material.defaultAttributeValues[ attributeName ].length === 2 ) {
+
+						_gl.vertexAttrib2fv( attributePointer, material.defaultAttributeValues[ attributeName ] );
+
+					} else if ( material.defaultAttributeValues[ attributeName ].length === 3 ) {
+
+						_gl.vertexAttrib3fv( attributePointer, material.defaultAttributeValues[ attributeName ] );
+
+					}
+
+				}
+
+			}
+
+		}
+
+		disableUnusedAttributes();
+		
+	}
+
 	// START_VEROLD_MOD - materialIndex in offsets
 	this.renderBufferDirect = function ( camera, lights, fog, material, geometry, object, offsetIndices ) {
 	// END_VEROLD_MOD - materialIndex in offsets
-=======
-	function setupVertexAttributes( material, programAttributes, geometryAttributes, startIndex ) {
-
-		for ( var attributeName in programAttributes ) {
-
-			var attributePointer = programAttributes[ attributeName ];
-			var attributeItem = geometryAttributes[ attributeName ];
-
-			if ( attributePointer >= 0 ) {
-
-				if ( attributeItem ) {
-
-					var attributeSize = attributeItem.itemSize;
-
-					_gl.bindBuffer( _gl.ARRAY_BUFFER, attributeItem.buffer );
-					enableAttribute( attributePointer );
-					_gl.vertexAttribPointer( attributePointer, attributeSize, _gl.FLOAT, false, 0, startIndex * attributeSize * 4 ); // 4 bytes per Float32
-
-				} else if ( material.defaultAttributeValues ) {
-
-					if ( material.defaultAttributeValues[ attributeName ].length === 2 ) {
-
-						_gl.vertexAttrib2fv( attributePointer, material.defaultAttributeValues[ attributeName ] );
-
-					} else if ( material.defaultAttributeValues[ attributeName ].length === 3 ) {
-
-						_gl.vertexAttrib3fv( attributePointer, material.defaultAttributeValues[ attributeName ] );
-
-					}
-
-				}
-
-			}
-
-		}
-
-		disableUnusedAttributes();
-		
-	}
-
-	this.renderBufferDirect = function ( camera, lights, fog, material, geometry, object ) {
->>>>>>> eabdc896
 
 		if ( material.visible === false ) return;
 
@@ -2712,77 +2697,6 @@
 
 				// indexed triangles
 
-<<<<<<< HEAD
-				// START_VEROLD_MOD - materialIndex in offsets
-				if ( offsets.length > 1 ) updateBuffers = true;
-
-				for ( var i = 0, il = offsetIndices.length; i < il; i ++ ) {
-
-					var offset = offsets[ offsetIndices[ i ] ];
-
-					var startIndex = offset.index;
-				// END_VEROLD_MOD - materialIndex in offsets
-
-					if ( updateBuffers ) {
-
-						for ( attributeName in geometryAttributes ) {
-
-							if ( attributeName === 'index' || attributeName === 'index_wireframe' ) continue;
-
-							attributePointer = programAttributes[ attributeName ];
-							attributeItem = geometryAttributes[ attributeName ];
-
-							if ( attributePointer >= 0 ) {
-
-								if ( attributeItem ) {
-
-									attributeSize = attributeItem.itemSize;
-									_gl.bindBuffer( _gl.ARRAY_BUFFER, attributeItem.buffer );
-									enableAttribute( attributePointer );
-									_gl.vertexAttribPointer( attributePointer, attributeSize, _gl.FLOAT, false, 0, startIndex * attributeSize * 4 ); // 4 bytes per Float32
-
-								} else if ( material.defaultAttributeValues ) {
-
-									if ( material.defaultAttributeValues[ attributeName ].length === 2 ) {
-
-										_gl.vertexAttrib2fv( attributePointer, material.defaultAttributeValues[ attributeName ] );
-
-									} else if ( material.defaultAttributeValues[ attributeName ].length === 3 ) {
-
-										_gl.vertexAttrib3fv( attributePointer, material.defaultAttributeValues[ attributeName ] );
-
-									}
-
-								}
-
-							}
-
-						}
-
-						// indices
-						if ( material.wireframe && index_wireframe ) {
-							_gl.bindBuffer( _gl.ELEMENT_ARRAY_BUFFER, index_wireframe.buffer );
-						}
-						else {
-							_gl.bindBuffer( _gl.ELEMENT_ARRAY_BUFFER, index.buffer );
-						}
-
-					}
-
-					// render indexed triangles
-					if ( material.wireframe && index_wireframe ) {
-						_gl.drawElements( _gl.LINES, offset.wireframe.count, _gl.UNSIGNED_SHORT, offset.wireframe.start * 2 ); // 2 bytes per Uint16
-					}
-					else {
-						_gl.drawElements( _gl.TRIANGLES, offset.count, _gl.UNSIGNED_SHORT, offset.start * 2 ); // 2 bytes per Uint16
-					}
-
-					_this.info.render.calls ++;
-					_this.info.render.vertices += offset.count; // not really true, here vertices can be shared
-					_this.info.render.faces += offset.count / 3;
-					// END_VEROLD_MODE - materialIndex in offsets
-				}
-=======
 				var type, size;
 			
 				if ( index.array instanceof Uint32Array ) {
@@ -2813,7 +2727,7 @@
 					_this.info.render.calls ++;
 					_this.info.render.vertices += index.array.length; // not really true, here vertices can be shared
 					_this.info.render.faces += index.array.length / 3;
->>>>>>> eabdc896
+
 
 				} else {
 
@@ -2823,13 +2737,11 @@
 
 					updateBuffers = true;
 
-					for ( var i = 0, il = offsets.length; i < il; i ++ ) {
-
-<<<<<<< HEAD
-						if ( attributeName === 'index' || attributeName === 'index_wireframe') continue;
-=======
+					for ( var i = 0, il = offsetIndices.length; i < il; i ++ ) {
+
+						var offset = offsets[ offsetIndices[ i ] ];
 						var startIndex = offsets[ i ].index;
->>>>>>> eabdc896
+
 
 						if ( updateBuffers ) {
 
@@ -2839,8 +2751,12 @@
 						}
 
 						// render indexed triangles
-
-						_gl.drawElements( _gl.TRIANGLES, offsets[ i ].count, type, offsets[ i ].start * size );
+						if ( material.wireframe && index_wireframe ) {
+							_gl.drawElements( _gl.LINES, offset.wireframe.count, type, offset.wireframe.start * size );
+						}
+						else {
+							_gl.drawElements( _gl.TRIANGLES, offset.count, type, offset.start * size );
+						}
 
 						_this.info.render.calls ++;
 						_this.info.render.vertices += offsets[ i ].count; // not really true, here vertices can be shared
@@ -2864,11 +2780,11 @@
 
 				// render non-indexed triangles
 
-				_gl.drawArrays( _gl.TRIANGLES, 0, position.array.length / 3 );
+				_gl.drawArrays( _gl.TRIANGLES, 0, position.numItems / 3 );
 
 				_this.info.render.calls ++;
-				_this.info.render.vertices += position.array.length / 3;
-				_this.info.render.faces += position.array.length / 9;
+				_this.info.render.vertices += position.numItems / 3;
+				_this.info.render.faces += position.numItems / 9;
 
 			}
 
@@ -3683,13 +3599,9 @@
 
 	};
 
-<<<<<<< HEAD
 //START_VEROLD_MOD
 	function renderObjects ( renderList, reverse, materialType, camera, lights, fog, useBlending, overrideMaterial, overrideUniforms ) {
 //END_VEROLD_MOD
-=======
-	function renderObjects( renderList, reverse, materialType, camera, lights, fog, useBlending, overrideMaterial ) {
->>>>>>> eabdc896
 
 		var webglObject, object, buffer, material, start, end, delta;
 
@@ -3908,24 +3820,18 @@
 
 	function unrollBufferMaterial ( globject ) {
 
-<<<<<<< HEAD
-		var object = globject.object,
-			buffer = globject.buffer;
-
-		// START_VEROLD_MOD - materialIndex in offsets
-		var material, materialIndex, meshMaterial, offset;
-		// END_VEROLD_MOD - materialIndex in offsets
-=======
 		var object = globject.object;
 		var buffer = globject.buffer;
->>>>>>> eabdc896
 
 		var geometry = object.geometry;
 		var material = object.material;
+		
+		// START_VEROLD_MOD - materialIndex in offsets
+		var materialIndex, meshMaterial, offset;
+		// END_VEROLD_MOD - materialIndex in offsets
 
 		if ( material instanceof THREE.MeshFaceMaterial ) {
 
-<<<<<<< HEAD
 			// START_VEROLD_MOD - materialIndex in offsets
 			materialIndex = -1;
 
@@ -3959,11 +3865,6 @@
 
 			}
 			// END_VEROLD_MOD - materialIndex in offsets
-=======
-			var materialIndex = geometry instanceof THREE.BufferGeometry ? 0 : buffer.materialIndex;
-
-			material = material.materials[ materialIndex ];
->>>>>>> eabdc896
 
 			if ( material.transparent ) {
 
@@ -4086,16 +3987,10 @@
 
 			} else if ( geometry.__webglInit === undefined ) {
 
-<<<<<<< HEAD
-			if ( geometry === undefined ) {
-			
-				// fail silently for now
-=======
 				geometry.__webglInit = true;
 				geometry.addEventListener( 'dispose', onGeometryDispose );
 
 				if ( geometry instanceof THREE.BufferGeometry ) {
->>>>>>> eabdc896
 
 					initDirectBuffers( geometry );
 
@@ -5868,430 +5763,6 @@
 
 	};
 
-<<<<<<< HEAD
-	// Defines
-
-	function generateDefines ( defines ) {
-
-		var value, chunk, chunks = [];
-
-		for ( var d in defines ) {
-
-			value = defines[ d ];
-			if ( value === false ) continue;
-
-			chunk = "#define " + d + " " + value;
-			chunks.push( chunk );
-
-		}
-
-		return chunks.join( "\n" );
-
-	};
-
-	// Shaders
-
-	function buildProgram ( shaderID, fragmentShader, vertexShader, uniforms, attributes, defines, parameters, index0AttributeName ) {
-
-		var p, pl, d, program, code;
-		var chunks = [];
-
-		// Generate code
-
-		if ( shaderID ) {
-
-			chunks.push( shaderID );
-
-		} else {
-
-			chunks.push( fragmentShader );
-			chunks.push( vertexShader );
-
-		}
-
-		for ( d in defines ) {
-
-			chunks.push( d );
-			chunks.push( defines[ d ] );
-
-		}
-
-		for ( p in parameters ) {
-
-			chunks.push( p );
-			chunks.push( parameters[ p ] );
-
-		}
-
-		code = chunks.join();
-
-		// Check if code has been already compiled
-
-		for ( p = 0, pl = _programs.length; p < pl; p ++ ) {
-
-			var programInfo = _programs[ p ];
-
-			if ( programInfo.code === code ) {
-
-				// console.log( "Code already compiled." /*: \n\n" + code*/ );
-
-				programInfo.usedTimes ++;
-
-				return programInfo.program;
-
-			}
-
-		}
-
-		var shadowMapTypeDefine = "SHADOWMAP_TYPE_BASIC";
-
-		if ( parameters.shadowMapType === THREE.PCFShadowMap ) {
-
-			shadowMapTypeDefine = "SHADOWMAP_TYPE_PCF";
-
-		} else if ( parameters.shadowMapType === THREE.PCFSoftShadowMap ) {
-
-			shadowMapTypeDefine = "SHADOWMAP_TYPE_PCF_SOFT";
-
-		}
-
-		// console.log( "building new program " );
-
-		var customDefines = generateDefines( defines );
-
-		//
-
-		program = _gl.createProgram();
-
-		var prefix_vertex = [
-
-			"precision " + _precision + " float;",
-			"precision " + _precision + " int;",
-
-			customDefines,
-
-			_supportsVertexTextures ? "#define VERTEX_TEXTURES" : "",
-
-			_this.gammaInput ? "#define GAMMA_INPUT" : "",
-			_this.gammaOutput ? "#define GAMMA_OUTPUT" : "",
-			_this.physicallyBasedShading ? "#define PHYSICALLY_BASED_SHADING" : "",
-
-			"#define MAX_DIR_LIGHTS " + parameters.maxDirLights,
-			"#define MAX_POINT_LIGHTS " + parameters.maxPointLights,
-			"#define MAX_SPOT_LIGHTS " + parameters.maxSpotLights,
-			"#define MAX_HEMI_LIGHTS " + parameters.maxHemiLights,
-
-			"#define MAX_SHADOWS " + parameters.maxShadows,
-
-			"#define MAX_BONES " + parameters.maxBones,
-
-			parameters.map ? "#define USE_MAP" : "",
-			parameters.envMap ? "#define USE_ENVMAP" : "",
-			parameters.lightMap ? "#define USE_LIGHTMAP" : "",
-			parameters.bumpMap ? "#define USE_BUMPMAP" : "",
-			parameters.normalMap ? "#define USE_NORMALMAP" : "",
-			parameters.specularMap ? "#define USE_SPECULARMAP" : "",
-			parameters.vertexColors ? "#define USE_COLOR" : "",
-
-			parameters.skinning ? "#define USE_SKINNING" : "",
-			parameters.useVertexTexture ? "#define BONE_TEXTURE" : "",
-
-			parameters.morphTargets ? "#define USE_MORPHTARGETS" : "",
-			parameters.morphNormals ? "#define USE_MORPHNORMALS" : "",
-			parameters.perPixel ? "#define PHONG_PER_PIXEL" : "",
-			parameters.wrapAround ? "#define WRAP_AROUND" : "",
-			parameters.doubleSided ? "#define DOUBLE_SIDED" : "",
-			parameters.flipSided ? "#define FLIP_SIDED" : "",
-
-			parameters.shadowMapEnabled ? "#define USE_SHADOWMAP" : "",
-			parameters.shadowMapEnabled ? "#define " + shadowMapTypeDefine : "",
-			parameters.shadowMapDebug ? "#define SHADOWMAP_DEBUG" : "",
-			parameters.shadowMapCascade ? "#define SHADOWMAP_CASCADE" : "",
-
-			parameters.sizeAttenuation ? "#define USE_SIZEATTENUATION" : "",
-
-			"uniform mat4 modelMatrix;",
-			"uniform mat4 modelViewMatrix;",
-			"uniform mat4 projectionMatrix;",
-			"uniform mat4 viewMatrix;",
-			"uniform mat3 normalMatrix;",
-			"uniform vec3 cameraPosition;",
-
-			"attribute vec3 position;",
-			"attribute vec3 normal;",
-			"attribute vec2 uv;",
-			"attribute vec2 uv2;",
-
-			"#ifdef USE_COLOR",
-
-				"attribute vec3 color;",
-
-			"#endif",
-
-			"#ifdef USE_MORPHTARGETS",
-
-				"attribute vec3 morphTarget0;",
-				"attribute vec3 morphTarget1;",
-				"attribute vec3 morphTarget2;",
-				"attribute vec3 morphTarget3;",
-
-				"#ifdef USE_MORPHNORMALS",
-
-					"attribute vec3 morphNormal0;",
-					"attribute vec3 morphNormal1;",
-					"attribute vec3 morphNormal2;",
-					"attribute vec3 morphNormal3;",
-
-				"#else",
-
-					"attribute vec3 morphTarget4;",
-					"attribute vec3 morphTarget5;",
-					"attribute vec3 morphTarget6;",
-					"attribute vec3 morphTarget7;",
-
-				"#endif",
-
-			"#endif",
-
-			"#ifdef USE_SKINNING",
-
-				"attribute vec4 skinIndex;",
-				"attribute vec4 skinWeight;",
-
-			"#endif",
-
-			""
-
-		].join("\n");
-
-		var prefix_fragment = [
-
-			"precision " + _precision + " float;",
-			"precision " + _precision + " int;",
-
-			( parameters.bumpMap || parameters.normalMap ) ? "#extension GL_OES_standard_derivatives : enable" : "",
-
-			customDefines,
-
-			"#define MAX_DIR_LIGHTS " + parameters.maxDirLights,
-			"#define MAX_POINT_LIGHTS " + parameters.maxPointLights,
-			"#define MAX_SPOT_LIGHTS " + parameters.maxSpotLights,
-			"#define MAX_HEMI_LIGHTS " + parameters.maxHemiLights,
-
-			"#define MAX_SHADOWS " + parameters.maxShadows,
-
-			parameters.alphaTest ? "#define ALPHATEST " + parameters.alphaTest: "",
-
-			_this.gammaInput ? "#define GAMMA_INPUT" : "",
-			_this.gammaOutput ? "#define GAMMA_OUTPUT" : "",
-			_this.physicallyBasedShading ? "#define PHYSICALLY_BASED_SHADING" : "",
-
-			( parameters.useFog && parameters.fog ) ? "#define USE_FOG" : "",
-			( parameters.useFog && parameters.fogExp ) ? "#define FOG_EXP2" : "",
-
-			parameters.map ? "#define USE_MAP" : "",
-			parameters.envMap ? "#define USE_ENVMAP" : "",
-			parameters.lightMap ? "#define USE_LIGHTMAP" : "",
-			parameters.bumpMap ? "#define USE_BUMPMAP" : "",
-			parameters.normalMap ? "#define USE_NORMALMAP" : "",
-			parameters.specularMap ? "#define USE_SPECULARMAP" : "",
-			parameters.vertexColors ? "#define USE_COLOR" : "",
-
-			parameters.metal ? "#define METAL" : "",
-			parameters.perPixel ? "#define PHONG_PER_PIXEL" : "",
-			parameters.wrapAround ? "#define WRAP_AROUND" : "",
-			parameters.doubleSided ? "#define DOUBLE_SIDED" : "",
-			parameters.flipSided ? "#define FLIP_SIDED" : "",
-
-			parameters.shadowMapEnabled ? "#define USE_SHADOWMAP" : "",
-			parameters.shadowMapEnabled ? "#define " + shadowMapTypeDefine : "",
-			parameters.shadowMapDebug ? "#define SHADOWMAP_DEBUG" : "",
-			parameters.shadowMapCascade ? "#define SHADOWMAP_CASCADE" : "",
-
-			"uniform mat4 viewMatrix;",
-			"uniform vec3 cameraPosition;",
-			""
-
-		].join("\n");
-
-		var glVertexShader = getShader( "vertex", prefix_vertex + vertexShader );
-		var glFragmentShader = getShader( "fragment", prefix_fragment + fragmentShader );
-
-		_gl.attachShader( program, glVertexShader );
-		_gl.attachShader( program, glFragmentShader );
-
-		//Force a particular attribute to index 0.
-		// because potentially expensive emulation is done by browser if attribute 0 is disabled.
-		//And, color, for example is often automatically bound to index 0 so disabling it
-		if ( index0AttributeName ) {
-			_gl.bindAttribLocation( program, 0, index0AttributeName );
-		}
-
-		_gl.linkProgram( program );
-
-		if ( !_gl.getProgramParameter( program, _gl.LINK_STATUS ) ) {
-
-			console.error( "Could not initialise shader\n" + "VALIDATE_STATUS: " + _gl.getProgramParameter( program, _gl.VALIDATE_STATUS ) + ", gl error [" + _gl.getError() + "]" );
-			console.error( "Program Info Log: " + _gl.getProgramInfoLog( program ) );
-		}
-
-		// clean up
-
-		_gl.deleteShader( glFragmentShader );
-		_gl.deleteShader( glVertexShader );
-
-		// console.log( prefix_fragment + fragmentShader );
-		// console.log( prefix_vertex + vertexShader );
-
-		program.uniforms = {};
-		program.attributes = {};
-
-		var identifiers, u, a, i;
-
-		// cache uniform locations
-
-		identifiers = [
-
-			'viewMatrix', 'modelViewMatrix', 'projectionMatrix', 'normalMatrix', 'modelMatrix', 'cameraPosition',
-			'morphTargetInfluences'
-
-		];
-
-		if ( parameters.useVertexTexture ) {
-
-			identifiers.push( 'boneTexture' );
-			identifiers.push( 'boneTextureWidth' );
-			identifiers.push( 'boneTextureHeight' );
-
-		} else {
-
-			identifiers.push( 'boneGlobalMatrices' );
-
-		}
-
-		for ( u in uniforms ) {
-
-			identifiers.push( u );
-
-		}
-
-		cacheUniformLocations( program, identifiers );
-
-		// cache attributes locations
-
-		identifiers = [
-
-			"position", "normal", "uv", "uv2", "tangent", "color",
-			"skinIndex", "skinWeight", "lineDistance"
-
-		];
-
-		for ( i = 0; i < parameters.maxMorphTargets; i ++ ) {
-
-			identifiers.push( "morphTarget" + i );
-
-		}
-
-		for ( i = 0; i < parameters.maxMorphNormals; i ++ ) {
-
-			identifiers.push( "morphNormal" + i );
-
-		}
-
-		for ( a in attributes ) {
-
-			identifiers.push( a );
-
-		}
-
-		cacheAttributeLocations( program, identifiers );
-
-		program.id = _programs_counter ++;
-
-		_programs.push( { program: program, code: code, usedTimes: 1 } );
-
-		_this.info.memory.programs = _programs.length;
-
-		return program;
-
-	};
-
-	// Shader parameters cache
-
-	function cacheUniformLocations ( program, identifiers ) {
-
-		var i, l, id;
-
-		for( i = 0, l = identifiers.length; i < l; i ++ ) {
-
-			id = identifiers[ i ];
-			program.uniforms[ id ] = _gl.getUniformLocation( program, id );
-
-		}
-
-	};
-
-	function cacheAttributeLocations ( program, identifiers ) {
-
-		var i, l, id;
-
-		for( i = 0, l = identifiers.length; i < l; i ++ ) {
-
-			id = identifiers[ i ];
-			program.attributes[ id ] = _gl.getAttribLocation( program, id );
-
-		}
-
-	};
-
-	function addLineNumbers ( string ) {
-
-		var chunks = string.split( "\n" );
-
-		for ( var i = 0, il = chunks.length; i < il; i ++ ) {
-
-			// Chrome reports shader errors on lines
-			// starting counting from 1
-
-			chunks[ i ] = ( i + 1 ) + ": " + chunks[ i ];
-
-		}
-
-		return chunks.join( "\n" );
-
-	};
-
-	function getShader ( type, string ) {
-
-		var shader;
-
-		if ( type === "fragment" ) {
-
-			shader = _gl.createShader( _gl.FRAGMENT_SHADER );
-
-		} else if ( type === "vertex" ) {
-
-			shader = _gl.createShader( _gl.VERTEX_SHADER );
-
-		}
-
-		_gl.shaderSource( shader, string );
-		_gl.compileShader( shader );
-
-		if ( !_gl.getShaderParameter( shader, _gl.COMPILE_STATUS ) ) {
-
-			console.error( _gl.getShaderInfoLog( shader ) );
-			console.error( addLineNumbers( string ) );
-			return null;
-
-		}
-
-		return shader;
-
-	};
-
-=======
->>>>>>> eabdc896
 	// Textures
 
 	function setTextureParameters ( textureType, texture, isImagePowerOfTwo ) {
@@ -6981,7 +6452,6 @@
 
 		_glExtensionCompressedTextureS3TC = _gl.getExtension( 'WEBGL_compressed_texture_s3tc' ) || _gl.getExtension( 'MOZ_WEBGL_compressed_texture_s3tc' ) || _gl.getExtension( 'WEBKIT_WEBGL_compressed_texture_s3tc' );
 
-<<<<<<< HEAD
 		_glExtensionCompressedTextureATC = _gl.getExtension( 'WEBGL_compressed_texture_atc' ) ||
 											_gl.getExtension( 'MOZ_WEBGL_compressed_texture_atc' ) ||
 											_gl.getExtension( 'WEBKIT_WEBGL_compressed_texture_atc' );
@@ -6990,13 +6460,10 @@
 											_gl.getExtension( 'MOZ_WEBGL_compressed_texture_pvrtc' ) ||
 											_gl.getExtension( 'WEBKIT_WEBGL_compressed_texture_pvrtc' );
 
-		if ( ! _glExtensionTextureFloat ) {
-=======
 		_glExtensionElementIndexUint = _gl.getExtension( 'OES_element_index_uint' );
 		
 		
 		if ( _glExtensionTextureFloat === null ) {
->>>>>>> eabdc896
 
 			console.log( 'THREE.WebGLRenderer: Float textures not supported.' );
 
@@ -7008,17 +6475,14 @@
 
 		}
 
-<<<<<<< HEAD
 		if ( ! _glExtensionHardwareInstancing ) {
 
 			console.log( 'THREE.WebGLRenderer: Hardware instancing not supported.' );
 
 		}
 
-		if ( ! _glExtensionTextureFilterAnisotropic ) {
-=======
+		
 		if ( _glExtensionTextureFilterAnisotropic === null ) {
->>>>>>> eabdc896
 
 			console.log( 'THREE.WebGLRenderer: Anisotropic texture filtering not supported.' );
 
@@ -7030,7 +6494,6 @@
 
 		}
 
-<<<<<<< HEAD
 		if ( ! _glExtensionCompressedTextureATC ) {
 
 			console.log( 'THREE.WebGLRenderer: ATC compressed textures not supported.' );
@@ -7040,11 +6503,11 @@
 		if ( ! _glExtensionCompressedTexturePVRTC ) {
 
 			console.log( 'THREE.WebGLRenderer: PVRTC compressed textures not supported.' );
-=======
+		}
+
 		if ( _glExtensionElementIndexUint === null ) {
 
 			console.log( 'THREE.WebGLRenderer: elementindex as unsigned integer not supported.' );
->>>>>>> eabdc896
 
 		}
 
