--- conflicted
+++ resolved
@@ -1151,38 +1151,16 @@
 
 	function initDirectBuffers( geometry ) {
 
-		var attribute;
-		var bufferType;
-
 		for ( var name in geometry.attributes ) {
 
-<<<<<<< HEAD
-			if ( name === "index" || name === "index_wireframe" ) {
-
-				bufferType = _gl.ELEMENT_ARRAY_BUFFER;
-
-			} else {
-
-				bufferType = _gl.ARRAY_BUFFER;
-
-			}
-
-			attribute = geometry.attributes[ name ];
-=======
-			var bufferType = ( name === 'index' ) ? _gl.ELEMENT_ARRAY_BUFFER : _gl.ARRAY_BUFFER;
->>>>>>> f36cfe6b
-
-			if ( attribute.numItems === undefined ) {
-				attribute.numItems = attribute.array.length;
-			}
-
-			//Only bind if we still have array data.
-			if ( attribute.array ) {
-				attribute.buffer = _gl.createBuffer();
-
-				_gl.bindBuffer( bufferType, attribute.buffer );
-				_gl.bufferData( bufferType, attribute.array, _gl.STATIC_DRAW );
-			}
+			var bufferType = ( name === 'index' || name === "index_wireframe" ) ? _gl.ELEMENT_ARRAY_BUFFER : _gl.ARRAY_BUFFER;
+
+			var attribute = geometry.attributes[ name ];
+			attribute.buffer = _gl.createBuffer();
+
+			_gl.bindBuffer( bufferType, attribute.buffer );
+			_gl.bufferData( bufferType, attribute.array, _gl.STATIC_DRAW );
+
 		}
 
 	}
@@ -3540,15 +3518,10 @@
 			}
 			//END_VEROLD_MOD
 
-<<<<<<< HEAD
-			renderObjects( scene.__webglObjects, false, "", camera, lights, fog, true, material );
-			renderObjectsImmediate( scene.__webglObjectsImmediate, "", camera, lights, fog, false, material );
-=======
 			renderObjects( opaqueObjects, camera, lights, fog, true, material );
 			renderObjects( transparentObjects, camera, lights, fog, true, material );
 			renderObjectsImmediate( scene.__webglObjectsImmediate, '', camera, lights, fog, false, material );
 
->>>>>>> f36cfe6b
 		} else {
 
 			var material = null;
@@ -3557,26 +3530,16 @@
 
 			this.setBlending( THREE.NoBlending );
 
-<<<<<<< HEAD
 			//START_VEROLD_MOD
-			renderObjects( scene.__webglObjects, true, "opaque", camera, lights, fog, false, material, scene.overrideUniforms );
+			renderObjects( opaqueObjects, camera, lights, fog, false, material, scene.overrideUniforms );
 			//END_VEROLD_MOD
-			renderObjectsImmediate( scene.__webglObjectsImmediate, "opaque", camera, lights, fog, false, material );
+			renderObjectsImmediate( scene.__webglObjectsImmediate, 'opaque', camera, lights, fog, false, material );
 
 			// transparent pass (back-to-front order)
 			//START_VEROLD_MOD
-			renderObjects( scene.__webglObjects, false, "transparent", camera, lights, fog, true, material, scene.overrideUniforms );
+			renderObjects( transparentObjects, camera, lights, fog, true, material, scene.overrideUniforms );
 			//END_VEROLD_MOD
-			renderObjectsImmediate( scene.__webglObjectsImmediate, "transparent", camera, lights, fog, true, material );
-=======
-			renderObjects( opaqueObjects, camera, lights, fog, false, material );
-			renderObjectsImmediate( scene.__webglObjectsImmediate, 'opaque', camera, lights, fog, false, material );
-
-			// transparent pass (back-to-front order)
-
-			renderObjects( transparentObjects, camera, lights, fog, true, material );
 			renderObjectsImmediate( scene.__webglObjectsImmediate, 'transparent', camera, lights, fog, true, material );
->>>>>>> f36cfe6b
 
 		}
 
@@ -3691,13 +3654,9 @@
 
 	};
 
-<<<<<<< HEAD
 //START_VEROLD_MOD
-	function renderObjects ( renderList, reverse, materialType, camera, lights, fog, useBlending, overrideMaterial, overrideUniforms ) {
+	function renderObjects( renderList, camera, lights, fog, useBlending, overrideMaterial, overrideUniforms ) {
 //END_VEROLD_MOD
-=======
-	function renderObjects( renderList, camera, lights, fog, useBlending, overrideMaterial ) {
->>>>>>> f36cfe6b
 
 		var webglObject, object, buffer, material;
 
@@ -3710,45 +3669,31 @@
 							
 			setupMatrices( object, camera );
 
-<<<<<<< HEAD
-					//START_VEROLD_MOD
-					if ( overrideMaterial[ "static" ] ) {
-						if ( object instanceof THREE.SkinnedMesh ) {
-							material = overrideMaterial[ "skinned" ];
-						}
-						else {
-							material = overrideMaterial[ "static" ];
+			//START_VEROLD_MOD
+			if ( overrideMaterial && overrideMaterial[ "static" ] ) {
+				if ( object instanceof THREE.SkinnedMesh ) {
+					material = overrideMaterial[ "skinned" ];
+				}
+				else {
+					material = overrideMaterial[ "static" ];
+				}
+			}
+			else if ( overrideMaterial ) {
+				material = overrideMaterial;
+			} else {
+			//END_VEROLD_MOD
+				material = webglObject.material;
+				if ( ! material ) continue;
+				//START_VEROLD_MOD
+				else if (overrideUniforms) {
+					for (var x = 0; x < overrideUniforms.length; x++) {
+						if ( material.uniforms && material.uniforms[ overrideUniforms[x].name ] ) {
+							overrideUniforms[x].previousValue = material.uniforms[ overrideUniforms[x].name ].value;
+							material.uniforms[ overrideUniforms[x].name ].value = overrideUniforms[x].value;
 						}
 					}
-					else {
-						material = overrideMaterial;
-					}
-					//END_VEROLD_MOD
-=======
-			if ( overrideMaterial ) {
->>>>>>> f36cfe6b
-
-				material = overrideMaterial;
-
-			} else {
-
-<<<<<<< HEAD
-					if ( ! material ) continue;
-					//START_VEROLD_MOD
-					else if (overrideUniforms) {
-						for (var x = 0; x < overrideUniforms.length; x++) {
-							if ( material.uniforms[ overrideUniforms[x].name ] ) {
-								overrideUniforms[x].previousValue = material.uniforms[ overrideUniforms[x].name ].value;
-								material.uniforms[ overrideUniforms[x].name ].value = overrideUniforms[x].value;
-							}
-						}
-					}
-					//END_VEROLD_MOD
-=======
-				material = webglObject.material;
->>>>>>> f36cfe6b
-
-				if ( ! material ) continue;
+				}
+				//END_VEROLD_MOD
 
 				if ( useBlending ) _this.setBlending( material.blending, material.blendEquation, material.blendSrc, material.blendDst );
 
@@ -3760,15 +3705,10 @@
 
 			_this.setMaterialFaces( material );
 
-<<<<<<< HEAD
-					// START_VEROLD_MOD - materialIndex in offsets
-					_this.renderBufferDirect( camera, lights, fog, material, buffer, object, webglObject.offsetIndices );
-					// END_VEROLD_MOD - materialIndex in offsets
-=======
 			if ( buffer instanceof THREE.BufferGeometry ) {
->>>>>>> f36cfe6b
-
-				_this.renderBufferDirect( camera, lights, fog, material, buffer, object );
+				// START_VEROLD_MOD - materialIndex in offsets
+				_this.renderBufferDirect( camera, lights, fog, material, buffer, object, webglObject.offsetIndices );
+				// END_VEROLD_MOD - materialIndex in offsets
 
 			} else {
 
@@ -3777,7 +3717,7 @@
 				//START_VEROLD_MOD
 				if (overrideUniforms) {
 					for (var x = 0; x < overrideUniforms.length; x++) {
-						if ( material.uniforms[ overrideUniforms[x].name ] ) {
+						if ( material.uniforms && material.uniforms[ overrideUniforms[x].name ] ) {
 							material.uniforms[ overrideUniforms[x].name ].value = overrideUniforms[x].previousValue;
 						}
 					}
@@ -4163,15 +4103,11 @@
 
 		object.__webglActive = true;
 
-<<<<<<< HEAD
+	}
+
 	// START_VEROLD_MOD - materialIndex in offsets
 	function addBuffer( objlist, buffer, object, offsetIndices ) {
 	// END_VEROLD_MOD - materialIndex in offsets
-=======
-	}
-	
-	function addBuffer( objlist, buffer, object ) {
->>>>>>> f36cfe6b
 
 		var id = object.id;
 		objlist[id] = objlist[id] || [];
@@ -4180,17 +4116,11 @@
 				id: id,
 				buffer: buffer,
 				object: object,
-<<<<<<< HEAD
-				opaque: null,
-				transparent: null,
+				material: null,
 				z: 0,
 				// START_VEROLD_MOD - materialIndex in offsets
 				offsetIndices: offsetIndices
 				// END_VEROLD_MOD - materialIndex in offsets
-=======
-				material: null,
-				z: 0
->>>>>>> f36cfe6b
 			}
 		);
 
