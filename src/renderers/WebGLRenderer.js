--- conflicted
+++ resolved
@@ -2403,7 +2403,6 @@
 
 			} else if ( isRenderTarget3D ) {
 
-<<<<<<< HEAD
 				const layer = activeCubeFace || 0;
 
 				const textureProperties = properties.get( renderTarget.texture );
@@ -2413,10 +2412,6 @@
 					_gl.framebufferTextureLayer( _gl.FRAMEBUFFER, _gl.COLOR_ATTACHMENT0 + i, textureProperties.__webglTexture, activeMipmapLevel || 0, layer + i );
 
 				}
-=======
-				const textureProperties = properties.get( renderTarget.texture );
-				const layer = activeCubeFace;
-				_gl.framebufferTextureLayer( _gl.FRAMEBUFFER, _gl.COLOR_ATTACHMENT0, textureProperties.__webglTexture, activeMipmapLevel, layer );
 
 			} else if ( renderTarget !== null && activeMipmapLevel !== 0 ) {
 
@@ -2424,7 +2419,6 @@
 				// If we rebind the texture when using a multi sample buffer then an error about inconsistent samples will be thrown.
 				const textureProperties = properties.get( renderTarget.texture );
 				_gl.framebufferTexture2D( _gl.FRAMEBUFFER, _gl.COLOR_ATTACHMENT0, _gl.TEXTURE_2D, textureProperties.__webglTexture, activeMipmapLevel );
->>>>>>> 9453444c
 
 			}
 
