/**
 * @author supereggbert / http://www.paulbrunt.co.uk/
 * @author mrdoob / http://mrdoob.com/
 * @author alteredq / http://alteredqualia.com/
 * @author szimek / https://github.com/szimek/
 */

THREE.WebGLRenderer = function ( parameters ) {

	console.log( 'THREE.WebGLRenderer', THREE.REVISION );

	parameters = parameters || {};

	var _canvas = parameters.canvas !== undefined ? parameters.canvas : document.createElement( 'canvas' ),
	_context = parameters.context !== undefined ? parameters.context : null,

	_precision = parameters.precision !== undefined ? parameters.precision : 'highp',

	_alpha = parameters.alpha !== undefined ? parameters.alpha : false,
	_depth = parameters.depth !== undefined ? parameters.depth : true,
	_stencil = parameters.stencil !== undefined ? parameters.stencil : true,
	_antialias = parameters.antialias !== undefined ? parameters.antialias : false,
	_premultipliedAlpha = parameters.premultipliedAlpha !== undefined ? parameters.premultipliedAlpha : true,
	_preserveDrawingBuffer = parameters.preserveDrawingBuffer !== undefined ? parameters.preserveDrawingBuffer : false,
	_logarithmicDepthBuffer = parameters.logarithmicDepthBuffer !== undefined ? parameters.logarithmicDepthBuffer : false,

	_clearColor = new THREE.Color( 0x000000 ),
	_clearAlpha = 0;

	var lights = [];

	var _webglObjects = {};
	var _webglObjectsImmediate = [];

	var opaqueObjects = [];
	var transparentObjects = [];

	var sprites = [];
	var lensFlares = [];

	// public properties

	this.domElement = _canvas;
	this.context = null;
	this.devicePixelRatio = self.devicePixelRatio !== undefined ? self.devicePixelRatio : 1;

	// clearing

	this.autoClear = true;
	this.autoClearColor = true;
	this.autoClearDepth = true;
	this.autoClearStencil = true;

	// scene graph

	this.sortObjects = true;

	// physically based shading

	this.gammaInput = false;
	this.gammaOutput = false;

	// hdr rendering
	
	this.hdrOutputEnabled = false;
	this.hdrOutputType = THREE.HDRFull;

	// shadow map

	this.shadowMapEnabled = false;
	this.shadowMapType = THREE.PCFShadowMap;
	this.shadowMapCullFace = THREE.CullFaceFront;
	this.shadowMapDebug = false;
	this.shadowMapCascade = false;
	this.maxShadows = -1;

	// lights

	this.maxDirLights = -1;
	this.maxPointLights = -1;
	this.maxSpotLights = -1;
	this.maxHemiLights = -1;

	// morphs

	this.maxMorphTargets = 8;
	this.maxMorphNormals = 4;

	// flags

	this.autoScaleCubemaps = true;

	// info

	this.info = {

		memory: {

			programs: 0,
			geometries: 0,
			textures: 0

		},

		render: {

			calls: 0,
			vertices: 0,
			faces: 0,
			points: 0

		}

	};

	// internal properties

	var _this = this,

	_programs = [],

	// internal state cache

	_currentProgram = null,
	_currentFramebuffer = null,
	_currentMaterialId = - 1,
	_currentGeometryGroupHash = - 1,
	_currentCamera = null,

	_usedTextureUnits = 0,

	// GL state cache

	_oldDoubleSided = - 1,
	_oldFlipSided = - 1,

	_oldBlending = - 1,

	_oldBlendEquation = - 1,
	_oldBlendSrc = - 1,
	_oldBlendDst = - 1,

	_oldDepthTest = - 1,
	_oldDepthWrite = - 1,

	_oldPolygonOffset = null,
	_oldPolygonOffsetFactor = null,
	_oldPolygonOffsetUnits = null,

	_oldLineWidth = null,

	_viewportX = 0,
	_viewportY = 0,
	_viewportWidth = _canvas.width,
	_viewportHeight = _canvas.height,
	_currentWidth = 0,
	_currentHeight = 0,

	_newAttributes = new Uint8Array( 16 ),
	_enabledAttributes = new Uint8Array( 16 ),

	// frustum

	_frustum = new THREE.Frustum(),

	 // camera matrices cache

	_projScreenMatrix = new THREE.Matrix4(),
	_projScreenMatrixPS = new THREE.Matrix4(),

	_vector3 = new THREE.Vector3(),

	// light arrays cache

	_direction = new THREE.Vector3(),

	_lightsNeedUpdate = true,

	_lights = {

		ambient: [ 0, 0, 0 ],
		directional: { length: 0, colors:[], positions: [] },
		point: { length: 0, colors: [], positions: [], distances: [] },
		spot: { length: 0, colors: [], positions: [], distances: [], directions: [], anglesCos: [], exponents: [] },
		hemi: { length: 0, skyColors: [], groundColors: [], positions: [] }

	};

	// initialize

	var _gl;

	try {

		var attributes = {
			alpha: _alpha,
			depth: _depth,
			stencil: _stencil,
			antialias: _antialias,
			premultipliedAlpha: _premultipliedAlpha,
			preserveDrawingBuffer: _preserveDrawingBuffer
		};

		_gl = _context || _canvas.getContext( 'webgl', attributes ) || _canvas.getContext( 'experimental-webgl', attributes );

		if ( _gl === null ) {

			if ( _canvas.getContext( 'webgl') !== null ) {

				throw 'Error creating WebGL context with your selected attributes.';

			} else {

				throw 'Error creating WebGL context.';

			}

		}

		_canvas.addEventListener( 'webglcontextlost', function ( event ) {

			event.preventDefault();

			resetGLState();
			setDefaultGLState();

			_webglObjects = {};

		}, false);

	} catch ( error ) {

		console.error( error );

	}

	if ( _gl.getShaderPrecisionFormat === undefined ) {

		_gl.getShaderPrecisionFormat = function () {

			return {
				'rangeMin': 1,
				'rangeMax': 1,
				'precision': 1
			};

		}

	}

	var extensions = new THREE.WebGLExtensions( _gl );

	extensions.get( 'OES_texture_float' );
	extensions.get( 'OES_texture_float_linear' );
	extensions.get( 'OES_standard_derivatives' );

	if ( _logarithmicDepthBuffer ) {

		extensions.get( 'EXT_frag_depth' );

	}

	//

	var setDefaultGLState = function () {

		_gl.clearColor( 0, 0, 0, 1 );
		_gl.clearDepth( 1 );
		_gl.clearStencil( 0 );

		_gl.enable( _gl.DEPTH_TEST );
		_gl.depthFunc( _gl.LEQUAL );

		_gl.frontFace( _gl.CCW );
		_gl.cullFace( _gl.BACK );
		_gl.enable( _gl.CULL_FACE );

		_gl.enable( _gl.BLEND );
		_gl.blendEquation( _gl.FUNC_ADD );
		_gl.blendFunc( _gl.SRC_ALPHA, _gl.ONE_MINUS_SRC_ALPHA );

		_gl.viewport( _viewportX, _viewportY, _viewportWidth, _viewportHeight );

		_gl.clearColor( _clearColor.r, _clearColor.g, _clearColor.b, _clearAlpha );

	};

	var resetGLState = function () {

		_currentProgram = null;
		_currentCamera = null;

		_oldBlending = - 1;
		_oldDepthTest = - 1;
		_oldDepthWrite = - 1;
		_oldDoubleSided = - 1;
		_oldFlipSided = - 1;
		_currentGeometryGroupHash = - 1;
		_currentMaterialId = - 1;

		_lightsNeedUpdate = true;

		for ( var i = 0; i < _enabledAttributes.length; i ++ ) {

			_enabledAttributes[ i ] = 0;

		}

	};

	setDefaultGLState();

	this.context = _gl;

	// GPU capabilities

	var _maxTextures = _gl.getParameter( _gl.MAX_TEXTURE_IMAGE_UNITS );
	var _maxVertexTextures = _gl.getParameter( _gl.MAX_VERTEX_TEXTURE_IMAGE_UNITS );
	var _maxTextureSize = _gl.getParameter( _gl.MAX_TEXTURE_SIZE );
	var _maxCubemapSize = _gl.getParameter( _gl.MAX_CUBE_MAP_TEXTURE_SIZE );

	var _supportsVertexTextures = _maxVertexTextures > 0;
	var _supportsBoneTextures = _supportsVertexTextures && extensions.get( 'OES_texture_float' );

	//

	var _vertexShaderPrecisionHighpFloat = _gl.getShaderPrecisionFormat( _gl.VERTEX_SHADER, _gl.HIGH_FLOAT );
	var _vertexShaderPrecisionMediumpFloat = _gl.getShaderPrecisionFormat( _gl.VERTEX_SHADER, _gl.MEDIUM_FLOAT );
	var _vertexShaderPrecisionLowpFloat = _gl.getShaderPrecisionFormat( _gl.VERTEX_SHADER, _gl.LOW_FLOAT );

	var _fragmentShaderPrecisionHighpFloat = _gl.getShaderPrecisionFormat( _gl.FRAGMENT_SHADER, _gl.HIGH_FLOAT );
	var _fragmentShaderPrecisionMediumpFloat = _gl.getShaderPrecisionFormat( _gl.FRAGMENT_SHADER, _gl.MEDIUM_FLOAT );
	var _fragmentShaderPrecisionLowpFloat = _gl.getShaderPrecisionFormat( _gl.FRAGMENT_SHADER, _gl.LOW_FLOAT );

	var getCompressedTextureFormats = ( function () {

		var array;

		return function () {

			if ( array !== undefined ) {

				return array;

			}

			array = [];

			if ( extensions.get( 'WEBGL_compressed_texture_pvrtc' ) || extensions.get( 'WEBGL_compressed_texture_s3tc' ) ) {

				var formats = _gl.getParameter( _gl.COMPRESSED_TEXTURE_FORMATS );

				for ( var i = 0; i < formats.length; i ++ ){

					array.push( formats[ i ] );

				}

			}

			return array;

		};

	} )();

	// clamp precision to maximum available

	var highpAvailable = _vertexShaderPrecisionHighpFloat.precision > 0 && _fragmentShaderPrecisionHighpFloat.precision > 0;
	var mediumpAvailable = _vertexShaderPrecisionMediumpFloat.precision > 0 && _fragmentShaderPrecisionMediumpFloat.precision > 0;

	if ( _precision === 'highp' && ! highpAvailable ) {

		if ( mediumpAvailable ) {

			_precision = 'mediump';
			console.warn( 'THREE.WebGLRenderer: highp not supported, using mediump.' );

		} else {

			_precision = 'lowp';
			console.warn( 'THREE.WebGLRenderer: highp and mediump not supported, using lowp.' );

		}

	}

	if ( _precision === 'mediump' && ! mediumpAvailable ) {

		_precision = 'lowp';
		console.warn( 'THREE.WebGLRenderer: mediump not supported, using lowp.' );

	}

	// Plugins

	var shadowMapPlugin = new THREE.ShadowMapPlugin( this, lights, _webglObjects, _webglObjectsImmediate );

	var spritePlugin = new THREE.SpritePlugin( this, sprites );
	var lensFlarePlugin = new THREE.LensFlarePlugin( this, lensFlares );

	// API

	this.getContext = function () {

		return _gl;

	};

	this.forceContextLoss = function () {

		extensions.get( 'WEBGL_lose_context' ).loseContext();

	};

	this.supportsVertexTextures = function () {

		return _supportsVertexTextures;

	};

	this.supportsFloatTextures = function () {

		return extensions.get( 'OES_texture_float' );

	};

	this.supportsStandardDerivatives = function () {

		return extensions.get( 'OES_standard_derivatives' );

	};

	this.supportsCompressedTextureS3TC = function () {

		return extensions.get( 'WEBGL_compressed_texture_s3tc' );

	};

	this.supportsCompressedTextureATC = function () {

		return extensions.get( 'WEBGL_compressed_texture_atc' );

	};

	this.supportsCompressedTexturePVRTC = function () {

		return extensions.get( 'WEBGL_compressed_texture_pvrtc' );

	};

	this.supportsBlendMinMax = function () {

		return extensions.get( 'EXT_blend_minmax' );

	};

	this.getMaxAnisotropy = ( function () {

		var value;

		return function () {

			if ( value !== undefined ) {

				return value;

			}

			var extension = extensions.get( 'EXT_texture_filter_anisotropic' );

			value = extension !== null ? _gl.getParameter( extension.MAX_TEXTURE_MAX_ANISOTROPY_EXT ) : 0;

			return value;

		}

	} )();

	//START_VEROLD_MOD
	this.getMaxTextureSize  = function () {

		return _maxTextureSize;

	};

	this.getMaxCubemapSize  = function () {

		return _maxCubemapSize;

	};

	this.getMaxTextures  = function () {

		return _maxTextures;

	};

	this.getMaxVertexTextures  = function () {

		return _maxVertexTextures;

	};

	this.setPrecision = function( precision ) {
		_precision = precision !== undefined ? precision : 'highp';
	};

	this.getLights = function () {
		return _lights;
	};
	//END_VEROLD_MOD


	this.getPrecision = function () {

		return _precision;

	};

	this.dispose = function() {
		var i;
		for ( i in this.renderPluginsPre ) {
		   this.renderPluginsPre[i].dispose();
		}
		for ( i in this.renderPluginsPost ) {
		   this.renderPluginsPost[i].dispose();
		}
		this.renderPluginsPre = null;
		this.renderPluginsPost = null;
		opaqueObjects = null;
		transparentObjects = null;
		_canvas = null;
		_programs = null;
		_this = null;
	};

	this.setSize = function ( width, height, updateStyle ) {

		_canvas.width = width * this.devicePixelRatio;
		_canvas.height = height * this.devicePixelRatio;

		if ( updateStyle !== false ) {

			_canvas.style.width = width + 'px';
			_canvas.style.height = height + 'px';

		}

		this.setViewport( 0, 0, width, height );

	};

	this.setViewport = function ( x, y, width, height ) {

		_viewportX = x * this.devicePixelRatio;
		_viewportY = y * this.devicePixelRatio;

		_viewportWidth = width * this.devicePixelRatio;
		_viewportHeight = height * this.devicePixelRatio;

		_gl.viewport( _viewportX, _viewportY, _viewportWidth, _viewportHeight );

	};

	//START_VEROLD_MOD
	this.getViewport = function () {
		var viewport = {
			x: _viewportX / this.devicePixelRatio,
			y: _viewportY / this.devicePixelRatio,
			width: _viewportWidth / this.devicePixelRatio,
			height: _viewportHeight / this.devicePixelRatio,
		}
		return viewport;
	};
	//END_VEROLD_MOD

	this.setScissor = function ( x, y, width, height ) {

		_gl.scissor(
			x * this.devicePixelRatio,
			y * this.devicePixelRatio,
			width * this.devicePixelRatio,
			height * this.devicePixelRatio
		);

	};

	this.enableScissorTest = function ( enable ) {

		enable ? _gl.enable( _gl.SCISSOR_TEST ) : _gl.disable( _gl.SCISSOR_TEST );

	};

	// Clearing

	this.setClearColor = function ( color, alpha ) {

		_clearColor.set( color );
		_clearAlpha = alpha !== undefined ? alpha : 1;

		_gl.clearColor( _clearColor.r, _clearColor.g, _clearColor.b, _clearAlpha );

	};

	this.setClearColorHex = function ( hex, alpha ) {

		console.warn( 'THREE.WebGLRenderer: .setClearColorHex() is being removed. Use .setClearColor() instead.' );
		this.setClearColor( hex, alpha );

	};

	this.getClearColor = function () {

		return _clearColor;

	};

	this.getClearAlpha = function () {

		return _clearAlpha;

	};

	this.clear = function ( color, depth, stencil ) {

		var bits = 0;

		if ( color === undefined || color ) bits |= _gl.COLOR_BUFFER_BIT;
		if ( depth === undefined || depth ) bits |= _gl.DEPTH_BUFFER_BIT;
		if ( stencil === undefined || stencil ) bits |= _gl.STENCIL_BUFFER_BIT;

		_gl.clear( bits );

	};

	this.clearColor = function () {

		_gl.clear( _gl.COLOR_BUFFER_BIT );

	};

	this.clearDepth = function () {

		_gl.clear( _gl.DEPTH_BUFFER_BIT );

	};

	this.clearStencil = function () {

		_gl.clear( _gl.STENCIL_BUFFER_BIT );

	};

	this.clearTarget = function ( renderTarget, color, depth, stencil ) {

		this.setRenderTarget( renderTarget );
		this.clear( color, depth, stencil );

	};

	// Reset

	this.resetGLState = resetGLState;

	// Buffer allocation

	function createParticleBuffers ( geometry ) {

		geometry.__webglVertexBuffer = _gl.createBuffer();
		geometry.__webglColorBuffer = _gl.createBuffer();

		_this.info.memory.geometries ++;

	};

	function createLineBuffers ( geometry ) {

		geometry.__webglVertexBuffer = _gl.createBuffer();
		geometry.__webglColorBuffer = _gl.createBuffer();
		geometry.__webglLineDistanceBuffer = _gl.createBuffer();

		_this.info.memory.geometries ++;

	};

	function createMeshBuffers ( geometryGroup ) {

		geometryGroup.__webglVertexBuffer = _gl.createBuffer();
		geometryGroup.__webglNormalBuffer = _gl.createBuffer();
		geometryGroup.__webglTangentBuffer = _gl.createBuffer();
		geometryGroup.__webglColorBuffer = _gl.createBuffer();
		geometryGroup.__webglUVBuffer = _gl.createBuffer();
		geometryGroup.__webglUV2Buffer = _gl.createBuffer();

		geometryGroup.__webglSkinIndicesBuffer = _gl.createBuffer();
		geometryGroup.__webglSkinWeightsBuffer = _gl.createBuffer();

		geometryGroup.__webglFaceBuffer = _gl.createBuffer();
		geometryGroup.__webglLineBuffer = _gl.createBuffer();

		var m, ml;

		if ( geometryGroup.numMorphTargets ) {

			geometryGroup.__webglMorphTargetsBuffers = [];

			for ( m = 0, ml = geometryGroup.numMorphTargets; m < ml; m ++ ) {

				geometryGroup.__webglMorphTargetsBuffers.push( _gl.createBuffer() );

			}

		}

		if ( geometryGroup.numMorphNormals ) {

			geometryGroup.__webglMorphNormalsBuffers = [];

			for ( m = 0, ml = geometryGroup.numMorphNormals; m < ml; m ++ ) {

				geometryGroup.__webglMorphNormalsBuffers.push( _gl.createBuffer() );

			}

		}

		_this.info.memory.geometries ++;

	};

	// Events

	var onObjectRemoved = function ( event ) {

		var object = event.target;

		object.traverse( function ( child ) {

			child.removeEventListener( 'remove', onObjectRemoved );

			removeObject( child );

		} );

	};

	var onGeometryDispose = function ( event ) {

		var geometry = event.target;

		geometry.removeEventListener( 'dispose', onGeometryDispose );

		deallocateGeometry( geometry );

	};

	var onTextureDispose = function ( event ) {

		var texture = event.target;

		texture.removeEventListener( 'dispose', onTextureDispose );

		deallocateTexture( texture );

		_this.info.memory.textures --;


	};

	var onRenderTargetDispose = function ( event ) {

		var renderTarget = event.target;

		renderTarget.removeEventListener( 'dispose', onRenderTargetDispose );

		deallocateRenderTarget( renderTarget );

		_this.info.memory.textures --;

	};

	var onMaterialDispose = function ( event ) {

		var material = event.target;

		material.removeEventListener( 'dispose', onMaterialDispose );

		deallocateMaterial( material );

	};

	// Buffer deallocation

	var deleteBuffers = function ( geometry ) {

		var buffers = [
			'__webglVertexBuffer',
			'__webglNormalBuffer',
			'__webglTangentBuffer',
			'__webglColorBuffer',
			'__webglUVBuffer',
			'__webglUV2Buffer',

			'__webglSkinIndicesBuffer',
			'__webglSkinWeightsBuffer',

			'__webglFaceBuffer',
			'__webglLineBuffer',

			'__webglLineDistanceBuffer'
		];

		for ( var i = 0, l = buffers.length; i < l; i ++ ) {

			var name = buffers[ i ];

			if ( geometry[ name ] !== undefined ) {

				_gl.deleteBuffer( geometry[ name ] );

				delete geometry[ name ];

			}

		}

		// custom attributes

		if ( geometry.__webglCustomAttributesList !== undefined ) {

			for ( var name in geometry.__webglCustomAttributesList ) {

				_gl.deleteBuffer( geometry.__webglCustomAttributesList[ name ].buffer );

			}

			delete geometry.__webglCustomAttributesList;

		}

		_this.info.memory.geometries --;

	};

	var deallocateGeometry = function ( geometry ) {

		delete geometry.__webglInit;

		if ( geometry instanceof THREE.BufferGeometry ) {

			for ( var name in geometry.attributes ) {

				var attribute = geometry.attributes[ name ];

				if ( attribute.buffer !== undefined ) {

					_gl.deleteBuffer( attribute.buffer );

					delete attribute.buffer;

				}

			}

			_this.info.memory.geometries --;

		} else {

			var geometryGroupsList = geometryGroups[ geometry.id ];

			if ( geometryGroupsList !== undefined ) {

				for ( var i = 0,l = geometryGroupsList.length; i < l; i ++ ) {

					var geometryGroup = geometryGroupsList[ i ];

					if ( geometryGroup.numMorphTargets !== undefined ) {

						for ( var m = 0, ml = geometryGroup.numMorphTargets; m < ml; m ++ ) {

							_gl.deleteBuffer( geometryGroup.__webglMorphTargetsBuffers[ m ] );

						}

						delete geometryGroup.__webglMorphTargetsBuffers;

					}

					if ( geometryGroup.numMorphNormals !== undefined ) {

						for ( var m = 0, ml = geometryGroup.numMorphNormals; m < ml; m ++ ) {

							_gl.deleteBuffer( geometryGroup.__webglMorphNormalsBuffers[ m ] );

						}

						delete geometryGroup.__webglMorphNormalsBuffers;

					}

					deleteBuffers( geometryGroup );

				}

				delete geometryGroups[ geometry.id ];

			} else {

				deleteBuffers( geometry );

			}

		}

		// TOFIX: Workaround for deleted geometry being currently bound

		_currentGeometryGroupHash = - 1;

	};

	var deallocateTexture = function ( texture ) {

		if ( texture.image && texture.image.__webglTextureCube ) {

			// cube texture

			_gl.deleteTexture( texture.image.__webglTextureCube );

			delete texture.image.__webglTextureCube;

		} else {

			// 2D texture

			if ( texture.__webglInit === undefined ) return;

			_gl.deleteTexture( texture.__webglTexture );

			delete texture.__webglTexture;
			delete texture.__webglInit;

		}

	};

	var deallocateRenderTarget = function ( renderTarget ) {

		if ( ! renderTarget || renderTarget.__webglTexture === undefined ) return;

		_gl.deleteTexture( renderTarget.__webglTexture );

		delete renderTarget.__webglTexture;

		if ( renderTarget instanceof THREE.WebGLRenderTargetCube ) {

			for ( var i = 0; i < 6; i ++ ) {

				_gl.deleteFramebuffer( renderTarget.__webglFramebuffer[ i ] );
				_gl.deleteRenderbuffer( renderTarget.__webglRenderbuffer[ i ] );

			}

		} else {

			_gl.deleteFramebuffer( renderTarget.__webglFramebuffer );
			_gl.deleteRenderbuffer( renderTarget.__webglRenderbuffer );

		}

		delete renderTarget.__webglFramebuffer;
		delete renderTarget.__webglRenderbuffer;

	};

	var deallocateMaterial = function ( material ) {

		var program = material.program.program;

		if ( program === undefined ) return;

		material.program = undefined;

		// only deallocate GL program if this was the last use of shared program
		// assumed there is only single copy of any program in the _programs list
		// (that's how it's constructed)

		var i, il, programInfo;
		var deleteProgram = false;

		for ( i = 0, il = _programs.length; i < il; i ++ ) {

			programInfo = _programs[ i ];

			if ( programInfo.program === program ) {

				programInfo.usedTimes --;

				if ( programInfo.usedTimes === 0 ) {

					deleteProgram = true;

				}

				break;

			}

		}

		if ( deleteProgram === true ) {

			// avoid using array.splice, this is costlier than creating new array from scratch

			var newPrograms = [];

			for ( i = 0, il = _programs.length; i < il; i ++ ) {

				programInfo = _programs[ i ];

				if ( programInfo.program !== program ) {

					newPrograms.push( programInfo );

				}

			}

			_programs = newPrograms;

			_gl.deleteProgram( program );

			_this.info.memory.programs --;

		}

	};

	// Buffer initialization

	function initCustomAttributes ( object ) {

		var geometry = object.geometry;
		var material = object.material;

		var nvertices = geometry.vertices.length;

		if ( material.attributes ) {

			if ( geometry.__webglCustomAttributesList === undefined ) {

				geometry.__webglCustomAttributesList = [];

			}

			for ( var name in material.attributes ) {

				var attribute = material.attributes[ name ];

				if ( ! attribute.__webglInitialized || attribute.createUniqueBuffers ) {

					attribute.__webglInitialized = true;

					var size = 1;   // "f" and "i"

					if ( attribute.type === 'v2' ) size = 2;
					else if ( attribute.type === 'v3' ) size = 3;
					else if ( attribute.type === 'v4' ) size = 4;
					else if ( attribute.type === 'c'  ) size = 3;

					attribute.size = size;

					attribute.array = new Float32Array( nvertices * size );

					attribute.buffer = _gl.createBuffer();
					attribute.buffer.belongsToAttribute = name;

					attribute.needsUpdate = true;

				}

				geometry.__webglCustomAttributesList.push( attribute );

			}

		}

	};

	function initParticleBuffers ( geometry, object ) {

		var nvertices = geometry.vertices.length;

		geometry.__vertexArray = new Float32Array( nvertices * 3 );
		geometry.__colorArray = new Float32Array( nvertices * 3 );

		geometry.__sortArray = [];

		geometry.__webglParticleCount = nvertices;

		initCustomAttributes( object );

	};

	function initLineBuffers ( geometry, object ) {

		var nvertices = geometry.vertices.length;

		geometry.__vertexArray = new Float32Array( nvertices * 3 );
		geometry.__colorArray = new Float32Array( nvertices * 3 );
		geometry.__lineDistanceArray = new Float32Array( nvertices * 1 );

		geometry.__webglLineCount = nvertices;

		initCustomAttributes( object );

	};

	function initMeshBuffers ( geometryGroup, object ) {

		var geometry = object.geometry,
			faces3 = geometryGroup.faces3,

			nvertices = faces3.length * 3,
			ntris     = faces3.length * 1,
			nlines    = faces3.length * 3,

			material = getBufferMaterial( object, geometryGroup );

		geometryGroup.__vertexArray = new Float32Array( nvertices * 3 );
		geometryGroup.__normalArray = new Float32Array( nvertices * 3 );
		geometryGroup.__colorArray = new Float32Array( nvertices * 3 );
		geometryGroup.__uvArray = new Float32Array( nvertices * 2 );

		if ( geometry.faceVertexUvs.length > 1 ) {

			geometryGroup.__uv2Array = new Float32Array( nvertices * 2 );

		}

		if ( geometry.hasTangents ) {

			geometryGroup.__tangentArray = new Float32Array( nvertices * 4 );

		}

		if ( object.geometry.skinWeights.length && object.geometry.skinIndices.length ) {

			geometryGroup.__skinIndexArray = new Float32Array( nvertices * 4 );
			geometryGroup.__skinWeightArray = new Float32Array( nvertices * 4 );

		}

		var UintArray = extensions.get( 'OES_element_index_uint' ) !== null && ntris > 21845 ? Uint32Array : Uint16Array; // 65535 / 3

		geometryGroup.__typeArray = UintArray;
		geometryGroup.__faceArray = new UintArray( ntris * 3 );
		geometryGroup.__lineArray = new UintArray( nlines * 2 );

		var m, ml;

		if ( geometryGroup.numMorphTargets ) {

			geometryGroup.__morphTargetsArrays = [];

			for ( m = 0, ml = geometryGroup.numMorphTargets; m < ml; m ++ ) {

				geometryGroup.__morphTargetsArrays.push( new Float32Array( nvertices * 3 ) );

			}

		}

		if ( geometryGroup.numMorphNormals ) {

			geometryGroup.__morphNormalsArrays = [];

			for ( m = 0, ml = geometryGroup.numMorphNormals; m < ml; m ++ ) {

				geometryGroup.__morphNormalsArrays.push( new Float32Array( nvertices * 3 ) );

			}

		}

		geometryGroup.__webglFaceCount = ntris * 3;
		geometryGroup.__webglLineCount = nlines * 2;


		// custom attributes

		if ( material.attributes ) {

			if ( geometryGroup.__webglCustomAttributesList === undefined ) {

				geometryGroup.__webglCustomAttributesList = [];

			}

			for ( var name in material.attributes ) {

				// Do a shallow copy of the attribute object so different geometryGroup chunks use different
				// attribute buffers which are correctly indexed in the setMeshBuffers function

				var originalAttribute = material.attributes[ name ];

				var attribute = {};

				for ( var property in originalAttribute ) {

					attribute[ property ] = originalAttribute[ property ];

				}

				if ( ! attribute.__webglInitialized || attribute.createUniqueBuffers ) {

					attribute.__webglInitialized = true;

					var size = 1;   // "f" and "i"

					if ( attribute.type === 'v2' ) size = 2;
					else if ( attribute.type === 'v3' ) size = 3;
					else if ( attribute.type === 'v4' ) size = 4;
					else if ( attribute.type === 'c'  ) size = 3;

					attribute.size = size;

					attribute.array = new Float32Array( nvertices * size );

					attribute.buffer = _gl.createBuffer();
					attribute.buffer.belongsToAttribute = name;

					originalAttribute.needsUpdate = true;
					attribute.__original = originalAttribute;

				}

				geometryGroup.__webglCustomAttributesList.push( attribute );

			}

		}

		geometryGroup.__inittedArrays = true;

	};

	function getBufferMaterial( object, geometryGroup ) {

		return object.material instanceof THREE.MeshFaceMaterial
			 ? object.material.materials[ geometryGroup.materialIndex ]
			 : object.material;

	};

	function materialNeedsSmoothNormals ( material ) {

		return material && material.shading !== undefined && material.shading === THREE.SmoothShading;

	};

	// Buffer setting

	function setParticleBuffers ( geometry, hint, object ) {

		var v, c, vertex, offset, index, color,

		vertices = geometry.vertices,
		vl = vertices.length,

		colors = geometry.colors,
		cl = colors.length,

		vertexArray = geometry.__vertexArray,
		colorArray = geometry.__colorArray,

		sortArray = geometry.__sortArray,

		dirtyVertices = geometry.verticesNeedUpdate,
		dirtyElements = geometry.elementsNeedUpdate,
		dirtyColors = geometry.colorsNeedUpdate,

		customAttributes = geometry.__webglCustomAttributesList,
		i, il,
		a, ca, cal, value,
		customAttribute;

		if ( dirtyVertices ) {

			for ( v = 0; v < vl; v ++ ) {

				vertex = vertices[ v ];

				offset = v * 3;

				vertexArray[ offset ]     = vertex.x;
				vertexArray[ offset + 1 ] = vertex.y;
				vertexArray[ offset + 2 ] = vertex.z;

			}

			_gl.bindBuffer( _gl.ARRAY_BUFFER, geometry.__webglVertexBuffer );
			_gl.bufferData( _gl.ARRAY_BUFFER, vertexArray, hint );

		}

		if ( dirtyColors ) {

			for ( c = 0; c < cl; c ++ ) {

				color = colors[ c ];

				offset = c * 3;

				colorArray[ offset ]     = color.r;
				colorArray[ offset + 1 ] = color.g;
				colorArray[ offset + 2 ] = color.b;

			}

			_gl.bindBuffer( _gl.ARRAY_BUFFER, geometry.__webglColorBuffer );
			_gl.bufferData( _gl.ARRAY_BUFFER, colorArray, hint );

		}

		if ( customAttributes ) {

			for ( i = 0, il = customAttributes.length; i < il; i ++ ) {

				customAttribute = customAttributes[ i ];

				if ( customAttribute.needsUpdate && ( customAttribute.boundTo === undefined ||  customAttribute.boundTo === 'vertices' ) ) {

					cal = customAttribute.value.length;

					offset = 0;

					if ( customAttribute.size === 1 ) {

						for ( ca = 0; ca < cal; ca ++ ) {

							customAttribute.array[ ca ] = customAttribute.value[ ca ];

						}

					} else if ( customAttribute.size === 2 ) {

						for ( ca = 0; ca < cal; ca ++ ) {

							value = customAttribute.value[ ca ];

							customAttribute.array[ offset ]   = value.x;
							customAttribute.array[ offset + 1 ] = value.y;

							offset += 2;

						}

					} else if ( customAttribute.size === 3 ) {

						if ( customAttribute.type === 'c' ) {

							for ( ca = 0; ca < cal; ca ++ ) {

								value = customAttribute.value[ ca ];

								customAttribute.array[ offset ]   = value.r;
								customAttribute.array[ offset + 1 ] = value.g;
								customAttribute.array[ offset + 2 ] = value.b;

								offset += 3;

							}

						} else {

							for ( ca = 0; ca < cal; ca ++ ) {

								value = customAttribute.value[ ca ];

								customAttribute.array[ offset ]   = value.x;
								customAttribute.array[ offset + 1 ] = value.y;
								customAttribute.array[ offset + 2 ] = value.z;

								offset += 3;

							}

						}

					} else if ( customAttribute.size === 4 ) {

						for ( ca = 0; ca < cal; ca ++ ) {

							value = customAttribute.value[ ca ];

							customAttribute.array[ offset ]      = value.x;
							customAttribute.array[ offset + 1  ] = value.y;
							customAttribute.array[ offset + 2  ] = value.z;
							customAttribute.array[ offset + 3  ] = value.w;

							offset += 4;

						}

					}

				}

				_gl.bindBuffer( _gl.ARRAY_BUFFER, customAttribute.buffer );
				_gl.bufferData( _gl.ARRAY_BUFFER, customAttribute.array, hint );

				customAttribute.needsUpdate = false;

			}

		}

	}

	function setLineBuffers ( geometry, hint ) {

		var v, c, d, vertex, offset, color,

		vertices = geometry.vertices,
		colors = geometry.colors,
		lineDistances = geometry.lineDistances,

		vl = vertices.length,
		cl = colors.length,
		dl = lineDistances.length,

		vertexArray = geometry.__vertexArray,
		colorArray = geometry.__colorArray,
		lineDistanceArray = geometry.__lineDistanceArray,

		dirtyVertices = geometry.verticesNeedUpdate,
		dirtyColors = geometry.colorsNeedUpdate,
		dirtyLineDistances = geometry.lineDistancesNeedUpdate,

		customAttributes = geometry.__webglCustomAttributesList,

		i, il,
		a, ca, cal, value,
		customAttribute;

		if ( dirtyVertices ) {

			for ( v = 0; v < vl; v ++ ) {

				vertex = vertices[ v ];

				offset = v * 3;

				vertexArray[ offset ]     = vertex.x;
				vertexArray[ offset + 1 ] = vertex.y;
				vertexArray[ offset + 2 ] = vertex.z;

			}

			_gl.bindBuffer( _gl.ARRAY_BUFFER, geometry.__webglVertexBuffer );
			_gl.bufferData( _gl.ARRAY_BUFFER, vertexArray, hint );

		}

		if ( dirtyColors ) {

			for ( c = 0; c < cl; c ++ ) {

				color = colors[ c ];

				offset = c * 3;

				colorArray[ offset ]     = color.r;
				colorArray[ offset + 1 ] = color.g;
				colorArray[ offset + 2 ] = color.b;

			}

			_gl.bindBuffer( _gl.ARRAY_BUFFER, geometry.__webglColorBuffer );
			_gl.bufferData( _gl.ARRAY_BUFFER, colorArray, hint );

		}

		if ( dirtyLineDistances ) {

			for ( d = 0; d < dl; d ++ ) {

				lineDistanceArray[ d ] = lineDistances[ d ];

			}

			_gl.bindBuffer( _gl.ARRAY_BUFFER, geometry.__webglLineDistanceBuffer );
			_gl.bufferData( _gl.ARRAY_BUFFER, lineDistanceArray, hint );

		}

		if ( customAttributes ) {

			for ( i = 0, il = customAttributes.length; i < il; i ++ ) {

				customAttribute = customAttributes[ i ];

				if ( customAttribute.needsUpdate && ( customAttribute.boundTo === undefined || customAttribute.boundTo === 'vertices' ) ) {

					offset = 0;

					cal = customAttribute.value.length;

					if ( customAttribute.size === 1 ) {

						for ( ca = 0; ca < cal; ca ++ ) {

							customAttribute.array[ ca ] = customAttribute.value[ ca ];

						}

					} else if ( customAttribute.size === 2 ) {

						for ( ca = 0; ca < cal; ca ++ ) {

							value = customAttribute.value[ ca ];

							customAttribute.array[ offset ]   = value.x;
							customAttribute.array[ offset + 1 ] = value.y;

							offset += 2;

						}

					} else if ( customAttribute.size === 3 ) {

						if ( customAttribute.type === 'c' ) {

							for ( ca = 0; ca < cal; ca ++ ) {

								value = customAttribute.value[ ca ];

								customAttribute.array[ offset ]   = value.r;
								customAttribute.array[ offset + 1 ] = value.g;
								customAttribute.array[ offset + 2 ] = value.b;

								offset += 3;

							}

						} else {

							for ( ca = 0; ca < cal; ca ++ ) {

								value = customAttribute.value[ ca ];

								customAttribute.array[ offset ]   = value.x;
								customAttribute.array[ offset + 1 ] = value.y;
								customAttribute.array[ offset + 2 ] = value.z;

								offset += 3;

							}

						}

					} else if ( customAttribute.size === 4 ) {

						for ( ca = 0; ca < cal; ca ++ ) {

							value = customAttribute.value[ ca ];

							customAttribute.array[ offset ]    = value.x;
							customAttribute.array[ offset + 1  ] = value.y;
							customAttribute.array[ offset + 2  ] = value.z;
							customAttribute.array[ offset + 3  ] = value.w;

							offset += 4;

						}

					}

					_gl.bindBuffer( _gl.ARRAY_BUFFER, customAttribute.buffer );
					_gl.bufferData( _gl.ARRAY_BUFFER, customAttribute.array, hint );

					customAttribute.needsUpdate = false;

				}

			}

		}

	}

	function setMeshBuffers( geometryGroup, object, hint, dispose, material ) {

		if ( ! geometryGroup.__inittedArrays ) {

			return;

		}

		var needsSmoothNormals = materialNeedsSmoothNormals( material );

		var f, fl, fi, face,
		vertexNormals, faceNormal, normal,
		vertexColors, faceColor,
		vertexTangents,
		uv, uv2, v1, v2, v3, v4, t1, t2, t3, t4, n1, n2, n3, n4,
		c1, c2, c3,
		sw1, sw2, sw3, sw4,
		si1, si2, si3, si4,
		sa1, sa2, sa3, sa4,
		sb1, sb2, sb3, sb4,
		m, ml, i, il,
		vn, uvi, uv2i,
		vk, vkl, vka,
		nka, chf, faceVertexNormals,
		a,

		vertexIndex = 0,

		offset = 0,
		offset_uv = 0,
		offset_uv2 = 0,
		offset_face = 0,
		offset_normal = 0,
		offset_tangent = 0,
		offset_line = 0,
		offset_color = 0,
		offset_skin = 0,
		offset_morphTarget = 0,
		offset_custom = 0,
		offset_customSrc = 0,

		value,

		vertexArray = geometryGroup.__vertexArray,
		uvArray = geometryGroup.__uvArray,
		uv2Array = geometryGroup.__uv2Array,
		normalArray = geometryGroup.__normalArray,
		tangentArray = geometryGroup.__tangentArray,
		colorArray = geometryGroup.__colorArray,

		skinIndexArray = geometryGroup.__skinIndexArray,
		skinWeightArray = geometryGroup.__skinWeightArray,

		morphTargetsArrays = geometryGroup.__morphTargetsArrays,
		morphNormalsArrays = geometryGroup.__morphNormalsArrays,

		customAttributes = geometryGroup.__webglCustomAttributesList,
		customAttribute,

		faceArray = geometryGroup.__faceArray,
		lineArray = geometryGroup.__lineArray,

		geometry = object.geometry, // this is shared for all chunks

		dirtyVertices = geometry.verticesNeedUpdate,
		dirtyElements = geometry.elementsNeedUpdate,
		dirtyUvs = geometry.uvsNeedUpdate,
		dirtyNormals = geometry.normalsNeedUpdate,
		dirtyTangents = geometry.tangentsNeedUpdate,
		dirtyColors = geometry.colorsNeedUpdate,
		dirtyMorphTargets = geometry.morphTargetsNeedUpdate,

		vertices = geometry.vertices,
		chunk_faces3 = geometryGroup.faces3,
		obj_faces = geometry.faces,

		obj_uvs  = geometry.faceVertexUvs[ 0 ],
		obj_uvs2 = geometry.faceVertexUvs[ 1 ],

		obj_colors = geometry.colors,

		obj_skinIndices = geometry.skinIndices,
		obj_skinWeights = geometry.skinWeights,

		morphTargets = geometry.morphTargets,
		morphNormals = geometry.morphNormals;

		if ( dirtyVertices ) {

			for ( f = 0, fl = chunk_faces3.length; f < fl; f ++ ) {

				face = obj_faces[ chunk_faces3[ f ] ];

				v1 = vertices[ face.a ];
				v2 = vertices[ face.b ];
				v3 = vertices[ face.c ];

				vertexArray[ offset ]     = v1.x;
				vertexArray[ offset + 1 ] = v1.y;
				vertexArray[ offset + 2 ] = v1.z;

				vertexArray[ offset + 3 ] = v2.x;
				vertexArray[ offset + 4 ] = v2.y;
				vertexArray[ offset + 5 ] = v2.z;

				vertexArray[ offset + 6 ] = v3.x;
				vertexArray[ offset + 7 ] = v3.y;
				vertexArray[ offset + 8 ] = v3.z;

				offset += 9;

			}

			_gl.bindBuffer( _gl.ARRAY_BUFFER, geometryGroup.__webglVertexBuffer );
			_gl.bufferData( _gl.ARRAY_BUFFER, vertexArray, hint );

		}

		if ( dirtyMorphTargets ) {

			for ( vk = 0, vkl = morphTargets.length; vk < vkl; vk ++ ) {

				offset_morphTarget = 0;

				for ( f = 0, fl = chunk_faces3.length; f < fl; f ++ ) {

					chf = chunk_faces3[ f ];
					face = obj_faces[ chf ];

					// morph positions

					v1 = morphTargets[ vk ].vertices[ face.a ];
					v2 = morphTargets[ vk ].vertices[ face.b ];
					v3 = morphTargets[ vk ].vertices[ face.c ];

					vka = morphTargetsArrays[ vk ];

					vka[ offset_morphTarget ]     = v1.x;
					vka[ offset_morphTarget + 1 ] = v1.y;
					vka[ offset_morphTarget + 2 ] = v1.z;

					vka[ offset_morphTarget + 3 ] = v2.x;
					vka[ offset_morphTarget + 4 ] = v2.y;
					vka[ offset_morphTarget + 5 ] = v2.z;

					vka[ offset_morphTarget + 6 ] = v3.x;
					vka[ offset_morphTarget + 7 ] = v3.y;
					vka[ offset_morphTarget + 8 ] = v3.z;

					// morph normals

					if ( material.morphNormals ) {

						if ( needsSmoothNormals ) {

							faceVertexNormals = morphNormals[ vk ].vertexNormals[ chf ];

							n1 = faceVertexNormals.a;
							n2 = faceVertexNormals.b;
							n3 = faceVertexNormals.c;

						} else {

							n1 = morphNormals[ vk ].faceNormals[ chf ];
							n2 = n1;
							n3 = n1;

						}

						nka = morphNormalsArrays[ vk ];

						nka[ offset_morphTarget ]     = n1.x;
						nka[ offset_morphTarget + 1 ] = n1.y;
						nka[ offset_morphTarget + 2 ] = n1.z;

						nka[ offset_morphTarget + 3 ] = n2.x;
						nka[ offset_morphTarget + 4 ] = n2.y;
						nka[ offset_morphTarget + 5 ] = n2.z;

						nka[ offset_morphTarget + 6 ] = n3.x;
						nka[ offset_morphTarget + 7 ] = n3.y;
						nka[ offset_morphTarget + 8 ] = n3.z;

					}

					//

					offset_morphTarget += 9;

				}

				_gl.bindBuffer( _gl.ARRAY_BUFFER, geometryGroup.__webglMorphTargetsBuffers[ vk ] );
				_gl.bufferData( _gl.ARRAY_BUFFER, morphTargetsArrays[ vk ], hint );

				if ( material.morphNormals ) {

					_gl.bindBuffer( _gl.ARRAY_BUFFER, geometryGroup.__webglMorphNormalsBuffers[ vk ] );
					_gl.bufferData( _gl.ARRAY_BUFFER, morphNormalsArrays[ vk ], hint );

				}

			}

		}

		if ( obj_skinWeights.length ) {

			for ( f = 0, fl = chunk_faces3.length; f < fl; f ++ ) {

				face = obj_faces[ chunk_faces3[ f ] ];

				// weights

				sw1 = obj_skinWeights[ face.a ];
				sw2 = obj_skinWeights[ face.b ];
				sw3 = obj_skinWeights[ face.c ];

				skinWeightArray[ offset_skin ]     = sw1.x;
				skinWeightArray[ offset_skin + 1 ] = sw1.y;
				skinWeightArray[ offset_skin + 2 ] = sw1.z;
				skinWeightArray[ offset_skin + 3 ] = sw1.w;

				skinWeightArray[ offset_skin + 4 ] = sw2.x;
				skinWeightArray[ offset_skin + 5 ] = sw2.y;
				skinWeightArray[ offset_skin + 6 ] = sw2.z;
				skinWeightArray[ offset_skin + 7 ] = sw2.w;

				skinWeightArray[ offset_skin + 8 ]  = sw3.x;
				skinWeightArray[ offset_skin + 9 ]  = sw3.y;
				skinWeightArray[ offset_skin + 10 ] = sw3.z;
				skinWeightArray[ offset_skin + 11 ] = sw3.w;

				// indices

				si1 = obj_skinIndices[ face.a ];
				si2 = obj_skinIndices[ face.b ];
				si3 = obj_skinIndices[ face.c ];

				skinIndexArray[ offset_skin ]     = si1.x;
				skinIndexArray[ offset_skin + 1 ] = si1.y;
				skinIndexArray[ offset_skin + 2 ] = si1.z;
				skinIndexArray[ offset_skin + 3 ] = si1.w;

				skinIndexArray[ offset_skin + 4 ] = si2.x;
				skinIndexArray[ offset_skin + 5 ] = si2.y;
				skinIndexArray[ offset_skin + 6 ] = si2.z;
				skinIndexArray[ offset_skin + 7 ] = si2.w;

				skinIndexArray[ offset_skin + 8 ]  = si3.x;
				skinIndexArray[ offset_skin + 9 ]  = si3.y;
				skinIndexArray[ offset_skin + 10 ] = si3.z;
				skinIndexArray[ offset_skin + 11 ] = si3.w;

				offset_skin += 12;

			}

			if ( offset_skin > 0 ) {

				_gl.bindBuffer( _gl.ARRAY_BUFFER, geometryGroup.__webglSkinIndicesBuffer );
				_gl.bufferData( _gl.ARRAY_BUFFER, skinIndexArray, hint );

				_gl.bindBuffer( _gl.ARRAY_BUFFER, geometryGroup.__webglSkinWeightsBuffer );
				_gl.bufferData( _gl.ARRAY_BUFFER, skinWeightArray, hint );

			}

		}

		if ( dirtyColors ) {

			for ( f = 0, fl = chunk_faces3.length; f < fl; f ++ ) {

				face = obj_faces[ chunk_faces3[ f ] ];

				vertexColors = face.vertexColors;
				faceColor = face.color;

				if ( vertexColors.length === 3 && material.vertexColors === THREE.VertexColors ) {

					c1 = vertexColors[ 0 ];
					c2 = vertexColors[ 1 ];
					c3 = vertexColors[ 2 ];

				} else {

					c1 = faceColor;
					c2 = faceColor;
					c3 = faceColor;

				}

				colorArray[ offset_color ]     = c1.r;
				colorArray[ offset_color + 1 ] = c1.g;
				colorArray[ offset_color + 2 ] = c1.b;

				colorArray[ offset_color + 3 ] = c2.r;
				colorArray[ offset_color + 4 ] = c2.g;
				colorArray[ offset_color + 5 ] = c2.b;

				colorArray[ offset_color + 6 ] = c3.r;
				colorArray[ offset_color + 7 ] = c3.g;
				colorArray[ offset_color + 8 ] = c3.b;

				offset_color += 9;

			}

			if ( offset_color > 0 ) {

				_gl.bindBuffer( _gl.ARRAY_BUFFER, geometryGroup.__webglColorBuffer );
				_gl.bufferData( _gl.ARRAY_BUFFER, colorArray, hint );

			}

		}

		if ( dirtyTangents && geometry.hasTangents ) {

			for ( f = 0, fl = chunk_faces3.length; f < fl; f ++ ) {

				face = obj_faces[ chunk_faces3[ f ] ];

				vertexTangents = face.vertexTangents;

				t1 = vertexTangents[ 0 ];
				t2 = vertexTangents[ 1 ];
				t3 = vertexTangents[ 2 ];

				tangentArray[ offset_tangent ]     = t1.x;
				tangentArray[ offset_tangent + 1 ] = t1.y;
				tangentArray[ offset_tangent + 2 ] = t1.z;
				tangentArray[ offset_tangent + 3 ] = t1.w;

				tangentArray[ offset_tangent + 4 ] = t2.x;
				tangentArray[ offset_tangent + 5 ] = t2.y;
				tangentArray[ offset_tangent + 6 ] = t2.z;
				tangentArray[ offset_tangent + 7 ] = t2.w;

				tangentArray[ offset_tangent + 8 ]  = t3.x;
				tangentArray[ offset_tangent + 9 ]  = t3.y;
				tangentArray[ offset_tangent + 10 ] = t3.z;
				tangentArray[ offset_tangent + 11 ] = t3.w;

				offset_tangent += 12;

			}

			_gl.bindBuffer( _gl.ARRAY_BUFFER, geometryGroup.__webglTangentBuffer );
			_gl.bufferData( _gl.ARRAY_BUFFER, tangentArray, hint );

		}

		if ( dirtyNormals ) {

			for ( f = 0, fl = chunk_faces3.length; f < fl; f ++ ) {

				face = obj_faces[ chunk_faces3[ f ] ];

				vertexNormals = face.vertexNormals;
				faceNormal = face.normal;

				if ( vertexNormals.length === 3 && needsSmoothNormals ) {

					for ( i = 0; i < 3; i ++ ) {

						vn = vertexNormals[ i ];

						normalArray[ offset_normal ]     = vn.x;
						normalArray[ offset_normal + 1 ] = vn.y;
						normalArray[ offset_normal + 2 ] = vn.z;

						offset_normal += 3;

					}

				} else {

					for ( i = 0; i < 3; i ++ ) {

						normalArray[ offset_normal ]     = faceNormal.x;
						normalArray[ offset_normal + 1 ] = faceNormal.y;
						normalArray[ offset_normal + 2 ] = faceNormal.z;

						offset_normal += 3;

					}

				}

			}

			_gl.bindBuffer( _gl.ARRAY_BUFFER, geometryGroup.__webglNormalBuffer );
			_gl.bufferData( _gl.ARRAY_BUFFER, normalArray, hint );

		}

		if ( dirtyUvs && obj_uvs ) {

			for ( f = 0, fl = chunk_faces3.length; f < fl; f ++ ) {

				fi = chunk_faces3[ f ];

				uv = obj_uvs[ fi ];

				if ( uv === undefined ) continue;

				for ( i = 0; i < 3; i ++ ) {

					uvi = uv[ i ];

					uvArray[ offset_uv ]     = uvi.x;
					uvArray[ offset_uv + 1 ] = uvi.y;

					offset_uv += 2;

				}

			}

			if ( offset_uv > 0 ) {

				_gl.bindBuffer( _gl.ARRAY_BUFFER, geometryGroup.__webglUVBuffer );
				_gl.bufferData( _gl.ARRAY_BUFFER, uvArray, hint );

			}

		}

		if ( dirtyUvs && obj_uvs2 ) {

			for ( f = 0, fl = chunk_faces3.length; f < fl; f ++ ) {

				fi = chunk_faces3[ f ];

				uv2 = obj_uvs2[ fi ];

				if ( uv2 === undefined ) continue;

				for ( i = 0; i < 3; i ++ ) {

					uv2i = uv2[ i ];

					uv2Array[ offset_uv2 ]     = uv2i.x;
					uv2Array[ offset_uv2 + 1 ] = uv2i.y;

					offset_uv2 += 2;

				}

			}

			if ( offset_uv2 > 0 ) {

				_gl.bindBuffer( _gl.ARRAY_BUFFER, geometryGroup.__webglUV2Buffer );
				_gl.bufferData( _gl.ARRAY_BUFFER, uv2Array, hint );

			}

		}

		if ( dirtyElements ) {

			for ( f = 0, fl = chunk_faces3.length; f < fl; f ++ ) {

				faceArray[ offset_face ]   = vertexIndex;
				faceArray[ offset_face + 1 ] = vertexIndex + 1;
				faceArray[ offset_face + 2 ] = vertexIndex + 2;

				offset_face += 3;

				lineArray[ offset_line ]     = vertexIndex;
				lineArray[ offset_line + 1 ] = vertexIndex + 1;

				lineArray[ offset_line + 2 ] = vertexIndex;
				lineArray[ offset_line + 3 ] = vertexIndex + 2;

				lineArray[ offset_line + 4 ] = vertexIndex + 1;
				lineArray[ offset_line + 5 ] = vertexIndex + 2;

				offset_line += 6;

				vertexIndex += 3;

			}

			_gl.bindBuffer( _gl.ELEMENT_ARRAY_BUFFER, geometryGroup.__webglFaceBuffer );
			_gl.bufferData( _gl.ELEMENT_ARRAY_BUFFER, faceArray, hint );

			_gl.bindBuffer( _gl.ELEMENT_ARRAY_BUFFER, geometryGroup.__webglLineBuffer );
			_gl.bufferData( _gl.ELEMENT_ARRAY_BUFFER, lineArray, hint );

		}

		if ( customAttributes ) {

			for ( i = 0, il = customAttributes.length; i < il; i ++ ) {

				customAttribute = customAttributes[ i ];

				if ( ! customAttribute.__original.needsUpdate ) continue;

				offset_custom = 0;
				offset_customSrc = 0;

				if ( customAttribute.size === 1 ) {

					if ( customAttribute.boundTo === undefined || customAttribute.boundTo === 'vertices' ) {

						for ( f = 0, fl = chunk_faces3.length; f < fl; f ++ ) {

							face = obj_faces[ chunk_faces3[ f ] ];

							customAttribute.array[ offset_custom ]     = customAttribute.value[ face.a ];
							customAttribute.array[ offset_custom + 1 ] = customAttribute.value[ face.b ];
							customAttribute.array[ offset_custom + 2 ] = customAttribute.value[ face.c ];

							offset_custom += 3;

						}

					} else if ( customAttribute.boundTo === 'faces' ) {

						for ( f = 0, fl = chunk_faces3.length; f < fl; f ++ ) {

							value = customAttribute.value[ chunk_faces3[ f ] ];

							customAttribute.array[ offset_custom ]     = value;
							customAttribute.array[ offset_custom + 1 ] = value;
							customAttribute.array[ offset_custom + 2 ] = value;

							offset_custom += 3;

						}

					}

				} else if ( customAttribute.size === 2 ) {

					if ( customAttribute.boundTo === undefined || customAttribute.boundTo === 'vertices' ) {

						for ( f = 0, fl = chunk_faces3.length; f < fl; f ++ ) {

							face = obj_faces[ chunk_faces3[ f ] ];

							v1 = customAttribute.value[ face.a ];
							v2 = customAttribute.value[ face.b ];
							v3 = customAttribute.value[ face.c ];

							customAttribute.array[ offset_custom ]     = v1.x;
							customAttribute.array[ offset_custom + 1 ] = v1.y;

							customAttribute.array[ offset_custom + 2 ] = v2.x;
							customAttribute.array[ offset_custom + 3 ] = v2.y;

							customAttribute.array[ offset_custom + 4 ] = v3.x;
							customAttribute.array[ offset_custom + 5 ] = v3.y;

							offset_custom += 6;

						}

					} else if ( customAttribute.boundTo === 'faces' ) {

						for ( f = 0, fl = chunk_faces3.length; f < fl; f ++ ) {

							value = customAttribute.value[ chunk_faces3[ f ] ];

							v1 = value;
							v2 = value;
							v3 = value;

							customAttribute.array[ offset_custom ]     = v1.x;
							customAttribute.array[ offset_custom + 1 ] = v1.y;

							customAttribute.array[ offset_custom + 2 ] = v2.x;
							customAttribute.array[ offset_custom + 3 ] = v2.y;

							customAttribute.array[ offset_custom + 4 ] = v3.x;
							customAttribute.array[ offset_custom + 5 ] = v3.y;

							offset_custom += 6;

						}

					}

				} else if ( customAttribute.size === 3 ) {

					var pp;

					if ( customAttribute.type === 'c' ) {

						pp = [ 'r', 'g', 'b' ];

					} else {

						pp = [ 'x', 'y', 'z' ];

					}

					if ( customAttribute.boundTo === undefined || customAttribute.boundTo === 'vertices' ) {

						for ( f = 0, fl = chunk_faces3.length; f < fl; f ++ ) {

							face = obj_faces[ chunk_faces3[ f ] ];

							v1 = customAttribute.value[ face.a ];
							v2 = customAttribute.value[ face.b ];
							v3 = customAttribute.value[ face.c ];

							customAttribute.array[ offset_custom ]     = v1[ pp[ 0 ] ];
							customAttribute.array[ offset_custom + 1 ] = v1[ pp[ 1 ] ];
							customAttribute.array[ offset_custom + 2 ] = v1[ pp[ 2 ] ];

							customAttribute.array[ offset_custom + 3 ] = v2[ pp[ 0 ] ];
							customAttribute.array[ offset_custom + 4 ] = v2[ pp[ 1 ] ];
							customAttribute.array[ offset_custom + 5 ] = v2[ pp[ 2 ] ];

							customAttribute.array[ offset_custom + 6 ] = v3[ pp[ 0 ] ];
							customAttribute.array[ offset_custom + 7 ] = v3[ pp[ 1 ] ];
							customAttribute.array[ offset_custom + 8 ] = v3[ pp[ 2 ] ];

							offset_custom += 9;

						}

					} else if ( customAttribute.boundTo === 'faces' ) {

						for ( f = 0, fl = chunk_faces3.length; f < fl; f ++ ) {

							value = customAttribute.value[ chunk_faces3[ f ] ];

							v1 = value;
							v2 = value;
							v3 = value;

							customAttribute.array[ offset_custom ]     = v1[ pp[ 0 ] ];
							customAttribute.array[ offset_custom + 1 ] = v1[ pp[ 1 ] ];
							customAttribute.array[ offset_custom + 2 ] = v1[ pp[ 2 ] ];

							customAttribute.array[ offset_custom + 3 ] = v2[ pp[ 0 ] ];
							customAttribute.array[ offset_custom + 4 ] = v2[ pp[ 1 ] ];
							customAttribute.array[ offset_custom + 5 ] = v2[ pp[ 2 ] ];

							customAttribute.array[ offset_custom + 6 ] = v3[ pp[ 0 ] ];
							customAttribute.array[ offset_custom + 7 ] = v3[ pp[ 1 ] ];
							customAttribute.array[ offset_custom + 8 ] = v3[ pp[ 2 ] ];

							offset_custom += 9;

						}

					} else if ( customAttribute.boundTo === 'faceVertices' ) {

						for ( f = 0, fl = chunk_faces3.length; f < fl; f ++ ) {

							value = customAttribute.value[ chunk_faces3[ f ] ];

							v1 = value[ 0 ];
							v2 = value[ 1 ];
							v3 = value[ 2 ];

							customAttribute.array[ offset_custom ]     = v1[ pp[ 0 ] ];
							customAttribute.array[ offset_custom + 1 ] = v1[ pp[ 1 ] ];
							customAttribute.array[ offset_custom + 2 ] = v1[ pp[ 2 ] ];

							customAttribute.array[ offset_custom + 3 ] = v2[ pp[ 0 ] ];
							customAttribute.array[ offset_custom + 4 ] = v2[ pp[ 1 ] ];
							customAttribute.array[ offset_custom + 5 ] = v2[ pp[ 2 ] ];

							customAttribute.array[ offset_custom + 6 ] = v3[ pp[ 0 ] ];
							customAttribute.array[ offset_custom + 7 ] = v3[ pp[ 1 ] ];
							customAttribute.array[ offset_custom + 8 ] = v3[ pp[ 2 ] ];

							offset_custom += 9;

						}

					}

				} else if ( customAttribute.size === 4 ) {

					if ( customAttribute.boundTo === undefined || customAttribute.boundTo === 'vertices' ) {

						for ( f = 0, fl = chunk_faces3.length; f < fl; f ++ ) {

							face = obj_faces[ chunk_faces3[ f ] ];

							v1 = customAttribute.value[ face.a ];
							v2 = customAttribute.value[ face.b ];
							v3 = customAttribute.value[ face.c ];

							customAttribute.array[ offset_custom  ]   = v1.x;
							customAttribute.array[ offset_custom + 1  ] = v1.y;
							customAttribute.array[ offset_custom + 2  ] = v1.z;
							customAttribute.array[ offset_custom + 3  ] = v1.w;

							customAttribute.array[ offset_custom + 4  ] = v2.x;
							customAttribute.array[ offset_custom + 5  ] = v2.y;
							customAttribute.array[ offset_custom + 6  ] = v2.z;
							customAttribute.array[ offset_custom + 7  ] = v2.w;

							customAttribute.array[ offset_custom + 8  ] = v3.x;
							customAttribute.array[ offset_custom + 9  ] = v3.y;
							customAttribute.array[ offset_custom + 10 ] = v3.z;
							customAttribute.array[ offset_custom + 11 ] = v3.w;

							offset_custom += 12;

						}

					} else if ( customAttribute.boundTo === 'faces' ) {

						for ( f = 0, fl = chunk_faces3.length; f < fl; f ++ ) {

							value = customAttribute.value[ chunk_faces3[ f ] ];

							v1 = value;
							v2 = value;
							v3 = value;

							customAttribute.array[ offset_custom  ]   = v1.x;
							customAttribute.array[ offset_custom + 1  ] = v1.y;
							customAttribute.array[ offset_custom + 2  ] = v1.z;
							customAttribute.array[ offset_custom + 3  ] = v1.w;

							customAttribute.array[ offset_custom + 4  ] = v2.x;
							customAttribute.array[ offset_custom + 5  ] = v2.y;
							customAttribute.array[ offset_custom + 6  ] = v2.z;
							customAttribute.array[ offset_custom + 7  ] = v2.w;

							customAttribute.array[ offset_custom + 8  ] = v3.x;
							customAttribute.array[ offset_custom + 9  ] = v3.y;
							customAttribute.array[ offset_custom + 10 ] = v3.z;
							customAttribute.array[ offset_custom + 11 ] = v3.w;

							offset_custom += 12;

						}

					} else if ( customAttribute.boundTo === 'faceVertices' ) {

						for ( f = 0, fl = chunk_faces3.length; f < fl; f ++ ) {

							value = customAttribute.value[ chunk_faces3[ f ] ];

							v1 = value[ 0 ];
							v2 = value[ 1 ];
							v3 = value[ 2 ];

							customAttribute.array[ offset_custom  ]   = v1.x;
							customAttribute.array[ offset_custom + 1  ] = v1.y;
							customAttribute.array[ offset_custom + 2  ] = v1.z;
							customAttribute.array[ offset_custom + 3  ] = v1.w;

							customAttribute.array[ offset_custom + 4  ] = v2.x;
							customAttribute.array[ offset_custom + 5  ] = v2.y;
							customAttribute.array[ offset_custom + 6  ] = v2.z;
							customAttribute.array[ offset_custom + 7  ] = v2.w;

							customAttribute.array[ offset_custom + 8  ] = v3.x;
							customAttribute.array[ offset_custom + 9  ] = v3.y;
							customAttribute.array[ offset_custom + 10 ] = v3.z;
							customAttribute.array[ offset_custom + 11 ] = v3.w;

							offset_custom += 12;

						}

					}

				}

				_gl.bindBuffer( _gl.ARRAY_BUFFER, customAttribute.buffer );
				_gl.bufferData( _gl.ARRAY_BUFFER, customAttribute.array, hint );

			}

		}

		if ( dispose ) {

			delete geometryGroup.__inittedArrays;
			delete geometryGroup.__colorArray;
			delete geometryGroup.__normalArray;
			delete geometryGroup.__tangentArray;
			delete geometryGroup.__uvArray;
			delete geometryGroup.__uv2Array;
			delete geometryGroup.__faceArray;
			delete geometryGroup.__vertexArray;
			delete geometryGroup.__lineArray;
			delete geometryGroup.__skinIndexArray;
			delete geometryGroup.__skinWeightArray;

		}

	};

<<<<<<< HEAD
	function setDirectBuffers( geometry ) {

		var attributes = geometry.attributes;
		var attributesKeys = geometry.attributesKeys;

		for ( var i = 0, l = attributesKeys.length; i < l; i ++ ) {

			var key = attributesKeys[ i ];
			var attribute = attributes[ key ];

			if ( attribute.buffer === undefined ) {

				attribute.buffer = _gl.createBuffer();
				attribute.needsUpdate = true;

			}

			if ( attribute.needsUpdate === true ) {

				var bufferType = ( key === 'index' || key === 'wireframe' ) ? _gl.ELEMENT_ARRAY_BUFFER : _gl.ARRAY_BUFFER;

				_gl.bindBuffer( bufferType, attribute.buffer );
				_gl.bufferData( bufferType, attribute.array, _gl.STATIC_DRAW );

				attribute.needsUpdate = false;

			}

		}

	}

=======
>>>>>>> cb17d379
	// Buffer rendering

	this.renderBufferImmediate = function ( object, program, material ) {

		initAttributes();

		if ( object.hasPositions && ! object.__webglVertexBuffer ) object.__webglVertexBuffer = _gl.createBuffer();
		if ( object.hasNormals && ! object.__webglNormalBuffer ) object.__webglNormalBuffer = _gl.createBuffer();
		if ( object.hasUvs && ! object.__webglUvBuffer ) object.__webglUvBuffer = _gl.createBuffer();
		if ( object.hasColors && ! object.__webglColorBuffer ) object.__webglColorBuffer = _gl.createBuffer();

		if ( object.hasPositions ) {

			_gl.bindBuffer( _gl.ARRAY_BUFFER, object.__webglVertexBuffer );
			_gl.bufferData( _gl.ARRAY_BUFFER, object.positionArray, _gl.DYNAMIC_DRAW );
			enableAttribute( program.attributes.position );
			_gl.vertexAttribPointer( program.attributes.position, 3, _gl.FLOAT, false, 0, 0 );

		}

		if ( object.hasNormals ) {

			_gl.bindBuffer( _gl.ARRAY_BUFFER, object.__webglNormalBuffer );

			if ( material.shading === THREE.FlatShading ) {

				var nx, ny, nz,
					nax, nbx, ncx, nay, nby, ncy, naz, nbz, ncz,
					normalArray,
					i, il = object.count * 3;

				for ( i = 0; i < il; i += 9 ) {

					normalArray = object.normalArray;

					nax  = normalArray[ i ];
					nay  = normalArray[ i + 1 ];
					naz  = normalArray[ i + 2 ];

					nbx  = normalArray[ i + 3 ];
					nby  = normalArray[ i + 4 ];
					nbz  = normalArray[ i + 5 ];

					ncx  = normalArray[ i + 6 ];
					ncy  = normalArray[ i + 7 ];
					ncz  = normalArray[ i + 8 ];

					nx = ( nax + nbx + ncx ) / 3;
					ny = ( nay + nby + ncy ) / 3;
					nz = ( naz + nbz + ncz ) / 3;

					normalArray[ i ]   = nx;
					normalArray[ i + 1 ] = ny;
					normalArray[ i + 2 ] = nz;

					normalArray[ i + 3 ] = nx;
					normalArray[ i + 4 ] = ny;
					normalArray[ i + 5 ] = nz;

					normalArray[ i + 6 ] = nx;
					normalArray[ i + 7 ] = ny;
					normalArray[ i + 8 ] = nz;

				}

			}

			_gl.bufferData( _gl.ARRAY_BUFFER, object.normalArray, _gl.DYNAMIC_DRAW );
			enableAttribute( program.attributes.normal );
			_gl.vertexAttribPointer( program.attributes.normal, 3, _gl.FLOAT, false, 0, 0 );

		}

		if ( object.hasUvs && material.map ) {

			_gl.bindBuffer( _gl.ARRAY_BUFFER, object.__webglUvBuffer );
			_gl.bufferData( _gl.ARRAY_BUFFER, object.uvArray, _gl.DYNAMIC_DRAW );
			enableAttribute( program.attributes.uv );
			_gl.vertexAttribPointer( program.attributes.uv, 2, _gl.FLOAT, false, 0, 0 );

		}

		if ( object.hasColors && material.vertexColors !== THREE.NoColors ) {

			_gl.bindBuffer( _gl.ARRAY_BUFFER, object.__webglColorBuffer );
			_gl.bufferData( _gl.ARRAY_BUFFER, object.colorArray, _gl.DYNAMIC_DRAW );
			enableAttribute( program.attributes.color );
			_gl.vertexAttribPointer( program.attributes.color, 3, _gl.FLOAT, false, 0, 0 );

		}

		disableUnusedAttributes();

		_gl.drawArrays( _gl.TRIANGLES, 0, object.count );

		object.count = 0;

	};

	function setupVertexAttributes( material, program, geometry, startIndex ) {

		var geometryAttributes = geometry.attributes;

		var programAttributes = program.attributes;
		var programAttributesKeys = program.attributesKeys;

		for ( var i = 0, l = programAttributesKeys.length; i < l; i ++ ) {

			var key = programAttributesKeys[ i ];
			var programAttribute = programAttributes[ key ];

			if ( programAttribute >= 0 ) {

				var geometryAttribute = geometryAttributes[ key ];

				if ( geometryAttribute !== undefined ) {

					var size = geometryAttribute.itemSize;

					_gl.bindBuffer( _gl.ARRAY_BUFFER, geometryAttribute.buffer );

					enableAttribute( programAttribute );

					_gl.vertexAttribPointer( programAttribute, size, _gl.FLOAT, false, 0, startIndex * size * 4 ); // 4 bytes per Float32

				} else if ( material.defaultAttributeValues !== undefined ) {

					if ( material.defaultAttributeValues[ key ].length === 2 ) {

						_gl.vertexAttrib2fv( programAttribute, material.defaultAttributeValues[ key ] );

					} else if ( material.defaultAttributeValues[ key ].length === 3 ) {

						_gl.vertexAttrib3fv( programAttribute, material.defaultAttributeValues[ key ] );

					}

				}

			}

		}

		disableUnusedAttributes();

	}

	// START_VEROLD_MOD - materialIndex in offsets
	this.renderBufferDirect = function ( camera, lights, fog, material, geometry, object, offsetIndices ) {
	// END_VEROLD_MOD - materialIndex in offsets

		if ( material.visible === false ) return;

		updateObject( object );

		var program = setProgram( camera, lights, fog, material, object );

		var updateBuffers = false,
			wireframeBit = material.wireframe ? 1 : 0,
			geometryHash = ( geometry.id * 0xffffff ) + ( program.id * 2 ) + wireframeBit;

		if ( geometryHash !== _currentGeometryGroupHash ) {

			_currentGeometryGroupHash = geometryHash;
			updateBuffers = true;

		}

		if ( updateBuffers ) {

			initAttributes();

		}

		// render mesh

		if ( object instanceof THREE.Mesh ) {

			var mode = material.wireframe === true ? _gl.LINES : _gl.TRIANGLES;

			// START_VEROLD_MOD - wireframe
			var index = material.wireframe === true ?
				geometry.attributes.wireframe : geometry.attributes.index;
			// END_VEROLD_MOD - wireframe

			if ( index ) {

				// indexed triangles

				var type, size;

				if ( index.array instanceof Uint32Array && extensions.get( 'OES_element_index_uint' ) ) {

					type = _gl.UNSIGNED_INT;
					size = 4;

				} else {

					type = _gl.UNSIGNED_SHORT;
					size = 2;

				}

				var offsets = geometry.offsets;

				if ( offsets.length === 0 ) {

					if ( updateBuffers ) {

						setupVertexAttributes( material, program, geometry, 0 );
						_gl.bindBuffer( _gl.ELEMENT_ARRAY_BUFFER, index.buffer );

					}

					_gl.drawElements( mode, index.array.length, type, 0 );

					_this.info.render.calls ++;
					_this.info.render.vertices += index.array.length; // not really true, here vertices can be shared
					_this.info.render.faces += index.array.length / 3;

				} else {

					// if there is more than 1 chunk
					// must set attribute pointers to use new offsets for each chunk
					// even if geometry and materials didn't change

					updateBuffers = true;

					// START_VEROLD_MOD - materialIndex in offsets
					for ( var i = 0, il = offsetIndices.length; i < il; i ++ ) {

						var offset = offsets[ offsetIndices[ i ] ];

						// START_VEROLD_MOD - wireframe
						if ( material.wireframe ) {

							offset = {
								index: offset.index,
								start: 2 * offset.start,
								count: 2 * offset.count
							};

						}
						// END_VEROLD_MOD - wireframe
						// END_VEROLD_MOD - materialIndex in offsets

						if ( updateBuffers ) {

							setupVertexAttributes( material, program, geometry, offset.index );
							_gl.bindBuffer( _gl.ELEMENT_ARRAY_BUFFER, index.buffer );

						}

						// render indexed triangles
						// START_VEROLD_MOD - wireframe
						_gl.drawElements( mode, offset.count, type, offset.start * size );

						_this.info.render.calls ++;
						_this.info.render.vertices += offset.count; // not really true, here vertices can be shared

						if ( !material.wireframe ) {

							_this.info.render.faces += offset.count / 3;

						}
						// END_VEROLD_MOD - wireframe

					}

				}

			} else if ( !material.wireframe ) {

				// non-indexed triangles

				if ( updateBuffers ) {

					setupVertexAttributes( material, program, geometry, 0 );

				}

				var position = geometry.attributes[ 'position' ];

				// render non-indexed triangles

				_gl.drawArrays( mode, 0, position.array.length / 3 );

				_this.info.render.calls ++;
				_this.info.render.vertices += position.array.length / 3;
				_this.info.render.faces += position.array.length / 9;

			}

		} else if ( object instanceof THREE.PointCloud ) {

			// render particles

			var mode = _gl.POINTS;

			var index = geometry.attributes.index;

			if ( index ) {

				// indexed points

				var type, size;

				if ( index.array instanceof Uint32Array && extensions.get( 'OES_element_index_uint' ) ) {

					type = _gl.UNSIGNED_INT;
					size = 4;

				} else {

					type = _gl.UNSIGNED_SHORT;
					size = 2;

				}

				var offsets = geometry.offsets;

				if ( offsets.length === 0 ) {

					if ( updateBuffers ) {

						setupVertexAttributes( material, program, geometry, 0 );
						_gl.bindBuffer( _gl.ELEMENT_ARRAY_BUFFER, index.buffer );

					}

					_gl.drawElements( mode, index.array.length, type, 0);

					_this.info.render.calls ++;
					_this.info.render.points += index.array.length;

				} else {

					// if there is more than 1 chunk
					// must set attribute pointers to use new offsets for each chunk
					// even if geometry and materials didn't change

					if ( offsets.length > 1 ) updateBuffers = true;

					for ( var i = 0, il = offsets.length; i < il; i ++ ) {

						var startIndex = offsets[ i ].index;

						if ( updateBuffers ) {

							setupVertexAttributes( material, program, geometry, startIndex );
							_gl.bindBuffer( _gl.ELEMENT_ARRAY_BUFFER, index.buffer );

						}

						// render indexed points

						_gl.drawElements( mode, offsets[ i ].count, type, offsets[ i ].start * size );

						_this.info.render.calls ++;
						_this.info.render.points += offsets[ i ].count;

					}

				}

			} else {

				// non-indexed points

				if ( updateBuffers ) {

					setupVertexAttributes( material, program, geometry, 0 );

				}

				var position = geometry.attributes.position;

				_gl.drawArrays( mode, 0, position.array.length / 3 );

				_this.info.render.calls ++;
				_this.info.render.points += position.array.length / 3;

			}

		} else if ( object instanceof THREE.Line ) {

			var mode = ( object.mode === THREE.LineStrip ) ? _gl.LINE_STRIP : _gl.LINES;

			setLineWidth( material.linewidth );

			var index = geometry.attributes.index;

			if ( index ) {

				// indexed lines

				var type, size;

				if ( index.array instanceof Uint32Array ) {

					type = _gl.UNSIGNED_INT;
					size = 4;

				} else {

					type = _gl.UNSIGNED_SHORT;
					size = 2;

				}

				var offsets = geometry.offsets;

				if ( offsets.length === 0 ) {

					if ( updateBuffers ) {

						setupVertexAttributes( material, program, geometry, 0 );
						_gl.bindBuffer( _gl.ELEMENT_ARRAY_BUFFER, index.buffer );

					}

					_gl.drawElements( mode, index.array.length, type, 0 ); // 2 bytes per Uint16Array

					_this.info.render.calls ++;
					_this.info.render.vertices += index.array.length; // not really true, here vertices can be shared

				} else {

					// if there is more than 1 chunk
					// must set attribute pointers to use new offsets for each chunk
					// even if geometry and materials didn't change

					if ( offsets.length > 1 ) updateBuffers = true;

					for ( var i = 0, il = offsets.length; i < il; i ++ ) {

						var startIndex = offsets[ i ].index;

						if ( updateBuffers ) {

							setupVertexAttributes( material, program, geometry, startIndex );
							_gl.bindBuffer( _gl.ELEMENT_ARRAY_BUFFER, index.buffer );

						}

						// render indexed lines

						_gl.drawElements( mode, offsets[ i ].count, type, offsets[ i ].start * size ); // 2 bytes per Uint16Array

						_this.info.render.calls ++;
						_this.info.render.vertices += offsets[ i ].count; // not really true, here vertices can be shared

					}

				}

			} else {

				// non-indexed lines

				if ( updateBuffers ) {

					setupVertexAttributes( material, program, geometry, 0 );

				}

				var position = geometry.attributes.position;

				_gl.drawArrays( mode, 0, position.array.length / 3 );

				_this.info.render.calls ++;
				_this.info.render.points += position.array.length / 3;

			}

		}

	};

	this.renderBuffer = function ( camera, lights, fog, material, geometryGroup, object ) {

		if ( material.visible === false ) return;

		updateObject( object );

		var program = setProgram( camera, lights, fog, material, object );

		var attributes = program.attributes;

		var updateBuffers = false,
			wireframeBit = material.wireframe ? 1 : 0,
			geometryGroupHash = ( geometryGroup.id * 0xffffff ) + ( program.id * 2 ) + wireframeBit;

		if ( geometryGroupHash !== _currentGeometryGroupHash ) {

			_currentGeometryGroupHash = geometryGroupHash;
			updateBuffers = true;

		}

		if ( updateBuffers ) {

			initAttributes();

		}

		// vertices

		if ( ! material.morphTargets && attributes.position >= 0 ) {

			if ( updateBuffers ) {

				_gl.bindBuffer( _gl.ARRAY_BUFFER, geometryGroup.__webglVertexBuffer );
				enableAttribute( attributes.position );
				_gl.vertexAttribPointer( attributes.position, 3, _gl.FLOAT, false, 0, 0 );

			}

		} else {

			if ( object.morphTargetBase ) {

				setupMorphTargets( material, geometryGroup, object );

			}

		}


		if ( updateBuffers ) {

			// custom attributes

			// Use the per-geometryGroup custom attribute arrays which are setup in initMeshBuffers

			if ( geometryGroup.__webglCustomAttributesList ) {

				for ( var i = 0, il = geometryGroup.__webglCustomAttributesList.length; i < il; i ++ ) {

					var attribute = geometryGroup.__webglCustomAttributesList[ i ];

					if ( attributes[ attribute.buffer.belongsToAttribute ] >= 0 ) {

						_gl.bindBuffer( _gl.ARRAY_BUFFER, attribute.buffer );
						enableAttribute( attributes[ attribute.buffer.belongsToAttribute ] );
						_gl.vertexAttribPointer( attributes[ attribute.buffer.belongsToAttribute ], attribute.size, _gl.FLOAT, false, 0, 0 );

					}

				}

			}


			// colors

			if ( attributes.color >= 0 ) {

				if ( object.geometry.colors.length > 0 || object.geometry.faces.length > 0 ) {

					_gl.bindBuffer( _gl.ARRAY_BUFFER, geometryGroup.__webglColorBuffer );
					enableAttribute( attributes.color );
					_gl.vertexAttribPointer( attributes.color, 3, _gl.FLOAT, false, 0, 0 );

				} else if ( material.defaultAttributeValues !== undefined ) {


					_gl.vertexAttrib3fv( attributes.color, material.defaultAttributeValues.color );

				}

			}

			// normals

			if ( attributes.normal >= 0 ) {

				_gl.bindBuffer( _gl.ARRAY_BUFFER, geometryGroup.__webglNormalBuffer );
				enableAttribute( attributes.normal );
				_gl.vertexAttribPointer( attributes.normal, 3, _gl.FLOAT, false, 0, 0 );

			}

			// tangents

			if ( attributes.tangent >= 0 ) {

				_gl.bindBuffer( _gl.ARRAY_BUFFER, geometryGroup.__webglTangentBuffer );
				enableAttribute( attributes.tangent );
				_gl.vertexAttribPointer( attributes.tangent, 4, _gl.FLOAT, false, 0, 0 );

			}

			// uvs

			if ( attributes.uv >= 0 ) {

				if ( object.geometry.faceVertexUvs[ 0 ] ) {

					_gl.bindBuffer( _gl.ARRAY_BUFFER, geometryGroup.__webglUVBuffer );
					enableAttribute( attributes.uv );
					_gl.vertexAttribPointer( attributes.uv, 2, _gl.FLOAT, false, 0, 0 );

				} else if ( material.defaultAttributeValues !== undefined ) {


					_gl.vertexAttrib2fv( attributes.uv, material.defaultAttributeValues.uv );

				}

			}

			if ( attributes.uv2 >= 0 ) {

				if ( object.geometry.faceVertexUvs[ 1 ] ) {

					_gl.bindBuffer( _gl.ARRAY_BUFFER, geometryGroup.__webglUV2Buffer );
					enableAttribute( attributes.uv2 );
					_gl.vertexAttribPointer( attributes.uv2, 2, _gl.FLOAT, false, 0, 0 );

				} else if ( material.defaultAttributeValues !== undefined ) {


					_gl.vertexAttrib2fv( attributes.uv2, material.defaultAttributeValues.uv2 );

				}

			}

			if ( material.skinning &&
				 attributes.skinIndex >= 0 && attributes.skinWeight >= 0 ) {

				_gl.bindBuffer( _gl.ARRAY_BUFFER, geometryGroup.__webglSkinIndicesBuffer );
				enableAttribute( attributes.skinIndex );
				_gl.vertexAttribPointer( attributes.skinIndex, 4, _gl.FLOAT, false, 0, 0 );

				_gl.bindBuffer( _gl.ARRAY_BUFFER, geometryGroup.__webglSkinWeightsBuffer );
				enableAttribute( attributes.skinWeight );
				_gl.vertexAttribPointer( attributes.skinWeight, 4, _gl.FLOAT, false, 0, 0 );

			}

			// line distances

			if ( attributes.lineDistance >= 0 ) {

				_gl.bindBuffer( _gl.ARRAY_BUFFER, geometryGroup.__webglLineDistanceBuffer );
				enableAttribute( attributes.lineDistance );
				_gl.vertexAttribPointer( attributes.lineDistance, 1, _gl.FLOAT, false, 0, 0 );

			}

		}

		disableUnusedAttributes();

		// render mesh

		if ( object instanceof THREE.Mesh ) {

			var type = geometryGroup.__typeArray === Uint32Array ? _gl.UNSIGNED_INT : _gl.UNSIGNED_SHORT;

			// wireframe

			if ( material.wireframe ) {

				setLineWidth( material.wireframeLinewidth );
				if ( updateBuffers ) _gl.bindBuffer( _gl.ELEMENT_ARRAY_BUFFER, geometryGroup.__webglLineBuffer );
				_gl.drawElements( _gl.LINES, geometryGroup.__webglLineCount, type, 0 );

			// triangles

			} else {

				if ( updateBuffers ) _gl.bindBuffer( _gl.ELEMENT_ARRAY_BUFFER, geometryGroup.__webglFaceBuffer );
				_gl.drawElements( _gl.TRIANGLES, geometryGroup.__webglFaceCount, type, 0 );

			}

			_this.info.render.calls ++;
			_this.info.render.vertices += geometryGroup.__webglFaceCount;
			_this.info.render.faces += geometryGroup.__webglFaceCount / 3;

		// render lines

		} else if ( object instanceof THREE.Line ) {

			var mode = ( object.mode === THREE.LineStrip ) ? _gl.LINE_STRIP : _gl.LINES;

			setLineWidth( material.linewidth );

			_gl.drawArrays( mode, 0, geometryGroup.__webglLineCount );

			_this.info.render.calls ++;

		// render particles

		} else if ( object instanceof THREE.PointCloud ) {

			_gl.drawArrays( _gl.POINTS, 0, geometryGroup.__webglParticleCount );

			_this.info.render.calls ++;
			_this.info.render.points += geometryGroup.__webglParticleCount;

		}

	};

	function initAttributes() {

		for ( var i = 0, l = _newAttributes.length; i < l; i ++ ) {

			_newAttributes[ i ] = 0;

		}

	}

	function enableAttribute( attribute ) {

		_newAttributes[ attribute ] = 1;

		if ( _enabledAttributes[ attribute ] === 0 ) {

			_gl.enableVertexAttribArray( attribute );
			_enabledAttributes[ attribute ] = 1;

		}

	}

	function disableUnusedAttributes() {

		for ( var i = 0, l = _enabledAttributes.length; i < l; i ++ ) {

			if ( _enabledAttributes[ i ] !== _newAttributes[ i ] ) {

				_gl.disableVertexAttribArray( i );
				_enabledAttributes[ i ] = 0;

			}

		}

	}

	function setupMorphTargets ( material, geometryGroup, object ) {

		// set base

		var attributes = material.program.attributes;

		if ( object.morphTargetBase !== - 1 && attributes.position >= 0 ) {

			_gl.bindBuffer( _gl.ARRAY_BUFFER, geometryGroup.__webglMorphTargetsBuffers[ object.morphTargetBase ] );
			enableAttribute( attributes.position );
			_gl.vertexAttribPointer( attributes.position, 3, _gl.FLOAT, false, 0, 0 );

		} else if ( attributes.position >= 0 ) {

			_gl.bindBuffer( _gl.ARRAY_BUFFER, geometryGroup.__webglVertexBuffer );
			enableAttribute( attributes.position );
			_gl.vertexAttribPointer( attributes.position, 3, _gl.FLOAT, false, 0, 0 );

		}

		if ( object.morphTargetForcedOrder.length ) {

			// set forced order

			var m = 0;
			var order = object.morphTargetForcedOrder;
			var influences = object.morphTargetInfluences;

			while ( m < material.numSupportedMorphTargets && m < order.length ) {

				if ( attributes[ 'morphTarget' + m ] >= 0 ) {

					_gl.bindBuffer( _gl.ARRAY_BUFFER, geometryGroup.__webglMorphTargetsBuffers[ order[ m ] ] );
					enableAttribute( attributes[ 'morphTarget' + m ] );
					_gl.vertexAttribPointer( attributes[ 'morphTarget' + m ], 3, _gl.FLOAT, false, 0, 0 );

				}

				if ( attributes[ 'morphNormal' + m ] >= 0 && material.morphNormals ) {

					_gl.bindBuffer( _gl.ARRAY_BUFFER, geometryGroup.__webglMorphNormalsBuffers[ order[ m ] ] );
					enableAttribute( attributes[ 'morphNormal' + m ] );
					_gl.vertexAttribPointer( attributes[ 'morphNormal' + m ], 3, _gl.FLOAT, false, 0, 0 );

				}

				object.__webglMorphTargetInfluences[ m ] = influences[ order[ m ] ];

				m ++;
			}

		} else {

			// find the most influencing

			var influence, activeInfluenceIndices = [];
			var influences = object.morphTargetInfluences;
			var i, il = influences.length;

			for ( i = 0; i < il; i ++ ) {

				influence = influences[ i ];

				if ( influence > 0 ) {

					activeInfluenceIndices.push( [ influence, i ] );

				}

			}

			if ( activeInfluenceIndices.length > material.numSupportedMorphTargets ) {

				activeInfluenceIndices.sort( numericalSort );
				activeInfluenceIndices.length = material.numSupportedMorphTargets;

			} else if ( activeInfluenceIndices.length > material.numSupportedMorphNormals ) {

				activeInfluenceIndices.sort( numericalSort );

			} else if ( activeInfluenceIndices.length === 0 ) {

				activeInfluenceIndices.push( [ 0, 0 ] );

			};

			var influenceIndex, m = 0;

			while ( m < material.numSupportedMorphTargets ) {

				if ( activeInfluenceIndices[ m ] ) {

					influenceIndex = activeInfluenceIndices[ m ][ 1 ];

					if ( attributes[ 'morphTarget' + m ] >= 0 ) {

						_gl.bindBuffer( _gl.ARRAY_BUFFER, geometryGroup.__webglMorphTargetsBuffers[ influenceIndex ] );
						enableAttribute( attributes[ 'morphTarget' + m ] );
						_gl.vertexAttribPointer( attributes[ 'morphTarget' + m ], 3, _gl.FLOAT, false, 0, 0 );

					}

					if ( attributes[ 'morphNormal' + m ] >= 0 && material.morphNormals ) {

						_gl.bindBuffer( _gl.ARRAY_BUFFER, geometryGroup.__webglMorphNormalsBuffers[ influenceIndex ] );
						enableAttribute( attributes[ 'morphNormal' + m ] );
						_gl.vertexAttribPointer( attributes[ 'morphNormal' + m ], 3, _gl.FLOAT, false, 0, 0 );


					}

					object.__webglMorphTargetInfluences[ m ] = influences[ influenceIndex ];

				} else {

					/*
					_gl.vertexAttribPointer( attributes[ "morphTarget" + m ], 3, _gl.FLOAT, false, 0, 0 );

					if ( material.morphNormals ) {

						_gl.vertexAttribPointer( attributes[ "morphNormal" + m ], 3, _gl.FLOAT, false, 0, 0 );

					}
					*/

					object.__webglMorphTargetInfluences[ m ] = 0;

				}

				m ++;

			}

		}

		// load updated influences uniform

		if ( material.program.uniforms.morphTargetInfluences !== null ) {

			_gl.uniform1fv( material.program.uniforms.morphTargetInfluences, object.__webglMorphTargetInfluences );

		}

	}

	// Sorting

	function painterSortStable ( a, b ) {

		if ( a.material.id !== b.material.id ) {

			return b.material.id - a.material.id;

		} else if ( a.z !== b.z ) {

			return b.z - a.z;

		} else {

			return a.id - b.id;

		}

	}

	function reversePainterSortStable ( a, b ) {

		if ( a.z !== b.z ) {

			return a.z - b.z;

		} else {

			return a.id - b.id;

		}

	}

	function numericalSort ( a, b ) {

		return b[ 0 ] - a[ 0 ];

	}

	// Rendering

	this.render = function ( scene, camera, renderTarget, forceClear ) {

		if ( camera instanceof THREE.Camera === false ) {

			console.error( 'THREE.WebGLRenderer.render: camera is not an instance of THREE.Camera.' );
			return;

		}

		var fog = scene.fog;
		
		// reset caching for this frame

		_currentGeometryGroupHash = - 1;
		_currentMaterialId = - 1;
		_currentCamera = null;
		_lightsNeedUpdate = true;

		// update scene graph

		if ( scene.autoUpdate === true ) scene.updateMatrixWorld();

		// update camera matrices and frustum

		if ( camera.parent === undefined ) camera.updateMatrixWorld();

		// update Skeleton objects

		scene.traverse( function ( object ) {

			if ( object instanceof THREE.SkinnedMesh ) {

				object.skeleton.update();

			}

		} );

		camera.matrixWorldInverse.getInverse( camera.matrixWorld );

		_projScreenMatrix.multiplyMatrices( camera.projectionMatrix, camera.matrixWorldInverse );
		_frustum.setFromMatrix( _projScreenMatrix );

		lights.length = 0;
		opaqueObjects.length = 0;
		transparentObjects.length = 0;

		sprites.length = 0;
		lensFlares.length = 0;

		projectObject( scene );

		if ( _this.sortObjects === true ) {

			opaqueObjects.sort( painterSortStable );
			transparentObjects.sort( reversePainterSortStable );
			
		}

		// custom render plugins (pre pass)

		shadowMapPlugin.render( scene, camera );

		//

		_this.info.render.calls = 0;
		_this.info.render.vertices = 0;
		_this.info.render.faces = 0;
		_this.info.render.points = 0;

		this.setRenderTarget( renderTarget );

		if ( this.autoClear || forceClear ) {

			this.clear( this.autoClearColor, this.autoClearDepth, this.autoClearStencil );

		}

		// set matrices for immediate objects

		for ( var i = 0, il = _webglObjectsImmediate.length; i < il; i ++ ) {

			var webglObject = _webglObjectsImmediate[ i ];
			var object = webglObject.object;

			if ( object.visible ) {

				setupMatrices( object, camera );

				unrollImmediateBufferMaterial( webglObject );

			}

		}

		if ( scene.overrideMaterial ) {

			var material = scene.overrideMaterial;
			//START_VEROLD_MOD - override materials are objects with separate materials defined for different types of objects
			if ( material["static"] ) {
				this.setBlending( material["static"].blending, material["static"].blendEquation, material["static"].blendSrc, material["static"].blendDst );
				this.setDepthTest( material["static"].depthTest );
				this.setDepthWrite( material["static"].depthWrite );
				setPolygonOffset( material["static"].polygonOffset, material["static"].polygonOffsetFactor, material["static"].polygonOffsetUnits );
			}
			else {
				this.setBlending( material.blending, material.blendEquation, material.blendSrc, material.blendDst );
				this.setDepthTest( material.depthTest );
				this.setDepthWrite( material.depthWrite );
				setPolygonOffset( material.polygonOffset, material.polygonOffsetFactor, material.polygonOffsetUnits );
			}
			//END_VEROLD_MOD

			renderObjects( opaqueObjects, camera, lights, fog, true, material );
			renderObjects( transparentObjects, camera, lights, fog, true, material );
			renderObjectsImmediate( _webglObjectsImmediate, '', camera, lights, fog, false, material );

		} else {

			var material = null;

			// opaque pass (front-to-back order)

			this.setBlending( THREE.NoBlending );

			renderObjects( opaqueObjects, camera, lights, fog, false, material );
			renderObjectsImmediate( _webglObjectsImmediate, 'opaque', camera, lights, fog, false, material );

			// transparent pass (back-to-front order)

			renderObjects( transparentObjects, camera, lights, fog, true, material );
			renderObjectsImmediate( _webglObjectsImmediate, 'transparent', camera, lights, fog, true, material );

		}

		// custom render plugins (post pass)

		spritePlugin.render( scene, camera );
		lensFlarePlugin.render( scene, camera, _currentWidth, _currentHeight );

		// Generate mipmap if we're using any kind of mipmap filtering

		if ( renderTarget && renderTarget.generateMipmaps && renderTarget.minFilter !== THREE.NearestFilter && renderTarget.minFilter !== THREE.LinearFilter ) {

			updateRenderTargetMipmap( renderTarget );

		}

		// Ensure depth buffer writing is enabled so it can be cleared on next render

		this.setDepthTest( true );
		this.setDepthWrite( true );

		// _gl.finish();

	};

	function projectObject( object ) {

		if ( object.visible === false ) return;

		if ( object instanceof THREE.Scene || object instanceof THREE.Group ) {

			// skip

		} else {

			initObject( object );

			if ( object instanceof THREE.Light ) {

				lights.push( object );

			} else if ( object instanceof THREE.Sprite ) {

				sprites.push( object );

			} else if ( object instanceof THREE.LensFlare ) {

				lensFlares.push( object );

			} else {

				var webglObjects = _webglObjects[ object.id ];

				if ( webglObjects && ( object.frustumCulled === false || _frustum.intersectsObject( object ) === true ) ) {

					for ( var i = 0, l = webglObjects.length; i < l; i ++ ) {

						var webglObject = webglObjects[i];

						unrollBufferMaterial( webglObject );

						webglObject.render = true;

						if ( _this.sortObjects === true ) {

							if ( object.renderDepth !== null ) {

								webglObject.z = object.renderDepth;

							} else {

								_vector3.setFromMatrixPosition( object.matrixWorld );
								_vector3.applyProjection( _projScreenMatrix );

								webglObject.z = _vector3.z;

							}

						}

					}

				}

			}

		}

		for ( var i = 0, l = object.children.length; i < l; i ++ ) {

			projectObject( object.children[ i ] );

		}

	}

	function renderObjects( renderList, camera, lights, fog, useBlending, overrideMaterial ) {

		var material;

		for ( var i = renderList.length - 1; i !== - 1; i -- ) {

			var webglObject = renderList[ i ];

			var object = webglObject.object;
			var buffer = webglObject.buffer;

			setupMatrices( object, camera );

			//START_VEROLD_MOD
			if ( overrideMaterial && overrideMaterial[ "static" ] ) {
				if ( object instanceof THREE.SkinnedMesh ) {
					material = overrideMaterial[ "skinned" ];
				}
				else {
					material = overrideMaterial[ "static" ];
				}
			}
			else if ( overrideMaterial ) {
				material = overrideMaterial;

			} else {
			//END_VEROLD_MOD
				material = webglObject.material;

				if ( ! material ) continue;

				if ( useBlending ) _this.setBlending( material.blending, material.blendEquation, material.blendSrc, material.blendDst );

				_this.setDepthTest( material.depthTest );
				_this.setDepthWrite( material.depthWrite );
				setPolygonOffset( material.polygonOffset, material.polygonOffsetFactor, material.polygonOffsetUnits );

			}

			_this.setMaterialFaces( material );

			if ( buffer instanceof THREE.BufferGeometry ) {
				// START_VEROLD_MOD - materialIndex in offsets
				_this.renderBufferDirect( camera, lights, fog, material, buffer, object, webglObject.offsetIndices );
				// END_VEROLD_MOD - materialIndex in offsets

			} else {

				_this.renderBuffer( camera, lights, fog, material, buffer, object );

			}

		}

	}

	function renderObjectsImmediate ( renderList, materialType, camera, lights, fog, useBlending, overrideMaterial ) {

		var material;

		for ( var i = 0, il = renderList.length; i < il; i ++ ) {

			var webglObject = renderList[ i ];
			var object = webglObject.object;

			if ( object.visible ) {

				if ( overrideMaterial ) {

					material = overrideMaterial;

				} else {

					material = webglObject[ materialType ];

					if ( ! material ) continue;

					if ( useBlending ) _this.setBlending( material.blending, material.blendEquation, material.blendSrc, material.blendDst );

					_this.setDepthTest( material.depthTest );
					_this.setDepthWrite( material.depthWrite );
					setPolygonOffset( material.polygonOffset, material.polygonOffsetFactor, material.polygonOffsetUnits );

				}

				_this.renderImmediateObject( camera, lights, fog, material, object );

			}

		}

	}

	this.renderImmediateObject = function ( camera, lights, fog, material, object ) {

		var program = setProgram( camera, lights, fog, material, object );

		_currentGeometryGroupHash = - 1;

		_this.setMaterialFaces( material );

		if ( object.immediateRenderCallback ) {

			object.immediateRenderCallback( program, _gl, _frustum );

		} else {

			object.render( function ( object ) { _this.renderBufferImmediate( object, program, material ); } );

		}

	};

	function unrollImmediateBufferMaterial ( globject ) {

		var object = globject.object,
			material = object.material;

		if ( material.transparent ) {

			globject.transparent = material;
			globject.opaque = null;

		} else {

			globject.opaque = material;
			globject.transparent = null;

		}

	}

	function unrollBufferMaterial ( globject ) {

		var object = globject.object;
		var buffer = globject.buffer;

		var geometry = object.geometry;
		var material = object.material;
		
		// START_VEROLD_MOD - materialIndex in offsets
		var materialIndex, offset;
		// END_VEROLD_MOD - materialIndex in offsets

		if ( material instanceof THREE.MeshFaceMaterial ) {

			// START_VEROLD_MOD - materialIndex in offsets
			materialIndex = -1;

			if ( buffer instanceof THREE.BufferGeometry ) {

				if ( globject.offsetIndices ) {

					offset = buffer.offsets[ globject.offsetIndices[ 0 ] ];

					if ( offset.hasOwnProperty( 'materialIndex' ) ) {

						materialIndex = offset.materialIndex;

					}

				}

			} else {

				materialIndex = buffer.materialIndex;

			}

			if ( materialIndex >= 0 ) {

				material = material.materials[ materialIndex ];

			}
			// END_VEROLD_MOD - materialIndex in offsets

			globject.material = material;

			if ( material.transparent ) {

				transparentObjects.push( globject );

			} else {

				opaqueObjects.push( globject );

			}

		} else if ( material ) {

			globject.material = material;

			if ( material.transparent ) {

				transparentObjects.push( globject );

			} else {

				opaqueObjects.push( globject );

			}

		}

	}

	function initObject( object ) {

		// START_VEROLD_MOD - materialIndex in offsets
		var materialIndex, offsetIndices, offset;
		// END_VEROLD_MOD - materialIndex in offsets

		if ( object.__webglInit === undefined ) {

			object.__webglInit = true;
			object._modelViewMatrix = new THREE.Matrix4();
			object._normalMatrix = new THREE.Matrix3();

			object.addEventListener( 'removed', onObjectRemoved );

		}

		var geometry = object.geometry;

		if ( geometry === undefined ) {

			// ImmediateRenderObject

		} else if ( geometry.__webglInit === undefined ) {

			geometry.__webglInit = true;
			geometry.addEventListener( 'dispose', onGeometryDispose );

			if ( geometry instanceof THREE.BufferGeometry ) {

				//

			} else if ( object instanceof THREE.Mesh ) {

				initGeometryGroups( object, geometry );

			} else if ( object instanceof THREE.Line ) {

				if ( geometry.__webglVertexBuffer === undefined ) {

					createLineBuffers( geometry );
					initLineBuffers( geometry, object );

					geometry.verticesNeedUpdate = true;
					geometry.colorsNeedUpdate = true;
					geometry.lineDistancesNeedUpdate = true;

				}

			} else if ( object instanceof THREE.PointCloud ) {

				if ( geometry.__webglVertexBuffer === undefined ) {

					createParticleBuffers( geometry );
					initParticleBuffers( geometry, object );

					geometry.verticesNeedUpdate = true;
					geometry.colorsNeedUpdate = true;

				}

			}

		}

		if ( object.__webglActive === undefined) {

			object.__webglActive = true;

			if ( object instanceof THREE.Mesh ) {

				if ( geometry instanceof THREE.BufferGeometry ) {

					// START_VEROLD_MOD - materialIndex in offsets
					if ( geometry.offsets ) {

						offsetIndices = {};

						for ( var i = 0; i < geometry.offsets.length; ++i ) {

							offset = geometry.offsets[ i ];

							materialIndex = offset.hasOwnProperty( 'materialIndex' ) ?
								offset.materialIndex : 0;

							if ( ! ( materialIndex in offsetIndices ) ) {

								offsetIndices[ materialIndex ] = new Array();

							}

							offsetIndices[ materialIndex ].push( i );

						}

						for ( materialIndex in offsetIndices ) {

							addBuffer( _webglObjects, geometry, object, offsetIndices[ materialIndex ] );

						}

					} else {

						addBuffer( _webglObjects, geometry, object );

					}
					// END_VEROLD_MOD - materialIndex in offsets

				} else if ( geometry instanceof THREE.Geometry ) {

					var geometryGroupsList = geometryGroups[ geometry.id ];

					for ( var i = 0,l = geometryGroupsList.length; i < l; i ++ ) {

						addBuffer( _webglObjects, geometryGroupsList[ i ], object );

					}

				}

			} else if ( object instanceof THREE.Line || object instanceof THREE.PointCloud ) {

				addBuffer( _webglObjects, geometry, object );

			} else if ( object instanceof THREE.ImmediateRenderObject || object.immediateRenderCallback ) {

				addBufferImmediate( _webglObjectsImmediate, object );

			}

		}

	}

	// Geometry splitting

	var geometryGroups = {};
	var geometryGroupCounter = 0;

	function makeGroups( geometry, usesFaceMaterial ) {

		var maxVerticesInGroup = extensions.get( 'OES_element_index_uint' ) ? 4294967296 : 65535;

		var groupHash, hash_map = {};

		var numMorphTargets = geometry.morphTargets.length;
		var numMorphNormals = geometry.morphNormals.length;

		var group;
		var groups = {};
		var groupsList = [];

		for ( var f = 0, fl = geometry.faces.length; f < fl; f ++ ) {

			var face = geometry.faces[ f ];
			var materialIndex = usesFaceMaterial ? face.materialIndex : 0;

			if ( ! ( materialIndex in hash_map ) ) {

				hash_map[ materialIndex ] = { hash: materialIndex, counter: 0 };

			}

			groupHash = hash_map[ materialIndex ].hash + '_' + hash_map[ materialIndex ].counter;

			if ( ! ( groupHash in groups ) ) {

				group = {
					id: geometryGroupCounter ++,
					faces3: [],
					materialIndex: materialIndex,
					vertices: 0,
					numMorphTargets: numMorphTargets,
					numMorphNormals: numMorphNormals
				};

				groups[ groupHash ] = group;
				groupsList.push( group );

			}

			if ( groups[ groupHash ].vertices + 3 > maxVerticesInGroup ) {

				hash_map[ materialIndex ].counter += 1;
				groupHash = hash_map[ materialIndex ].hash + '_' + hash_map[ materialIndex ].counter;

				if ( ! ( groupHash in groups ) ) {

					group = {
						id: geometryGroupCounter ++,
						faces3: [],
						materialIndex: materialIndex,
						vertices: 0,
						numMorphTargets: numMorphTargets,
						numMorphNormals: numMorphNormals
					};

					groups[ groupHash ] = group;
					groupsList.push( group );

				}

			}

			groups[ groupHash ].faces3.push( f );
			groups[ groupHash ].vertices += 3;

		}

		return groupsList;

	}

	function initGeometryGroups( object, geometry ) {

		var material = object.material, addBuffers = false;

		if ( geometryGroups[ geometry.id ] === undefined || geometry.groupsNeedUpdate === true ) {

			delete _webglObjects[ object.id ];

			geometryGroups[ geometry.id ] = makeGroups( geometry, material instanceof THREE.MeshFaceMaterial );

			geometry.groupsNeedUpdate = false;

		}

		var geometryGroupsList = geometryGroups[ geometry.id ];

		// create separate VBOs per geometry chunk

		for ( var i = 0, il = geometryGroupsList.length; i < il; i ++ ) {

			var geometryGroup = geometryGroupsList[ i ];

			// initialise VBO on the first access

			if ( geometryGroup.__webglVertexBuffer === undefined ) {

				createMeshBuffers( geometryGroup );
				initMeshBuffers( geometryGroup, object );

				geometry.verticesNeedUpdate = true;
				geometry.morphTargetsNeedUpdate = true;
				geometry.elementsNeedUpdate = true;
				geometry.uvsNeedUpdate = true;
				geometry.normalsNeedUpdate = true;
				geometry.tangentsNeedUpdate = true;
				geometry.colorsNeedUpdate = true;

				addBuffers = true;

			} else {

				addBuffers = false;

			}

			if ( addBuffers || object.__webglActive === undefined ) {

				addBuffer( _webglObjects, geometryGroup, object );

			}

		}

		object.__webglActive = true;

	}

	// START_VEROLD_MOD - materialIndex in offsets
	function addBuffer( objlist, buffer, object, offsetIndices ) {
	// END_VEROLD_MOD - materialIndex in offsets

		var id = object.id;
		objlist[id] = objlist[id] || [];
		objlist[id].push(
			{
				id: id,
				buffer: buffer,
				object: object,
				material: null,
				z: 0,
				// START_VEROLD_MOD - materialIndex in offsets
				offsetIndices: offsetIndices
				// END_VEROLD_MOD - materialIndex in offsets
			}
		);

	};

	function addBufferImmediate( objlist, object ) {

		objlist.push(
			{
				id: null,
				object: object,
				opaque: null,
				transparent: null,
				z: 0
			}
		);

	};

	// Objects updates

	function updateObject( object ) {

		var geometry = object.geometry, customAttributesDirty, material;

		if ( geometry instanceof THREE.BufferGeometry ) {

			var attributes = geometry.attributes;
			var attributesKeys = geometry.attributesKeys;

			for ( var i = 0, l = attributesKeys.length; i < l; i ++ ) {

				var key = attributesKeys[ i ];
				var attribute = attributes[ key ];

				if ( attribute.buffer === undefined ) {

					attribute.buffer = _gl.createBuffer();
					attribute.needsUpdate = true;

				}

				if ( attribute.needsUpdate === true ) {

					var bufferType = ( key === 'index' ) ? _gl.ELEMENT_ARRAY_BUFFER : _gl.ARRAY_BUFFER;

					_gl.bindBuffer( bufferType, attribute.buffer );
					_gl.bufferData( bufferType, attribute.array, _gl.STATIC_DRAW );

					attribute.needsUpdate = false;

				}

			}

		} else if ( object instanceof THREE.Mesh ) {

			// check all geometry groups

			if ( geometry.groupsNeedUpdate === true ) {

				initGeometryGroups( object, geometry );

			}

			var geometryGroupsList = geometryGroups[ geometry.id ];

			for ( var i = 0, il = geometryGroupsList.length; i < il; i ++ ) {

				var geometryGroup = geometryGroupsList[ i ];

				material = getBufferMaterial( object, geometryGroup );

				if ( geometry.groupsNeedUpdate === true ) {

					initMeshBuffers( geometryGroup, object );

				}

				customAttributesDirty = material.attributes && areCustomAttributesDirty( material );

				if ( geometry.verticesNeedUpdate || geometry.morphTargetsNeedUpdate || geometry.elementsNeedUpdate ||
					 geometry.uvsNeedUpdate || geometry.normalsNeedUpdate ||
					 geometry.colorsNeedUpdate || geometry.tangentsNeedUpdate || customAttributesDirty ) {

					setMeshBuffers( geometryGroup, object, _gl.DYNAMIC_DRAW, ! geometry.dynamic, material );

				}

			}

			geometry.verticesNeedUpdate = false;
			geometry.morphTargetsNeedUpdate = false;
			geometry.elementsNeedUpdate = false;
			geometry.uvsNeedUpdate = false;
			geometry.normalsNeedUpdate = false;
			geometry.colorsNeedUpdate = false;
			geometry.tangentsNeedUpdate = false;

			material.attributes && clearCustomAttributes( material );

		} else if ( object instanceof THREE.Line ) {

			material = getBufferMaterial( object, geometry );

			customAttributesDirty = material.attributes && areCustomAttributesDirty( material );

			if ( geometry.verticesNeedUpdate || geometry.colorsNeedUpdate || geometry.lineDistancesNeedUpdate || customAttributesDirty ) {

				setLineBuffers( geometry, _gl.DYNAMIC_DRAW );

			}

			geometry.verticesNeedUpdate = false;
			geometry.colorsNeedUpdate = false;
			geometry.lineDistancesNeedUpdate = false;

			material.attributes && clearCustomAttributes( material );

		} else if ( object instanceof THREE.PointCloud ) {

			material = getBufferMaterial( object, geometry );

			customAttributesDirty = material.attributes && areCustomAttributesDirty( material );

			if ( geometry.verticesNeedUpdate || geometry.colorsNeedUpdate || customAttributesDirty ) {

				setParticleBuffers( geometry, _gl.DYNAMIC_DRAW, object );

			}

			geometry.verticesNeedUpdate = false;
			geometry.colorsNeedUpdate = false;

			material.attributes && clearCustomAttributes( material );

		}

	}

	// Objects updates - custom attributes check

	function areCustomAttributesDirty( material ) {

		for ( var name in material.attributes ) {

			if ( material.attributes[ name ].needsUpdate ) return true;

		}

		return false;

	}

	function clearCustomAttributes( material ) {

		for ( var name in material.attributes ) {

			material.attributes[ name ].needsUpdate = false;

		}

	}

	// Objects removal

	function removeObject( object ) {

		if ( object instanceof THREE.Mesh  ||
			 object instanceof THREE.PointCloud ||
			 object instanceof THREE.Line ) {

			delete _webglObjects[ object.id ];

		} else if ( object instanceof THREE.ImmediateRenderObject || object.immediateRenderCallback ) {

			removeInstances( _webglObjectsImmediate, object );

		}

		delete object.__webglInit;
		delete object._modelViewMatrix;
		delete object._normalMatrix;

		delete object.__webglActive;

	}

	function removeInstances( objlist, object ) {

		for ( var o = objlist.length - 1; o >= 0; o -- ) {

			if ( objlist[ o ].object === object ) {

				objlist.splice( o, 1 );

			}

		}

	}

	// Materials

	function initMaterial( material, lights, fog, object ) {

		material.addEventListener( 'dispose', onMaterialDispose );

		var shaderID;

		if ( material instanceof THREE.MeshDepthMaterial ) {

			shaderID = 'depth';

		} else if ( material instanceof THREE.MeshNormalMaterial ) {

			shaderID = 'normal';

		} else if ( material instanceof THREE.MeshBasicMaterial ) {

			shaderID = 'basic';

		} else if ( material instanceof THREE.MeshLambertMaterial ) {

			shaderID = 'lambert';

		} else if ( material instanceof THREE.MeshPhongMaterial ) {

			shaderID = 'phong';

		} else if ( material instanceof THREE.LineBasicMaterial ) {

			shaderID = 'basic';

		} else if ( material instanceof THREE.LineDashedMaterial ) {

			shaderID = 'dashed';

		} else if ( material instanceof THREE.PointCloudMaterial ) {

			shaderID = 'particle_basic';

		}

		if ( shaderID ) {

			var shader = THREE.ShaderLib[ shaderID ];

			material.__webglShader = {
				uniforms: THREE.UniformsUtils.clone( shader.uniforms ),
				vertexShader: shader.vertexShader,
				fragmentShader: shader.fragmentShader
			}

		} else {

			material.__webglShader = {
				uniforms: material.uniforms,
				vertexShader: material.vertexShader,
				fragmentShader: material.fragmentShader
			}

		}

		// heuristics to create shader parameters according to lights in the scene
		// (not to blow over maxLights budget)

		var maxLightCount = allocateLights( lights );
		var maxShadows = allocateShadows( lights );
		var maxBones = allocateBones( object );

		var parameters = {

			precision: _precision,
			supportsVertexTextures: _supportsVertexTextures,

			map: !! material.map,
			envMap: !! material.envMap,
			lightMap: !! material.lightMap,
			bumpMap: !! material.bumpMap,
			normalMap: !! material.normalMap,
			specularMap: !! material.specularMap,
			alphaMap: !! material.alphaMap,

			vertexColors: material.vertexColors,

			fog: fog,
			useFog: material.fog,
			fogExp: fog instanceof THREE.FogExp2,

			sizeAttenuation: material.sizeAttenuation,
			logarithmicDepthBuffer: _logarithmicDepthBuffer,

			skinning: material.skinning,
			maxBones: maxBones,
			useVertexTexture: _supportsBoneTextures && object && object.skeleton && object.skeleton.useVertexTexture,

			morphTargets: material.morphTargets,
			morphNormals: material.morphNormals,
			maxMorphTargets: _this.maxMorphTargets,
			maxMorphNormals: _this.maxMorphNormals,

			maxDirLights: maxLightCount.directional,
			maxPointLights: maxLightCount.point,
			maxSpotLights: maxLightCount.spot,
			maxHemiLights: maxLightCount.hemi,

			maxShadows: maxShadows,
			shadowMapEnabled: _this.shadowMapEnabled && object.receiveShadow && maxShadows > 0,
			shadowMapType: _this.shadowMapType,
			shadowMapDebug: _this.shadowMapDebug,
			shadowMapCascade: _this.shadowMapCascade,

			alphaTest: material.alphaTest,
			metal: material.metal,
			wrapAround: material.wrapAround,
			doubleSided: material.side === THREE.DoubleSide,
			flipSided: material.side === THREE.BackSide

		};

		// Generate code

		var chunks = [];

		if ( shaderID ) {

			chunks.push( shaderID );

		} else {

			chunks.push( material.fragmentShader );
			chunks.push( material.vertexShader );

		}

		if ( material.defines !== undefined ) {

			for ( var name in material.defines ) {

				chunks.push( name );
				chunks.push( material.defines[ name ] );

			}

		}

		for ( var name in parameters ) {

			chunks.push( name );
			chunks.push( parameters[ name ] );

		}

		var code = chunks.join();

		var program;

		// Check if code has been already compiled

		for ( var p = 0, pl = _programs.length; p < pl; p ++ ) {

			var programInfo = _programs[ p ];

			if ( programInfo.code === code ) {

				program = programInfo;
				program.usedTimes ++;

				break;

			}

		}

		if ( program === undefined ) {

			program = new THREE.WebGLProgram( _this, code, material, parameters );
			_programs.push( program );

			_this.info.memory.programs = _programs.length;

		}

		material.program = program;

		var attributes = program.attributes;

		if ( material.morphTargets ) {

			material.numSupportedMorphTargets = 0;

			var id, base = 'morphTarget';

			for ( var i = 0; i < _this.maxMorphTargets; i ++ ) {

				id = base + i;

				if ( attributes[ id ] >= 0 ) {

					material.numSupportedMorphTargets ++;

				}

			}

		}

		if ( material.morphNormals ) {

			material.numSupportedMorphNormals = 0;

			var id, base = 'morphNormal';

			for ( i = 0; i < _this.maxMorphNormals; i ++ ) {

				id = base + i;

				if ( attributes[ id ] >= 0 ) {

					material.numSupportedMorphNormals ++;

				}

			}

		}

		material.uniformsList = [];

		for ( var u in material.__webglShader.uniforms ) {

			var location = material.program.uniforms[ u ];

			if ( location ) {
				material.uniformsList.push( [ material.__webglShader.uniforms[ u ], location ] );
			}

		}

	}

	function setProgram( camera, lights, fog, material, object ) {

		_usedTextureUnits = 0;

		if ( material.needsUpdate ) {

			if ( material.program ) deallocateMaterial( material );

			initMaterial( material, lights, fog, object );
			material.needsUpdate = false;

		}

		if ( material.morphTargets ) {

			if ( ! object.__webglMorphTargetInfluences ) {

				object.__webglMorphTargetInfluences = new Float32Array( _this.maxMorphTargets );

			}

		}

		var refreshProgram = false;
		var refreshMaterial = false;
		var refreshLights = false;

		var program = material.program,
			p_uniforms = program.uniforms,
			m_uniforms = material.__webglShader.uniforms;

		if ( program.id !== _currentProgram ) {

			_gl.useProgram( program.program );
			_currentProgram = program.id;

			refreshProgram = true;
			refreshMaterial = true;
			refreshLights = true;

		}

		if ( material.id !== _currentMaterialId ) {

			if ( _currentMaterialId === -1 ) refreshLights = true;
			_currentMaterialId = material.id;

			refreshMaterial = true;

		}

		if ( refreshProgram || camera !== _currentCamera ) {

			_gl.uniformMatrix4fv( p_uniforms.projectionMatrix, false, camera.projectionMatrix.elements );

			if ( _logarithmicDepthBuffer ) {

				_gl.uniform1f( p_uniforms.logDepthBufFC, 2.0 / ( Math.log( camera.far + 1.0 ) / Math.LN2 ) );

			}


			if ( camera !== _currentCamera ) _currentCamera = camera;

			// load material specific uniforms
			// (shader material also gets them for the sake of genericity)

			if ( material instanceof THREE.ShaderMaterial ||
				 material instanceof THREE.MeshPhongMaterial ||
				 material.envMap ) {

				if ( p_uniforms.cameraPosition !== null ) {

					_vector3.setFromMatrixPosition( camera.matrixWorld );
					_gl.uniform3f( p_uniforms.cameraPosition, _vector3.x, _vector3.y, _vector3.z );

				}

			}

			if ( material instanceof THREE.MeshPhongMaterial ||
				 material instanceof THREE.MeshLambertMaterial ||
				 material instanceof THREE.MeshBasicMaterial ||
				 material instanceof THREE.ShaderMaterial ||
				 material.skinning ) {

				if ( p_uniforms.viewMatrix !== null ) {

					_gl.uniformMatrix4fv( p_uniforms.viewMatrix, false, camera.matrixWorldInverse.elements );

				}

			}

		}

		// skinning uniforms must be set even if material didn't change
		// auto-setting of texture unit for bone texture must go before other textures
		// not sure why, but otherwise weird things happen

		if ( material.skinning ) {

			if ( object.bindMatrix && p_uniforms.bindMatrix !== null ) {

				_gl.uniformMatrix4fv( p_uniforms.bindMatrix, false, object.bindMatrix.elements );

			}

			if ( object.bindMatrixInverse && p_uniforms.bindMatrixInverse !== null ) {

				_gl.uniformMatrix4fv( p_uniforms.bindMatrixInverse, false, object.bindMatrixInverse.elements );

			}

			if ( _supportsBoneTextures && object.skeleton && object.skeleton.useVertexTexture ) {

				if ( p_uniforms.boneTexture !== null ) {

					var textureUnit = getTextureUnit();

					_gl.uniform1i( p_uniforms.boneTexture, textureUnit );
					_this.setTexture( object.skeleton.boneTexture, textureUnit );

				}

				if ( p_uniforms.boneTextureWidth !== null ) {

					_gl.uniform1i( p_uniforms.boneTextureWidth, object.skeleton.boneTextureWidth );

				}

				if ( p_uniforms.boneTextureHeight !== null ) {

					_gl.uniform1i( p_uniforms.boneTextureHeight, object.skeleton.boneTextureHeight );

				}

			} else if ( object.skeleton && object.skeleton.boneMatrices ) {

				if ( p_uniforms.boneGlobalMatrices !== null ) {

					_gl.uniformMatrix4fv( p_uniforms.boneGlobalMatrices, false, object.skeleton.boneMatrices );

				}

			}

		}

		if ( refreshMaterial ) {

			// refresh uniforms common to several materials

			if ( fog && material.fog ) {

				refreshUniformsFog( m_uniforms, fog );

			}

			if ( _this.toneMappingEnabled ) {
				refreshUniformsToneMapping( m_uniforms );
			}

			if ( material instanceof THREE.MeshPhongMaterial ||
				 material instanceof THREE.MeshLambertMaterial ||
				 material.lights ) {

				if ( _lightsNeedUpdate ) {

					refreshLights = true;
					setupLights( lights );
					_lightsNeedUpdate = false;
				}

				if ( refreshLights ) {
					refreshUniformsLights( m_uniforms, _lights );
					markUniformsLightsNeedsUpdate( m_uniforms, true );
				} else {
					markUniformsLightsNeedsUpdate( m_uniforms, false );
				}

			}

			if ( material instanceof THREE.MeshBasicMaterial ||
				 material instanceof THREE.MeshLambertMaterial ||
				 material instanceof THREE.MeshPhongMaterial ) {

				refreshUniformsCommon( m_uniforms, material );

			}

			// refresh single material specific uniforms

			if ( material instanceof THREE.LineBasicMaterial ) {

				refreshUniformsLine( m_uniforms, material );

			} else if ( material instanceof THREE.LineDashedMaterial ) {

				refreshUniformsLine( m_uniforms, material );
				refreshUniformsDash( m_uniforms, material );

			} else if ( material instanceof THREE.PointCloudMaterial ) {

				refreshUniformsParticle( m_uniforms, material );

			} else if ( material instanceof THREE.MeshPhongMaterial ) {

				refreshUniformsPhong( m_uniforms, material );

			} else if ( material instanceof THREE.MeshLambertMaterial ) {

				refreshUniformsLambert( m_uniforms, material );

			} else if ( material instanceof THREE.MeshDepthMaterial ) {

				m_uniforms.mNear.value = camera.near;
				m_uniforms.mFar.value = camera.far;
				m_uniforms.opacity.value = material.opacity;

			} else if ( material instanceof THREE.MeshNormalMaterial ) {

				m_uniforms.opacity.value = material.opacity;

			}

			if ( object.receiveShadow && ! material._shadowPass ) {

				refreshUniformsShadow( m_uniforms, lights );

			}

			// load common uniforms

			loadUniformsGeneric( material.uniformsList );

		}

		loadUniformsMatrices( p_uniforms, object );

		if ( p_uniforms.modelMatrix !== null ) {

			_gl.uniformMatrix4fv( p_uniforms.modelMatrix, false, object.matrixWorld.elements );

		}

		return program;

	}

	// Uniforms (refresh uniforms objects)

	function refreshUniformsCommon ( uniforms, material ) {

		uniforms.opacity.value = material.opacity;

		if ( _this.gammaInput ) {

			uniforms.diffuse.value.copyGammaToLinear( material.color );

		} else {

			uniforms.diffuse.value = material.color;

		}

		uniforms.map.value = material.map;
		uniforms.lightMap.value = material.lightMap;
		uniforms.specularMap.value = material.specularMap;
		uniforms.alphaMap.value = material.alphaMap;

		if ( material.bumpMap ) {

			uniforms.bumpMap.value = material.bumpMap;
			uniforms.bumpScale.value = material.bumpScale;

		}

		if ( material.normalMap ) {

			uniforms.normalMap.value = material.normalMap;
			uniforms.normalScale.value.copy( material.normalScale );

		}

		// uv repeat and offset setting priorities
		//  1. color map
		//  2. specular map
		//  3. normal map
		//  4. bump map
		//  5. alpha map

		var uvScaleMap;

		if ( material.map ) {

			uvScaleMap = material.map;

		} else if ( material.specularMap ) {

			uvScaleMap = material.specularMap;

		} else if ( material.normalMap ) {

			uvScaleMap = material.normalMap;

		} else if ( material.bumpMap ) {

			uvScaleMap = material.bumpMap;

		} else if ( material.alphaMap ) {

			uvScaleMap = material.alphaMap;

		}

		if ( uvScaleMap !== undefined ) {

			var offset = uvScaleMap.offset;
			var repeat = uvScaleMap.repeat;

			uniforms.offsetRepeat.value.set( offset.x, offset.y, repeat.x, repeat.y );

		}

		if ( material.envMap && material.envMap.hdrFormat ) {
			if ( !material.defines ) material.defines = {};
			if ( material.defines['ENVMAP_HDR_INPUT'] !== material.envMap.hdrFormat ) {
				material.defines['ENVMAP_HDR_INPUT'] = material.envMap.hdrFormat;
				material.needsUpdate = true;
			}
		}
		uniforms.envMap.value = material.envMap;
		uniforms.flipEnvMap.value = ( material.envMap instanceof THREE.WebGLRenderTargetCube ) ? 1 : - 1;

		if ( _this.gammaInput ) {

			//uniforms.reflectivity.value = material.reflectivity * material.reflectivity;
			uniforms.reflectivity.value = material.reflectivity;

		} else {

			uniforms.reflectivity.value = material.reflectivity;

		}

		uniforms.refractionRatio.value = material.refractionRatio;
		uniforms.combine.value = material.combine;
		uniforms.useRefract.value = material.envMap && (
			material.envMap.mapping === THREE.CubeRefractionMapping ||
			material.envMap.mapping === THREE.EquirectangularRefractionMapping );

	}

	function refreshUniformsLine ( uniforms, material ) {

		uniforms.diffuse.value = material.color;
		uniforms.opacity.value = material.opacity;

	}

	function refreshUniformsDash ( uniforms, material ) {

		uniforms.dashSize.value = material.dashSize;
		uniforms.totalSize.value = material.dashSize + material.gapSize;
		uniforms.scale.value = material.scale;

	}

	function refreshUniformsParticle ( uniforms, material ) {

		uniforms.psColor.value = material.color;
		uniforms.opacity.value = material.opacity;
		uniforms.size.value = material.size;
		uniforms.scale.value = _canvas.height / 2.0; // TODO: Cache this.

		uniforms.map.value = material.map;

	}

	function refreshUniformsFog ( uniforms, fog ) {

		uniforms.fogColor.value = fog.color;

		if ( fog instanceof THREE.Fog ) {

			uniforms.fogNear.value = fog.near;
			uniforms.fogFar.value = fog.far;

		} else if ( fog instanceof THREE.FogExp2 ) {

			uniforms.fogDensity.value = fog.density;

		}

	}

	function refreshUniformsToneMapping ( uniforms ) {
		if ( uniforms.avgLuminance ) {
			uniforms.avgLuminance.value = _this.toneMapping_AvgLum;
			uniforms.maxLuminance.value = _this.toneMappingMaxLuminance;
			uniforms.middleGrey.value = _this.toneMappingMiddleGrey;
			uniforms.luminanceMap.value = _this.toneMappingLuminanceMap;
		}
	}

	function refreshUniformsPhong ( uniforms, material ) {

		uniforms.shininess.value = material.shininess;

		if ( _this.gammaInput ) {

			uniforms.ambient.value.copyGammaToLinear( material.ambient );
			uniforms.emissive.value.copyGammaToLinear( material.emissive );
			uniforms.specular.value.copyGammaToLinear( material.specular );

		} else {

			uniforms.ambient.value = material.ambient;
			uniforms.emissive.value = material.emissive;
			uniforms.specular.value = material.specular;

		}

		if ( material.wrapAround ) {

			uniforms.wrapRGB.value.copy( material.wrapRGB );

		}

	}

	function refreshUniformsLambert ( uniforms, material ) {

		if ( _this.gammaInput ) {

			uniforms.ambient.value.copyGammaToLinear( material.ambient );
			uniforms.emissive.value.copyGammaToLinear( material.emissive );

		} else {

			uniforms.ambient.value = material.ambient;
			uniforms.emissive.value = material.emissive;

		}

		if ( material.wrapAround ) {

			uniforms.wrapRGB.value.copy( material.wrapRGB );

		}

	}

	function refreshUniformsLights ( uniforms, lights ) {

		uniforms.ambientLightColor.value = lights.ambient;

		uniforms.directionalLightColor.value = lights.directional.colors;
		uniforms.directionalLightDirection.value = lights.directional.positions;

		uniforms.pointLightColor.value = lights.point.colors;
		uniforms.pointLightPosition.value = lights.point.positions;
		uniforms.pointLightDistance.value = lights.point.distances;

		uniforms.spotLightColor.value = lights.spot.colors;
		uniforms.spotLightPosition.value = lights.spot.positions;
		uniforms.spotLightDistance.value = lights.spot.distances;
		uniforms.spotLightDirection.value = lights.spot.directions;
		uniforms.spotLightAngleCos.value = lights.spot.anglesCos;
		uniforms.spotLightExponent.value = lights.spot.exponents;

		uniforms.hemisphereLightSkyColor.value = lights.hemi.skyColors;
		uniforms.hemisphereLightGroundColor.value = lights.hemi.groundColors;
		uniforms.hemisphereLightDirection.value = lights.hemi.positions;

	}

	// If uniforms are marked as clean, they don't need to be loaded to the GPU.

	function markUniformsLightsNeedsUpdate ( uniforms, boolean ) {

		uniforms.ambientLightColor.needsUpdate = boolean;

		uniforms.directionalLightColor.needsUpdate = boolean;
		uniforms.directionalLightDirection.needsUpdate = boolean;

		uniforms.pointLightColor.needsUpdate = boolean;
		uniforms.pointLightPosition.needsUpdate = boolean;
		uniforms.pointLightDistance.needsUpdate = boolean;

		uniforms.spotLightColor.needsUpdate = boolean;
		uniforms.spotLightPosition.needsUpdate = boolean;
		uniforms.spotLightDistance.needsUpdate = boolean;
		uniforms.spotLightDirection.needsUpdate = boolean;
		uniforms.spotLightAngleCos.needsUpdate = boolean;
		uniforms.spotLightExponent.needsUpdate = boolean;

		uniforms.hemisphereLightSkyColor.needsUpdate = boolean;
		uniforms.hemisphereLightGroundColor.needsUpdate = boolean;
		uniforms.hemisphereLightDirection.needsUpdate = boolean;

	}

	function refreshUniformsShadow ( uniforms, lights ) {

		if ( uniforms.shadowMatrix ) {

			var j = 0;

			for ( var i = 0, il = lights.length; i < il; i ++ ) {

				var light = lights[ i ];

				if ( ! light.castShadow ) continue;

				if ( light instanceof THREE.SpotLight || ( light instanceof THREE.DirectionalLight && ! light.shadowCascade ) ) {

					uniforms.shadowMap.value[ j ] = light.shadowMap;
					uniforms.shadowMapSize.value[ j ] = light.shadowMapSize;

					uniforms.shadowMatrix.value[ j ] = light.shadowMatrix;

					uniforms.shadowDarkness.value[ j ] = light.shadowDarkness;
					uniforms.shadowBias.value[ j ] = light.shadowBias;

					j ++;

				}

			}

		}

	}

	// Uniforms (load to GPU)

	function loadUniformsMatrices ( uniforms, object ) {

		_gl.uniformMatrix4fv( uniforms.modelViewMatrix, false, object._modelViewMatrix.elements );

		if ( uniforms.normalMatrix ) {

			_gl.uniformMatrix3fv( uniforms.normalMatrix, false, object._normalMatrix.elements );

		}

	}

	function getTextureUnit() {

		var textureUnit = _usedTextureUnits;

		if ( textureUnit >= _maxTextures ) {

			console.warn( 'WebGLRenderer: trying to use ' + textureUnit + ' texture units while this GPU supports only ' + _maxTextures );

		}

		_usedTextureUnits += 1;

		return textureUnit;

	}

	function loadUniformsGeneric ( uniforms ) {

		var texture, textureUnit, offset;

		for ( var j = 0, jl = uniforms.length; j < jl; j ++ ) {

			var uniform = uniforms[ j ][ 0 ];

			// needsUpdate property is not added to all uniforms.
			if ( uniform.needsUpdate === false ) continue;

			var type = uniform.type;
			var value = uniform.value;
			var location = uniforms[ j ][ 1 ];

			switch ( type ) {

				case '1i':
					_gl.uniform1i( location, value );
					break;

				case '1f':
					_gl.uniform1f( location, value );
					break;

				case '2f':
					_gl.uniform2f( location, value[ 0 ], value[ 1 ] );
					break;

				case '3f':
					_gl.uniform3f( location, value[ 0 ], value[ 1 ], value[ 2 ] );
					break;

				case '4f':
					_gl.uniform4f( location, value[ 0 ], value[ 1 ], value[ 2 ], value[ 3 ] );
					break;

				case '1iv':
					_gl.uniform1iv( location, value );
					break;

				case '3iv':
					_gl.uniform3iv( location, value );
					break;

				case '1fv':
					_gl.uniform1fv( location, value );
					break;

				case '2fv':
					_gl.uniform2fv( location, value );
					break;

				case '3fv':
					_gl.uniform3fv( location, value );
					break;

				case '4fv':
					_gl.uniform4fv( location, value );
					break;

				case 'Matrix3fv':
					_gl.uniformMatrix3fv( location, false, value );
					break;

				case 'Matrix4fv':
					_gl.uniformMatrix4fv( location, false, value );
					break;

				//

				case 'i':

					// single integer
					_gl.uniform1i( location, value );

					break;

				case 'f':

					// single float
					_gl.uniform1f( location, value );

					break;

				case 'v2':

					// single THREE.Vector2
					_gl.uniform2f( location, value.x, value.y );

					break;

				case 'v3':

					// single THREE.Vector3
					_gl.uniform3f( location, value.x, value.y, value.z );

					break;

				case 'v4':

					// single THREE.Vector4
					_gl.uniform4f( location, value.x, value.y, value.z, value.w );

					break;

				case 'c':

					// single THREE.Color
					_gl.uniform3f( location, value.r, value.g, value.b );

					break;

				case 'iv1':

					// flat array of integers (JS or typed array)
					_gl.uniform1iv( location, value );

					break;

				case 'iv':

					// flat array of integers with 3 x N size (JS or typed array)
					_gl.uniform3iv( location, value );

					break;

				case 'fv1':

					// flat array of floats (JS or typed array)
					_gl.uniform1fv( location, value );

					break;

				case 'fv':

					// flat array of floats with 3 x N size (JS or typed array)
					_gl.uniform3fv( location, value );

					break;

				case 'v2v':

					// array of THREE.Vector2

					if ( uniform._array === undefined ) {

						uniform._array = new Float32Array( 2 * value.length );

					}

					for ( var i = 0, il = value.length; i < il; i ++ ) {

						offset = i * 2;

						uniform._array[ offset ]   = value[ i ].x;
						uniform._array[ offset + 1 ] = value[ i ].y;

					}

					_gl.uniform2fv( location, uniform._array );

					break;

				case 'v3v':

					// array of THREE.Vector3

					if ( uniform._array === undefined ) {

						uniform._array = new Float32Array( 3 * value.length );

					}

					for ( var i = 0, il = value.length; i < il; i ++ ) {

						offset = i * 3;

						uniform._array[ offset ]   = value[ i ].x;
						uniform._array[ offset + 1 ] = value[ i ].y;
						uniform._array[ offset + 2 ] = value[ i ].z;

					}

					_gl.uniform3fv( location, uniform._array );

					break;

				case 'v4v':

					// array of THREE.Vector4

					if ( uniform._array === undefined ) {

						uniform._array = new Float32Array( 4 * value.length );

					}

					for ( var i = 0, il = value.length; i < il; i ++ ) {

						offset = i * 4;

						uniform._array[ offset ]   = value[ i ].x;
						uniform._array[ offset + 1 ] = value[ i ].y;
						uniform._array[ offset + 2 ] = value[ i ].z;
						uniform._array[ offset + 3 ] = value[ i ].w;

					}

					_gl.uniform4fv( location, uniform._array );

					break;

				case 'm3':

					// single THREE.Matrix3
					_gl.uniformMatrix3fv( location, false, value.elements );

					break;

				case 'm3v':

					// array of THREE.Matrix3

					if ( uniform._array === undefined ) {

						uniform._array = new Float32Array( 9 * value.length );

					}

					for ( var i = 0, il = value.length; i < il; i ++ ) {

						value[ i ].flattenToArrayOffset( uniform._array, i * 9 );

					}

					_gl.uniformMatrix3fv( location, false, uniform._array );

					break;

				case 'm4':

					// single THREE.Matrix4
					_gl.uniformMatrix4fv( location, false, value.elements );

					break;

				case 'm4v':

					// array of THREE.Matrix4

					if ( uniform._array === undefined ) {

						uniform._array = new Float32Array( 16 * value.length );

					}

					for ( var i = 0, il = value.length; i < il; i ++ ) {

						value[ i ].flattenToArrayOffset( uniform._array, i * 16 );

					}

					_gl.uniformMatrix4fv( location, false, uniform._array );

					break;

				case 't':

					// single THREE.Texture (2d or cube)

					texture = value;
					textureUnit = getTextureUnit();

					_gl.uniform1i( location, textureUnit );

					if ( ! texture ) continue;

					if ( texture instanceof THREE.CubeTexture ||
					   ( texture.image instanceof Array && texture.image.length === 6 ) ) { // CompressedTexture can have Array in image :/

						setCubeTexture( texture, textureUnit );

					} else if ( texture instanceof THREE.WebGLRenderTargetCube ) {

						setCubeTextureDynamic( texture, textureUnit );

					} else {

						_this.setTexture( texture, textureUnit );

					}

					break;

				case 'tv':

					// array of THREE.Texture (2d)

					if ( uniform._array === undefined ) {

						uniform._array = [];

					}

					for ( var i = 0, il = uniform.value.length; i < il; i ++ ) {

						uniform._array[ i ] = getTextureUnit();

					}

					_gl.uniform1iv( location, uniform._array );

					for ( var i = 0, il = uniform.value.length; i < il; i ++ ) {

						texture = uniform.value[ i ];
						textureUnit = uniform._array[ i ];

						if ( ! texture ) continue;

						_this.setTexture( texture, textureUnit );

					}

					break;

				default:

					console.warn( 'THREE.WebGLRenderer: Unknown uniform type: ' + type );

			}

		}

	}

	function setupMatrices ( object, camera ) {

		object._modelViewMatrix.multiplyMatrices( camera.matrixWorldInverse, object.matrixWorld );
		object._normalMatrix.getNormalMatrix( object._modelViewMatrix );

	}

	//

	function setColorGamma( array, offset, color, intensitySq ) {

		array[ offset ]     = color.r * color.r * intensitySq;
		array[ offset + 1 ] = color.g * color.g * intensitySq;
		array[ offset + 2 ] = color.b * color.b * intensitySq;

	}

	function setColorLinear( array, offset, color, intensity ) {

		array[ offset ]     = color.r * intensity;
		array[ offset + 1 ] = color.g * intensity;
		array[ offset + 2 ] = color.b * intensity;

	}

	function setupLights ( lights ) {

		var l, ll, light, n,
		r = 0, g = 0, b = 0,
		color, skyColor, groundColor,
		intensity,  intensitySq,
		position,
		distance,

		zlights = _lights,

		dirColors = zlights.directional.colors,
		dirPositions = zlights.directional.positions,

		pointColors = zlights.point.colors,
		pointPositions = zlights.point.positions,
		pointDistances = zlights.point.distances,

		spotColors = zlights.spot.colors,
		spotPositions = zlights.spot.positions,
		spotDistances = zlights.spot.distances,
		spotDirections = zlights.spot.directions,
		spotAnglesCos = zlights.spot.anglesCos,
		spotExponents = zlights.spot.exponents,

		hemiSkyColors = zlights.hemi.skyColors,
		hemiGroundColors = zlights.hemi.groundColors,
		hemiPositions = zlights.hemi.positions,

		dirLength = 0,
		pointLength = 0,
		spotLength = 0,
		hemiLength = 0,

		dirCount = 0,
		pointCount = 0,
		spotCount = 0,
		hemiCount = 0,

		dirOffset = 0,
		pointOffset = 0,
		spotOffset = 0,
		hemiOffset = 0;

		//First, push all shadow-casting lights to the beginning of the light array
		var numShadowCasters = 0;
		for ( l = 0, ll = lights.length; l < ll; l ++ ) {
			light = lights[ l ];
			if ( light.onlyShadow ) continue;
			if ( light.castShadow ) {
				if ( l !== numShadowCasters ) {
					var tmpLight = lights[ numShadowCasters ];
					lights[ numShadowCasters ] = light;
					lights[ l ] = tmpLight;
				}
				numShadowCasters++;
			}
		}

		for ( l = 0, ll = lights.length; l < ll; l ++ ) {

			light = lights[ l ];

			if ( light.onlyShadow ) continue;

			color = light.color;
			intensity = light.intensity;
			distance = light.distance;

			if ( light instanceof THREE.AmbientLight ) {

				if ( ! light.visible ) continue;

				if ( _this.gammaInput ) {

					r += color.r * color.r;
					g += color.g * color.g;
					b += color.b * color.b;

				} else {

					r += color.r;
					g += color.g;
					b += color.b;

				}

			} else if ( light instanceof THREE.DirectionalLight ) {

				dirCount += 1;

				if ( ! light.visible ) continue;

				_direction.setFromMatrixPosition( light.matrixWorld );
				_vector3.setFromMatrixPosition( light.target.matrixWorld );
				_direction.sub( _vector3 );
				_direction.normalize();

				dirOffset = dirLength * 3;

				dirPositions[ dirOffset ]     = _direction.x;
				dirPositions[ dirOffset + 1 ] = _direction.y;
				dirPositions[ dirOffset + 2 ] = _direction.z;

				if ( _this.gammaInput ) {

					setColorGamma( dirColors, dirOffset, color, intensity * intensity );

				} else {

					setColorLinear( dirColors, dirOffset, color, intensity );

				}

				dirLength += 1;

			} else if ( light instanceof THREE.PointLight ) {

				pointCount += 1;

				if ( ! light.visible ) continue;

				pointOffset = pointLength * 3;

				if ( _this.gammaInput ) {

					setColorGamma( pointColors, pointOffset, color, intensity * intensity );

				} else {

					setColorLinear( pointColors, pointOffset, color, intensity );

				}

				_vector3.setFromMatrixPosition( light.matrixWorld );

				pointPositions[ pointOffset ]     = _vector3.x;
				pointPositions[ pointOffset + 1 ] = _vector3.y;
				pointPositions[ pointOffset + 2 ] = _vector3.z;

				pointDistances[ pointLength ] = distance;

				pointLength += 1;

			} else if ( light instanceof THREE.SpotLight ) {

				spotCount += 1;

				if ( ! light.visible ) continue;

				spotOffset = spotLength * 3;

				if ( _this.gammaInput ) {

					setColorGamma( spotColors, spotOffset, color, intensity * intensity );

				} else {

					setColorLinear( spotColors, spotOffset, color, intensity );

				}

				_direction.setFromMatrixPosition( light.matrixWorld );

				spotPositions[ spotOffset ]     = _direction.x;
				spotPositions[ spotOffset + 1 ] = _direction.y;
				spotPositions[ spotOffset + 2 ] = _direction.z;

				spotDistances[ spotLength ] = distance;

				_vector3.setFromMatrixPosition( light.target.matrixWorld );
				_direction.sub( _vector3 );
				_direction.normalize();

				spotDirections[ spotOffset ]     = _direction.x;
				spotDirections[ spotOffset + 1 ] = _direction.y;
				spotDirections[ spotOffset + 2 ] = _direction.z;

				spotAnglesCos[ spotLength ] = Math.cos( light.angle );
				spotExponents[ spotLength ] = light.exponent;

				spotLength += 1;

			} else if ( light instanceof THREE.HemisphereLight ) {

				hemiCount += 1;

				if ( ! light.visible ) continue;

				_direction.setFromMatrixPosition( light.matrixWorld );
				_direction.normalize();

				hemiOffset = hemiLength * 3;

				hemiPositions[ hemiOffset ]     = _direction.x;
				hemiPositions[ hemiOffset + 1 ] = _direction.y;
				hemiPositions[ hemiOffset + 2 ] = _direction.z;

				skyColor = light.color;
				groundColor = light.groundColor;

				if ( _this.gammaInput ) {

					intensitySq = intensity * intensity;

					setColorGamma( hemiSkyColors, hemiOffset, skyColor, intensitySq );
					setColorGamma( hemiGroundColors, hemiOffset, groundColor, intensitySq );

				} else {

					setColorLinear( hemiSkyColors, hemiOffset, skyColor, intensity );
					setColorLinear( hemiGroundColors, hemiOffset, groundColor, intensity );

				}

				hemiLength += 1;

			}

		}

		// null eventual remains from removed lights
		// (this is to avoid if in shader)

		for ( l = dirLength * 3, ll = Math.max( dirColors.length, dirCount * 3 ); l < ll; l ++ ) dirColors[ l ] = 0.0;
		for ( l = pointLength * 3, ll = Math.max( pointColors.length, pointCount * 3 ); l < ll; l ++ ) pointColors[ l ] = 0.0;
		for ( l = spotLength * 3, ll = Math.max( spotColors.length, spotCount * 3 ); l < ll; l ++ ) spotColors[ l ] = 0.0;
		for ( l = hemiLength * 3, ll = Math.max( hemiSkyColors.length, hemiCount * 3 ); l < ll; l ++ ) hemiSkyColors[ l ] = 0.0;
		for ( l = hemiLength * 3, ll = Math.max( hemiGroundColors.length, hemiCount * 3 ); l < ll; l ++ ) hemiGroundColors[ l ] = 0.0;

		zlights.directional.length = dirLength;
		zlights.point.length = pointLength;
		zlights.spot.length = spotLength;
		zlights.hemi.length = hemiLength;

		zlights.ambient[ 0 ] = r;
		zlights.ambient[ 1 ] = g;
		zlights.ambient[ 2 ] = b;

	}

	// GL state setting

	this.setFaceCulling = function ( cullFace, frontFaceDirection ) {

		if ( cullFace === THREE.CullFaceNone ) {

			_gl.disable( _gl.CULL_FACE );

		} else {

			if ( frontFaceDirection === THREE.FrontFaceDirectionCW ) {

				_gl.frontFace( _gl.CW );

			} else {

				_gl.frontFace( _gl.CCW );

			}

			if ( cullFace === THREE.CullFaceBack ) {

				_gl.cullFace( _gl.BACK );

			} else if ( cullFace === THREE.CullFaceFront ) {

				_gl.cullFace( _gl.FRONT );

			} else {

				_gl.cullFace( _gl.FRONT_AND_BACK );

			}

			_gl.enable( _gl.CULL_FACE );

		}

	};

	this.setMaterialFaces = function ( material ) {

		var doubleSided = material.side === THREE.DoubleSide;
		var flipSided = material.side === THREE.BackSide;

		if ( _oldDoubleSided !== doubleSided ) {

			if ( doubleSided ) {

				_gl.disable( _gl.CULL_FACE );

			} else {

				_gl.enable( _gl.CULL_FACE );

			}

			_oldDoubleSided = doubleSided;

		}

		if ( _oldFlipSided !== flipSided ) {

			if ( flipSided ) {

				_gl.frontFace( _gl.CW );

			} else {

				_gl.frontFace( _gl.CCW );

			}

			_oldFlipSided = flipSided;

		}

	};

	this.setDepthTest = function ( depthTest ) {

		if ( _oldDepthTest !== depthTest ) {

			if ( depthTest ) {

				_gl.enable( _gl.DEPTH_TEST );

			} else {

				_gl.disable( _gl.DEPTH_TEST );

			}

			_oldDepthTest = depthTest;

		}

	};

	this.setDepthWrite = function ( depthWrite ) {

		if ( _oldDepthWrite !== depthWrite ) {

			_gl.depthMask( depthWrite );
			_oldDepthWrite = depthWrite;

		}

	};

	function setLineWidth ( width ) {

		if ( width !== _oldLineWidth ) {

			_gl.lineWidth( width );

			_oldLineWidth = width;

		}

	}

	function setPolygonOffset ( polygonoffset, factor, units ) {

		if ( _oldPolygonOffset !== polygonoffset ) {

			if ( polygonoffset ) {

				_gl.enable( _gl.POLYGON_OFFSET_FILL );

			} else {

				_gl.disable( _gl.POLYGON_OFFSET_FILL );

			}

			_oldPolygonOffset = polygonoffset;

		}

		if ( polygonoffset && ( _oldPolygonOffsetFactor !== factor || _oldPolygonOffsetUnits !== units ) ) {

			_gl.polygonOffset( factor, units );

			_oldPolygonOffsetFactor = factor;
			_oldPolygonOffsetUnits = units;

		}

	}

	this.setBlending = function ( blending, blendEquation, blendSrc, blendDst ) {

		if ( blending !== _oldBlending ) {

			if ( blending === THREE.NoBlending ) {

				_gl.disable( _gl.BLEND );

			} else if ( blending === THREE.AdditiveBlending ) {

				_gl.enable( _gl.BLEND );
				_gl.blendEquation( _gl.FUNC_ADD );
				_gl.blendFunc( _gl.SRC_ALPHA, _gl.ONE );

			} else if ( blending === THREE.SubtractiveBlending ) {

				// TODO: Find blendFuncSeparate() combination
				_gl.enable( _gl.BLEND );
				_gl.blendEquation( _gl.FUNC_ADD );
				_gl.blendFunc( _gl.ZERO, _gl.ONE_MINUS_SRC_COLOR );

			} else if ( blending === THREE.MultiplyBlending ) {

				// TODO: Find blendFuncSeparate() combination
				_gl.enable( _gl.BLEND );
				_gl.blendEquation( _gl.FUNC_ADD );
				_gl.blendFunc( _gl.ZERO, _gl.SRC_COLOR );

			} else if ( blending === THREE.CustomBlending ) {

				_gl.enable( _gl.BLEND );

			} else {

				_gl.enable( _gl.BLEND );
				_gl.blendEquationSeparate( _gl.FUNC_ADD, _gl.FUNC_ADD );
				_gl.blendFuncSeparate( _gl.SRC_ALPHA, _gl.ONE_MINUS_SRC_ALPHA, _gl.ONE, _gl.ONE_MINUS_SRC_ALPHA );

			}

			_oldBlending = blending;

		}

		if ( blending === THREE.CustomBlending ) {

			if ( blendEquation !== _oldBlendEquation ) {

				_gl.blendEquation( paramThreeToGL( blendEquation ) );

				_oldBlendEquation = blendEquation;

			}

			if ( blendSrc !== _oldBlendSrc || blendDst !== _oldBlendDst ) {

				_gl.blendFunc( paramThreeToGL( blendSrc ), paramThreeToGL( blendDst ) );

				_oldBlendSrc = blendSrc;
				_oldBlendDst = blendDst;

			}

		} else {

			_oldBlendEquation = null;
			_oldBlendSrc = null;
			_oldBlendDst = null;

		}

	};

	// Textures

	function setTextureParameters ( textureType, texture, isImagePowerOfTwo ) {

		var extension;

		if ( isImagePowerOfTwo ) {

			_gl.texParameteri( textureType, _gl.TEXTURE_WRAP_S, paramThreeToGL( texture.wrapS ) );
			_gl.texParameteri( textureType, _gl.TEXTURE_WRAP_T, paramThreeToGL( texture.wrapT ) );

			_gl.texParameteri( textureType, _gl.TEXTURE_MAG_FILTER, paramThreeToGL( texture.magFilter ) );
			_gl.texParameteri( textureType, _gl.TEXTURE_MIN_FILTER, paramThreeToGL( texture.minFilter ) );

		} else {

			_gl.texParameteri( textureType, _gl.TEXTURE_WRAP_S, _gl.CLAMP_TO_EDGE );
			_gl.texParameteri( textureType, _gl.TEXTURE_WRAP_T, _gl.CLAMP_TO_EDGE );

			if ( texture.wrapS !== THREE.ClampToEdgeWrapping || texture.wrapT !== THREE.ClampToEdgeWrapping ) {

				console.warn( 'THREE.WebGLRenderer: Texture is not power of two. Texture.wrapS and Texture.wrapT is set to THREE.ClampToEdgeWrapping. ( ' + texture.sourceFile + ' )' );

			}

			_gl.texParameteri( textureType, _gl.TEXTURE_MAG_FILTER, filterFallback( texture.magFilter ) );
			_gl.texParameteri( textureType, _gl.TEXTURE_MIN_FILTER, filterFallback( texture.minFilter ) );

			if ( texture.minFilter !== THREE.NearestFilter && texture.minFilter !== THREE.LinearFilter ) {

				console.warn( 'THREE.WebGLRenderer: Texture is not power of two. Texture.minFilter is set to THREE.LinearFilter or THREE.NearestFilter. ( ' + texture.sourceFile + ' )' );			

			}

		}

		extension = extensions.get( 'EXT_texture_filter_anisotropic' );

		if ( extension && texture.type !== THREE.FloatType ) {

			if ( texture.anisotropy > 1 || texture.__oldAnisotropy ) {

				_gl.texParameterf( textureType, extension.TEXTURE_MAX_ANISOTROPY_EXT, Math.min( texture.anisotropy, _this.getMaxAnisotropy() ) );
				texture.__oldAnisotropy = texture.anisotropy;

			}

		}

	}

	this.uploadTexture = function ( texture ) {

		if ( texture.__webglInit === undefined ) {

			texture.__webglInit = true;

			texture.addEventListener( 'dispose', onTextureDispose );

			texture.__webglTexture = _gl.createTexture();

			_this.info.memory.textures ++;

		}

		_gl.bindTexture( _gl.TEXTURE_2D, texture.__webglTexture );

		_gl.pixelStorei( _gl.UNPACK_FLIP_Y_WEBGL, texture.flipY );
		_gl.pixelStorei( _gl.UNPACK_PREMULTIPLY_ALPHA_WEBGL, texture.premultiplyAlpha );
		_gl.pixelStorei( _gl.UNPACK_ALIGNMENT, texture.unpackAlignment );

		texture.image = clampToMaxSize( texture.image, _maxTextureSize );

		var image = texture.image,
		isImagePowerOfTwo = THREE.Math.isPowerOfTwo( image.width ) && THREE.Math.isPowerOfTwo( image.height ),
		glFormat = paramThreeToGL( texture.format ),
		glType = paramThreeToGL( texture.type );

		setTextureParameters( _gl.TEXTURE_2D, texture, isImagePowerOfTwo );

		var mipmap, mipmaps = texture.mipmaps;

		if ( texture instanceof THREE.DataTexture ) {

			// use manually created mipmaps if available
			// if there are no manual mipmaps
			// set 0 level mipmap and then use GL to generate other mipmap levels

			if ( mipmaps.length > 0 && isImagePowerOfTwo ) {

				for ( var i = 0, il = mipmaps.length; i < il; i ++ ) {

					mipmap = mipmaps[ i ];
					_gl.texImage2D( _gl.TEXTURE_2D, i, glFormat, mipmap.width, mipmap.height, 0, glFormat, glType, mipmap.data );

				}

				texture.generateMipmaps = false;

			} else {

				_gl.texImage2D( _gl.TEXTURE_2D, 0, glFormat, image.width, image.height, 0, glFormat, glType, image.data );

			}

		} else if ( texture instanceof THREE.CompressedTexture ) {

			for ( var i = 0, il = mipmaps.length; i < il; i ++ ) {

				mipmap = mipmaps[ i ];

				if ( texture.format !== THREE.RGBAFormat && texture.format !== THREE.RGBFormat ) {

					if ( getCompressedTextureFormats().indexOf( glFormat ) > -1 ) {

						_gl.compressedTexImage2D( _gl.TEXTURE_2D, i, glFormat, mipmap.width, mipmap.height, 0, mipmap.data );

					} else {

						console.warn( "Attempt to load unsupported compressed texture format" );

					}

				} else {

					_gl.texImage2D( _gl.TEXTURE_2D, i, glFormat, mipmap.width, mipmap.height, 0, glFormat, glType, mipmap.data );

				}

			}

		} else { // regular Texture (image, video, canvas)

			// use manually created mipmaps if available
			// if there are no manual mipmaps
			// set 0 level mipmap and then use GL to generate other mipmap levels

			if ( mipmaps.length > 0 && isImagePowerOfTwo ) {

				for ( var i = 0, il = mipmaps.length; i < il; i ++ ) {

					mipmap = mipmaps[ i ];
					_gl.texImage2D( _gl.TEXTURE_2D, i, glFormat, glFormat, glType, mipmap );

				}

				texture.generateMipmaps = false;

			} else {

				_gl.texImage2D( _gl.TEXTURE_2D, 0, glFormat, glFormat, glType, texture.image );

			}

		}

		if ( texture.generateMipmaps && isImagePowerOfTwo ) _gl.generateMipmap( _gl.TEXTURE_2D );

		texture.needsUpdate = false;

		if ( texture.onUpdate ) texture.onUpdate();

	};

	this.setTexture = function ( texture, slot ) {

		_gl.activeTexture( _gl.TEXTURE0 + slot );

		if ( texture.needsUpdate ) {

			_this.uploadTexture( texture );

		} else {

			_gl.bindTexture( _gl.TEXTURE_2D, texture.__webglTexture );

		}

	};

	function clampToMaxSize ( image, maxSize ) {

		if ( image.width > maxSize || image.height > maxSize ) {

			// Warning: Scaling through the canvas will only work with images that use
			// premultiplied alpha.

			var scale = maxSize / Math.max( image.width, image.height );

			var canvas = document.createElement( 'canvas' );
			canvas.width = Math.floor( image.width * scale );
			canvas.height = Math.floor( image.height * scale );

			var context = canvas.getContext( '2d' );
			context.drawImage( image, 0, 0, image.width, image.height, 0, 0, canvas.width, canvas.height );

			console.log( 'THREE.WebGLRenderer:', image, 'is too big (' + image.width + 'x' + image.height + '). Resized to ' + canvas.width + 'x' + canvas.height + '.' );

			return canvas;

		}

		return image;

	}

	function setCubeTexture ( texture, slot ) {

		if ( texture.image.length === 6 ) {

			if ( texture.needsUpdate ) {

				if ( ! texture.image.__webglTextureCube ) {

					texture.addEventListener( 'dispose', onTextureDispose );

					texture.image.__webglTextureCube = _gl.createTexture();

					_this.info.memory.textures ++;

				}

				_gl.activeTexture( _gl.TEXTURE0 + slot );
				_gl.bindTexture( _gl.TEXTURE_CUBE_MAP, texture.image.__webglTextureCube );

				_gl.pixelStorei( _gl.UNPACK_FLIP_Y_WEBGL, texture.flipY );

				var isCompressed = texture instanceof THREE.CompressedTexture;
				var isDataTexture = texture.image[ 0 ] instanceof THREE.DataTexture;

				var cubeImage = [];

				for ( var i = 0; i < 6; i ++ ) {

					if ( _this.autoScaleCubemaps && ! isCompressed && ! isDataTexture ) {

						cubeImage[ i ] = clampToMaxSize( texture.image[ i ], _maxCubemapSize );

					} else {

						cubeImage[ i ] = isDataTexture ? texture.image[ i ].image : texture.image[ i ];

					}

				}

				var image = cubeImage[ 0 ],
				isImagePowerOfTwo = THREE.Math.isPowerOfTwo( image.width ) && THREE.Math.isPowerOfTwo( image.height ),
				glFormat = paramThreeToGL( texture.format ),
				glType = paramThreeToGL( texture.type );

				setTextureParameters( _gl.TEXTURE_CUBE_MAP, texture, isImagePowerOfTwo );

				for ( var i = 0; i < 6; i ++ ) {

					if ( ! isCompressed ) {

						if ( isDataTexture ) {

							_gl.texImage2D( _gl.TEXTURE_CUBE_MAP_POSITIVE_X + i, 0, glFormat, cubeImage[ i ].width, cubeImage[ i ].height, 0, glFormat, glType, cubeImage[ i ].data );

						} else {

							_gl.texImage2D( _gl.TEXTURE_CUBE_MAP_POSITIVE_X + i, 0, glFormat, glFormat, glType, cubeImage[ i ] );

						}

					} else {

						var mipmap, mipmaps = cubeImage[ i ].mipmaps;

						for ( var j = 0, jl = mipmaps.length; j < jl; j ++ ) {

							mipmap = mipmaps[ j ];

							if ( texture.format !== THREE.RGBAFormat && texture.format !== THREE.RGBFormat ) {

								if ( getCompressedTextureFormats().indexOf( glFormat ) > -1 ) {

									_gl.compressedTexImage2D( _gl.TEXTURE_CUBE_MAP_POSITIVE_X + i, j, glFormat, mipmap.width, mipmap.height, 0, mipmap.data );

								} else {

									console.warn( "Attempt to load unsupported compressed texture format" );

								}

							} else {

								_gl.texImage2D( _gl.TEXTURE_CUBE_MAP_POSITIVE_X + i, j, glFormat, mipmap.width, mipmap.height, 0, glFormat, glType, mipmap.data );

							}

						}

					}

				}

				if ( texture.generateMipmaps && isImagePowerOfTwo ) {

					_gl.generateMipmap( _gl.TEXTURE_CUBE_MAP );

				}

				texture.needsUpdate = false;

				if ( texture.onUpdate ) texture.onUpdate();

			} else {

				_gl.activeTexture( _gl.TEXTURE0 + slot );
				_gl.bindTexture( _gl.TEXTURE_CUBE_MAP, texture.image.__webglTextureCube );

			}

		}

	}

	function setCubeTextureDynamic ( texture, slot ) {

		_gl.activeTexture( _gl.TEXTURE0 + slot );
		_gl.bindTexture( _gl.TEXTURE_CUBE_MAP, texture.__webglTexture );

	}

	// Render targets

	function setupFrameBuffer ( framebuffer, renderTarget, textureTarget ) {

		_gl.bindFramebuffer( _gl.FRAMEBUFFER, framebuffer );
		_gl.framebufferTexture2D( _gl.FRAMEBUFFER, _gl.COLOR_ATTACHMENT0, textureTarget, renderTarget.__webglTexture, 0 );

	}

	function setupRenderBuffer ( renderbuffer, renderTarget  ) {

		_gl.bindRenderbuffer( _gl.RENDERBUFFER, renderbuffer );

		if ( renderTarget.depthBuffer && ! renderTarget.stencilBuffer ) {

			_gl.renderbufferStorage( _gl.RENDERBUFFER, _gl.DEPTH_COMPONENT16, renderTarget.width, renderTarget.height );
			_gl.framebufferRenderbuffer( _gl.FRAMEBUFFER, _gl.DEPTH_ATTACHMENT, _gl.RENDERBUFFER, renderbuffer );

		/* For some reason this is not working. Defaulting to RGBA4.
		} else if ( ! renderTarget.depthBuffer && renderTarget.stencilBuffer ) {

			_gl.renderbufferStorage( _gl.RENDERBUFFER, _gl.STENCIL_INDEX8, renderTarget.width, renderTarget.height );
			_gl.framebufferRenderbuffer( _gl.FRAMEBUFFER, _gl.STENCIL_ATTACHMENT, _gl.RENDERBUFFER, renderbuffer );
		*/
		} else if ( renderTarget.depthBuffer && renderTarget.stencilBuffer ) {

			_gl.renderbufferStorage( _gl.RENDERBUFFER, _gl.DEPTH_STENCIL, renderTarget.width, renderTarget.height );
			_gl.framebufferRenderbuffer( _gl.FRAMEBUFFER, _gl.DEPTH_STENCIL_ATTACHMENT, _gl.RENDERBUFFER, renderbuffer );

		} else {

			_gl.renderbufferStorage( _gl.RENDERBUFFER, _gl.RGBA4, renderTarget.width, renderTarget.height );

		}

	}

	this.setRenderTarget = function ( renderTarget ) {

		var isCube = ( renderTarget instanceof THREE.WebGLRenderTargetCube );

		if ( renderTarget && renderTarget.__webglFramebuffer === undefined ) {

			if ( renderTarget.depthBuffer === undefined ) renderTarget.depthBuffer = true;
			if ( renderTarget.stencilBuffer === undefined ) renderTarget.stencilBuffer = true;

			renderTarget.addEventListener( 'dispose', onRenderTargetDispose );

			renderTarget.__webglTexture = _gl.createTexture();

			_this.info.memory.textures ++;

			// Setup texture, create render and frame buffers

			var isTargetPowerOfTwo = THREE.Math.isPowerOfTwo( renderTarget.width ) && THREE.Math.isPowerOfTwo( renderTarget.height ),
				glFormat = paramThreeToGL( renderTarget.format ),
				glType = paramThreeToGL( renderTarget.type );

			if ( isCube ) {

				renderTarget.__webglFramebuffer = [];
				renderTarget.__webglRenderbuffer = [];

				_gl.bindTexture( _gl.TEXTURE_CUBE_MAP, renderTarget.__webglTexture );
				setTextureParameters( _gl.TEXTURE_CUBE_MAP, renderTarget, isTargetPowerOfTwo );

				for ( var i = 0; i < 6; i ++ ) {

					renderTarget.__webglFramebuffer[ i ] = _gl.createFramebuffer();
					renderTarget.__webglRenderbuffer[ i ] = _gl.createRenderbuffer();

					_gl.texImage2D( _gl.TEXTURE_CUBE_MAP_POSITIVE_X + i, 0, glFormat, renderTarget.width, renderTarget.height, 0, glFormat, glType, null );

					setupFrameBuffer( renderTarget.__webglFramebuffer[ i ], renderTarget, _gl.TEXTURE_CUBE_MAP_POSITIVE_X + i );
					setupRenderBuffer( renderTarget.__webglRenderbuffer[ i ], renderTarget );

				}

				if ( isTargetPowerOfTwo ) _gl.generateMipmap( _gl.TEXTURE_CUBE_MAP );

			} else {

				renderTarget.__webglFramebuffer = _gl.createFramebuffer();

				if ( renderTarget.shareDepthFrom ) {

					renderTarget.__webglRenderbuffer = renderTarget.shareDepthFrom.__webglRenderbuffer;

				} else {

					renderTarget.__webglRenderbuffer = _gl.createRenderbuffer();

				}

				_gl.bindTexture( _gl.TEXTURE_2D, renderTarget.__webglTexture );
				setTextureParameters( _gl.TEXTURE_2D, renderTarget, isTargetPowerOfTwo );

				_gl.texImage2D( _gl.TEXTURE_2D, 0, glFormat, renderTarget.width, renderTarget.height, 0, glFormat, glType, null );

				setupFrameBuffer( renderTarget.__webglFramebuffer, renderTarget, _gl.TEXTURE_2D );

				if ( renderTarget.shareDepthFrom ) {

					if ( renderTarget.depthBuffer && ! renderTarget.stencilBuffer ) {

						_gl.framebufferRenderbuffer( _gl.FRAMEBUFFER, _gl.DEPTH_ATTACHMENT, _gl.RENDERBUFFER, renderTarget.__webglRenderbuffer );

					} else if ( renderTarget.depthBuffer && renderTarget.stencilBuffer ) {

						_gl.framebufferRenderbuffer( _gl.FRAMEBUFFER, _gl.DEPTH_STENCIL_ATTACHMENT, _gl.RENDERBUFFER, renderTarget.__webglRenderbuffer );

					}

				} else {

					setupRenderBuffer( renderTarget.__webglRenderbuffer, renderTarget );

				}

				if ( isTargetPowerOfTwo ) _gl.generateMipmap( _gl.TEXTURE_2D );

			}

			// Release everything

			if ( isCube ) {

				_gl.bindTexture( _gl.TEXTURE_CUBE_MAP, null );

			} else {

				_gl.bindTexture( _gl.TEXTURE_2D, null );

			}

			_gl.bindRenderbuffer( _gl.RENDERBUFFER, null );
			_gl.bindFramebuffer( _gl.FRAMEBUFFER, null );

		}

		var framebuffer, width, height, vx, vy;

		if ( renderTarget ) {

			if ( isCube ) {

				framebuffer = renderTarget.__webglFramebuffer[ renderTarget.activeCubeFace ];

			} else {

				framebuffer = renderTarget.__webglFramebuffer;

			}

			width = renderTarget.width;
			height = renderTarget.height;

			vx = 0;
			vy = 0;

		} else {

			framebuffer = null;

			width = _viewportWidth;
			height = _viewportHeight;

			vx = _viewportX;
			vy = _viewportY;

		}

		if ( framebuffer !== _currentFramebuffer ) {

			_gl.bindFramebuffer( _gl.FRAMEBUFFER, framebuffer );
			_gl.viewport( vx, vy, width, height );

			_currentFramebuffer = framebuffer;

		}

		_currentWidth = width;
		_currentHeight = height;

	};

	function updateRenderTargetMipmap ( renderTarget ) {

		if ( renderTarget instanceof THREE.WebGLRenderTargetCube ) {

			_gl.bindTexture( _gl.TEXTURE_CUBE_MAP, renderTarget.__webglTexture );
			_gl.generateMipmap( _gl.TEXTURE_CUBE_MAP );
			_gl.bindTexture( _gl.TEXTURE_CUBE_MAP, null );

		} else {

			_gl.bindTexture( _gl.TEXTURE_2D, renderTarget.__webglTexture );
			_gl.generateMipmap( _gl.TEXTURE_2D );
			_gl.bindTexture( _gl.TEXTURE_2D, null );

		}

	}

	// Fallback filters for non-power-of-2 textures

	function filterFallback ( f ) {

		if ( f === THREE.NearestFilter || f === THREE.NearestMipMapNearestFilter || f === THREE.NearestMipMapLinearFilter ) {

			return _gl.NEAREST;

		}

		return _gl.LINEAR;

	}

	// Map three.js constants to WebGL constants

	function paramThreeToGL ( p ) {

		var extension;

		if ( p === THREE.RepeatWrapping ) return _gl.REPEAT;
		if ( p === THREE.ClampToEdgeWrapping ) return _gl.CLAMP_TO_EDGE;
		if ( p === THREE.MirroredRepeatWrapping ) return _gl.MIRRORED_REPEAT;

		if ( p === THREE.NearestFilter ) return _gl.NEAREST;
		if ( p === THREE.NearestMipMapNearestFilter ) return _gl.NEAREST_MIPMAP_NEAREST;
		if ( p === THREE.NearestMipMapLinearFilter ) return _gl.NEAREST_MIPMAP_LINEAR;

		if ( p === THREE.LinearFilter ) return _gl.LINEAR;
		if ( p === THREE.LinearMipMapNearestFilter ) return _gl.LINEAR_MIPMAP_NEAREST;
		if ( p === THREE.LinearMipMapLinearFilter ) return _gl.LINEAR_MIPMAP_LINEAR;

		if ( p === THREE.UnsignedByteType ) return _gl.UNSIGNED_BYTE;
		if ( p === THREE.UnsignedShort4444Type ) return _gl.UNSIGNED_SHORT_4_4_4_4;
		if ( p === THREE.UnsignedShort5551Type ) return _gl.UNSIGNED_SHORT_5_5_5_1;
		if ( p === THREE.UnsignedShort565Type ) return _gl.UNSIGNED_SHORT_5_6_5;

		if ( p === THREE.ByteType ) return _gl.BYTE;
		if ( p === THREE.ShortType ) return _gl.SHORT;
		if ( p === THREE.UnsignedShortType ) return _gl.UNSIGNED_SHORT;
		if ( p === THREE.IntType ) return _gl.INT;
		if ( p === THREE.UnsignedIntType ) return _gl.UNSIGNED_INT;
		if ( p === THREE.FloatType ) return _gl.FLOAT;

		if ( p === THREE.AlphaFormat ) return _gl.ALPHA;
		if ( p === THREE.RGBFormat ) return _gl.RGB;
		if ( p === THREE.RGBAFormat ) return _gl.RGBA;
		if ( p === THREE.LuminanceFormat ) return _gl.LUMINANCE;
		if ( p === THREE.LuminanceAlphaFormat ) return _gl.LUMINANCE_ALPHA;

		if ( p === THREE.AddEquation ) return _gl.FUNC_ADD;
		if ( p === THREE.SubtractEquation ) return _gl.FUNC_SUBTRACT;
		if ( p === THREE.ReverseSubtractEquation ) return _gl.FUNC_REVERSE_SUBTRACT;

		if ( p === THREE.ZeroFactor ) return _gl.ZERO;
		if ( p === THREE.OneFactor ) return _gl.ONE;
		if ( p === THREE.SrcColorFactor ) return _gl.SRC_COLOR;
		if ( p === THREE.OneMinusSrcColorFactor ) return _gl.ONE_MINUS_SRC_COLOR;
		if ( p === THREE.SrcAlphaFactor ) return _gl.SRC_ALPHA;
		if ( p === THREE.OneMinusSrcAlphaFactor ) return _gl.ONE_MINUS_SRC_ALPHA;
		if ( p === THREE.DstAlphaFactor ) return _gl.DST_ALPHA;
		if ( p === THREE.OneMinusDstAlphaFactor ) return _gl.ONE_MINUS_DST_ALPHA;

		if ( p === THREE.DstColorFactor ) return _gl.DST_COLOR;
		if ( p === THREE.OneMinusDstColorFactor ) return _gl.ONE_MINUS_DST_COLOR;
		if ( p === THREE.SrcAlphaSaturateFactor ) return _gl.SRC_ALPHA_SATURATE;

		extension = extensions.get( 'WEBGL_compressed_texture_s3tc' );

		if ( extension !== null ) {

			if ( p === THREE.RGB_S3TC_DXT1_Format ) return extension.COMPRESSED_RGB_S3TC_DXT1_EXT;
			if ( p === THREE.RGBA_S3TC_DXT1_Format ) return extension.COMPRESSED_RGBA_S3TC_DXT1_EXT;
			if ( p === THREE.RGBA_S3TC_DXT3_Format ) return extension.COMPRESSED_RGBA_S3TC_DXT3_EXT;
			if ( p === THREE.RGBA_S3TC_DXT5_Format ) return extension.COMPRESSED_RGBA_S3TC_DXT5_EXT;

		}

		extension = extensions.get( 'WEBGL_compressed_texture_atc' );
		
		if ( extension !== undefined ) {

			if ( p === THREE.RGB_ATC_Format ) return extension.COMPRESSED_RGB_ATC_WEBGL;
			if ( p === THREE.RGBA_ATC_EXPLICIT_ALPHA_Format ) return extension.COMPRESSED_RGBA_ATC_EXPLICIT_ALPHA_WEBGL;
			if ( p === THREE.RGBA_ATC_INTERP_ALPHA_Format ) return extension.COMPRESSED_RGBA_ATC_INTERPOLATED_ALPHA_WEBGL;

		}

		extension = extensions.get( 'WEBGL_compressed_texture_pvrtc' );

		if ( extension !== null ) {

			if ( p === THREE.RGB_PVRTC_4BPPV1_Format ) return extension.COMPRESSED_RGB_PVRTC_4BPPV1_IMG;
			if ( p === THREE.RGB_PVRTC_2BPPV1_Format ) return extension.COMPRESSED_RGB_PVRTC_2BPPV1_IMG;
			if ( p === THREE.RGBA_PVRTC_4BPPV1_Format ) return extension.COMPRESSED_RGBA_PVRTC_4BPPV1_IMG;
			if ( p === THREE.RGBA_PVRTC_2BPPV1_Format ) return extension.COMPRESSED_RGBA_PVRTC_2BPPV1_IMG;

		}

		extension = extensions.get( 'EXT_blend_minmax' );

		if ( extension !== null ) {

			if ( p === THREE.MinEquation ) return extension.MIN_EXT;
			if ( p === THREE.MaxEquation ) return extension.MAX_EXT;

		}

		return 0;

	}

	// Allocations

	function allocateBones ( object ) {

		if ( _supportsBoneTextures && object && object.skeleton && object.skeleton.useVertexTexture ) {

			return 1024;

		} else {

			// default for when object is not specified
			// ( for example when prebuilding shader
			//   to be used with multiple objects )
			//
			//  - leave some extra space for other uniforms
			//  - limit here is ANGLE's 254 max uniform vectors
			//    (up to 54 should be safe)

			var nVertexUniforms = _gl.getParameter( _gl.MAX_VERTEX_UNIFORM_VECTORS );
			var nVertexMatrices = Math.floor( ( nVertexUniforms - 20 ) / 4 );

			var maxBones = nVertexMatrices;

			if ( object !== undefined && object instanceof THREE.SkinnedMesh ) {

				maxBones = Math.min( object.skeleton.bones.length, maxBones );

				if ( maxBones < object.skeleton.bones.length ) {

					console.warn( 'WebGLRenderer: too many bones - ' + object.skeleton.bones.length + ', this GPU supports just ' + maxBones + ' (try OpenGL instead of ANGLE)' );

				}

			}

			return maxBones;

		}

	}

	function allocateLights( lights ) {

		var dirLights = 0;
		var pointLights = 0;
		var spotLights = 0;
		var hemiLights = 0;

		for ( var l = 0, ll = lights.length; l < ll; l ++ ) {

			var light = lights[ l ];

			if ( light.onlyShadow || light.visible === false ) continue;

			if ( light instanceof THREE.DirectionalLight && ( dirLights < _this.maxDirLights || _this.maxDirLights === -1 ) ) dirLights ++;
			if ( light instanceof THREE.PointLight && ( pointLights < _this.maxPointLights || _this.maxPointLights === -1 ) ) pointLights ++;
			if ( light instanceof THREE.SpotLight && ( spotLights < _this.maxSpotLights || _this.maxSpotLights === -1 ) ) spotLights ++;
			if ( light instanceof THREE.HemisphereLight && ( hemiLights < _this.maxHemiLights || _this.maxHemiLights === -1 ) ) hemiLights ++;

		}

		return { 'directional': dirLights, 'point': pointLights, 'spot': spotLights, 'hemi': hemiLights };

	}

	function allocateShadows( lights ) {

		var maxShadows = 0;

		for ( var l = 0, ll = lights.length; l < ll; l ++ ) {

			var light = lights[ l ];

			if ( ! light.castShadow ) continue;

			if ( light instanceof THREE.SpotLight ) maxShadows ++;
			if ( light instanceof THREE.DirectionalLight && ! light.shadowCascade ) maxShadows ++;

		}

		return _this.maxShadows === -1 ? maxShadows : Math.min( maxShadows, _this.maxShadows );

	}

	// DEPRECATED

	this.initMaterial = function () {

		console.warn( 'THREE.WebGLRenderer: .initMaterial() has been removed.' );

	};

	this.addPrePlugin = function () {

		console.warn( 'THREE.WebGLRenderer: .addPrePlugin() has been removed.' );

	};

	this.addPostPlugin = function () {

		console.warn( 'THREE.WebGLRenderer: .addPostPlugin() has been removed.' );

	};

	this.updateShadowMap = function () {

		console.warn( 'THREE.WebGLRenderer: .updateShadowMap() has been removed.' );

	};

};<|MERGE_RESOLUTION|>--- conflicted
+++ resolved
@@ -2389,41 +2389,6 @@
 
 	};
 
-<<<<<<< HEAD
-	function setDirectBuffers( geometry ) {
-
-		var attributes = geometry.attributes;
-		var attributesKeys = geometry.attributesKeys;
-
-		for ( var i = 0, l = attributesKeys.length; i < l; i ++ ) {
-
-			var key = attributesKeys[ i ];
-			var attribute = attributes[ key ];
-
-			if ( attribute.buffer === undefined ) {
-
-				attribute.buffer = _gl.createBuffer();
-				attribute.needsUpdate = true;
-
-			}
-
-			if ( attribute.needsUpdate === true ) {
-
-				var bufferType = ( key === 'index' || key === 'wireframe' ) ? _gl.ELEMENT_ARRAY_BUFFER : _gl.ARRAY_BUFFER;
-
-				_gl.bindBuffer( bufferType, attribute.buffer );
-				_gl.bufferData( bufferType, attribute.array, _gl.STATIC_DRAW );
-
-				attribute.needsUpdate = false;
-
-			}
-
-		}
-
-	}
-
-=======
->>>>>>> cb17d379
 	// Buffer rendering
 
 	this.renderBufferImmediate = function ( object, program, material ) {
