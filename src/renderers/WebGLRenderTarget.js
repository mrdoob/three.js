/**
 * @author szimek / https://github.com/szimek/
 * @author alteredq / http://alteredqualia.com/
 * @author Marius Kintel / https://github.com/kintel
 */

/*
 In options, we can specify:
 * Texture parameters for an auto-generated target texture
 * depthBuffer/stencilBuffer: Booleans to indicate if we should generate these buffers
*/
THREE.WebGLRenderTarget = function ( width, height, options ) {

	this.uuid = THREE.Math.generateUUID();

	this.width = width;
	this.height = height;

	this.scissor = new THREE.Vector4( 0, 0, width, height );
	this.scissorTest = false;

	this.viewport = new THREE.Vector4( 0, 0, width, height );

	options = options || {};

	if ( options.minFilter === undefined )
		options.minFilter = THREE.LinearFilter;

	this.texture = new THREE.Texture( undefined, undefined, options.wrapS, options.wrapT, options.magFilter, options.minFilter, options.format, options.type, options.anisotropy, options.encoding );

	this.depthBuffer = options.depthBuffer !== undefined ? options.depthBuffer : true;
	this.stencilBuffer = options.stencilBuffer !== undefined ? options.stencilBuffer : true;
	this.depthTexture = null;

};

<<<<<<< HEAD
THREE.WebGLRenderTarget.prototype = {
	constructor: THREE.WebGLRenderTarget,
=======
Object.assign( THREE.WebGLRenderTarget.prototype, THREE.EventDispatcher.prototype, {
>>>>>>> 4c39c8bb

	setSize: function ( width, height ) {

		if ( this.width !== width || this.height !== height ) {

			this.width = width;
			this.height = height;

			this.dispose();

		}

		this.viewport.set( 0, 0, width, height );
		this.scissor.set( 0, 0, width, height );

	},

	clone: function () {

		return new this.constructor().copy( this );

	},

	copy: function ( source ) {

		this.width = source.width;
		this.height = source.height;

		this.viewport.copy( source.viewport );

		this.texture = source.texture.clone();

		this.depthBuffer = source.depthBuffer;
		this.stencilBuffer = source.stencilBuffer;
		this.depthTexture = source.depthTexture;

		return this;

	},

	dispose: function () {

		this.dispatchEvent( { type: 'dispose' } );

	}
<<<<<<< HEAD
};

THREE.EventDispatcher.prototype.apply( THREE.WebGLRenderTarget.prototype );
=======

} );
>>>>>>> 4c39c8bb
<|MERGE_RESOLUTION|>--- conflicted
+++ resolved
@@ -23,8 +23,7 @@
 
 	options = options || {};
 
-	if ( options.minFilter === undefined )
-		options.minFilter = THREE.LinearFilter;
+	if ( options.minFilter === undefined ) options.minFilter = THREE.LinearFilter;
 
 	this.texture = new THREE.Texture( undefined, undefined, options.wrapS, options.wrapT, options.magFilter, options.minFilter, options.format, options.type, options.anisotropy, options.encoding );
 
@@ -34,12 +33,7 @@
 
 };
 
-<<<<<<< HEAD
-THREE.WebGLRenderTarget.prototype = {
-	constructor: THREE.WebGLRenderTarget,
-=======
 Object.assign( THREE.WebGLRenderTarget.prototype, THREE.EventDispatcher.prototype, {
->>>>>>> 4c39c8bb
 
 	setSize: function ( width, height ) {
 
@@ -85,11 +79,5 @@
 		this.dispatchEvent( { type: 'dispose' } );
 
 	}
-<<<<<<< HEAD
-};
 
-THREE.EventDispatcher.prototype.apply( THREE.WebGLRenderTarget.prototype );
-=======
-
-} );
->>>>>>> 4c39c8bb
+} );