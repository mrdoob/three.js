--- conflicted
+++ resolved
@@ -26,21 +26,15 @@
 
 		this.texture = new Texture( undefined, options.mapping, options.wrapS, options.wrapT, options.magFilter, options.minFilter, options.format, options.type, options.anisotropy, options.encoding );
 
-<<<<<<< HEAD
-	this.depthBuffer = options.depthBuffer !== undefined ? options.depthBuffer : true;
-	this.stencilBuffer = options.stencilBuffer !== undefined ? options.stencilBuffer : false;
-	this.depthTexture = options.depthTexture !== undefined ? options.depthTexture : null;
-=======
 		this.texture.image = {};
 		this.texture.image.width = width;
 		this.texture.image.height = height;
->>>>>>> dd5c05ec
 
 		this.texture.generateMipmaps = options.generateMipmaps !== undefined ? options.generateMipmaps : false;
 		this.texture.minFilter = options.minFilter !== undefined ? options.minFilter : LinearFilter;
 
 		this.depthBuffer = options.depthBuffer !== undefined ? options.depthBuffer : true;
-		this.stencilBuffer = options.stencilBuffer !== undefined ? options.stencilBuffer : true;
+		this.stencilBuffer = options.stencilBuffer !== undefined ? options.stencilBuffer : false;
 		this.depthTexture = options.depthTexture !== undefined ? options.depthTexture : null;
 
 	}
