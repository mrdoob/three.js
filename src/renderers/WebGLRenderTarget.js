/**
 * @author szimek / https://github.com/szimek/
 * @author alteredq / http://alteredqualia.com/
 */

THREE.WebGLRenderTarget = function ( width, height, options ) {

	this.uuid = THREE.Math.generateUUID();
<<<<<<< HEAD
	this.name = '';
=======
>>>>>>> c844609a

	this.width = width;
	this.height = height;

	options = options || {};

	this.wrapS = options.wrapS !== undefined ? options.wrapS : THREE.ClampToEdgeWrapping;
	this.wrapT = options.wrapT !== undefined ? options.wrapT : THREE.ClampToEdgeWrapping;

	this.magFilter = options.magFilter !== undefined ? options.magFilter : THREE.LinearFilter;
	this.minFilter = options.minFilter !== undefined ? options.minFilter : THREE.LinearMipMapLinearFilter;

	this.anisotropy = options.anisotropy !== undefined ? options.anisotropy : 1;

	this.offset = new THREE.Vector2( 0, 0 );
	this.repeat = new THREE.Vector2( 1, 1 );

	this.format = options.format !== undefined ? options.format : THREE.RGBAFormat;
	this.type = options.type !== undefined ? options.type : THREE.UnsignedByteType;

	this.depthBuffer = options.depthBuffer !== undefined ? options.depthBuffer : true;
	this.stencilBuffer = options.stencilBuffer !== undefined ? options.stencilBuffer : true;

	this.generateMipmaps = true;

	this.shareDepthFrom = options.shareDepthFrom !== undefined ? options.shareDepthFrom : null;

	//START_VEROLD_MOD
	if ( window.VAPI ) {
		window.VAPI.globalEvents.trigger("veroldEngine:textureDebugger:registerTexture", this );
	}
	//END_VEROLD_MOD
};

THREE.WebGLRenderTarget.prototype = {

	constructor: THREE.WebGLRenderTarget,

	setSize: function ( width, height ) {

		if ( this.width !== width || this.height !== height ) {

			this.width = width;
			this.height = height;

			this.dispose();

		}
	},

	clone: function () {

		var tmp = new THREE.WebGLRenderTarget( this.width, this.height );

		tmp.name = this.name;
		tmp.wrapS = this.wrapS;
		tmp.wrapT = this.wrapT;

		tmp.magFilter = this.magFilter;
		tmp.minFilter = this.minFilter;

		tmp.anisotropy = this.anisotropy;

		tmp.offset.copy( this.offset );
		tmp.repeat.copy( this.repeat );

		tmp.format = this.format;
		tmp.type = this.type;

		tmp.depthBuffer = this.depthBuffer;
		tmp.stencilBuffer = this.stencilBuffer;

		tmp.generateMipmaps = this.generateMipmaps;

		tmp.shareDepthFrom = this.shareDepthFrom;

		return tmp;

	},

	dispose: function () {

		this.dispatchEvent( { type: 'dispose' } );

	}

};

THREE.EventDispatcher.prototype.apply( THREE.WebGLRenderTarget.prototype );<|MERGE_RESOLUTION|>--- conflicted
+++ resolved
@@ -6,11 +6,7 @@
 THREE.WebGLRenderTarget = function ( width, height, options ) {
 
 	this.uuid = THREE.Math.generateUUID();
-<<<<<<< HEAD
-	this.name = '';
-=======
->>>>>>> c844609a
-
+	
 	this.width = width;
 	this.height = height;
 
