--- conflicted
+++ resolved
@@ -68,13 +68,7 @@
 		this.magFilter = source.magFilter;
 		this.minFilter = source.minFilter;
 
-<<<<<<< HEAD
-		tmp.name = this.name;
-		tmp.wrapS = this.wrapS;
-		tmp.wrapT = this.wrapT;
-=======
 		this.anisotropy = source.anisotropy;
->>>>>>> b8524820
 
 		this.offset.copy( source.offset );
 		this.repeat.copy( source.repeat );
