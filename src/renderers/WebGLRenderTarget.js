--- conflicted
+++ resolved
@@ -8,137 +8,6 @@
 
 		this.isWebGLRenderTarget = true;
 
-<<<<<<< HEAD
-		this.width = width;
-		this.height = height;
-		this.depth = 1;
-
-		this.scissor = new Vector4( 0, 0, width, height );
-		this.scissorTest = false;
-
-		this.viewport = new Vector4( 0, 0, width, height );
-
-		const image = { width: width, height: height, depth: 1 };
-
-		if ( options.encoding !== undefined ) {
-
-			// @deprecated, r152
-			warnOnce( 'THREE.WebGLRenderTarget: option.encoding has been replaced by option.colorSpace.' );
-			options.colorSpace = options.encoding === sRGBEncoding ? SRGBColorSpace : NoColorSpace;
-
-		}
-
-		const texture = new Texture( image, options.mapping, options.wrapS, options.wrapT, options.magFilter, options.minFilter, options.format, options.type, options.anisotropy, options.colorSpace );
-
-		texture.flipY = false;
-		texture.generateMipmaps = options.generateMipmaps !== undefined ? options.generateMipmaps : false;
-		texture.internalFormat = options.internalFormat !== undefined ? options.internalFormat : null;
-		texture.minFilter = options.minFilter !== undefined ? options.minFilter : LinearFilter;
-
-		this.textures = [];
-
-		const count = options.count !== undefined ? options.count : 1;
-		for ( let i = 0; i < count; i ++ ) {
-
-			this.textures[ i ] = texture.clone();
-			this.textures[ i ].isRenderTargetTexture = true;
-
-		}
-
-		this.depthBuffer = options.depthBuffer !== undefined ? options.depthBuffer : true;
-		this.stencilBuffer = options.stencilBuffer !== undefined ? options.stencilBuffer : false;
-
-		this.depthTexture = options.depthTexture !== undefined ? options.depthTexture : null;
-
-		this.samples = options.samples !== undefined ? options.samples : 0;
-
-	}
-
-	get texture() {
-
-		return this.textures[ 0 ];
-
-	}
-
-	set texture( value ) {
-
-		this.textures[ 0 ] = value;
-
-	}
-
-	setSize( width, height, depth = 1 ) {
-
-		if ( this.width !== width || this.height !== height || this.depth !== depth ) {
-
-			this.width = width;
-			this.height = height;
-			this.depth = depth;
-
-			for ( let i = 0, il = this.textures.length; i < il; i ++ ) {
-
-				this.textures[ i ].image.width = width;
-				this.textures[ i ].image.height = height;
-				this.textures[ i ].image.depth = depth;
-
-			}
-
-			this.dispose();
-
-		}
-
-		this.viewport.set( 0, 0, width, height );
-		this.scissor.set( 0, 0, width, height );
-
-	}
-
-	clone() {
-
-		return new this.constructor().copy( this );
-
-	}
-
-	copy( source ) {
-
-		this.width = source.width;
-		this.height = source.height;
-		this.depth = source.depth;
-
-		this.scissor.copy( source.scissor );
-		this.scissorTest = source.scissorTest;
-
-		this.viewport.copy( source.viewport );
-
-		this.textures.length = 0;
-
-		for ( let i = 0, il = source.textures.length; i < il; i ++ ) {
-
-			this.textures[ i ] = source.textures[ i ].clone();
-			this.textures[ i ].isRenderTargetTexture = true;
-
-		}
-
-		// ensure image object is not shared, see #20328
-
-		const image = Object.assign( {}, source.texture.image );
-		this.texture.source = new Source( image );
-
-		this.depthBuffer = source.depthBuffer;
-		this.stencilBuffer = source.stencilBuffer;
-
-		if ( source.depthTexture !== null ) this.depthTexture = source.depthTexture.clone();
-
-		this.samples = source.samples;
-
-		return this;
-
-	}
-
-	dispose() {
-
-		this.dispatchEvent( { type: 'dispose' } );
-
-=======
->>>>>>> 3dabc5a0
 	}
 
 }
