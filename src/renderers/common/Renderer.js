--- conflicted
+++ resolved
@@ -35,11 +35,7 @@
 import { float, vec3, vec4 } from '../../nodes/tsl/TSLCore.js';
 import { reference } from '../../nodes/accessors/ReferenceNode.js';
 import { highpModelNormalViewMatrix, highpModelViewMatrix } from '../../nodes/accessors/ModelNode.js';
-<<<<<<< HEAD
-import { globalContext } from '../../nodes/core/GlobalContextNode.js';
-=======
 import { context } from '../../nodes/core/ContextNode.js';
->>>>>>> 47a70dc5
 import { error, warn, warnOnce } from '../../utils.js';
 
 const _scene = /*@__PURE__*/ new Scene();
@@ -230,17 +226,10 @@
 		 * A global context node that stores override nodes for specific transformations or calculations.
 		 * These nodes can be used to replace default behavior in the rendering pipeline.
 		 *
-<<<<<<< HEAD
-		 * @type {GlobalContextNode}
-		 * @property {Object} value - The context value object.
-		 */
-		this.globalContext = globalContext();
-=======
 		 * @type {ContextNode}
 		 * @property {Object} value - The context value object.
 		 */
 		this.contextNode = context();
->>>>>>> 47a70dc5
 
 		/**
 		 * The node library defines how certain library objects like materials, lights
@@ -1039,19 +1028,6 @@
 	 */
 	set highPrecision( value ) {
 
-<<<<<<< HEAD
-		const globalContextData = this.globalContext.value;
-
-		if ( value === true ) {
-
-			globalContextData.modelViewMatrix = highpModelViewMatrix;
-			globalContextData.modelNormalViewMatrix = highpModelNormalViewMatrix;
-
-		} else if ( this.highPrecision ) {
-
-			delete globalContextData.modelViewMatrix;
-			delete globalContextData.modelNormalViewMatrix;
-=======
 		const contextNodeData = this.contextNode.value;
 
 		if ( value === true ) {
@@ -1063,7 +1039,6 @@
 
 			delete contextNodeData.modelViewMatrix;
 			delete contextNodeData.modelNormalViewMatrix;
->>>>>>> 47a70dc5
 
 		}
 
@@ -1077,15 +1052,9 @@
 	 */
 	get highPrecision() {
 
-<<<<<<< HEAD
-		const globalContextData = this.globalContext.value;
-
-		return globalContextData.modelViewMatrix === highpModelViewMatrix && globalContextData.modelNormalViewMatrix === highpModelNormalViewMatrix;
-=======
 		const contextNodeData = this.contextNode.value;
 
 		return contextNodeData.modelViewMatrix === highpModelViewMatrix && contextNodeData.modelNormalViewMatrix === highpModelNormalViewMatrix;
->>>>>>> 47a70dc5
 
 	}
 
