--- conflicted
+++ resolved
@@ -2253,23 +2253,18 @@
 
 	}
 
-<<<<<<< HEAD
-=======
 	/**
 	 * The number of samples used for multi-sample anti-aliasing (MSAA).
 	 *
 	 * @type {number}
 	 * @default 0
 	 */
->>>>>>> b641d6d5
 	get samples() {
 
 		return this._samples;
 
 	}
 
-<<<<<<< HEAD
-=======
 	/**
 	 * The current number of samples used for multi-sample anti-aliasing (MSAA).
 	 *
@@ -2279,7 +2274,6 @@
 	 *
 	 * @type {number}
 	 */
->>>>>>> b641d6d5
 	get currentSamples() {
 
 		let samples = this._samples;
