--- conflicted
+++ resolved
@@ -618,7 +618,6 @@
 	}
 
 	/**
-<<<<<<< HEAD
 	 * Sets up params for an equirect native video layer.
 	 * Creates meshes for 2D layers in mono or stereo
 	 *
@@ -700,8 +699,6 @@
 
 	}
 
-	createQuadLayer( width, height, translation, quaternion, pixelwidth, pixelheight, rendercall, attributes = [] ) {
-=======
 	 * This method can be used in XR applications to create a quadratic layer that presents a separate
 	 * rendered scene.
 	 *
@@ -717,7 +714,6 @@
 	 * @return {Mesh} A mesh representing the quadratic XR layer. This mesh should be added to the XR scene.
 	 */
 	createQuadLayer( width, height, translation, quaternion, pixelwidth, pixelheight, rendercall, attributes = {} ) {
->>>>>>> 5988c7a7
 
 		const geometry = new PlaneGeometry( width, height );
 		const renderTarget = new XRRenderTarget(
