import NodeMaterial from '../../../materials/nodes/NodeMaterial.js';
import { getDirection, blur } from '../../../nodes/pmrem/PMREMUtils.js';
import { equirectUV } from '../../../nodes/utils/EquirectUVNode.js';
import { userData } from '../../../nodes/accessors/UserDataNode.js';
import { texture } from '../../../nodes/accessors/TextureNode.js';
import { cubeTexture } from '../../../nodes/accessors/CubeTextureNode.js';
import { float, vec3 } from '../../../nodes/tsl/TSLBase.js';
import { uv } from '../../../nodes/accessors/UV.js';
import { attribute } from '../../../nodes/core/AttributeNode.js';

import { OrthographicCamera } from '../../../cameras/OrthographicCamera.js';
import { Color } from '../../../math/Color.js';
import { Vector3 } from '../../../math/Vector3.js';
import { BufferGeometry } from '../../../core/BufferGeometry.js';
import { BufferAttribute } from '../../../core/BufferAttribute.js';
import { RenderTarget } from '../../../core/RenderTarget.js';
import { Mesh } from '../../../objects/Mesh.js';
import { PerspectiveCamera } from '../../../cameras/PerspectiveCamera.js';
import { MeshBasicMaterial } from '../../../materials/MeshBasicMaterial.js';
import { BoxGeometry } from '../../../geometries/BoxGeometry.js';
import {
	CubeReflectionMapping,
	CubeRefractionMapping,
	CubeUVReflectionMapping,
	LinearFilter,
	NoBlending,
	RGBAFormat,
	HalfFloatType,
	BackSide,
	LinearSRGBColorSpace
} from '../../../constants.js';

const LOD_MIN = 4;

// The standard deviations (radians) associated with the extra mips. These are
// chosen to approximate a Trowbridge-Reitz distribution function times the
// geometric shadowing function. These sigma values squared must match the
// variance #defines in cube_uv_reflection_fragment.glsl.js.
const EXTRA_LOD_SIGMA = [ 0.125, 0.215, 0.35, 0.446, 0.526, 0.582 ];

// The maximum length of the blur for loop. Smaller sigmas will use fewer
// samples and exit early, but not recompile the shader.
const MAX_SAMPLES = 20;

const _flatCamera = /*@__PURE__*/ new OrthographicCamera( - 1, 1, 1, - 1, 0, 1 );
const _cubeCamera = /*@__PURE__*/ new PerspectiveCamera( 90, 1 );
const _clearColor = /*@__PURE__*/ new Color();
let _oldTarget = null;
let _oldActiveCubeFace = 0;
let _oldActiveMipmapLevel = 0;

// Golden Ratio
const PHI = ( 1 + Math.sqrt( 5 ) ) / 2;
const INV_PHI = 1 / PHI;

// Vertices of a dodecahedron (except the opposites, which represent the
// same axis), used as axis directions evenly spread on a sphere.
const _axisDirections = [
	/*@__PURE__*/ new Vector3( - PHI, INV_PHI, 0 ),
	/*@__PURE__*/ new Vector3( PHI, INV_PHI, 0 ),
	/*@__PURE__*/ new Vector3( - INV_PHI, 0, PHI ),
	/*@__PURE__*/ new Vector3( INV_PHI, 0, PHI ),
	/*@__PURE__*/ new Vector3( 0, PHI, - INV_PHI ),
	/*@__PURE__*/ new Vector3( 0, PHI, INV_PHI ),
	/*@__PURE__*/ new Vector3( - 1, 1, - 1 ),
	/*@__PURE__*/ new Vector3( 1, 1, - 1 ),
	/*@__PURE__*/ new Vector3( - 1, 1, 1 ),
	/*@__PURE__*/ new Vector3( 1, 1, 1 )
];

//

// WebGPU Face indices
const _faceLib = [
	3, 1, 5,
	0, 4, 2
];

const direction = getDirection( uv(), attribute( 'faceIndex' ) ).normalize();
const outputDirection = vec3( direction.x, direction.y, direction.z );

/**
 * This class generates a Prefiltered, Mipmapped Radiance Environment Map
 * (PMREM) from a cubeMap environment texture. This allows different levels of
 * blur to be quickly accessed based on material roughness. It is packed into a
 * special CubeUV format that allows us to perform custom interpolation so that
 * we can support nonlinear formats such as RGBE. Unlike a traditional mipmap
 * chain, it only goes down to the LOD_MIN level (above), and then creates extra
 * even more filtered 'mips' at the same LOD_MIN resolution, associated with
 * higher roughness levels. In this way we maintain resolution to smoothly
 * interpolate diffuse lighting while limiting sampling computation.
 *
 * Paper: Fast, Accurate Image-Based Lighting
 * https://drive.google.com/file/d/15y8r_UpKlU9SvV4ILb0C3qCPecS8pvLz/view
*/

class PMREMGenerator {

	constructor( renderer ) {

		this._renderer = renderer;
		this._pingPongRenderTarget = null;

		this._lodMax = 0;
		this._cubeSize = 0;
		this._lodPlanes = [];
		this._sizeLods = [];
		this._sigmas = [];
		this._lodMeshes = [];

		this._blurMaterial = null;
		this._cubemapMaterial = null;
		this._equirectMaterial = null;
		this._backgroundBox = null;
		this._userDataMap = new WeakMap();
		this._userData = null;

	}

	get _hasInitialized() {

		return this._renderer.hasInitialized();

	}

	/**
	 * Generates a PMREM from a supplied Scene, which can be faster than using an
	 * image if networking bandwidth is low. Optional sigma specifies a blur radius
	 * in radians to be applied to the scene before PMREM generation. Optional near
	 * and far planes ensure the scene is rendered in its entirety (the cubeCamera
	 * is placed at the origin).
	 *
	 * @param {Scene} scene - The scene to be captured.
	 * @param {Number} [sigma=0] - The blur radius in radians.
	 * @param {Number} [near=0.1] - The near plane distance.
	 * @param {Number} [far=100] - The far plane distance.
	 * @param {RenderTarget?} [renderTarget=null] - The render target to use.
	 * @return {RenderTarget} The resulting PMREM.
	 */
	fromScene( scene, sigma = 0, near = 0.1, far = 100, renderTarget = null ) {

		this._setSize( 256 );

		if ( this._hasInitialized === false ) {

			console.warn( 'THREE.PMREMGenerator: .fromScene() called before the backend is initialized. Try using .fromSceneAsync() instead.' );

			const cubeUVRenderTarget = renderTarget || this._allocateTargets();

			this.fromSceneAsync( scene, sigma, near, far, cubeUVRenderTarget );

			return cubeUVRenderTarget;

		}

		_oldTarget = this._renderer.getRenderTarget();
		_oldActiveCubeFace = this._renderer.getActiveCubeFace();
		_oldActiveMipmapLevel = this._renderer.getActiveMipmapLevel();

<<<<<<< HEAD
		if ( this._userData === null ) this._userData = { longitudinal: [], latitudinal: [] };

		this._setSize( 256 );

		const cubeUVRenderTarget = this._allocateTargets();
=======
		const cubeUVRenderTarget = renderTarget || this._allocateTargets();
>>>>>>> b70db2a3
		cubeUVRenderTarget.depthBuffer = true;

		this._sceneToCubeUV( scene, near, far, cubeUVRenderTarget );

		if ( sigma > 0 ) {

			this._blur( cubeUVRenderTarget, 0, 0, sigma );

		}

		this._applyPMREM( cubeUVRenderTarget );

		this._cleanup( cubeUVRenderTarget );

		return cubeUVRenderTarget;

	}

	async fromSceneAsync( scene, sigma = 0, near = 0.1, far = 100, renderTarget = null ) {

		if ( this._hasInitialized === false ) await this._renderer.init();

		return this.fromScene( scene, sigma, near, far, renderTarget );

	}

	/**
	 * Generates a PMREM from an equirectangular texture, which can be either LDR
	 * or HDR. The ideal input image size is 1k (1024 x 512),
	 * as this matches best with the 256 x 256 cubemap output.
	 *
	 * @param {Texture} equirectangular - The equirectangular texture to be converted.
	 * @param {RenderTarget?} [renderTarget=null] - The render target to use.
	 * @return {RenderTarget} The resulting PMREM.
	 */
	fromEquirectangular( equirectangular, renderTarget = null ) {

		if ( this._hasInitialized === false ) {

			console.warn( 'THREE.PMREMGenerator: .fromEquirectangular() called before the backend is initialized. Try using .fromEquirectangularAsync() instead.' );

			this._setSizeFromTexture( equirectangular );

			const cubeUVRenderTarget = renderTarget || this._allocateTargets();

			this.fromEquirectangularAsync( equirectangular, cubeUVRenderTarget );

			return cubeUVRenderTarget;

		}

		return this._fromTexture( equirectangular, renderTarget );

	}

	async fromEquirectangularAsync( equirectangular, renderTarget = null ) {

		if ( this._hasInitialized === false ) await this._renderer.init();

		return this._fromTexture( equirectangular, renderTarget );

	}

	/**
	 * Generates a PMREM from an cubemap texture, which can be either LDR
	 * or HDR. The ideal input cube size is 256 x 256,
	 * as this matches best with the 256 x 256 cubemap output.
	 *
	 * @param {Texture} cubemap - The cubemap texture to be converted.
	 * @param {RenderTarget?} [renderTarget=null] - The render target to use.
	 * @return {RenderTarget} The resulting PMREM.
	 */
	fromCubemap( cubemap, renderTarget = null ) {

		if ( this._hasInitialized === false ) {

			console.warn( 'THREE.PMREMGenerator: .fromCubemap() called before the backend is initialized. Try using .fromCubemapAsync() instead.' );

			this._setSizeFromTexture( cubemap );

			const cubeUVRenderTarget = renderTarget || this._allocateTargets();

			this.fromCubemapAsync( cubemap, renderTarget );

			return cubeUVRenderTarget;

		}

		return this._fromTexture( cubemap, renderTarget );

	}

	async fromCubemapAsync( cubemap, renderTarget = null ) {

		if ( this._hasInitialized === false ) await this._renderer.init();

		return this._fromTexture( cubemap, renderTarget );

	}

	/**
	 * Pre-compiles the cubemap shader. You can get faster start-up by invoking this method during
	 * your texture's network fetch for increased concurrency.
	 */
	async compileCubemapShader() {

		if ( this._cubemapMaterial === null ) {

			this._cubemapMaterial = _getCubemapMaterial();
			await this._compileMaterial( this._cubemapMaterial );

		}

	}

	/**
	 * Pre-compiles the equirectangular shader. You can get faster start-up by invoking this method during
	 * your texture's network fetch for increased concurrency.
	 */
	async compileEquirectangularShader() {

		if ( this._equirectMaterial === null ) {

			this._equirectMaterial = _getEquirectMaterial();
			await this._compileMaterial( this._equirectMaterial );

		}

	}

	/**
	 * Disposes of the PMREMGenerator's internal memory. Note that PMREMGenerator is a static class,
	 * so you should not need more than one PMREMGenerator object. If you do, calling dispose() on
	 * one of them will cause any others to also become unusable.
	 */
	dispose() {

		this._dispose();

		if ( this._cubemapMaterial !== null ) this._cubemapMaterial.dispose();
		if ( this._equirectMaterial !== null ) this._equirectMaterial.dispose();
		if ( this._backgroundBox !== null ) {

			this._backgroundBox.geometry.dispose();
			this._backgroundBox.material.dispose();

		}

	}

	// private interface

	_setSizeFromTexture( texture ) {

		if ( texture.mapping === CubeReflectionMapping || texture.mapping === CubeRefractionMapping ) {

			this._setSize( texture.image.length === 0 ? 16 : ( texture.image[ 0 ].width || texture.image[ 0 ].image.width ) );

		} else { // Equirectangular

			this._setSize( texture.image.width / 4 );

		}

	}

	_setSize( cubeSize ) {

		this._lodMax = Math.floor( Math.log2( cubeSize ) );
		this._cubeSize = Math.pow( 2, this._lodMax );

	}

	_dispose() {

		if ( this._blurMaterial !== null ) this._blurMaterial.dispose();

		if ( this._pingPongRenderTarget !== null ) this._pingPongRenderTarget.dispose();

		for ( let i = 0; i < this._lodPlanes.length; i ++ ) {

			this._lodPlanes[ i ].dispose();

		}

	}

	_cleanup( outputTarget ) {

		this._renderer.setRenderTarget( _oldTarget, _oldActiveCubeFace, _oldActiveMipmapLevel );
		outputTarget.scissorTest = false;
		_setViewport( outputTarget, 0, 0, outputTarget.width, outputTarget.height );

	}

	_fromTexture( texture, renderTarget ) {

		this._setSizeFromTexture( texture );

		let userData = this._userDataMap.get( texture );

		if ( userData === undefined ) {

			userData = { longitudinal: [], latitudinal: [] };
			this._userDataMap.set( texture, userData );

		}

		this._userData = userData;

		_oldTarget = this._renderer.getRenderTarget();
		_oldActiveCubeFace = this._renderer.getActiveCubeFace();
		_oldActiveMipmapLevel = this._renderer.getActiveMipmapLevel();

		const cubeUVRenderTarget = renderTarget || this._allocateTargets();
		this._textureToCubeUV( texture, cubeUVRenderTarget );
		this._applyPMREM( cubeUVRenderTarget );
		this._cleanup( cubeUVRenderTarget );

		return cubeUVRenderTarget;

	}

	_allocateTargets() {

		const width = 3 * Math.max( this._cubeSize, 16 * 7 );
		const height = 4 * this._cubeSize;

		const params = {
			magFilter: LinearFilter,
			minFilter: LinearFilter,
			generateMipmaps: false,
			type: HalfFloatType,
			format: RGBAFormat,
			colorSpace: LinearSRGBColorSpace,
			//depthBuffer: false
		};

		const cubeUVRenderTarget = _createRenderTarget( width, height, params );

		if ( this._pingPongRenderTarget === null || this._pingPongRenderTarget.width !== width || this._pingPongRenderTarget.height !== height ) {

			if ( this._pingPongRenderTarget !== null ) {

				this._dispose();

			}

			this._pingPongRenderTarget = _createRenderTarget( width, height, params );

			const { _lodMax } = this;
			( { sizeLods: this._sizeLods, lodPlanes: this._lodPlanes, sigmas: this._sigmas, lodMeshes: this._lodMeshes } = _createPlanes( _lodMax ) );

			this._blurMaterial = _getBlurShader( _lodMax, width, height );

		}

		return cubeUVRenderTarget;

	}

	async _compileMaterial( material ) {

		const tmpMesh = new Mesh( this._lodPlanes[ 0 ], material );
		await this._renderer.compile( tmpMesh, _flatCamera );

	}

	_sceneToCubeUV( scene, near, far, cubeUVRenderTarget ) {

		const cubeCamera = _cubeCamera;
		cubeCamera.near = near;
		cubeCamera.far = far;

		// px, py, pz, nx, ny, nz
		const upSign = [ 1, 1, 1, 1, - 1, 1 ];
		const forwardSign = [ 1, - 1, 1, - 1, 1, - 1 ];

		const renderer = this._renderer;

		const originalAutoClear = renderer.autoClear;

		renderer.getClearColor( _clearColor );

		renderer.autoClear = false;

		let backgroundBox = this._backgroundBox;

		if ( backgroundBox === null ) {

			const backgroundMaterial = new MeshBasicMaterial( {
				name: 'PMREM.Background',
				side: BackSide,
				depthWrite: false,
				depthTest: false
			} );

			backgroundBox = new Mesh( new BoxGeometry(), backgroundMaterial );

		}

		let useSolidColor = false;
		const background = scene.background;

		if ( background ) {

			if ( background.isColor ) {

				backgroundBox.material.color.copy( background );
				scene.background = null;
				useSolidColor = true;

			}

		} else {

			backgroundBox.material.color.copy( _clearColor );
			useSolidColor = true;

		}

		renderer.setRenderTarget( cubeUVRenderTarget );

		renderer.clear();

		if ( useSolidColor ) {

			renderer.render( backgroundBox, cubeCamera );

		}

		for ( let i = 0; i < 6; i ++ ) {

			const col = i % 3;

			if ( col === 0 ) {

				cubeCamera.up.set( 0, upSign[ i ], 0 );
				cubeCamera.lookAt( forwardSign[ i ], 0, 0 );

			} else if ( col === 1 ) {

				cubeCamera.up.set( 0, 0, upSign[ i ] );
				cubeCamera.lookAt( 0, forwardSign[ i ], 0 );

			} else {

				cubeCamera.up.set( 0, upSign[ i ], 0 );
				cubeCamera.lookAt( 0, 0, forwardSign[ i ] );

			}

			const size = this._cubeSize;

			_setViewport( cubeUVRenderTarget, col * size, i > 2 ? size : 0, size, size );

			renderer.render( scene, cubeCamera );

		}

		renderer.autoClear = originalAutoClear;
		scene.background = background;

	}

	_textureToCubeUV( texture, cubeUVRenderTarget ) {

		const renderer = this._renderer;

		const isCubeTexture = ( texture.mapping === CubeReflectionMapping || texture.mapping === CubeRefractionMapping );

		if ( isCubeTexture ) {

			if ( this._cubemapMaterial === null ) {

				this._cubemapMaterial = _getCubemapMaterial( texture );

			}

		} else {

			if ( this._equirectMaterial === null ) {

				this._equirectMaterial = _getEquirectMaterial( texture );

			}

		}

		const material = isCubeTexture ? this._cubemapMaterial : this._equirectMaterial;
		material.fragmentNode.value = texture;

		const mesh = this._lodMeshes[ 0 ];
		mesh.material = material;

		const size = this._cubeSize;

		_setViewport( cubeUVRenderTarget, 0, 0, 3 * size, 2 * size );

		renderer.setRenderTarget( cubeUVRenderTarget );
		renderer.render( mesh, _flatCamera );

	}

	_applyPMREM( cubeUVRenderTarget ) {

		const renderer = this._renderer;
		const autoClear = renderer.autoClear;
		renderer.autoClear = false;
		const n = this._lodPlanes.length;

		for ( let i = 1; i < n; i ++ ) {

			this._blur( cubeUVRenderTarget, i - 1, i );

		}

		renderer.autoClear = autoClear;

	}

	/**
	 * This is a two-pass Gaussian blur for a cubemap. Normally this is done
	 * vertically and horizontally, but this breaks down on a cube. Here we apply
	 * the blur latitudinally (around the poles), and then longitudinally (towards
	 * the poles) to approximate the orthogonally-separable blur. It is least
	 * accurate at the poles, but still does a decent job.
	 *
	 * @param {RenderTarget} cubeUVRenderTarget - The cubemap render target.
	 * @param {Number} lodIn - The input level-of-detail.
	 * @param {Number} lodOut - The output level-of-detail.
	 * @param {Number} sigma - The blur radius in radians.
	 * @param {Vector3} [poleAxis] - The pole axis.
	 */
	_blur( cubeUVRenderTarget, lodIn, lodOut ) {

		const pingPongRenderTarget = this._pingPongRenderTarget;

		this._halfBlur(
			cubeUVRenderTarget,
			pingPongRenderTarget,
			lodIn,
			lodOut,
			'latitudinal' );

		this._halfBlur(
			pingPongRenderTarget,
			cubeUVRenderTarget,
			lodOut,
			lodOut,
			'longitudinal' );

	}

	_halfBlur( targetIn, targetOut, lodIn, lodOut, direction ) {

		const renderer = this._renderer;
		const blurMaterial = this._blurMaterial;

		const blurMesh = this._lodMeshes[ lodOut ];

		blurMesh.material = blurMaterial;
		blurMesh.userData = this._getUserDataBlur( targetIn, lodIn, lodOut, direction );

		targetIn.texture.frame = ( targetIn.texture.frame || 0 ) + 1;

		blurMaterial._envMap.value = targetIn.texture;

		const { _lodMax } = this;

		const outputSize = this._sizeLods[ lodOut ];
		const x = 3 * outputSize * ( lodOut > _lodMax - LOD_MIN ? lodOut - _lodMax + LOD_MIN : 0 );
		const y = 4 * ( this._cubeSize - outputSize );

		_setViewport( targetOut, x, y, 3 * outputSize, 2 * outputSize );
		renderer.setRenderTarget( targetOut );
		renderer.render( blurMesh, _flatCamera );

	}

	_getUserDataBlur( targetIn, lodIn, lodOut, direction ) {

		const cache = this._userData[ direction ];

		if ( cache === undefined ) {

			console.error( 'blur direction must be either latitudinal or longitudinal!' );

		}

		const u = cache[ lodIn ];

		if ( u !== undefined ) return u;

		// populate data for this pass

		const { _lodMax } = this;

		const sigmaRadians = Math.sqrt( this._sigmas[ lodOut ] * this._sigmas[ lodOut ] - this._sigmas[ lodOut - 1 ] * this._sigmas[ lodOut - 1 ] );

		// Number of standard deviations at which to cut off the discrete approximation.
		const STANDARD_DEVIATIONS = 3;

		const pixels = this._sizeLods[ lodIn ] - 1;
		const radiansPerPixel = isFinite( sigmaRadians ) ? Math.PI / ( 2 * pixels ) : 2 * Math.PI / ( 2 * MAX_SAMPLES - 1 );
		const sigmaPixels = sigmaRadians / radiansPerPixel;
		const samples = isFinite( sigmaRadians ) ? 1 + Math.floor( STANDARD_DEVIATIONS * sigmaPixels ) : MAX_SAMPLES;

		if ( samples > MAX_SAMPLES ) {

			console.warn( `sigmaRadians, ${
				sigmaRadians}, is too large and will clip, as it requested ${
				samples} samples when the maximum is set to ${MAX_SAMPLES}` );

		}

		const weights = new Array( MAX_SAMPLES ).fill( 0 );

		let sum = 0;

		for ( let i = 0; i < MAX_SAMPLES; ++ i ) {

			const x = i / sigmaPixels;
			const weight = Math.exp( - x * x / 2 );
			weights[ i ] = weight;

			if ( i === 0 ) {

				sum += weight;

			} else if ( i < samples ) {

				sum += 2 * weight;

			}

		}

		for ( let i = 0; i < weights.length; i ++ ) {

			weights[ i ] = weights[ i ] / sum;

		}

		const n = this._lodPlanes.length;
		const poleAxis = _axisDirections[ ( n - lodOut - 1 ) % _axisDirections.length ];

		const userData = {
			latitudinal: direction === 'latitudinal' ? 1 : 0,
			weights,
			poleAxis,
			outputDirection,
			dTheta: radiansPerPixel,
			samples,
			envMap: targetIn.texture,
			mipInt: _lodMax - lodIn
		};

		cache[ lodIn ] = userData;

		return userData;

	}

}

function _createPlanes( lodMax ) {

	const lodPlanes = [];
	const sizeLods = [];
	const sigmas = [];
	const lodMeshes = [];

	let lod = lodMax;

	const totalLods = lodMax - LOD_MIN + 1 + EXTRA_LOD_SIGMA.length;

	for ( let i = 0; i < totalLods; i ++ ) {

		const sizeLod = Math.pow( 2, lod );
		sizeLods.push( sizeLod );
		let sigma = 1.0 / sizeLod;

		if ( i > lodMax - LOD_MIN ) {

			sigma = EXTRA_LOD_SIGMA[ i - lodMax + LOD_MIN - 1 ];

		} else if ( i === 0 ) {

			sigma = 0;

		}

		sigmas.push( sigma );

		const texelSize = 1.0 / ( sizeLod - 2 );
		const min = - texelSize;
		const max = 1 + texelSize;
		const uv1 = [ min, min, max, min, max, max, min, min, max, max, min, max ];

		const cubeFaces = 6;
		const vertices = 6;
		const positionSize = 3;
		const uvSize = 2;
		const faceIndexSize = 1;

		const position = new Float32Array( positionSize * vertices * cubeFaces );
		const uv = new Float32Array( uvSize * vertices * cubeFaces );
		const faceIndex = new Float32Array( faceIndexSize * vertices * cubeFaces );

		for ( let face = 0; face < cubeFaces; face ++ ) {

			const x = ( face % 3 ) * 2 / 3 - 1;
			const y = face > 2 ? 0 : - 1;
			const coordinates = [
				x, y, 0,
				x + 2 / 3, y, 0,
				x + 2 / 3, y + 1, 0,
				x, y, 0,
				x + 2 / 3, y + 1, 0,
				x, y + 1, 0
			];

			const faceIdx = _faceLib[ face ];
			position.set( coordinates, positionSize * vertices * faceIdx );
			uv.set( uv1, uvSize * vertices * faceIdx );
			const fill = [ faceIdx, faceIdx, faceIdx, faceIdx, faceIdx, faceIdx ];
			faceIndex.set( fill, faceIndexSize * vertices * faceIdx );

		}

		const planes = new BufferGeometry();
		planes.setAttribute( 'position', new BufferAttribute( position, positionSize ) );
		planes.setAttribute( 'uv', new BufferAttribute( uv, uvSize ) );
		planes.setAttribute( 'faceIndex', new BufferAttribute( faceIndex, faceIndexSize ) );
		lodPlanes.push( planes );
		lodMeshes.push( new Mesh( planes, null ) );

		if ( lod > LOD_MIN ) {

			lod --;

		}

	}

	return { lodPlanes, sizeLods, sigmas, lodMeshes };

}

function _createRenderTarget( width, height, params ) {

	const cubeUVRenderTarget = new RenderTarget( width, height, params );
	cubeUVRenderTarget.texture.mapping = CubeUVReflectionMapping;
	cubeUVRenderTarget.texture.name = 'PMREM.cubeUv';
	cubeUVRenderTarget.texture.isPMREMTexture = true;
	cubeUVRenderTarget.scissorTest = true;
	return cubeUVRenderTarget;

}

function _setViewport( target, x, y, width, height ) {

	target.viewport.set( x, y, width, height );
	target.scissor.set( x, y, width, height );

}

function _getMaterial( type ) {

	const material = new NodeMaterial();
	material.depthTest = false;
	material.depthWrite = false;
	material.blending = NoBlending;
	material.name = `PMREM_${ type }`;

	return material;

}

function _getBlurShader( lodMax, width, height ) {

	const weights = userData( 'weights', 'float' );
	const poleAxis = userData( 'poleAxis', 'vec3' );
	const dTheta = userData( 'dTheta', 'float' );
	const n = float( MAX_SAMPLES );
	const latitudinal = userData( 'latitudinal', 'float' ); // false, bool
	const samples = userData( 'samples', 'float' ); // int
	const mipInt = userData( 'mipInt', 'float' ); // int
	const CUBEUV_TEXEL_WIDTH = float( 1 / width );
	const CUBEUV_TEXEL_HEIGHT = float( 1 / height );
	const CUBEUV_MAX_MIP = float( lodMax );

	const material = _getMaterial( 'blur' );

	const materialUniforms = {
		n,
		latitudinal,
		weights,
		poleAxis,
		outputDirection,
		dTheta,
		samples,
		envMap: texture( null ),
		mipInt,
		CUBEUV_TEXEL_WIDTH,
		CUBEUV_TEXEL_HEIGHT,
		CUBEUV_MAX_MIP
	};

	material._envMap = materialUniforms.envMap;

	material.fragmentNode = blur( { ...materialUniforms, latitudinal: latitudinal.equal( 1 ) } );

	return material;

}

function _getCubemapMaterial( envTexture ) {

	const material = _getMaterial( 'cubemap' );
	material.fragmentNode = cubeTexture( envTexture, outputDirection );

	return material;

}

function _getEquirectMaterial( envTexture ) {

	const material = _getMaterial( 'equirect' );
	material.fragmentNode = texture( envTexture, equirectUV( outputDirection ), 0 );

	return material;

}

export default PMREMGenerator;<|MERGE_RESOLUTION|>--- conflicted
+++ resolved
@@ -157,15 +157,11 @@
 		_oldActiveCubeFace = this._renderer.getActiveCubeFace();
 		_oldActiveMipmapLevel = this._renderer.getActiveMipmapLevel();
 
-<<<<<<< HEAD
 		if ( this._userData === null ) this._userData = { longitudinal: [], latitudinal: [] };
 
 		this._setSize( 256 );
 
-		const cubeUVRenderTarget = this._allocateTargets();
-=======
 		const cubeUVRenderTarget = renderTarget || this._allocateTargets();
->>>>>>> b70db2a3
 		cubeUVRenderTarget.depthBuffer = true;
 
 		this._sceneToCubeUV( scene, near, far, cubeUVRenderTarget );
