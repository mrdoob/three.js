import { ShaderChunk } from './ShaderChunk.js';
import { UniformsUtils } from './UniformsUtils.js';
import { Vector3 } from '../../math/Vector3.js';
import { UniformsLib } from './UniformsLib.js';
import { Color } from '../../math/Color.js';

/**
 * @author alteredq / http://alteredqualia.com/
 * @author mrdoob / http://mrdoob.com/
 * @author mikael emtinger / http://gomo.se/
 */

var ShaderLib = {

	basic: {

		uniforms: UniformsUtils.merge( [
			UniformsLib.common,
			UniformsLib.specularmap,
			UniformsLib.envmap,
			UniformsLib.aomap,
			UniformsLib.lightmap,
			UniformsLib.fog
		] ),

		vertexShader: ShaderChunk.meshbasic_vert,
		fragmentShader: ShaderChunk.meshbasic_frag

	},

	lambert: {

		uniforms: UniformsUtils.merge( [
			UniformsLib.common,
			UniformsLib.specularmap,
			UniformsLib.envmap,
			UniformsLib.aomap,
			UniformsLib.lightmap,
			UniformsLib.emissivemap,
			UniformsLib.fog,
			{
				emissive: { value: new Color( 0x000000 ) }
			}
		] ),

		vertexShader: ShaderChunk.meshlambert_vert,
		fragmentShader: ShaderChunk.meshlambert_frag

	},

	phong: {

		uniforms: UniformsUtils.merge( [
			UniformsLib.common,
			UniformsLib.specularmap,
			UniformsLib.envmap,
			UniformsLib.aomap,
			UniformsLib.lightmap,
			UniformsLib.emissivemap,
			UniformsLib.bumpmap,
			UniformsLib.normalmap,
			UniformsLib.displacementmap,
			UniformsLib.gradientmap,
			UniformsLib.fog,
			{
				emissive: { value: new Color( 0x000000 ) },
				specular: { value: new Color( 0x111111 ) },
				shininess: { value: 30 }
			}
		] ),

		vertexShader: ShaderChunk.meshphong_vert,
		fragmentShader: ShaderChunk.meshphong_frag

	},

	standard: {

		uniforms: UniformsUtils.merge( [
			UniformsLib.common,
			UniformsLib.envmap,
			UniformsLib.aomap,
			UniformsLib.lightmap,
			UniformsLib.emissivemap,
			UniformsLib.bumpmap,
			UniformsLib.normalmap,
			UniformsLib.displacementmap,
			UniformsLib.roughnessmap,
			UniformsLib.metalnessmap,
			UniformsLib.fog,
			{
				emissive: { value: new Color( 0x000000 ) },
				roughness: { value: 0.5 },
				metalness: { value: 0.5 },
				envMapIntensity: { value: 1 } // temporary
			}
		] ),

		vertexShader: ShaderChunk.meshphysical_vert,
		fragmentShader: ShaderChunk.meshphysical_frag

	},

	points: {

		uniforms: UniformsUtils.merge( [
			UniformsLib.points,
			UniformsLib.fog
		] ),

		vertexShader: ShaderChunk.points_vert,
		fragmentShader: ShaderChunk.points_frag

	},

	dashed: {

		uniforms: UniformsUtils.merge( [
			UniformsLib.common,
			UniformsLib.fog,
			{
				scale: { value: 1 },
				dashSize: { value: 1 },
				totalSize: { value: 2 }
			}
		] ),

		vertexShader: ShaderChunk.linedashed_vert,
		fragmentShader: ShaderChunk.linedashed_frag

	},

	depth: {

		uniforms: UniformsUtils.merge( [
			UniformsLib.common,
			UniformsLib.displacementmap
		] ),

		vertexShader: ShaderChunk.depth_vert,
		fragmentShader: ShaderChunk.depth_frag

	},

	normal: {

		uniforms: UniformsUtils.merge( [
			UniformsLib.common,
			UniformsLib.bumpmap,
			UniformsLib.normalmap,
			UniformsLib.displacementmap,
			{
				opacity: { value: 1.0 }
			}
		] ),

		vertexShader: ShaderChunk.normal_vert,
		fragmentShader: ShaderChunk.normal_frag

	},

	/* -------------------------------------------------------------------------
	//	Cube map shader
	 ------------------------------------------------------------------------- */

	cube: {

		uniforms: {
			tCube: { value: null },
			tFlip: { value: - 1 },
			opacity: { value: 1.0 }
		},

		vertexShader: ShaderChunk.cube_vert,
		fragmentShader: ShaderChunk.cube_frag

	},

	equirect: {

		uniforms: {
			tEquirect: { value: null },
		},

		vertexShader: ShaderChunk.equirect_vert,
		fragmentShader: ShaderChunk.equirect_frag

	},

	distanceRGBA: {

		uniforms: UniformsUtils.merge( [
			UniformsLib.common,
			UniformsLib.displacementmap,
			{
				referencePosition: { value: new Vector3() },
				nearDistance: { value: 1 },
				farDistance: { value: 1000 }
			}
		] ),

		vertexShader: ShaderChunk.distanceRGBA_vert,
		fragmentShader: ShaderChunk.distanceRGBA_frag

	},

	shadow: {

<<<<<<< HEAD
		uniforms: {
			color: { value: new Color( 0x00000 ) },
			opacity: { value: 1.0 }
		},
=======
		uniforms: UniformsUtils.merge( [
			UniformsLib.lights,
			UniformsLib.fog,
			{
				color: { value: new Color( 0x00000 ) },
				opacity: { value: 1.0 }
			},
		] ),
>>>>>>> 703aa286

		vertexShader: ShaderChunk.shadow_vert,
		fragmentShader: ShaderChunk.shadow_frag

	}

};

ShaderLib.physical = {

	uniforms: UniformsUtils.merge( [
		ShaderLib.standard.uniforms,
		{
			clearCoat: { value: 0 },
			clearCoatRoughness: { value: 0 }
		}
	] ),

	vertexShader: ShaderChunk.meshphysical_vert,
	fragmentShader: ShaderChunk.meshphysical_frag

};


export { ShaderLib };<|MERGE_RESOLUTION|>--- conflicted
+++ resolved
@@ -206,21 +206,13 @@
 
 	shadow: {
 
-<<<<<<< HEAD
-		uniforms: {
-			color: { value: new Color( 0x00000 ) },
-			opacity: { value: 1.0 }
-		},
-=======
-		uniforms: UniformsUtils.merge( [
-			UniformsLib.lights,
+		uniforms: UniformsUtils.merge( [
 			UniformsLib.fog,
 			{
 				color: { value: new Color( 0x00000 ) },
 				opacity: { value: 1.0 }
 			},
 		] ),
->>>>>>> 703aa286
 
 		vertexShader: ShaderChunk.shadow_vert,
 		fragmentShader: ShaderChunk.shadow_frag
