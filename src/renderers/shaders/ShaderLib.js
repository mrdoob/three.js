--- conflicted
+++ resolved
@@ -90,17 +90,10 @@
 			THREE.UniformsLib[ 'lights' ],
 
 			{
-<<<<<<< HEAD
-				"emissive" : { type: "c", value: new THREE.Color( 0x000000 ) },
-				"roughness": { type: "1f", value: 0.5 },
-				"metalness": { type: "1f", value: 0 },
-				"envMapIntensity" : { type: "1f", value: 1 }, // temporary
-=======
 				"emissive" : { value: new THREE.Color( 0x000000 ) },
 				"roughness": { value: 0.5 },
 				"metalness": { value: 0 },
-				"envMapIntensity" : { value: 1 } // temporary
->>>>>>> 5b491ed3
+				"envMapIntensity" : { value: 1 }, // temporary
 			}
 
 		] ),
@@ -225,8 +218,8 @@
 		THREE.ShaderLib[ 'standard' ].uniforms,
 
 		{
-			"clearCoat": { type: "1f", value: 0 },
-			"clearCoatRoughness": { type: "1f", value: 0 }
+			"clearCoat": { value: 0 },
+			"clearCoatRoughness": { value: 0 }
 		}
 
 	] ),
