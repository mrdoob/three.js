/**
 * Webgl Shader Library for three.js
 *
 * @author alteredq / http://alteredqualia.com/
 * @author mrdoob / http://mrdoob.com/
 * @author mikael emtinger / http://gomo.se/
 */


THREE.ShaderLib = {

	'basic': {

		uniforms: THREE.UniformsUtils.merge( [

			THREE.UniformsLib[ "common" ],
			THREE.UniformsLib[ "fog" ],
			THREE.UniformsLib[ "shadowmap" ],
			THREE.UniformsLib[ "tonemap" ],

		] ),

		vertexShader: [

			THREE.ShaderChunk[ "map_pars_vertex" ],
			THREE.ShaderChunk[ "lightmap_pars_vertex" ],
			THREE.ShaderChunk[ "envmap_pars_vertex" ],
			THREE.ShaderChunk[ "color_pars_vertex" ],
			THREE.ShaderChunk[ "morphtarget_pars_vertex" ],
			THREE.ShaderChunk[ "skinning_pars_vertex" ],
			THREE.ShaderChunk[ "shadowmap_pars_vertex" ],
			THREE.ShaderChunk[ "logdepthbuf_pars_vertex" ],

			"void main() {",

				THREE.ShaderChunk[ "map_vertex" ],
				THREE.ShaderChunk[ "lightmap_vertex" ],
				THREE.ShaderChunk[ "color_vertex" ],
				THREE.ShaderChunk[ "skinbase_vertex" ],

			"	#ifdef USE_ENVMAP",

				THREE.ShaderChunk[ "morphnormal_vertex" ],
				THREE.ShaderChunk[ "skinnormal_vertex" ],
				THREE.ShaderChunk[ "defaultnormal_vertex" ],

			"	#endif",

				THREE.ShaderChunk[ "morphtarget_vertex" ],
				THREE.ShaderChunk[ "skinning_vertex" ],
				THREE.ShaderChunk[ "default_vertex" ],
				THREE.ShaderChunk[ "logdepthbuf_vertex" ],

				THREE.ShaderChunk[ "worldpos_vertex" ],
				THREE.ShaderChunk[ "envmap_vertex" ],
				THREE.ShaderChunk[ "shadowmap_vertex" ],

			"}"

		].join("\n"),

		fragmentShader: [

			"uniform vec3 diffuse;",
			"uniform float opacity;",

			THREE.ShaderChunk[ "color_pars_fragment" ],
			THREE.ShaderChunk[ "map_pars_fragment" ],
			THREE.ShaderChunk[ "alphamap_pars_fragment" ],
			THREE.ShaderChunk[ "lightmap_pars_fragment" ],
			THREE.ShaderChunk[ "envmap_pars_fragment" ],
			THREE.ShaderChunk[ "fog_pars_fragment" ],
			THREE.ShaderChunk[ "shadowmap_pars_fragment" ],
			THREE.ShaderChunk[ "specularmap_pars_fragment" ],
			THREE.ShaderChunk[ "logdepthbuf_pars_fragment" ],
<<<<<<< HEAD
			THREE.ShaderChunk[ "tonemap_pars_fragment" ],
=======
			THREE.ShaderChunk[ "hdr_encode_pars_fragment" ],
>>>>>>> b3e14cd0

			"void main() {",

			"	gl_FragColor = vec4( diffuse, opacity );",

				THREE.ShaderChunk[ "logdepthbuf_fragment" ],
				THREE.ShaderChunk[ "map_fragment" ],
				THREE.ShaderChunk[ "alphamap_fragment" ],
				THREE.ShaderChunk[ "alphatest_fragment" ],
				THREE.ShaderChunk[ "specularmap_fragment" ],
				THREE.ShaderChunk[ "lightmap_fragment" ],
				THREE.ShaderChunk[ "color_fragment" ],
				THREE.ShaderChunk[ "envmap_fragment" ],
				THREE.ShaderChunk[ "shadowmap_fragment" ],

				THREE.ShaderChunk[ "tonemap_fragment" ],
				THREE.ShaderChunk[ "linear_to_gamma_fragment" ],

				THREE.ShaderChunk[ "fog_fragment" ],
				THREE.ShaderChunk[ "hdr_encode_fragment" ],

			"}"

		].join("\n")

	},

	'lambert': {

		uniforms: THREE.UniformsUtils.merge( [

			THREE.UniformsLib[ "common" ],
			THREE.UniformsLib[ "fog" ],
			THREE.UniformsLib[ "lights" ],
			THREE.UniformsLib[ "shadowmap" ],
			THREE.UniformsLib[ "tonemap" ],

			{
				"ambient"  : { type: "c", value: new THREE.Color( 0xffffff ) },
				"emissive" : { type: "c", value: new THREE.Color( 0x000000 ) },
				"wrapRGB"  : { type: "v3", value: new THREE.Vector3( 1, 1, 1 ) }
			}

		] ),

		vertexShader: [

			"#define LAMBERT",

			"varying vec3 vLightFront;",

			"#ifdef DOUBLE_SIDED",

			"	varying vec3 vLightBack;",

			"#endif",

			THREE.ShaderChunk[ "map_pars_vertex" ],
			THREE.ShaderChunk[ "lightmap_pars_vertex" ],
			THREE.ShaderChunk[ "envmap_pars_vertex" ],
			THREE.ShaderChunk[ "lights_lambert_pars_vertex" ],
			THREE.ShaderChunk[ "color_pars_vertex" ],
			THREE.ShaderChunk[ "morphtarget_pars_vertex" ],
			THREE.ShaderChunk[ "skinning_pars_vertex" ],
			THREE.ShaderChunk[ "shadowmap_pars_vertex" ],
			THREE.ShaderChunk[ "logdepthbuf_pars_vertex" ],

			"void main() {",

				THREE.ShaderChunk[ "map_vertex" ],
				THREE.ShaderChunk[ "lightmap_vertex" ],
				THREE.ShaderChunk[ "color_vertex" ],

				THREE.ShaderChunk[ "morphnormal_vertex" ],
				THREE.ShaderChunk[ "skinbase_vertex" ],
				THREE.ShaderChunk[ "skinnormal_vertex" ],
				THREE.ShaderChunk[ "defaultnormal_vertex" ],

				THREE.ShaderChunk[ "morphtarget_vertex" ],
				THREE.ShaderChunk[ "skinning_vertex" ],
				THREE.ShaderChunk[ "default_vertex" ],
				THREE.ShaderChunk[ "logdepthbuf_vertex" ],

				THREE.ShaderChunk[ "worldpos_vertex" ],
				THREE.ShaderChunk[ "envmap_vertex" ],
				THREE.ShaderChunk[ "lights_lambert_vertex" ],
				THREE.ShaderChunk[ "shadowmap_vertex" ],

			"}"

		].join("\n"),

		fragmentShader: [

			"uniform float opacity;",

			"varying vec3 vLightFront;",

			"#ifdef DOUBLE_SIDED",

			"	varying vec3 vLightBack;",

			"#endif",

			THREE.ShaderChunk[ "color_pars_fragment" ],
			THREE.ShaderChunk[ "map_pars_fragment" ],
			THREE.ShaderChunk[ "alphamap_pars_fragment" ],
			THREE.ShaderChunk[ "lightmap_pars_fragment" ],
			THREE.ShaderChunk[ "envmap_pars_fragment" ],
			THREE.ShaderChunk[ "fog_pars_fragment" ],
			THREE.ShaderChunk[ "shadowmap_pars_fragment" ],
			THREE.ShaderChunk[ "specularmap_pars_fragment" ],
			THREE.ShaderChunk[ "logdepthbuf_pars_fragment" ],
<<<<<<< HEAD
			THREE.ShaderChunk[ "tonemap_pars_fragment" ],
=======
			THREE.ShaderChunk[ "hdr_encode_pars_fragment" ],
>>>>>>> b3e14cd0

			"void main() {",

			"	gl_FragColor = vec4( vec3( 1.0 ), opacity );",

				THREE.ShaderChunk[ "logdepthbuf_fragment" ],
				THREE.ShaderChunk[ "map_fragment" ],
				THREE.ShaderChunk[ "alphamap_fragment" ],
				THREE.ShaderChunk[ "alphatest_fragment" ],
				THREE.ShaderChunk[ "specularmap_fragment" ],

			"	#ifdef DOUBLE_SIDED",

					//"float isFront = float( gl_FrontFacing );",
					//"gl_FragColor.xyz *= isFront * vLightFront + ( 1.0 - isFront ) * vLightBack;",

			"		if ( gl_FrontFacing )",
			"			gl_FragColor.xyz *= vLightFront;",
			"		else",
			"			gl_FragColor.xyz *= vLightBack;",

			"	#else",

			"		gl_FragColor.xyz *= vLightFront;",

			"	#endif",

				THREE.ShaderChunk[ "lightmap_fragment" ],
				THREE.ShaderChunk[ "color_fragment" ],
				THREE.ShaderChunk[ "envmap_fragment" ],
				THREE.ShaderChunk[ "shadowmap_fragment" ],

				THREE.ShaderChunk[ "tonemap_fragment" ],
				THREE.ShaderChunk[ "linear_to_gamma_fragment" ],
				
				THREE.ShaderChunk[ "fog_fragment" ],
				THREE.ShaderChunk[ "hdr_encode_fragment" ],

			"}"

		].join("\n")

	},

	'phong': {

		uniforms: THREE.UniformsUtils.merge( [

			THREE.UniformsLib[ "common" ],
			THREE.UniformsLib[ "bump" ],
			THREE.UniformsLib[ "normalmap" ],
			THREE.UniformsLib[ "fog" ],
			THREE.UniformsLib[ "lights" ],
			THREE.UniformsLib[ "shadowmap" ],
			THREE.UniformsLib[ "tonemap" ],

			{
				"ambient"  : { type: "c", value: new THREE.Color( 0xffffff ) },
				"emissive" : { type: "c", value: new THREE.Color( 0x000000 ) },
				"specular" : { type: "c", value: new THREE.Color( 0x111111 ) },
				"shininess": { type: "f", value: 30 },
				"wrapRGB"  : { type: "v3", value: new THREE.Vector3( 1, 1, 1 ) }
			}

		] ),

		vertexShader: [

			"#define PHONG",

			"varying vec3 vViewPosition;",
			"varying vec3 vNormal;",

			THREE.ShaderChunk[ "map_pars_vertex" ],
			THREE.ShaderChunk[ "lightmap_pars_vertex" ],
			THREE.ShaderChunk[ "envmap_pars_vertex" ],
			THREE.ShaderChunk[ "lights_phong_pars_vertex" ],
			THREE.ShaderChunk[ "color_pars_vertex" ],
			THREE.ShaderChunk[ "morphtarget_pars_vertex" ],
			THREE.ShaderChunk[ "skinning_pars_vertex" ],
			THREE.ShaderChunk[ "shadowmap_pars_vertex" ],
			THREE.ShaderChunk[ "logdepthbuf_pars_vertex" ],

			"void main() {",

				THREE.ShaderChunk[ "map_vertex" ],
				THREE.ShaderChunk[ "lightmap_vertex" ],
				THREE.ShaderChunk[ "color_vertex" ],

				THREE.ShaderChunk[ "morphnormal_vertex" ],
				THREE.ShaderChunk[ "skinbase_vertex" ],
				THREE.ShaderChunk[ "skinnormal_vertex" ],
				THREE.ShaderChunk[ "defaultnormal_vertex" ],

			"	vNormal = normalize( transformedNormal );",

				THREE.ShaderChunk[ "morphtarget_vertex" ],
				THREE.ShaderChunk[ "skinning_vertex" ],
				THREE.ShaderChunk[ "default_vertex" ],
				THREE.ShaderChunk[ "logdepthbuf_vertex" ],

			"	vViewPosition = -mvPosition.xyz;",

				THREE.ShaderChunk[ "worldpos_vertex" ],
				THREE.ShaderChunk[ "envmap_vertex" ],
				THREE.ShaderChunk[ "lights_phong_vertex" ],
				THREE.ShaderChunk[ "shadowmap_vertex" ],

			"}"

		].join("\n"),

		fragmentShader: [

			"#define PHONG",

			"uniform vec3 diffuse;",
			"uniform float opacity;",

			"uniform vec3 ambient;",
			"uniform vec3 emissive;",
			"uniform vec3 specular;",
			"uniform float shininess;",

			THREE.ShaderChunk[ "color_pars_fragment" ],
			THREE.ShaderChunk[ "map_pars_fragment" ],
			THREE.ShaderChunk[ "alphamap_pars_fragment" ],
			THREE.ShaderChunk[ "lightmap_pars_fragment" ],
			THREE.ShaderChunk[ "envmap_pars_fragment" ],
			THREE.ShaderChunk[ "fog_pars_fragment" ],
			THREE.ShaderChunk[ "lights_phong_pars_fragment" ],
			THREE.ShaderChunk[ "shadowmap_pars_fragment" ],
			THREE.ShaderChunk[ "bumpmap_pars_fragment" ],
			THREE.ShaderChunk[ "normalmap_pars_fragment" ],
			THREE.ShaderChunk[ "specularmap_pars_fragment" ],
			THREE.ShaderChunk[ "logdepthbuf_pars_fragment" ],
<<<<<<< HEAD
			THREE.ShaderChunk[ "tonemap_pars_fragment" ],
=======
			THREE.ShaderChunk[ "hdr_encode_pars_fragment" ],
>>>>>>> b3e14cd0

			"void main() {",

			"	gl_FragColor = vec4( vec3( 1.0 ), opacity );",

				THREE.ShaderChunk[ "logdepthbuf_fragment" ],
				THREE.ShaderChunk[ "map_fragment" ],
				THREE.ShaderChunk[ "alphamap_fragment" ],
				THREE.ShaderChunk[ "alphatest_fragment" ],
				THREE.ShaderChunk[ "specularmap_fragment" ],

				THREE.ShaderChunk[ "lights_phong_fragment" ],

				THREE.ShaderChunk[ "lightmap_fragment" ],
				THREE.ShaderChunk[ "color_fragment" ],
				THREE.ShaderChunk[ "envmap_fragment" ],
				THREE.ShaderChunk[ "shadowmap_fragment" ],

				
				THREE.ShaderChunk[ "linear_to_gamma_fragment" ],
				THREE.ShaderChunk[ "tonemap_fragment" ],

				THREE.ShaderChunk[ "fog_fragment" ],
				THREE.ShaderChunk[ "hdr_encode_fragment" ],

			"}"

		].join("\n")

	},

	'particle_basic': {

		uniforms: THREE.UniformsUtils.merge( [

			THREE.UniformsLib[ "particle" ],
			THREE.UniformsLib[ "shadowmap" ]

		] ),

		vertexShader: [

			"uniform float size;",
			"uniform float scale;",

			THREE.ShaderChunk[ "color_pars_vertex" ],
			THREE.ShaderChunk[ "shadowmap_pars_vertex" ],
			THREE.ShaderChunk[ "logdepthbuf_pars_vertex" ],

			"void main() {",

				THREE.ShaderChunk[ "color_vertex" ],

			"	vec4 mvPosition = modelViewMatrix * vec4( position, 1.0 );",

			"	#ifdef USE_SIZEATTENUATION",
			"		gl_PointSize = size * ( scale / length( mvPosition.xyz ) );",
			"	#else",
			"		gl_PointSize = size;",
			"	#endif",

			"	gl_Position = projectionMatrix * mvPosition;",

				THREE.ShaderChunk[ "logdepthbuf_vertex" ],
				THREE.ShaderChunk[ "worldpos_vertex" ],
				THREE.ShaderChunk[ "shadowmap_vertex" ],

			"}"

		].join("\n"),

		fragmentShader: [

			"uniform vec3 psColor;",
			"uniform float opacity;",

			THREE.ShaderChunk[ "color_pars_fragment" ],
			THREE.ShaderChunk[ "map_particle_pars_fragment" ],
			THREE.ShaderChunk[ "fog_pars_fragment" ],
			THREE.ShaderChunk[ "shadowmap_pars_fragment" ],
			THREE.ShaderChunk[ "logdepthbuf_pars_fragment" ],

			"void main() {",

			"	gl_FragColor = vec4( psColor, opacity );",

				THREE.ShaderChunk[ "logdepthbuf_fragment" ],
				THREE.ShaderChunk[ "map_particle_fragment" ],
				THREE.ShaderChunk[ "alphatest_fragment" ],
				THREE.ShaderChunk[ "color_fragment" ],
				THREE.ShaderChunk[ "shadowmap_fragment" ],
				THREE.ShaderChunk[ "fog_fragment" ],

			"}"

		].join("\n")

	},

	'dashed': {

		uniforms: THREE.UniformsUtils.merge( [

			THREE.UniformsLib[ "common" ],
			THREE.UniformsLib[ "fog" ],

			{
				"scale"    : { type: "f", value: 1 },
				"dashSize" : { type: "f", value: 1 },
				"totalSize": { type: "f", value: 2 }
			}

		] ),

		vertexShader: [

			"uniform float scale;",
			"attribute float lineDistance;",

			"varying float vLineDistance;",

			THREE.ShaderChunk[ "color_pars_vertex" ],
			THREE.ShaderChunk[ "logdepthbuf_pars_vertex" ],

			"void main() {",

				THREE.ShaderChunk[ "color_vertex" ],

			"	vLineDistance = scale * lineDistance;",

			"	vec4 mvPosition = modelViewMatrix * vec4( position, 1.0 );",
			"	gl_Position = projectionMatrix * mvPosition;",

				THREE.ShaderChunk[ "logdepthbuf_vertex" ],

			"}"

		].join("\n"),

		fragmentShader: [

			"uniform vec3 diffuse;",
			"uniform float opacity;",

			"uniform float dashSize;",
			"uniform float totalSize;",

			"varying float vLineDistance;",

			THREE.ShaderChunk[ "color_pars_fragment" ],
			THREE.ShaderChunk[ "fog_pars_fragment" ],
			THREE.ShaderChunk[ "logdepthbuf_pars_fragment" ],

			"void main() {",

			"	if ( mod( vLineDistance, totalSize ) > dashSize ) {",

			"		discard;",

			"	}",

			"	gl_FragColor = vec4( diffuse, opacity );",

				THREE.ShaderChunk[ "logdepthbuf_fragment" ],
				THREE.ShaderChunk[ "color_fragment" ],
				THREE.ShaderChunk[ "fog_fragment" ],

			"}"

		].join("\n")

	},

	'depth': {

		uniforms: {

			"mNear": { type: "f", value: 1.0 },
			"mFar" : { type: "f", value: 2000.0 },
			"opacity" : { type: "f", value: 1.0 }

		},

		vertexShader: [

			THREE.ShaderChunk[ "morphtarget_pars_vertex" ],
			THREE.ShaderChunk[ "logdepthbuf_pars_vertex" ],

			"void main() {",

				THREE.ShaderChunk[ "morphtarget_vertex" ],
				THREE.ShaderChunk[ "default_vertex" ],
				THREE.ShaderChunk[ "logdepthbuf_vertex" ],

			"}"

		].join("\n"),

		fragmentShader: [

			"uniform float mNear;",
			"uniform float mFar;",
			"uniform float opacity;",

			THREE.ShaderChunk[ "logdepthbuf_pars_fragment" ],

			"void main() {",

				THREE.ShaderChunk[ "logdepthbuf_fragment" ],

			"	#ifdef USE_LOGDEPTHBUF_EXT",

			"		float depth = gl_FragDepthEXT / gl_FragCoord.w;",

			"	#else",

			"		float depth = gl_FragCoord.z / gl_FragCoord.w;",

			"	#endif",

			"	float color = 1.0 - smoothstep( mNear, mFar, depth );",
			"	gl_FragColor = vec4( vec3( color ), opacity );",

			"}"

		].join("\n")

	},

	'normal': {

		uniforms: {

			"opacity" : { type: "f", value: 1.0 }

		},

		vertexShader: [

			"varying vec3 vNormal;",

			THREE.ShaderChunk[ "morphtarget_pars_vertex" ],
			THREE.ShaderChunk[ "logdepthbuf_pars_vertex" ],

			"void main() {",

			"	vNormal = normalize( normalMatrix * normal );",

				THREE.ShaderChunk[ "morphtarget_vertex" ],
				THREE.ShaderChunk[ "default_vertex" ],
				THREE.ShaderChunk[ "logdepthbuf_vertex" ],

			"}"

		].join("\n"),

		fragmentShader: [

			"uniform float opacity;",
			"varying vec3 vNormal;",

			THREE.ShaderChunk[ "logdepthbuf_pars_fragment" ],

			"void main() {",

			"	gl_FragColor = vec4( 0.5 * normalize( vNormal ) + 0.5, opacity );",

				THREE.ShaderChunk[ "logdepthbuf_fragment" ],

			"}"

		].join("\n")

	},

	/* -------------------------------------------------------------------------
	//	Normal map shader
	//		- Blinn-Phong
	//		- normal + diffuse + specular + AO + displacement + reflection + shadow maps
	//		- point and directional lights (use with "lights: true" material option)
	 ------------------------------------------------------------------------- */

	'normalmap' : {

		uniforms: THREE.UniformsUtils.merge( [

			THREE.UniformsLib[ "fog" ],
			THREE.UniformsLib[ "lights" ],
			THREE.UniformsLib[ "shadowmap" ],
			THREE.UniformsLib[ "tonemap" ],

			{

			"enableAO"          : { type: "i", value: 0 },
			"enableDiffuse"     : { type: "i", value: 0 },
			"enableSpecular"    : { type: "i", value: 0 },
			"enableReflection"  : { type: "i", value: 0 },
			"enableDisplacement": { type: "i", value: 0 },

			"tDisplacement": { type: "t", value: null }, // must go first as this is vertex texture
			"tDiffuse"     : { type: "t", value: null },
			"tCube"        : { type: "t", value: null },
			"tNormal"      : { type: "t", value: null },
			"tSpecular"    : { type: "t", value: null },
			"tAO"          : { type: "t", value: null },

			"uNormalScale": { type: "v2", value: new THREE.Vector2( 1, 1 ) },

			"uDisplacementBias": { type: "f", value: 0.0 },
			"uDisplacementScale": { type: "f", value: 1.0 },

			"diffuse": { type: "c", value: new THREE.Color( 0xffffff ) },
			"specular": { type: "c", value: new THREE.Color( 0x111111 ) },
			"ambient": { type: "c", value: new THREE.Color( 0xffffff ) },
			"shininess": { type: "f", value: 30 },
			"opacity": { type: "f", value: 1 },

			"useRefract": { type: "i", value: 0 },
			"refractionRatio": { type: "f", value: 0.98 },
			"reflectivity": { type: "f", value: 0.5 },

			"uOffset" : { type: "v2", value: new THREE.Vector2( 0, 0 ) },
			"uRepeat" : { type: "v2", value: new THREE.Vector2( 1, 1 ) },

			"wrapRGB" : { type: "v3", value: new THREE.Vector3( 1, 1, 1 ) }

			}

		] ),

		fragmentShader: [

			"uniform vec3 ambient;",
			"uniform vec3 diffuse;",
			"uniform vec3 specular;",
			"uniform float shininess;",
			"uniform float opacity;",

			"uniform bool enableDiffuse;",
			"uniform bool enableSpecular;",
			"uniform bool enableAO;",
			"uniform bool enableReflection;",

			"uniform sampler2D tDiffuse;",
			"uniform sampler2D tNormal;",
			"uniform sampler2D tSpecular;",
			"uniform sampler2D tAO;",

			"uniform samplerCube tCube;",

			"uniform vec2 uNormalScale;",

			"uniform bool useRefract;",
			"uniform float refractionRatio;",
			"uniform float reflectivity;",

			"varying vec3 vTangent;",
			"varying vec3 vBinormal;",
			"varying vec3 vNormal;",
			"varying vec2 vUv;",

			"uniform vec3 ambientLightColor;",

			"#if MAX_DIR_LIGHTS > 0",

			"	uniform vec3 directionalLightColor[ MAX_DIR_LIGHTS ];",
			"	uniform vec3 directionalLightDirection[ MAX_DIR_LIGHTS ];",

			"#endif",

			"#if MAX_HEMI_LIGHTS > 0",

			"	uniform vec3 hemisphereLightSkyColor[ MAX_HEMI_LIGHTS ];",
			"	uniform vec3 hemisphereLightGroundColor[ MAX_HEMI_LIGHTS ];",
			"	uniform vec3 hemisphereLightDirection[ MAX_HEMI_LIGHTS ];",

			"#endif",

			"#if MAX_POINT_LIGHTS > 0",

			"	uniform vec3 pointLightColor[ MAX_POINT_LIGHTS ];",
			"	uniform vec3 pointLightPosition[ MAX_POINT_LIGHTS ];",
			"	uniform float pointLightDistance[ MAX_POINT_LIGHTS ];",

			"#endif",

			"#if MAX_SPOT_LIGHTS > 0",

			"	uniform vec3 spotLightColor[ MAX_SPOT_LIGHTS ];",
			"	uniform vec3 spotLightPosition[ MAX_SPOT_LIGHTS ];",
			"	uniform vec3 spotLightDirection[ MAX_SPOT_LIGHTS ];",
			"	uniform float spotLightAngleCos[ MAX_SPOT_LIGHTS ];",
			"	uniform float spotLightExponent[ MAX_SPOT_LIGHTS ];",
			"	uniform float spotLightDistance[ MAX_SPOT_LIGHTS ];",

			"#endif",

			"#ifdef WRAP_AROUND",

			"	uniform vec3 wrapRGB;",

			"#endif",

			"varying vec3 vWorldPosition;",
			"varying vec3 vViewPosition;",

			THREE.ShaderChunk[ "shadowmap_pars_fragment" ],
			THREE.ShaderChunk[ "fog_pars_fragment" ],
			THREE.ShaderChunk[ "logdepthbuf_pars_fragment" ],
			THREE.ShaderChunk[ "tonemap_pars_fragment" ],

			"void main() {",
				THREE.ShaderChunk[ "logdepthbuf_fragment" ],

			"	gl_FragColor = vec4( vec3( 1.0 ), opacity );",

			"	vec3 specularTex = vec3( 1.0 );",

			"	vec3 normalTex = texture2D( tNormal, vUv ).xyz * 2.0 - 1.0;",
			"	normalTex.xy *= uNormalScale;",
			"	normalTex = normalize( normalTex );",

			"	if( enableDiffuse ) {",

			"		#ifdef GAMMA_INPUT",

			"			vec4 texelColor = texture2D( tDiffuse, vUv );",
			"			texelColor.xyz *= texelColor.xyz;",

			"			gl_FragColor = gl_FragColor * texelColor;",

			"		#else",

			"			gl_FragColor = gl_FragColor * texture2D( tDiffuse, vUv );",

			"		#endif",

			"	}",

			"	if( enableAO ) {",

			"		#ifdef GAMMA_INPUT",

			"			vec4 aoColor = texture2D( tAO, vUv );",
			"			aoColor.xyz *= aoColor.xyz;",

			"			gl_FragColor.xyz = gl_FragColor.xyz * aoColor.xyz;",

			"		#else",

			"			gl_FragColor.xyz = gl_FragColor.xyz * texture2D( tAO, vUv ).xyz;",

			"		#endif",

			"	}",
			
			THREE.ShaderChunk[ "alphatest_fragment" ],

			"	if( enableSpecular )",
			"		specularTex = texture2D( tSpecular, vUv ).xyz;",

			"	mat3 tsb = mat3( normalize( vTangent ), normalize( vBinormal ), normalize( vNormal ) );",
			"	vec3 finalNormal = tsb * normalTex;",

			"	#ifdef FLIP_SIDED",

			"		finalNormal = -finalNormal;",

			"	#endif",

			"	vec3 normal = normalize( finalNormal );",
			"	vec3 viewPosition = normalize( vViewPosition );",

				// point lights

			"	#if MAX_POINT_LIGHTS > 0",

			"		vec3 pointDiffuse = vec3( 0.0 );",
			"		vec3 pointSpecular = vec3( 0.0 );",

			"		for ( int i = 0; i < MAX_POINT_LIGHTS; i ++ ) {",

			"			vec4 lPosition = viewMatrix * vec4( pointLightPosition[ i ], 1.0 );",
			"			vec3 pointVector = lPosition.xyz + vViewPosition.xyz;",

			"			float pointDistance = 1.0;",
			"			if ( pointLightDistance[ i ] > 0.0 )",
			"				pointDistance = 1.0 - min( ( length( pointVector ) / pointLightDistance[ i ] ), 1.0 );",

			"			pointVector = normalize( pointVector );",

						// diffuse

			"			#ifdef WRAP_AROUND",

			"				float pointDiffuseWeightFull = max( dot( normal, pointVector ), 0.0 );",
			"				float pointDiffuseWeightHalf = max( 0.5 * dot( normal, pointVector ) + 0.5, 0.0 );",

			"				vec3 pointDiffuseWeight = mix( vec3( pointDiffuseWeightFull ), vec3( pointDiffuseWeightHalf ), wrapRGB );",

			"			#else",

			"				float pointDiffuseWeight = max( dot( normal, pointVector ), 0.0 );",

			"			#endif",

			"			pointDiffuse += pointDistance * pointLightColor[ i ] * diffuse * pointDiffuseWeight;",

						// specular

			"			vec3 pointHalfVector = normalize( pointVector + viewPosition );",
			"			float pointDotNormalHalf = max( dot( normal, pointHalfVector ), 0.0 );",
			"			float pointSpecularWeight = specularTex.r * max( pow( pointDotNormalHalf, shininess ), 0.0 );",

			"			float specularNormalization = ( shininess + 2.0 ) / 8.0;",

			"			vec3 schlick = specular + vec3( 1.0 - specular ) * pow( max( 1.0 - dot( pointVector, pointHalfVector ), 0.0 ), 5.0 );",
			"			pointSpecular += schlick * pointLightColor[ i ] * pointSpecularWeight * pointDiffuseWeight * pointDistance * specularNormalization;",

			"		}",

			"	#endif",

				// spot lights

			"	#if MAX_SPOT_LIGHTS > 0",

			"		vec3 spotDiffuse = vec3( 0.0 );",
			"		vec3 spotSpecular = vec3( 0.0 );",

			"		for ( int i = 0; i < MAX_SPOT_LIGHTS; i ++ ) {",

			"			vec4 lPosition = viewMatrix * vec4( spotLightPosition[ i ], 1.0 );",
			"			vec3 spotVector = lPosition.xyz + vViewPosition.xyz;",

			"			float spotDistance = 1.0;",
			"			if ( spotLightDistance[ i ] > 0.0 )",
			"				spotDistance = 1.0 - min( ( length( spotVector ) / spotLightDistance[ i ] ), 1.0 );",

			"			spotVector = normalize( spotVector );",

			"			float spotEffect = dot( spotLightDirection[ i ], normalize( spotLightPosition[ i ] - vWorldPosition ) );",

			"			if ( spotEffect > spotLightAngleCos[ i ] ) {",

			"				spotEffect = max( pow( max( spotEffect, 0.0 ), spotLightExponent[ i ] ), 0.0 );",

							// diffuse

			"				#ifdef WRAP_AROUND",

			"					float spotDiffuseWeightFull = max( dot( normal, spotVector ), 0.0 );",
			"					float spotDiffuseWeightHalf = max( 0.5 * dot( normal, spotVector ) + 0.5, 0.0 );",

			"					vec3 spotDiffuseWeight = mix( vec3( spotDiffuseWeightFull ), vec3( spotDiffuseWeightHalf ), wrapRGB );",

			"				#else",

			"					float spotDiffuseWeight = max( dot( normal, spotVector ), 0.0 );",

			"				#endif",

			"				spotDiffuse += spotDistance * spotLightColor[ i ] * diffuse * spotDiffuseWeight * spotEffect;",

							// specular

			"				vec3 spotHalfVector = normalize( spotVector + viewPosition );",
			"				float spotDotNormalHalf = max( dot( normal, spotHalfVector ), 0.0 );",
			"				float spotSpecularWeight = specularTex.r * max( pow( spotDotNormalHalf, shininess ), 0.0 );",

			"				float specularNormalization = ( shininess + 2.0 ) / 8.0;",

			"				vec3 schlick = specular + vec3( 1.0 - specular ) * pow( max( 1.0 - dot( spotVector, spotHalfVector ), 0.0 ), 5.0 );",
			"				spotSpecular += schlick * spotLightColor[ i ] * spotSpecularWeight * spotDiffuseWeight * spotDistance * specularNormalization * spotEffect;",

			"			}",

			"		}",

			"	#endif",

				// directional lights

			"	#if MAX_DIR_LIGHTS > 0",

			"		vec3 dirDiffuse = vec3( 0.0 );",
			"		vec3 dirSpecular = vec3( 0.0 );",

			"		for( int i = 0; i < MAX_DIR_LIGHTS; i++ ) {",

			"			vec4 lDirection = viewMatrix * vec4( directionalLightDirection[ i ], 0.0 );",
			"			vec3 dirVector = normalize( lDirection.xyz );",

						// diffuse

			"			#ifdef WRAP_AROUND",

			"				float directionalLightWeightingFull = max( dot( normal, dirVector ), 0.0 );",
			"				float directionalLightWeightingHalf = max( 0.5 * dot( normal, dirVector ) + 0.5, 0.0 );",

			"				vec3 dirDiffuseWeight = mix( vec3( directionalLightWeightingFull ), vec3( directionalLightWeightingHalf ), wrapRGB );",

			"			#else",

			"				float dirDiffuseWeight = max( dot( normal, dirVector ), 0.0 );",

			"			#endif",

			"			dirDiffuse += directionalLightColor[ i ] * diffuse * dirDiffuseWeight;",

						// specular

			"			vec3 dirHalfVector = normalize( dirVector + viewPosition );",
			"			float dirDotNormalHalf = max( dot( normal, dirHalfVector ), 0.0 );",
			"			float dirSpecularWeight = specularTex.r * max( pow( dirDotNormalHalf, shininess ), 0.0 );",

			"			float specularNormalization = ( shininess + 2.0 ) / 8.0;",

			"			vec3 schlick = specular + vec3( 1.0 - specular ) * pow( max( 1.0 - dot( dirVector, dirHalfVector ), 0.0 ), 5.0 );",
			"			dirSpecular += schlick * directionalLightColor[ i ] * dirSpecularWeight * dirDiffuseWeight * specularNormalization;",

			"		}",

			"	#endif",

				// hemisphere lights

			"	#if MAX_HEMI_LIGHTS > 0",

			"		vec3 hemiDiffuse = vec3( 0.0 );",
			"		vec3 hemiSpecular = vec3( 0.0 );" ,

			"		for( int i = 0; i < MAX_HEMI_LIGHTS; i ++ ) {",

			"			vec4 lDirection = viewMatrix * vec4( hemisphereLightDirection[ i ], 0.0 );",
			"			vec3 lVector = normalize( lDirection.xyz );",

						// diffuse

			"			float dotProduct = dot( normal, lVector );",
			"			float hemiDiffuseWeight = 0.5 * dotProduct + 0.5;",

			"			vec3 hemiColor = mix( hemisphereLightGroundColor[ i ], hemisphereLightSkyColor[ i ], hemiDiffuseWeight );",

			"			hemiDiffuse += diffuse * hemiColor;",

						// specular (sky light)


			"			vec3 hemiHalfVectorSky = normalize( lVector + viewPosition );",
			"			float hemiDotNormalHalfSky = 0.5 * dot( normal, hemiHalfVectorSky ) + 0.5;",
			"			float hemiSpecularWeightSky = specularTex.r * max( pow( max( hemiDotNormalHalfSky, 0.0 ), shininess ), 0.0 );",

						// specular (ground light)

			"			vec3 lVectorGround = -lVector;",

			"			vec3 hemiHalfVectorGround = normalize( lVectorGround + viewPosition );",
			"			float hemiDotNormalHalfGround = 0.5 * dot( normal, hemiHalfVectorGround ) + 0.5;",
			"			float hemiSpecularWeightGround = specularTex.r * max( pow( max( hemiDotNormalHalfGround, 0.0 ), shininess ), 0.0 );",

			"			float dotProductGround = dot( normal, lVectorGround );",

			"			float specularNormalization = ( shininess + 2.0 ) / 8.0;",

			"			vec3 schlickSky = specular + vec3( 1.0 - specular ) * pow( max( 1.0 - dot( lVector, hemiHalfVectorSky ), 0.0 ), 5.0 );",
			"			vec3 schlickGround = specular + vec3( 1.0 - specular ) * pow( max( 1.0 - dot( lVectorGround, hemiHalfVectorGround ), 0.0 ), 5.0 );",
			"			hemiSpecular += hemiColor * specularNormalization * ( schlickSky * hemiSpecularWeightSky * max( dotProduct, 0.0 ) + schlickGround * hemiSpecularWeightGround * max( dotProductGround, 0.0 ) );",

			"		}",

			"	#endif",

				// all lights contribution summation

			"	vec3 totalDiffuse = vec3( 0.0 );",
			"	vec3 totalSpecular = vec3( 0.0 );",

			"	#if MAX_DIR_LIGHTS > 0",

			"		totalDiffuse += dirDiffuse;",
			"		totalSpecular += dirSpecular;",

			"	#endif",

			"	#if MAX_HEMI_LIGHTS > 0",

			"		totalDiffuse += hemiDiffuse;",
			"		totalSpecular += hemiSpecular;",

			"	#endif",

			"	#if MAX_POINT_LIGHTS > 0",

			"		totalDiffuse += pointDiffuse;",
			"		totalSpecular += pointSpecular;",

			"	#endif",

			"	#if MAX_SPOT_LIGHTS > 0",

			"		totalDiffuse += spotDiffuse;",
			"		totalSpecular += spotSpecular;",

			"	#endif",

			"	#ifdef METAL",

			"		gl_FragColor.xyz = gl_FragColor.xyz * ( totalDiffuse + ambientLightColor * ambient + totalSpecular );",

			"	#else",

			"		gl_FragColor.xyz = gl_FragColor.xyz * ( totalDiffuse + ambientLightColor * ambient ) + totalSpecular;",

			"	#endif",

			"	if ( enableReflection ) {",

			"		vec3 vReflect;",
			"		vec3 cameraToVertex = normalize( vWorldPosition - cameraPosition );",

			"		if ( useRefract ) {",

			"			vReflect = refract( cameraToVertex, normal, refractionRatio );",

			"		} else {",

			"			vReflect = reflect( cameraToVertex, normal );",

			"		}",

			"		vec4 cubeColor = textureCube( tCube, vec3( -vReflect.x, vReflect.yz ) );",

			"		#ifdef GAMMA_INPUT",

			"			cubeColor.xyz *= cubeColor.xyz;",

			"		#endif",

			"		gl_FragColor.xyz = mix( gl_FragColor.xyz, cubeColor.xyz, specularTex.r * reflectivity );",

			"	}",

				THREE.ShaderChunk[ "shadowmap_fragment" ],
				THREE.ShaderChunk[ "tonemap_fragment" ],
				THREE.ShaderChunk[ "linear_to_gamma_fragment" ],
				THREE.ShaderChunk[ "fog_fragment" ],

			"}"

		].join("\n"),

		vertexShader: [

			"attribute vec4 tangent;",

			"uniform vec2 uOffset;",
			"uniform vec2 uRepeat;",

			"uniform bool enableDisplacement;",

			"#ifdef VERTEX_TEXTURES",

			"	uniform sampler2D tDisplacement;",
			"	uniform float uDisplacementScale;",
			"	uniform float uDisplacementBias;",

			"#endif",

			"varying vec3 vTangent;",
			"varying vec3 vBinormal;",
			"varying vec3 vNormal;",
			"varying vec2 vUv;",

			"varying vec3 vWorldPosition;",
			"varying vec3 vViewPosition;",

			THREE.ShaderChunk[ "skinning_pars_vertex" ],
			THREE.ShaderChunk[ "shadowmap_pars_vertex" ],
			THREE.ShaderChunk[ "logdepthbuf_pars_vertex" ],

			"void main() {",

				THREE.ShaderChunk[ "skinbase_vertex" ],
				THREE.ShaderChunk[ "skinnormal_vertex" ],

				// normal, tangent and binormal vectors

			"	#ifdef USE_SKINNING",

			"		vNormal = normalize( normalMatrix * skinnedNormal.xyz );",

			"		vec4 skinnedTangent = skinMatrix * vec4( tangent.xyz, 0.0 );",
			"		vTangent = normalize( normalMatrix * skinnedTangent.xyz );",

			"	#else",

			"		vNormal = normalize( normalMatrix * normal );",
			"		vTangent = normalize( normalMatrix * tangent.xyz );",

			"	#endif",

			"	vBinormal = normalize( cross( vNormal, vTangent ) * tangent.w );",

			"	vUv = uv * uRepeat + uOffset;",

				// displacement mapping

			"	vec3 displacedPosition;",

			"	#ifdef VERTEX_TEXTURES",

			"		if ( enableDisplacement ) {",

			"			vec3 dv = texture2D( tDisplacement, uv ).xyz;",
			"			float df = uDisplacementScale * dv.x + uDisplacementBias;",
			"			displacedPosition = position + normalize( normal ) * df;",

			"		} else {",

			"			#ifdef USE_SKINNING",

			"				vec4 skinVertex = bindMatrix * vec4( position, 1.0 );",

			"				vec4 skinned = vec4( 0.0 );",
			"				skinned += boneMatX * skinVertex * skinWeight.x;",
			"				skinned += boneMatY * skinVertex * skinWeight.y;",
			"				skinned += boneMatZ * skinVertex * skinWeight.z;",
			"				skinned += boneMatW * skinVertex * skinWeight.w;",
			"				skinned  = bindMatrixInverse * skinned;",

			"				displacedPosition = skinned.xyz;",

			"			#else",

			"				displacedPosition = position;",

			"			#endif",

			"		}",

			"	#else",

			"		#ifdef USE_SKINNING",

			"			vec4 skinVertex = bindMatrix * vec4( position, 1.0 );",

			"			vec4 skinned = vec4( 0.0 );",
			"			skinned += boneMatX * skinVertex * skinWeight.x;",
			"			skinned += boneMatY * skinVertex * skinWeight.y;",
			"			skinned += boneMatZ * skinVertex * skinWeight.z;",
			"			skinned += boneMatW * skinVertex * skinWeight.w;",
			"			skinned  = bindMatrixInverse * skinned;",

			"			displacedPosition = skinned.xyz;",

			"		#else",

			"			displacedPosition = position;",

			"		#endif",

			"	#endif",

				//

			"	vec4 mvPosition = modelViewMatrix * vec4( displacedPosition, 1.0 );",
			"	vec4 worldPosition = modelMatrix * vec4( displacedPosition, 1.0 );",

			"	gl_Position = projectionMatrix * mvPosition;",

				THREE.ShaderChunk[ "logdepthbuf_vertex" ],

				//

			"	vWorldPosition = worldPosition.xyz;",
			"	vViewPosition = -mvPosition.xyz;",

				// shadows

			"	#ifdef USE_SHADOWMAP",

			"		for( int i = 0; i < MAX_SHADOWS; i ++ ) {",

			"			vShadowCoord[ i ] = shadowMatrix[ i ] * worldPosition;",

			"		}",

			"	#endif",

			"}"

		].join("\n")

	},

	/* -------------------------------------------------------------------------
	//	Cube map shader
	 ------------------------------------------------------------------------- */

	'cube': {

		uniforms: THREE.UniformsUtils.merge( [
			{ "tCube": { type: "t", value: null },
					"tFlip": { type: "f", value: - 1 } },
					THREE.UniformsLib[ "tonemap" ] ]),

		vertexShader: [

			"varying vec3 vWorldPosition;",

			THREE.ShaderChunk[ "logdepthbuf_pars_vertex" ],

			"void main() {",

			"	vec4 worldPosition = modelMatrix * vec4( position, 1.0 );",
			"	vWorldPosition = worldPosition.xyz;",

			"	gl_Position = projectionMatrix * modelViewMatrix * vec4( position, 1.0 );",

				THREE.ShaderChunk[ "logdepthbuf_vertex" ],

			"}"

		].join("\n"),

		fragmentShader: [

			"uniform samplerCube tCube;",
			"uniform float tFlip;",
			THREE.ShaderChunk[ "tonemap_pars_fragment" ],

			"varying vec3 vWorldPosition;",

			THREE.ShaderChunk[ "logdepthbuf_pars_fragment" ],
			THREE.ShaderChunk[ "hdr_encode_pars_fragment" ],

			"void main() {",

			"	gl_FragColor = textureCube( tCube, vec3( tFlip * vWorldPosition.x, vWorldPosition.yz ) );",

				THREE.ShaderChunk[ "logdepthbuf_fragment" ],
<<<<<<< HEAD
				THREE.ShaderChunk[ "tonemap_fragment" ],
=======
				THREE.ShaderChunk[ "hdr_encode_fragment" ],
>>>>>>> b3e14cd0

			"}"

		].join("\n")

	},

	/* Depth encoding into RGBA texture
	 *
	 * based on SpiderGL shadow map example
	 * http://spidergl.org/example.php?id=6
	 *
	 * originally from
	 * http://www.gamedev.net/topic/442138-packing-a-float-into-a-a8r8g8b8-texture-shader/page__whichpage__1%25EF%25BF%25BD
	 *
	 * see also
	 * http://aras-p.info/blog/2009/07/30/encoding-floats-to-rgba-the-final/
	 */

	'depthRGBA': {

		uniforms: {},

		vertexShader: [

			THREE.ShaderChunk[ "morphtarget_pars_vertex" ],
			THREE.ShaderChunk[ "skinning_pars_vertex" ],
			THREE.ShaderChunk[ "logdepthbuf_pars_vertex" ],

			"void main() {",

				THREE.ShaderChunk[ "skinbase_vertex" ],
				THREE.ShaderChunk[ "morphtarget_vertex" ],
				THREE.ShaderChunk[ "skinning_vertex" ],
				THREE.ShaderChunk[ "default_vertex" ],
				THREE.ShaderChunk[ "logdepthbuf_vertex" ],

			"}"

		].join("\n"),

		fragmentShader: [

			THREE.ShaderChunk[ "logdepthbuf_pars_fragment" ],

			"vec4 pack_depth( const in float depth ) {",

			"	const vec4 bit_shift = vec4( 256.0 * 256.0 * 256.0, 256.0 * 256.0, 256.0, 1.0 );",
			"	const vec4 bit_mask = vec4( 0.0, 1.0 / 256.0, 1.0 / 256.0, 1.0 / 256.0 );",
			"	vec4 res = mod( depth * bit_shift * vec4( 255 ), vec4( 256 ) ) / vec4( 255 );", // "	vec4 res = fract( depth * bit_shift );",
			"	res -= res.xxyz * bit_mask;",
			"	return res;",

			"}",

			"void main() {",

				THREE.ShaderChunk[ "logdepthbuf_fragment" ],

			"	#ifdef USE_LOGDEPTHBUF_EXT",

			"		gl_FragData[ 0 ] = pack_depth( gl_FragDepthEXT );",

			"	#else",

			"		gl_FragData[ 0 ] = pack_depth( gl_FragCoord.z );",

			"	#endif",

				//"gl_FragData[ 0 ] = pack_depth( gl_FragCoord.z / gl_FragCoord.w );",
				//"float z = ( ( gl_FragCoord.z / gl_FragCoord.w ) - 3.0 ) / ( 4000.0 - 3.0 );",
				//"gl_FragData[ 0 ] = pack_depth( z );",
				//"gl_FragData[ 0 ] = vec4( z, z, z, 1.0 );",

			"}"

		].join("\n")

	}

};<|MERGE_RESOLUTION|>--- conflicted
+++ resolved
@@ -73,11 +73,8 @@
 			THREE.ShaderChunk[ "shadowmap_pars_fragment" ],
 			THREE.ShaderChunk[ "specularmap_pars_fragment" ],
 			THREE.ShaderChunk[ "logdepthbuf_pars_fragment" ],
-<<<<<<< HEAD
 			THREE.ShaderChunk[ "tonemap_pars_fragment" ],
-=======
 			THREE.ShaderChunk[ "hdr_encode_pars_fragment" ],
->>>>>>> b3e14cd0
 
 			"void main() {",
 
@@ -191,11 +188,8 @@
 			THREE.ShaderChunk[ "shadowmap_pars_fragment" ],
 			THREE.ShaderChunk[ "specularmap_pars_fragment" ],
 			THREE.ShaderChunk[ "logdepthbuf_pars_fragment" ],
-<<<<<<< HEAD
 			THREE.ShaderChunk[ "tonemap_pars_fragment" ],
-=======
 			THREE.ShaderChunk[ "hdr_encode_pars_fragment" ],
->>>>>>> b3e14cd0
 
 			"void main() {",
 
@@ -332,11 +326,8 @@
 			THREE.ShaderChunk[ "normalmap_pars_fragment" ],
 			THREE.ShaderChunk[ "specularmap_pars_fragment" ],
 			THREE.ShaderChunk[ "logdepthbuf_pars_fragment" ],
-<<<<<<< HEAD
 			THREE.ShaderChunk[ "tonemap_pars_fragment" ],
-=======
 			THREE.ShaderChunk[ "hdr_encode_pars_fragment" ],
->>>>>>> b3e14cd0
 
 			"void main() {",
 
@@ -1279,11 +1270,8 @@
 			"	gl_FragColor = textureCube( tCube, vec3( tFlip * vWorldPosition.x, vWorldPosition.yz ) );",
 
 				THREE.ShaderChunk[ "logdepthbuf_fragment" ],
-<<<<<<< HEAD
 				THREE.ShaderChunk[ "tonemap_fragment" ],
-=======
 				THREE.ShaderChunk[ "hdr_encode_fragment" ],
->>>>>>> b3e14cd0
 
 			"}"
 
