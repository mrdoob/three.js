--- conflicted
+++ resolved
@@ -22,10 +22,7 @@
 	cube: Shader;
 	equirect: Shader;
 	distanceRGBA: Shader;
-<<<<<<< HEAD
 	cubeEnv: Shader;
-=======
 	shadow: Shader;
->>>>>>> f7efa14b
 	physical: Shader;
 };