#ifdef ENVMAP_TYPE_CUBE_UV

const float cubeUV_textureSize = 1024.0;

int getFaceFromDirection(vec3 direction) {
<<<<<<< HEAD
		vec3 absDirection = abs(direction);
		int face = -1;
		if( absDirection.x > absDirection.z ) {
				if(absDirection.x > absDirection.y )
						face = direction.x > 0.0 ? 0 : 3;
				else
						face = direction.y > 0.0 ? 1 : 4;
		}
		else {
				if(absDirection.z > absDirection.y )
						face = direction.z > 0.0 ? 2 : 5;
				else
						face = direction.y > 0.0 ? 1 : 4;
		}
		return face;
=======
	vec3 absDirection = abs(direction);
	int face = -1;
	if( absDirection.x > absDirection.z ) {
		if(absDirection.x > absDirection.y )
			face = direction.x > 0.0 ? 0 : 3;
		else
			face = direction.y > 0.0 ? 1 : 4;
	}
	else {
		if(absDirection.z > absDirection.y )
			face = direction.z > 0.0 ? 2 : 5;
		else
			face = direction.y > 0.0 ? 1 : 4;
	}
	return face;
>>>>>>> 8d5af2ab
}
float cubeUV_maxLods1 = log2(cubeUV_textureSize*0.25) - 1.0;
float cubeUV_rangeClamp = exp2((6.0 - 1.0) * 2.0);

vec2 MipLevelInfo( vec3 vec, float roughnessLevel, float roughness ) {
<<<<<<< HEAD
		float scale = exp2(cubeUV_maxLods1 - roughnessLevel);
		float dxRoughness = dFdx(roughness);
		float dyRoughness = dFdy(roughness);
		vec3 dx = dFdx( vec * scale * dxRoughness );
		vec3 dy = dFdy( vec * scale * dyRoughness );
		float d = max( dot( dx, dx ), dot( dy, dy ) );
		// Clamp the value to the max mip level counts. hard coded to 6 mips
		d = clamp(d, 1.0, cubeUV_rangeClamp);
		float mipLevel = 0.5 * log2(d);
		return vec2(floor(mipLevel), fract(mipLevel));
=======
	float scale = exp2(cubeUV_maxLods1 - roughnessLevel);
	float dxRoughness = dFdx(roughness);
	float dyRoughness = dFdy(roughness);
	vec3 dx = dFdx( vec * scale * dxRoughness );
	vec3 dy = dFdy( vec * scale * dyRoughness );
	float d = max( dot( dx, dx ), dot( dy, dy ) );
	// Clamp the value to the max mip level counts. hard coded to 6 mips
	d = clamp(d, 1.0, cubeUV_rangeClamp);
	float mipLevel = 0.5 * log2(d);
	return vec2(floor(mipLevel), fract(mipLevel));
>>>>>>> 8d5af2ab
}

float cubeUV_maxLods2 = log2(cubeUV_textureSize*0.25) - 2.0;
const float cubeUV_rcpTextureSize = 1.0 / cubeUV_textureSize;

vec2 getCubeUV(vec3 direction, float roughnessLevel, float mipLevel) {
<<<<<<< HEAD
		mipLevel = roughnessLevel > cubeUV_maxLods2 - 3.0 ? 0.0 : mipLevel;
		float a = 16.0 * cubeUV_rcpTextureSize;

		vec2 exp2_packed = exp2( vec2( roughnessLevel, mipLevel ) );
		vec2 rcp_exp2_packed = vec2( 1.0 ) / exp2_packed;
		// float powScale = exp2(roughnessLevel + mipLevel);
		float powScale = exp2_packed.x * exp2_packed.y;
		// float scale =  1.0 / exp2(roughnessLevel + 2.0 + mipLevel);
		float scale = rcp_exp2_packed.x * rcp_exp2_packed.y * 0.25;
		// float mipOffset = 0.75*(1.0 - 1.0/exp2(mipLevel))/exp2(roughnessLevel);
		float mipOffset = 0.75*(1.0 - rcp_exp2_packed.y) * rcp_exp2_packed.x;

		bool bRes = mipLevel == 0.0;
		scale =  bRes && (scale < a) ? a : scale;

		vec3 r;
		vec2 offset;
		int face = getFaceFromDirection(direction);

		float rcpPowScale = 1.0 / powScale;

		if( face == 0) {
				r = vec3(direction.x, -direction.z, direction.y);
				offset = vec2(0.0+mipOffset,0.75 * rcpPowScale);
				offset.y = bRes && (offset.y < 2.0*a) ?  a : offset.y;
		}
		else if( face == 1) {
				r = vec3(direction.y, direction.x, direction.z);
				offset = vec2(scale+mipOffset, 0.75 * rcpPowScale);
				offset.y = bRes && (offset.y < 2.0*a) ?  a : offset.y;
		}
		else if( face == 2) {
				r = vec3(direction.z, direction.x, direction.y);
				offset = vec2(2.0*scale+mipOffset, 0.75 * rcpPowScale);
				offset.y = bRes && (offset.y < 2.0*a) ?  a : offset.y;
		}
		else if( face == 3) {
				r = vec3(direction.x, direction.z, direction.y);
				offset = vec2(0.0+mipOffset,0.5 * rcpPowScale);
				offset.y = bRes && (offset.y < 2.0*a) ?  0.0 : offset.y;
		}
		else if( face == 4) {
				r = vec3(direction.y, direction.x, -direction.z);
				offset = vec2(scale+mipOffset, 0.5 * rcpPowScale);
				offset.y = bRes && (offset.y < 2.0*a) ?  0.0 : offset.y;
		}
		else {
				r = vec3(direction.z, -direction.x, direction.y);
				offset = vec2(2.0*scale+mipOffset, 0.5 * rcpPowScale);
				offset.y = bRes && (offset.y < 2.0*a) ?  0.0 : offset.y;
		}
		r = normalize(r);
		float texelOffset = 0.5 * cubeUV_rcpTextureSize;
		vec2 s = ( r.yz / abs( r.x ) + vec2( 1.0 ) ) * 0.5;
		vec2 base = offset + vec2( texelOffset );
		return base + s * ( scale - 2.0 * texelOffset );
=======
	mipLevel = roughnessLevel > cubeUV_maxLods2 - 3.0 ? 0.0 : mipLevel;
	float a = 16.0 * cubeUV_rcpTextureSize;

	vec2 exp2_packed = exp2( vec2( roughnessLevel, mipLevel ) );
	vec2 rcp_exp2_packed = vec2( 1.0 ) / exp2_packed;
	// float powScale = exp2(roughnessLevel + mipLevel);
	float powScale = exp2_packed.x * exp2_packed.y;
	// float scale =  1.0 / exp2(roughnessLevel + 2.0 + mipLevel);
	float scale = rcp_exp2_packed.x * rcp_exp2_packed.y * 0.25;
	// float mipOffset = 0.75*(1.0 - 1.0/exp2(mipLevel))/exp2(roughnessLevel);
	float mipOffset = 0.75*(1.0 - rcp_exp2_packed.y) * rcp_exp2_packed.x;

	bool bRes = mipLevel == 0.0;
	scale =  bRes && (scale < a) ? a : scale;

	vec3 r;
	vec2 offset;
	int face = getFaceFromDirection(direction);

	float rcpPowScale = 1.0 / powScale;

	if( face == 0) {
		r = vec3(direction.x, -direction.z, direction.y);
		offset = vec2(0.0+mipOffset,0.75 * rcpPowScale);
		offset.y = bRes && (offset.y < 2.0*a) ?  a : offset.y;
	}
	else if( face == 1) {
		r = vec3(direction.y, direction.x, direction.z);
		offset = vec2(scale+mipOffset, 0.75 * rcpPowScale);
		offset.y = bRes && (offset.y < 2.0*a) ?  a : offset.y;
	}
	else if( face == 2) {
		r = vec3(direction.z, direction.x, direction.y);
		offset = vec2(2.0*scale+mipOffset, 0.75 * rcpPowScale);
		offset.y = bRes && (offset.y < 2.0*a) ?  a : offset.y;
	}
	else if( face == 3) {
		r = vec3(direction.x, direction.z, direction.y);
		offset = vec2(0.0+mipOffset,0.5 * rcpPowScale);
		offset.y = bRes && (offset.y < 2.0*a) ?  0.0 : offset.y;
	}
	else if( face == 4) {
		r = vec3(direction.y, direction.x, -direction.z);
		offset = vec2(scale+mipOffset, 0.5 * rcpPowScale);
		offset.y = bRes && (offset.y < 2.0*a) ?  0.0 : offset.y;
	}
	else {
		r = vec3(direction.z, -direction.x, direction.y);
		offset = vec2(2.0*scale+mipOffset, 0.5 * rcpPowScale);
		offset.y = bRes && (offset.y < 2.0*a) ?  0.0 : offset.y;
	}
	r = normalize(r);
	float texelOffset = 0.5 * cubeUV_rcpTextureSize;
	vec2 s = ( r.yz / abs( r.x ) + vec2( 1.0 ) ) * 0.5;
	vec2 base = offset + vec2( texelOffset );
	return base + s * ( scale - 2.0 * texelOffset );
>>>>>>> 8d5af2ab
}

float cubeUV_maxLods3 = log2(cubeUV_textureSize*0.25) - 3.0;

vec4 textureCubeUV(vec3 reflectedDirection, float roughness ) {
<<<<<<< HEAD
		float roughnessVal = roughness* cubeUV_maxLods3;
		float r1 = floor(roughnessVal);
		float r2 = r1 + 1.0;
		float t = fract(roughnessVal);
		vec2 mipInfo = MipLevelInfo(reflectedDirection, r1, roughness);
		float s = mipInfo.y;
		float level0 = mipInfo.x;
		float level1 = level0 + 1.0;
		level1 = level1 > 5.0 ? 5.0 : level1;

		// round to nearest mipmap if we are not interpolating.
		level0 += min( floor( s + 0.5 ), 5.0 );

		// Tri linear interpolation.
		vec2 uv_10 = getCubeUV(reflectedDirection, r1, level0);
		vec4 color10 = envMapTexelToLinear(texture2D(envMap, uv_10));

		vec2 uv_20 = getCubeUV(reflectedDirection, r2, level0);
		vec4 color20 = envMapTexelToLinear(texture2D(envMap, uv_20));

		vec4 result = mix(color10, color20, t);

		return vec4(result.rgb, 1.0);
=======
	float roughnessVal = roughness* cubeUV_maxLods3;
	float r1 = floor(roughnessVal);
	float r2 = r1 + 1.0;
	float t = fract(roughnessVal);
	vec2 mipInfo = MipLevelInfo(reflectedDirection, r1, roughness);
	float s = mipInfo.y;
	float level0 = mipInfo.x;
	float level1 = level0 + 1.0;
	level1 = level1 > 5.0 ? 5.0 : level1;

	// round to nearest mipmap if we are not interpolating.
	level0 += min( floor( s + 0.5 ), 5.0 );

	// Tri linear interpolation.
	vec2 uv_10 = getCubeUV(reflectedDirection, r1, level0);
	vec4 color10 = envMapTexelToLinear(texture2D(envMap, uv_10));

	vec2 uv_20 = getCubeUV(reflectedDirection, r2, level0);
	vec4 color20 = envMapTexelToLinear(texture2D(envMap, uv_20));

	vec4 result = mix(color10, color20, t);

	return vec4(result.rgb, 1.0);
>>>>>>> 8d5af2ab
}

#endif<|MERGE_RESOLUTION|>--- conflicted
+++ resolved
@@ -3,23 +3,6 @@
 const float cubeUV_textureSize = 1024.0;
 
 int getFaceFromDirection(vec3 direction) {
-<<<<<<< HEAD
-		vec3 absDirection = abs(direction);
-		int face = -1;
-		if( absDirection.x > absDirection.z ) {
-				if(absDirection.x > absDirection.y )
-						face = direction.x > 0.0 ? 0 : 3;
-				else
-						face = direction.y > 0.0 ? 1 : 4;
-		}
-		else {
-				if(absDirection.z > absDirection.y )
-						face = direction.z > 0.0 ? 2 : 5;
-				else
-						face = direction.y > 0.0 ? 1 : 4;
-		}
-		return face;
-=======
 	vec3 absDirection = abs(direction);
 	int face = -1;
 	if( absDirection.x > absDirection.z ) {
@@ -35,24 +18,11 @@
 			face = direction.y > 0.0 ? 1 : 4;
 	}
 	return face;
->>>>>>> 8d5af2ab
 }
 float cubeUV_maxLods1 = log2(cubeUV_textureSize*0.25) - 1.0;
 float cubeUV_rangeClamp = exp2((6.0 - 1.0) * 2.0);
 
 vec2 MipLevelInfo( vec3 vec, float roughnessLevel, float roughness ) {
-<<<<<<< HEAD
-		float scale = exp2(cubeUV_maxLods1 - roughnessLevel);
-		float dxRoughness = dFdx(roughness);
-		float dyRoughness = dFdy(roughness);
-		vec3 dx = dFdx( vec * scale * dxRoughness );
-		vec3 dy = dFdy( vec * scale * dyRoughness );
-		float d = max( dot( dx, dx ), dot( dy, dy ) );
-		// Clamp the value to the max mip level counts. hard coded to 6 mips
-		d = clamp(d, 1.0, cubeUV_rangeClamp);
-		float mipLevel = 0.5 * log2(d);
-		return vec2(floor(mipLevel), fract(mipLevel));
-=======
 	float scale = exp2(cubeUV_maxLods1 - roughnessLevel);
 	float dxRoughness = dFdx(roughness);
 	float dyRoughness = dFdy(roughness);
@@ -63,71 +33,12 @@
 	d = clamp(d, 1.0, cubeUV_rangeClamp);
 	float mipLevel = 0.5 * log2(d);
 	return vec2(floor(mipLevel), fract(mipLevel));
->>>>>>> 8d5af2ab
 }
 
 float cubeUV_maxLods2 = log2(cubeUV_textureSize*0.25) - 2.0;
 const float cubeUV_rcpTextureSize = 1.0 / cubeUV_textureSize;
 
 vec2 getCubeUV(vec3 direction, float roughnessLevel, float mipLevel) {
-<<<<<<< HEAD
-		mipLevel = roughnessLevel > cubeUV_maxLods2 - 3.0 ? 0.0 : mipLevel;
-		float a = 16.0 * cubeUV_rcpTextureSize;
-
-		vec2 exp2_packed = exp2( vec2( roughnessLevel, mipLevel ) );
-		vec2 rcp_exp2_packed = vec2( 1.0 ) / exp2_packed;
-		// float powScale = exp2(roughnessLevel + mipLevel);
-		float powScale = exp2_packed.x * exp2_packed.y;
-		// float scale =  1.0 / exp2(roughnessLevel + 2.0 + mipLevel);
-		float scale = rcp_exp2_packed.x * rcp_exp2_packed.y * 0.25;
-		// float mipOffset = 0.75*(1.0 - 1.0/exp2(mipLevel))/exp2(roughnessLevel);
-		float mipOffset = 0.75*(1.0 - rcp_exp2_packed.y) * rcp_exp2_packed.x;
-
-		bool bRes = mipLevel == 0.0;
-		scale =  bRes && (scale < a) ? a : scale;
-
-		vec3 r;
-		vec2 offset;
-		int face = getFaceFromDirection(direction);
-
-		float rcpPowScale = 1.0 / powScale;
-
-		if( face == 0) {
-				r = vec3(direction.x, -direction.z, direction.y);
-				offset = vec2(0.0+mipOffset,0.75 * rcpPowScale);
-				offset.y = bRes && (offset.y < 2.0*a) ?  a : offset.y;
-		}
-		else if( face == 1) {
-				r = vec3(direction.y, direction.x, direction.z);
-				offset = vec2(scale+mipOffset, 0.75 * rcpPowScale);
-				offset.y = bRes && (offset.y < 2.0*a) ?  a : offset.y;
-		}
-		else if( face == 2) {
-				r = vec3(direction.z, direction.x, direction.y);
-				offset = vec2(2.0*scale+mipOffset, 0.75 * rcpPowScale);
-				offset.y = bRes && (offset.y < 2.0*a) ?  a : offset.y;
-		}
-		else if( face == 3) {
-				r = vec3(direction.x, direction.z, direction.y);
-				offset = vec2(0.0+mipOffset,0.5 * rcpPowScale);
-				offset.y = bRes && (offset.y < 2.0*a) ?  0.0 : offset.y;
-		}
-		else if( face == 4) {
-				r = vec3(direction.y, direction.x, -direction.z);
-				offset = vec2(scale+mipOffset, 0.5 * rcpPowScale);
-				offset.y = bRes && (offset.y < 2.0*a) ?  0.0 : offset.y;
-		}
-		else {
-				r = vec3(direction.z, -direction.x, direction.y);
-				offset = vec2(2.0*scale+mipOffset, 0.5 * rcpPowScale);
-				offset.y = bRes && (offset.y < 2.0*a) ?  0.0 : offset.y;
-		}
-		r = normalize(r);
-		float texelOffset = 0.5 * cubeUV_rcpTextureSize;
-		vec2 s = ( r.yz / abs( r.x ) + vec2( 1.0 ) ) * 0.5;
-		vec2 base = offset + vec2( texelOffset );
-		return base + s * ( scale - 2.0 * texelOffset );
-=======
 	mipLevel = roughnessLevel > cubeUV_maxLods2 - 3.0 ? 0.0 : mipLevel;
 	float a = 16.0 * cubeUV_rcpTextureSize;
 
@@ -184,37 +95,11 @@
 	vec2 s = ( r.yz / abs( r.x ) + vec2( 1.0 ) ) * 0.5;
 	vec2 base = offset + vec2( texelOffset );
 	return base + s * ( scale - 2.0 * texelOffset );
->>>>>>> 8d5af2ab
 }
 
 float cubeUV_maxLods3 = log2(cubeUV_textureSize*0.25) - 3.0;
 
 vec4 textureCubeUV(vec3 reflectedDirection, float roughness ) {
-<<<<<<< HEAD
-		float roughnessVal = roughness* cubeUV_maxLods3;
-		float r1 = floor(roughnessVal);
-		float r2 = r1 + 1.0;
-		float t = fract(roughnessVal);
-		vec2 mipInfo = MipLevelInfo(reflectedDirection, r1, roughness);
-		float s = mipInfo.y;
-		float level0 = mipInfo.x;
-		float level1 = level0 + 1.0;
-		level1 = level1 > 5.0 ? 5.0 : level1;
-
-		// round to nearest mipmap if we are not interpolating.
-		level0 += min( floor( s + 0.5 ), 5.0 );
-
-		// Tri linear interpolation.
-		vec2 uv_10 = getCubeUV(reflectedDirection, r1, level0);
-		vec4 color10 = envMapTexelToLinear(texture2D(envMap, uv_10));
-
-		vec2 uv_20 = getCubeUV(reflectedDirection, r2, level0);
-		vec4 color20 = envMapTexelToLinear(texture2D(envMap, uv_20));
-
-		vec4 result = mix(color10, color20, t);
-
-		return vec4(result.rgb, 1.0);
-=======
 	float roughnessVal = roughness* cubeUV_maxLods3;
 	float r1 = floor(roughnessVal);
 	float r2 = r1 + 1.0;
@@ -238,7 +123,6 @@
 	vec4 result = mix(color10, color20, t);
 
 	return vec4(result.rgb, 1.0);
->>>>>>> 8d5af2ab
 }
 
 #endif