export default /* glsl */`
#ifdef USE_AOMAP

	// reads channel R, compatible with a combined OcclusionRoughnessMetallic (RGB) texture
	float ambientOcclusion = ( texture2D( aoMap, vAoMapUv ).r - 1.0 ) * aoMapIntensity + 1.0;

	reflectedLight.indirectDiffuse *= ambientOcclusion;

<<<<<<< HEAD
	#if defined( USE_CLEARCOAT ) 
		clearcoatSpecularIndirect *= ambientOcclusion;
=======
	#if defined( USE_SHEEN ) 
		sheenSpecularIndirect *= ambientOcclusion;
>>>>>>> 8e36d0fc
	#endif

	#if defined( USE_ENVMAP ) && defined( STANDARD )

		float dotNV = saturate( dot( geometryNormal, geometryViewDir ) );

		reflectedLight.indirectSpecular *= computeSpecularOcclusion( dotNV, ambientOcclusion, material.roughness );

	#endif

#endif
`;<|MERGE_RESOLUTION|>--- conflicted
+++ resolved
@@ -6,13 +6,12 @@
 
 	reflectedLight.indirectDiffuse *= ambientOcclusion;
 
-<<<<<<< HEAD
 	#if defined( USE_CLEARCOAT ) 
 		clearcoatSpecularIndirect *= ambientOcclusion;
-=======
-	#if defined( USE_SHEEN ) 
+	#endif
+
+  #if defined( USE_SHEEN ) 
 		sheenSpecularIndirect *= ambientOcclusion;
->>>>>>> 8e36d0fc
 	#endif
 
 	#if defined( USE_ENVMAP ) && defined( STANDARD )
