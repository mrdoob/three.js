--- conflicted
+++ resolved
@@ -5,14 +5,9 @@
 
 #endif
 
-<<<<<<< HEAD
-//for now the most convenient place to attach vert transformation logic in global scope
-#if defined ( INSTANCE_TRANSFORM )
-=======
 //@author pailhead
 //for now the most convenient place to attach vert transformation logic in global scope ( before main() )
 #if defined( INSTANCE_TRANSFORM )
->>>>>>> 4f7a470b
 
 mat3 inverse(mat3 m) {
   float a00 = m[0][0], a01 = m[0][1], a02 = m[0][2];
@@ -35,9 +30,6 @@
 attribute vec4 instanceQuaternion;
 attribute vec3 instanceScale;
 
-<<<<<<< HEAD
-mat4 getInstanceMatrix(){
-=======
 #if defined( INSTANCE_COLOR )
   attribute vec3 instanceColor;
   varying vec3 vInstanceColor;
@@ -45,7 +37,6 @@
 
 mat4 getInstanceMatrix(){
 
->>>>>>> 4f7a470b
   vec4 q = instanceQuaternion;
   vec3 s = instanceScale;
   vec3 v = instancePosition;
@@ -77,14 +68,7 @@
       v.x                      ,   v.y                      ,   v.z                       , 1.0
 
   );
-<<<<<<< HEAD
+
 }
 
-
-
-=======
-
-}
->>>>>>> 4f7a470b
-
 #endif