#if defined( USE_MAP ) || defined( USE_BUMPMAP ) || defined( USE_NORMALMAP ) || defined( USE_SPECULARMAP ) || defined( USE_ALPHAMAP ) || defined( USE_EMISSIVEMAP ) || defined( USE_ROUGHNESSMAP ) || defined( USE_METALNESSMAP )

	varying vec2 vUv;
	uniform vec4 offsetRepeat;

#endif

<<<<<<< HEAD

//for now the most convenient place to attach vert transformation logic in global scope
// #ifdef INSTANCE_TRANSFORM
#if defined ( INSTANCE_TRANSFORM )


=======
//for now the most convenient place to attach vert transformation logic in global scope
#if defined ( INSTANCE_TRANSFORM )

>>>>>>> f9b7a269
mat3 inverse(mat3 m) {
  float a00 = m[0][0], a01 = m[0][1], a02 = m[0][2];
  float a10 = m[1][0], a11 = m[1][1], a12 = m[1][2];
  float a20 = m[2][0], a21 = m[2][1], a22 = m[2][2];

  float b01 = a22 * a11 - a12 * a21;
  float b11 = -a22 * a10 + a12 * a20;
  float b21 = a21 * a10 - a11 * a20;

  float det = a00 * b01 + a01 * b11 + a02 * b21;

  return mat3(b01, (-a22 * a01 + a02 * a21), (a12 * a01 - a02 * a11),
              b11, (a22 * a00 - a02 * a20), (-a12 * a00 + a02 * a10),
              b21, (-a21 * a00 + a01 * a20), (a11 * a00 - a01 * a10)) / det;
}
<<<<<<< HEAD

// attribute vec4 aTRS0;
// attribute vec4 aTRS1;
// attribute vec4 aTRS2;

  //for static? 
// #ifndef STATIC_INSTANCE


//   mat4 getInstanceMatrix(){

//     return mat4(
      
//       vec4( aTRS0.xyz , 0.),
//       vec4( aTRS1.xyz , 0.),
//       vec4( aTRS2.xyz , 0.),
//       vec4( aTRS0.w , aTRS1.w , aTRS2.w , 1.)

//     );

//   }

// #else
  
  //for dynamic, avoid computing the matrices on the cpu
  attribute vec3 instancePosition;
  attribute vec4 instanceQuaternion;
  attribute vec3 instanceScale;

  // vec3 applyTRS( vec3 position, vec3 translation, vec4 rotation, vec3 scale ) {

  //   position *= scale;
  //   position += 2.0 * cross( rotation.xyz, cross( rotation.xyz, position ) + rotation.w * position );
  //   position += translation;

  //   return position;

  // }

  mat4 getInstanceMatrix(){


    //precompute some stuff
    vec4 q = vec4(
      instanceQuaternion.x,
      instanceQuaternion.y,
      instanceQuaternion.z,
      instanceQuaternion.w
    );

    //do one instruction?
    vec4 q2 = q * q;

    vec3 s = instanceScale;

    //halve the number of mult?
    float qxy = q.x * q.y;
    float qxz = q.x * q.z;
    float qxw = q.x * q.w;
    float qyw = q.y * q.w;
    float qyz = q.y * q.z;
    float qzw = q.z * q.w;



    // return mat4(

    //     1.0 - 2.0 * ( q2.y - q2.z ) * s.x ,   2.0 * ( q.x * q.y + q.z * q.w )   ,   2.0 * ( q.x * q.z - q.y * q.w )   , 0.0 ,
        
    //     2.0 * ( q.x * q.y - q.z * q.w )   ,   1.0 - 2.0 * ( q2.x - q2.z ) * s.y ,   2.0 * ( q.y * q.z + q.x * q.w )   , 0.0 ,
        
    //     2.0 * ( q.x * q.z + q.y * q.w )   ,   2.0 * ( q.y * q.z - q.x * q.w )   ,   1.0 - 2.0 * ( q2.x - q2.y ) * s.z , 0.0 ,

    //     instancePosition.x                ,   instancePosition.y                ,   instancePosition.z                , 1.0 

    // )

    // return mat4(

    //     (1.0 - 2.0 * ( q2.y + q2.z )) * s.x ,   2.0 * ( qxy + qzw ) * s.y           ,   2.0 * ( qxz - qyw ) * s.z           , 0.0 ,
        
    //     2.0 * ( qxy - qzw ) * s.x           ,   (1.0 - 2.0 * ( q2.x + q2.z )) * s.y ,   2.0 * ( qyz + qxw ) * s.z           , 0.0 ,
        
    //     2.0 * ( qxz + qyw ) * s.x           ,   2.0 * ( qyz - qxw ) * s.y           ,   (1.0 - 2.0 * ( q2.x + q2.y )) * s.z , 0.0 ,

    //     instancePosition.x                  ,   instancePosition.y                  ,   instancePosition.z                  , 1.0 

    // );

    return mat4(

        (1.0 - 2.0 * ( q2.y + q2.z )) * s.x ,   2.0 * ( qxy - qzw ) * s.x           ,   2.0 * ( qxz + qyw ) * s.x           , 0.0 ,
        
        2.0 * ( qxy + qzw ) * s.y           ,   (1.0 - 2.0 * ( q2.x + q2.z )) * s.y ,   2.0 * ( qyz - qxw ) * s.y           , 0.0 ,
        
        2.0 * ( qxz - qyw ) * s.z           ,   2.0 * ( qyz + qxw ) * s.z           ,   (1.0 - 2.0 * ( q2.x + q2.y )) * s.z , 0.0 ,

        instancePosition.x                  ,   instancePosition.y                  ,   instancePosition.z                  , 1.0 

    );

    // return mat4(

    //   (1.0 - 2.0 * ( q2.y - q2.z )) * s.x , 2.0 * ( qxy - qzw ) * s.x           , 2.0 * ( qxz + qyw ) * s.x           , 0. ,
    //   2.0 * ( qxy + qzw ) * s.y           , (1.0 - 2.0 * ( q2.x - q2.z )) * s.y , 2.0 * ( qyz - qxw ) * s.y           , 0. ,
    //   2.0 * ( qxz - qyw ) * s.z           , 2.0 * ( qyz + qxw ) * s.z           , (1.0 - 2.0 * ( q2.x - q2.y )) * s.z , 0. ,
    //   instancePosition.x                  ,   instancePosition.y                 ,   instancePosition.z               , 1.0 

    // );

  }

// #endif
=======
  
//for dynamic, avoid computing the matrices on the cpu
attribute vec3 instancePosition;
attribute vec4 instanceQuaternion;
attribute vec3 instanceScale;

mat4 getInstanceMatrix(){
  vec4 q = instanceQuaternion;
  vec3 s = instanceScale;
  vec3 v = instancePosition;

  float x2 = q.x + q.x;
  float y2 = q.y + q.y;
  float z2 = q.z + q.z;

  float xx = q.x * x2;
  float xy = q.x * y2;
  float xz = q.x * z2;

  float yy = q.y * y2;
  float yz = q.y * z2;
  float zz = q.z * z2;

  float wx = q.w * x2;
  float wy = q.w * y2;
  float wz = q.w * z2;

  return mat4(

      (1.0 - (yy + zz)) * s.x  ,   (xy + wz)  * s.x         ,   (xz - wy)  * s.x          , 0.0 ,

      (xy - wz)  * s.y         ,   (1.0 - (xx + zz)) * s.y  ,  (yz + wx) * s.y            , 0.0 ,

      (xz + wy) * s.z          ,   (yz - wx) * s.z          ,   (1.0 - (xx + yy)) * s.z   , 0.0 ,

      v.x                      ,   v.y                      ,   v.z                       , 1.0

  );
}

>>>>>>> f9b7a269



#endif<|MERGE_RESOLUTION|>--- conflicted
+++ resolved
@@ -5,18 +5,9 @@
 
 #endif
 
-<<<<<<< HEAD
-
-//for now the most convenient place to attach vert transformation logic in global scope
-// #ifdef INSTANCE_TRANSFORM
+//for now the most convenient place to attach vert transformation logic in global scope ( before main() )
 #if defined ( INSTANCE_TRANSFORM )
 
-
-=======
-//for now the most convenient place to attach vert transformation logic in global scope
-#if defined ( INSTANCE_TRANSFORM )
-
->>>>>>> f9b7a269
 mat3 inverse(mat3 m) {
   float a00 = m[0][0], a01 = m[0][1], a02 = m[0][2];
   float a10 = m[1][0], a11 = m[1][1], a12 = m[1][2];
@@ -32,121 +23,6 @@
               b11, (a22 * a00 - a02 * a20), (-a12 * a00 + a02 * a10),
               b21, (-a21 * a00 + a01 * a20), (a11 * a00 - a01 * a10)) / det;
 }
-<<<<<<< HEAD
-
-// attribute vec4 aTRS0;
-// attribute vec4 aTRS1;
-// attribute vec4 aTRS2;
-
-  //for static? 
-// #ifndef STATIC_INSTANCE
-
-
-//   mat4 getInstanceMatrix(){
-
-//     return mat4(
-      
-//       vec4( aTRS0.xyz , 0.),
-//       vec4( aTRS1.xyz , 0.),
-//       vec4( aTRS2.xyz , 0.),
-//       vec4( aTRS0.w , aTRS1.w , aTRS2.w , 1.)
-
-//     );
-
-//   }
-
-// #else
-  
-  //for dynamic, avoid computing the matrices on the cpu
-  attribute vec3 instancePosition;
-  attribute vec4 instanceQuaternion;
-  attribute vec3 instanceScale;
-
-  // vec3 applyTRS( vec3 position, vec3 translation, vec4 rotation, vec3 scale ) {
-
-  //   position *= scale;
-  //   position += 2.0 * cross( rotation.xyz, cross( rotation.xyz, position ) + rotation.w * position );
-  //   position += translation;
-
-  //   return position;
-
-  // }
-
-  mat4 getInstanceMatrix(){
-
-
-    //precompute some stuff
-    vec4 q = vec4(
-      instanceQuaternion.x,
-      instanceQuaternion.y,
-      instanceQuaternion.z,
-      instanceQuaternion.w
-    );
-
-    //do one instruction?
-    vec4 q2 = q * q;
-
-    vec3 s = instanceScale;
-
-    //halve the number of mult?
-    float qxy = q.x * q.y;
-    float qxz = q.x * q.z;
-    float qxw = q.x * q.w;
-    float qyw = q.y * q.w;
-    float qyz = q.y * q.z;
-    float qzw = q.z * q.w;
-
-
-
-    // return mat4(
-
-    //     1.0 - 2.0 * ( q2.y - q2.z ) * s.x ,   2.0 * ( q.x * q.y + q.z * q.w )   ,   2.0 * ( q.x * q.z - q.y * q.w )   , 0.0 ,
-        
-    //     2.0 * ( q.x * q.y - q.z * q.w )   ,   1.0 - 2.0 * ( q2.x - q2.z ) * s.y ,   2.0 * ( q.y * q.z + q.x * q.w )   , 0.0 ,
-        
-    //     2.0 * ( q.x * q.z + q.y * q.w )   ,   2.0 * ( q.y * q.z - q.x * q.w )   ,   1.0 - 2.0 * ( q2.x - q2.y ) * s.z , 0.0 ,
-
-    //     instancePosition.x                ,   instancePosition.y                ,   instancePosition.z                , 1.0 
-
-    // )
-
-    // return mat4(
-
-    //     (1.0 - 2.0 * ( q2.y + q2.z )) * s.x ,   2.0 * ( qxy + qzw ) * s.y           ,   2.0 * ( qxz - qyw ) * s.z           , 0.0 ,
-        
-    //     2.0 * ( qxy - qzw ) * s.x           ,   (1.0 - 2.0 * ( q2.x + q2.z )) * s.y ,   2.0 * ( qyz + qxw ) * s.z           , 0.0 ,
-        
-    //     2.0 * ( qxz + qyw ) * s.x           ,   2.0 * ( qyz - qxw ) * s.y           ,   (1.0 - 2.0 * ( q2.x + q2.y )) * s.z , 0.0 ,
-
-    //     instancePosition.x                  ,   instancePosition.y                  ,   instancePosition.z                  , 1.0 
-
-    // );
-
-    return mat4(
-
-        (1.0 - 2.0 * ( q2.y + q2.z )) * s.x ,   2.0 * ( qxy - qzw ) * s.x           ,   2.0 * ( qxz + qyw ) * s.x           , 0.0 ,
-        
-        2.0 * ( qxy + qzw ) * s.y           ,   (1.0 - 2.0 * ( q2.x + q2.z )) * s.y ,   2.0 * ( qyz - qxw ) * s.y           , 0.0 ,
-        
-        2.0 * ( qxz - qyw ) * s.z           ,   2.0 * ( qyz + qxw ) * s.z           ,   (1.0 - 2.0 * ( q2.x + q2.y )) * s.z , 0.0 ,
-
-        instancePosition.x                  ,   instancePosition.y                  ,   instancePosition.z                  , 1.0 
-
-    );
-
-    // return mat4(
-
-    //   (1.0 - 2.0 * ( q2.y - q2.z )) * s.x , 2.0 * ( qxy - qzw ) * s.x           , 2.0 * ( qxz + qyw ) * s.x           , 0. ,
-    //   2.0 * ( qxy + qzw ) * s.y           , (1.0 - 2.0 * ( q2.x - q2.z )) * s.y , 2.0 * ( qyz - qxw ) * s.y           , 0. ,
-    //   2.0 * ( qxz - qyw ) * s.z           , 2.0 * ( qyz + qxw ) * s.z           , (1.0 - 2.0 * ( q2.x - q2.y )) * s.z , 0. ,
-    //   instancePosition.x                  ,   instancePosition.y                 ,   instancePosition.z               , 1.0 
-
-    // );
-
-  }
-
-// #endif
-=======
   
 //for dynamic, avoid computing the matrices on the cpu
 attribute vec3 instancePosition;
@@ -154,6 +30,7 @@
 attribute vec3 instanceScale;
 
 mat4 getInstanceMatrix(){
+
   vec4 q = instanceQuaternion;
   vec3 s = instanceScale;
   vec3 v = instancePosition;
@@ -185,10 +62,7 @@
       v.x                      ,   v.y                      ,   v.z                       , 1.0
 
   );
+
 }
 
->>>>>>> f9b7a269
-
-
-
 #endif