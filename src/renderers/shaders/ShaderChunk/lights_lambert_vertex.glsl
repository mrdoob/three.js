vec3 diffuse = vec3( 1.0 );

GeometricContext geometry;
geometry.position = mvPosition.xyz;
geometry.normal = normalize( transformedNormal );
geometry.viewDir = normalize( -mvPosition.xyz );

GeometricContext backGeometry;
backGeometry.position = geometry.position;
backGeometry.normal = -geometry.normal;
backGeometry.viewDir = geometry.viewDir;

vLightFront = vec3( 0.0 );

#ifdef DOUBLE_SIDED
	vLightBack = vec3( 0.0 );
#endif

IncidentLight directLight;
float dotNL;
vec3 directLightColor_Diffuse;

#if NUM_POINT_LIGHTS > 0

	for ( int i = 0; i < NUM_POINT_LIGHTS; i ++ ) {

		getPointDirectLightIrradiance( pointLights[ i ], geometry, directLight );

		dotNL = dot( geometry.normal, directLight.direction );
		directLightColor_Diffuse = PI * directLight.color;

		vLightFront += saturate( dotNL ) * directLightColor_Diffuse;

		#ifdef DOUBLE_SIDED

			vLightBack += saturate( -dotNL ) * directLightColor_Diffuse;

		#endif

	}

#endif

#if NUM_SPOT_LIGHTS > 0

	for ( int i = 0; i < NUM_SPOT_LIGHTS; i ++ ) {

		getSpotDirectLightIrradiance( spotLights[ i ], geometry, directLight );

		dotNL = dot( geometry.normal, directLight.direction );
		directLightColor_Diffuse = PI * directLight.color;

		vLightFront += saturate( dotNL ) * directLightColor_Diffuse;

		#ifdef DOUBLE_SIDED

			vLightBack += saturate( -dotNL ) * directLightColor_Diffuse;

		#endif
	}

#endif

#if NUM_RECT_AREA_LIGHTS > 0

<<<<<<< HEAD
    for ( int i = 0; i < NUM_RECT_AREA_LIGHTS; i ++ ) {

		// TODO (abelnation): fix this
        getRectAreaDirectLightIrradiance( areaLights[ i ], geometry, directLight );

		dotNL = dot( geometry.normal, directLight.direction );
		directLightColor_Diffuse = PI * directLight.color;

		vLightFront += saturate( dotNL ) * directLightColor_Diffuse;

		#ifdef DOUBLE_SIDED

			vLightBack += saturate( -dotNL ) * directLightColor_Diffuse;

		#endif
=======
	for ( int i = 0; i < NUM_RECT_AREA_LIGHTS; i ++ ) {

		// TODO (abelnation): implement
>>>>>>> cfd1a21a

	}

#endif

#if NUM_DIR_LIGHTS > 0

	for ( int i = 0; i < NUM_DIR_LIGHTS; i ++ ) {

		getDirectionalDirectLightIrradiance( directionalLights[ i ], geometry, directLight );

		dotNL = dot( geometry.normal, directLight.direction );
		directLightColor_Diffuse = PI * directLight.color;

		vLightFront += saturate( dotNL ) * directLightColor_Diffuse;

		#ifdef DOUBLE_SIDED

			vLightBack += saturate( -dotNL ) * directLightColor_Diffuse;

		#endif

	}

#endif

#if NUM_HEMI_LIGHTS > 0

	for ( int i = 0; i < NUM_HEMI_LIGHTS; i ++ ) {

		vLightFront += getHemisphereLightIrradiance( hemisphereLights[ i ], geometry );

		#ifdef DOUBLE_SIDED

			vLightBack += getHemisphereLightIrradiance( hemisphereLights[ i ], backGeometry );

		#endif

	}

#endif<|MERGE_RESOLUTION|>--- conflicted
+++ resolved
@@ -63,27 +63,9 @@
 
 #if NUM_RECT_AREA_LIGHTS > 0
 
-<<<<<<< HEAD
-    for ( int i = 0; i < NUM_RECT_AREA_LIGHTS; i ++ ) {
-
-		// TODO (abelnation): fix this
-        getRectAreaDirectLightIrradiance( areaLights[ i ], geometry, directLight );
-
-		dotNL = dot( geometry.normal, directLight.direction );
-		directLightColor_Diffuse = PI * directLight.color;
-
-		vLightFront += saturate( dotNL ) * directLightColor_Diffuse;
-
-		#ifdef DOUBLE_SIDED
-
-			vLightBack += saturate( -dotNL ) * directLightColor_Diffuse;
-
-		#endif
-=======
 	for ( int i = 0; i < NUM_RECT_AREA_LIGHTS; i ++ ) {
 
 		// TODO (abelnation): implement
->>>>>>> cfd1a21a
 
 	}
 
