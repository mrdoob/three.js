--- conflicted
+++ resolved
@@ -47,15 +47,6 @@
 		vec4 envColor = texture2D( envMap, reflectView.xy * 0.5 + 0.5 );
 	#endif
 
-<<<<<<< HEAD
-	#ifdef ENVMAP_HDR_INPUT
-		#if ENVMAP_HDR_INPUT == HDR_TYPE_RGBM
-			cubeColor.xyz = HDRDecodeRGBM( cubeColor );
-		#elif ENVMAP_HDR_INPUT == HDR_TYPE_RGBD
-			cubeColor.xyz = HDRDecodeRGBD( cubeColor );
-		#elif ENVMAP_HDR_INPUT == HDR_TYPE_RGBE
-			cubeColor.xyz = HDRDecodeRGBE( cubeColor );
-=======
 	#if defined( HDR_INPUT ) && defined( ENVMAP_HDR_INPUT )
 		#if ENVMAP_HDR_INPUT == HDR_TYPE_RGBM
 			envColor.xyz = HDRDecodeRGBM( envColor );
@@ -65,7 +56,6 @@
 			envColor.xyz = HDRDecodeLOGLUV( envColor );
 		#elif ENVMAP_HDR_INPUT == HDR_TYPE_RGBE
 			envColor.xyz = HDRDecodeRGBE( envColor );
->>>>>>> a34c814d
 		#endif
 	#endif
 
