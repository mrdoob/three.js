export default /* glsl */`
#define PI 3.14159265359
#define PI2 6.28318530718
#define PI_HALF 1.5707963267949
#define RECIPROCAL_PI 0.31830988618
#define RECIPROCAL_PI2 0.15915494
#define LOG2 1.442695
#define EPSILON 1e-6

#define saturate(a) clamp( a, 0.0, 1.0 )
#define whiteComplement(a) ( 1.0 - saturate( a ) )

float pow2( const in float x ) { return x*x; }
float pow3( const in float x ) { return x*x*x; }
float pow4( const in float x ) { float x2 = x*x; return x2*x2; }
float average( const in vec3 color ) { return dot( color, vec3( 0.3333 ) ); }
// expects values in the range of [0,1]x[0,1], returns values in the [0,1] range.
// do not collapse into a single function per: http://byteblacksmith.com/improvements-to-the-canonical-one-liner-glsl-rand-for-opengl-es-2-0/
highp float rand( const in vec2 uv ) {
	const highp float a = 12.9898, b = 78.233, c = 43758.5453;
	highp float dt = dot( uv.xy, vec2( a,b ) ), sn = mod( dt, PI );
	return fract(sin(sn) * c);
}

#ifdef HIGH_PRECISION
	float precisionSafeLength( vec3 v ) { return length( v ); }
#else
	float max3( vec3 v ) { return max( max( v.x, v.y ), v.z ); }
	float precisionSafeLength( vec3 v ) {
		float maxComponent = max3( abs( v ) );
		return length( v / maxComponent ) * maxComponent;
	}
#endif

struct IncidentLight {
	vec3 color;
	vec3 direction;
	bool visible;
};

struct ReflectedLight {
	vec3 directDiffuse;
	vec3 directSpecular;
	vec3 indirectDiffuse;
	vec3 indirectSpecular;
};

struct GeometricContext {
	vec3 position;
	vec3 normal;
	vec3 viewDir;
#ifdef CLEARCOAT
	vec3 clearcoatNormal;
#endif
#ifdef ANISOTROPY
	vec2 anisotropicM;
	vec3 anisotropicS;
	vec3 anisotropicT;
#endif
};

vec3 transformDirection( in vec3 dir, in mat4 matrix ) {

	return normalize( ( matrix * vec4( dir, 0.0 ) ).xyz );

}

// http://en.wikibooks.org/wiki/GLSL_Programming/Applying_Matrix_Transformations
vec3 inverseTransformDirection( in vec3 dir, in mat4 matrix ) {

	return normalize( ( vec4( dir, 0.0 ) * matrix ).xyz );

}

vec3 projectOnPlane(in vec3 point, in vec3 pointOnPlane, in vec3 planeNormal ) {

	float distance = dot( planeNormal, point - pointOnPlane );

	return - distance * planeNormal + point;

}

float sideOfPlane( in vec3 point, in vec3 pointOnPlane, in vec3 planeNormal ) {

	return sign( dot( point - pointOnPlane, planeNormal ) );

}

vec3 linePlaneIntersect( in vec3 pointOnLine, in vec3 lineDirection, in vec3 pointOnPlane, in vec3 planeNormal ) {

	return lineDirection * ( dot( planeNormal, pointOnPlane - pointOnLine ) / dot( planeNormal, lineDirection ) ) + pointOnLine;

}

mat3 transposeMat3( const in mat3 m ) {

	mat3 tmp;

	tmp[ 0 ] = vec3( m[ 0 ].x, m[ 1 ].x, m[ 2 ].x );
	tmp[ 1 ] = vec3( m[ 0 ].y, m[ 1 ].y, m[ 2 ].y );
	tmp[ 2 ] = vec3( m[ 0 ].z, m[ 1 ].z, m[ 2 ].z );

	return tmp;

}

// https://en.wikipedia.org/wiki/Relative_luminance
float linearToRelativeLuminance( const in vec3 color ) {

	vec3 weights = vec3( 0.2126, 0.7152, 0.0722 );

	return dot( weights, color.rgb );

}

<<<<<<< HEAD
// http://www.neilmendoza.com/glsl-rotation-about-an-arbitrary-axis/
mat3 rotationMatrix3(vec3 axis, float angle) {

	axis = normalize(axis);
	float s = sin(angle);
	float c = cos(angle);
	float oc = 1.0 - c;

	return mat3(oc * axis.x * axis.x + c,           oc * axis.x * axis.y - axis.z * s,  oc * axis.z * axis.x + axis.y * s,
							oc * axis.x * axis.y + axis.z * s,  oc * axis.y * axis.y + c,           oc * axis.y * axis.z - axis.x * s,
							oc * axis.z * axis.x - axis.y * s,  oc * axis.y * axis.z + axis.x * s,  oc * axis.z * axis.z + c);
=======
bool isPerspectiveMatrix( mat4 projectionMatrix ) {

  return projectionMatrix[ 2 ][ 3 ] == - 1.0;
>>>>>>> feca7fd4

}
`;<|MERGE_RESOLUTION|>--- conflicted
+++ resolved
@@ -113,7 +113,6 @@
 
 }
 
-<<<<<<< HEAD
 // http://www.neilmendoza.com/glsl-rotation-about-an-arbitrary-axis/
 mat3 rotationMatrix3(vec3 axis, float angle) {
 
@@ -125,11 +124,12 @@
 	return mat3(oc * axis.x * axis.x + c,           oc * axis.x * axis.y - axis.z * s,  oc * axis.z * axis.x + axis.y * s,
 							oc * axis.x * axis.y + axis.z * s,  oc * axis.y * axis.y + c,           oc * axis.y * axis.z - axis.x * s,
 							oc * axis.z * axis.x - axis.y * s,  oc * axis.y * axis.z + axis.x * s,  oc * axis.z * axis.z + c);
-=======
+
+}
+
 bool isPerspectiveMatrix( mat4 projectionMatrix ) {
 
-  return projectionMatrix[ 2 ][ 3 ] == - 1.0;
->>>>>>> feca7fd4
+	return projectionMatrix[ 2 ][ 3 ] == - 1.0;
 
 }
 `;