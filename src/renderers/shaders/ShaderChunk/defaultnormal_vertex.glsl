--- conflicted
+++ resolved
@@ -1,32 +1,16 @@
-<<<<<<< HEAD
-vec3 objectNormal;
+#ifdef USE_SHARED_MATERIAL
 
-#if defined( USE_SKINNING ) && !defined( USE_SHARED_MATERIAL )
-=======
-#ifdef USE_SKINNING
->>>>>>> 463366fe
+	vec3 objectNormal = sharedMaterialNormal.xyz;
+
+#elif defined( USE_SKINNING )
 
 	vec3 objectNormal = skinnedNormal.xyz;
 
-<<<<<<< HEAD
-#if !defined( USE_SKINNING ) && defined( USE_SHARED_MATERIAL )
-
-	objectNormal = sharedMaterialNormal.xyz;
-
-#endif
-
-#if !defined( USE_SKINNING ) && !defined( USE_SHARED_MATERIAL ) && defined( USE_MORPHNORMALS )
-=======
 #elif defined( USE_MORPHNORMALS )
->>>>>>> 463366fe
 
 	vec3 objectNormal = morphedNormal;
 
-<<<<<<< HEAD
-#if !defined( USE_SKINNING ) && !defined( USE_SHARED_MATERIAL ) && ! defined( USE_MORPHNORMALS )
-=======
 #else
->>>>>>> 463366fe
 
 	vec3 objectNormal = normal;
 
@@ -38,5 +22,4 @@
 
 #endif
 
-
 vec3 transformedNormal = normalMatrix * objectNormal;