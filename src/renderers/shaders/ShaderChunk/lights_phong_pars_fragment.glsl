--- conflicted
+++ resolved
@@ -16,50 +16,6 @@
 
 };
 
-<<<<<<< HEAD
-// Area light computation code taken from:
-// http://blog.selfshadow.com/sandbox/ltc.html
-//
-// Part of paper:
-// Real-Time Polygonal-Light Shading with Linearly Transformed Cosines
-// By: Eric Heitz, Jonathan Dupuy, Stephen Hill and David Neubelt
-// https://eheitzresearch.wordpress.com/415-2/
-
-#if NUM_RECT_AREA_LIGHTS > 0
-    void RE_Area_BlinnPhong( const in RectAreaLight rectAreaLight, const in GeometricContext geometry, const in BlinnPhongMaterial material, inout ReflectedLight reflectedLight ) {
-
-        // Deal with colors in linear space
-        // TODO (abelnation): confirm this transformation is needed and correct
-        const float gamma = 2.2;
-        vec3 matDiffColor = GammaToLinear( vec4( material.diffuseColor, 1.0 ), gamma ).xyz;
-        vec3 matSpecColor = GammaToLinear( vec4( material.specularColor, 1.0 ), gamma ).xyz;
-        vec3 lightColor = GammaToLinear( vec4( rectAreaLight.color, 1.0 ), gamma ).xyz;
-
-        // TODO (abelnation): determine is shininess needs to be converted to "roughness" as defined by paper
-        float roughness = BlinnExponentToGGXRoughness( material.specularShininess );
-
-        // Represent our RectAreaLight shape with a Rect
-        Rect rect;
-        rect.center = rectAreaLight.position;
-        rect.halfx = rectAreaLight.width * 0.5;
-        rect.halfy = rectAreaLight.height * 0.5;
-        rect.dirx = ( rectAreaLight.rotationMatrix * vec4( 1.0, 0.0, 0.0, 1.0 ) ).xyz;
-        rect.diry = ( rectAreaLight.rotationMatrix * vec4( 0.0, 1.0, 0.0, 1.0 ) ).xyz;
-
-        vec3 rectNormal = cross( rect.dirx, rect.diry );
-        rect.plane = vec4( rectNormal, -dot( rectNormal, rect.center ) );
-
-        // Evaluate Lighting Equation
-        vec3 spec = Rect_Area_Light_Specular_Reflectance( geometry, rect, roughness );
-        vec3 diff = Rect_Area_Light_Diffuse_Reflectance( geometry, rect );
-
-        // TODO (abelnation): note why division by 2PI is necessary
-        reflectedLight.directSpecular += lightColor * matSpecColor * spec / PI2;
-        reflectedLight.directDiffuse  += lightColor * matDiffColor * diff / PI2;
-
-    }
-#endif
-=======
 void RE_Direct_RectArea_BlinnPhong( const in RectAreaLight rectAreaLight, const in GeometricContext geometry, const in BlinnPhongMaterial material, inout ReflectedLight reflectedLight ) {
 
 	vec3 matDiffColor = material.diffuseColor;
@@ -83,7 +39,6 @@
 	reflectedLight.directDiffuse  += lightColor * matDiffColor * diff / PI2;
 
 }
->>>>>>> cfd1a21a
 
 void RE_Direct_BlinnPhong( const in IncidentLight directLight, const in GeometricContext geometry, const in BlinnPhongMaterial material, inout ReflectedLight reflectedLight ) {
 
@@ -111,6 +66,5 @@
 #define RE_Direct				RE_Direct_BlinnPhong
 #define RE_Direct_RectArea		RE_Direct_RectArea_BlinnPhong
 #define RE_IndirectDiffuse		RE_IndirectDiffuse_BlinnPhong
-#define RE_Area					RE_Area_BlinnPhong
 
 #define Material_LightProbeLOD( material )	(0)