--- conflicted
+++ resolved
@@ -144,7 +144,7 @@
 
 	#ifdef USE_SHEEN
 
-		reflectedLight.indirectSpecular = clearCoatInv * radiance * BRDF_Specular_Sheen_Environment( sheenIblLut, geometry, material.sheenColor, material.specularRoughness );
+		reflectedLight.indirectSpecular = clearcoatInv * radiance * BRDF_Specular_Sheen_Environment( sheenIblLut, geometry, material.sheenColor, material.specularRoughness );
 		reflectedLight.indirectDiffuse += material.diffuseColor * cosineWeightedIrradiance;
 
 	#else
@@ -159,17 +159,11 @@
 
 		vec3 diffuse = material.diffuseColor * ( 1.0 - ( singleScattering + multiScattering ) );
 
-<<<<<<< HEAD
-		reflectedLight.indirectSpecular += clearCoatInv * radiance * singleScattering;
+		reflectedLight.indirectSpecular += clearcoatInv * radiance * singleScattering;
 		reflectedLight.indirectDiffuse += multiScattering * cosineWeightedIrradiance;
 		reflectedLight.indirectDiffuse += diffuse * cosineWeightedIrradiance;
 
 	#endif
-=======
-	reflectedLight.indirectSpecular += clearcoatInv * radiance * singleScattering;
-	reflectedLight.indirectDiffuse += multiScattering * cosineWeightedIrradiance;
-	reflectedLight.indirectDiffuse += diffuse * cosineWeightedIrradiance;
->>>>>>> 3852d77f
 
 }
 
