export default /* glsl */`
/**
 * This is a template that can be used to light a material, it uses pluggable
 * RenderEquations (RE)for specific lighting scenarios.
 *
 * Instructions for use:
 * - Ensure that both RE_Direct, RE_IndirectDiffuse and RE_IndirectSpecular are defined
 * - If you have defined an RE_IndirectSpecular, you need to also provide a Material_LightProbeLOD. <---- ???
 * - Create a material parameter that is to be passed as the third parameter to your lighting functions.
 *
 * TODO:
 * - Add area light support.
 * - Add sphere light support.
 * - Add diffuse light probe (irradiance cubemap) support.
 */

GeometricContext geometry;

geometry.position = - vViewPosition;
geometry.normal = normal;
geometry.viewDir = ( isOrthographic ) ? vec3( 0, 0, 1 ) : normalize( vViewPosition );

#ifdef CLEARCOAT

	geometry.clearcoatNormal = clearcoatNormal;

#endif

IncidentLight directLight;

#if ( NUM_POINT_LIGHTS > 0 ) && defined( RE_Direct )

	PointLight pointLight;
	#if defined( USE_SHADOWMAP ) && NUM_POINT_LIGHT_SHADOWS > 0
	PointLightShadow pointLightShadow;
	#endif

	#pragma unroll_loop_start
	for ( int i = 0; i < NUM_POINT_LIGHTS; i ++ ) {

		pointLight.position = pointLights[ i ].position;
		pointLight.color = pointLights[ i ].color;
		pointLight.distance = pointLights[ i ].distance;
		pointLight.decay = pointLights[ i ].decay;
		pointLight.shadow = pointLights[ i ].shadow;
		pointLight.shadowBias = pointLights[ i ].shadowBias;
		pointLight.shadowRadius = pointLights[ i ].shadowRadius;
		pointLight.shadowMapSize = pointLights[ i ].shadowMapSize;
		pointLight.shadowCameraNear = pointLights[ i ].shadowCameraNear;
		pointLight.shadowCameraFar = pointLights[ i ].shadowCameraFar;

		getPointDirectLightIrradiance( pointLight, geometry, directLight );

		#if defined( USE_SHADOWMAP ) && ( UNROLLED_LOOP_INDEX < NUM_POINT_LIGHT_SHADOWS )
		pointLightShadow = pointLightShadows[ i ];
		directLight.color *= all( bvec2( directLight.visible, receiveShadow ) ) ? getPointShadow( pointShadowMap[ i ], pointLightShadow.shadowMapSize, pointLightShadow.shadowBias, pointLightShadow.shadowRadius, vPointShadowCoord[ i ], pointLightShadow.shadowCameraNear, pointLightShadow.shadowCameraFar ) : 1.0;
		#endif

		RE_Direct( directLight, geometry, material, reflectedLight );

	}
	#pragma unroll_loop_end

#endif

#if ( NUM_SPOT_LIGHTS > 0 ) && defined( RE_Direct )

	SpotLight spotLight;
	#if defined( USE_SHADOWMAP ) && NUM_SPOT_LIGHT_SHADOWS > 0
	SpotLightShadow spotLightShadow;
	#endif

	#pragma unroll_loop_start
	for ( int i = 0; i < NUM_SPOT_LIGHTS; i ++ ) {

		spotLight.position = spotLights[ i ].position;
		spotLight.direction = spotLights[ i ].direction;
		spotLight.color = spotLights[ i ].color;
		spotLight.distance = spotLights[ i ].distance;
		spotLight.decay = spotLights[ i ].decay;
		spotLight.coneCos = spotLights[ i ].coneCos;
		spotLight.penumbraCos = spotLights[ i ].penumbraCos;
		spotLight.shadow = spotLights[ i ].shadow;
		spotLight.shadowBias = spotLights[ i ].shadowBias;
		spotLight.shadowRadius = spotLights[ i ].shadowRadius;
		spotLight.shadowMapSize = spotLights[ i ].shadowMapSize;

		getSpotDirectLightIrradiance( spotLight, geometry, directLight );

		#if defined( USE_SHADOWMAP ) && ( UNROLLED_LOOP_INDEX < NUM_SPOT_LIGHT_SHADOWS )
		spotLightShadow = spotLightShadows[ i ];
		directLight.color *= all( bvec2( directLight.visible, receiveShadow ) ) ? getShadow( spotShadowMap[ i ], spotLightShadow.shadowMapSize, spotLightShadow.shadowBias, spotLightShadow.shadowRadius, vSpotShadowCoord[ i ] ) : 1.0;
		#endif

		RE_Direct( directLight, geometry, material, reflectedLight );

	}
	#pragma unroll_loop_end

#endif

#if ( NUM_DIR_LIGHTS > 0 ) && defined( RE_Direct )

	DirectionalLight directionalLight;
	#if defined( USE_SHADOWMAP ) && NUM_DIR_LIGHT_SHADOWS > 0
	DirectionalLightShadow directionalLightShadow;
	#endif

	#pragma unroll_loop_start
	for ( int i = 0; i < NUM_DIR_LIGHTS; i ++ ) {

		directionalLight.direction = directionalLights[ i ].direction;
		directionalLight.color = directionalLights[ i ].color;
		directionalLight.shadow = directionalLights[ i ].shadow;
		directionalLight.shadowBias = directionalLights[ i ].shadowBias;
		directionalLight.shadowRadius = directionalLights[ i ].shadowRadius;
		directionalLight.shadowMapSize = directionalLights[ i ].shadowMapSize;

		getDirectionalDirectLightIrradiance( directionalLight, geometry, directLight );

		#if defined( USE_SHADOWMAP ) && ( UNROLLED_LOOP_INDEX < NUM_DIR_LIGHT_SHADOWS )
		directionalLightShadow = directionalLightShadows[ i ];
		directLight.color *= all( bvec2( directLight.visible, receiveShadow ) ) ? getShadow( directionalShadowMap[ i ], directionalLightShadow.shadowMapSize, directionalLightShadow.shadowBias, directionalLightShadow.shadowRadius, vDirectionalShadowCoord[ i ] ) : 1.0;
		#endif

		RE_Direct( directLight, geometry, material, reflectedLight );

	}
	#pragma unroll_loop_end

#endif

#if ( NUM_RECT_AREA_LIGHTS > 0 ) && defined( RE_Direct_RectArea )

	RectAreaLight rectAreaLight;

	#pragma unroll_loop_start
	for ( int i = 0; i < NUM_RECT_AREA_LIGHTS; i ++ ) {

		rectAreaLight.color = rectAreaLight[ i ].color;
		rectAreaLight.position = rectAreaLight[ i ].position;
		rectAreaLight.halfWidth = rectAreaLight[ i ].halfWidth;
		rectAreaLight.halfHeight = rectAreaLight[ i ].halfHeight;

		RE_Direct_RectArea( rectAreaLight, geometry, material, reflectedLight );

	}
	#pragma unroll_loop_end

#endif

#if defined( RE_IndirectDiffuse )

	vec3 iblIrradiance = vec3( 0.0 );

	vec3 irradiance = getAmbientLightIrradiance( ambientLightColor );

	irradiance += getLightProbeIrradiance( lightProbe, geometry );

	#if ( NUM_HEMI_LIGHTS > 0 )

<<<<<<< HEAD
		HemisphereLight hemisphereLight;

		#pragma unroll_loop
=======
		#pragma unroll_loop_start
>>>>>>> 648c4bbd
		for ( int i = 0; i < NUM_HEMI_LIGHTS; i ++ ) {

			hemisphereLight.direction = hemisphereLights[ i ].direction;
			hemisphereLight.skyColor = hemisphereLights[ i ].skyColor;
			hemisphereLight.groundColor = hemisphereLights[ i ].groundColor;

			irradiance += getHemisphereLightIrradiance( hemisphereLight, geometry );

		}
		#pragma unroll_loop_end

	#endif

#endif

#if defined( RE_IndirectSpecular )

	vec3 radiance = vec3( 0.0 );
	vec3 clearcoatRadiance = vec3( 0.0 );

#endif
`;<|MERGE_RESOLUTION|>--- conflicted
+++ resolved
@@ -159,13 +159,9 @@
 
 	#if ( NUM_HEMI_LIGHTS > 0 )
 
-<<<<<<< HEAD
 		HemisphereLight hemisphereLight;
 
-		#pragma unroll_loop
-=======
 		#pragma unroll_loop_start
->>>>>>> 648c4bbd
 		for ( int i = 0; i < NUM_HEMI_LIGHTS; i ++ ) {
 
 			hemisphereLight.direction = hemisphereLights[ i ].direction;
