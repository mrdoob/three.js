//
// This is a template that can be used to light a material, it uses pluggable RenderEquations (RE)
//   for specific lighting scenarios.
//
// Instructions for use:
//  - Ensure that both RE_Direct, RE_IndirectDiffuse and RE_IndirectSpecular are defined
//  - If you have defined an RE_IndirectSpecular, you need to also provide a Material_LightProbeLOD. <---- ???
//  - Create a material parameter that is to be passed as the third parameter to your lighting functions.
//
// TODO:
//  - Add area light support.
//  - Add sphere light support.
//  - Add diffuse light probe (irradiance cubemap) support.
//

GeometricContext geometry;

geometry.position = - vViewPosition;
geometry.normal = normal;
geometry.viewDir = normalize( vViewPosition );

IncidentLight directLight;

#if ( NUM_POINT_LIGHTS > 0 ) && defined( RE_Direct )

	PointLight pointLight;

	for ( int i = 0; i < NUM_POINT_LIGHTS; i ++ ) {

		pointLight = pointLights[ i ];

		getPointDirectLightIrradiance( pointLight, geometry, directLight );

		#ifdef USE_SHADOWMAP
		directLight.color *= all( bvec2( pointLight.shadow, directLight.visible ) ) ? getPointShadow( pointShadowMap[ i ], pointLight.shadowMapSize, pointLight.shadowBias, pointLight.shadowRadius, vPointShadowCoord[ i ] ) : 1.0;
		#endif

		RE_Direct( directLight, geometry, material, reflectedLight );

	}

#endif

#if ( NUM_SPOT_LIGHTS > 0 ) && defined( RE_Direct )

	SpotLight spotLight;

	for ( int i = 0; i < NUM_SPOT_LIGHTS; i ++ ) {

		spotLight = spotLights[ i ];

		getSpotDirectLightIrradiance( spotLight, geometry, directLight );

		#ifdef USE_SHADOWMAP
		directLight.color *= all( bvec2( spotLight.shadow, directLight.visible ) ) ? getShadow( spotShadowMap[ i ], spotLight.shadowMapSize, spotLight.shadowBias, spotLight.shadowRadius, vSpotShadowCoord[ i ] ) : 1.0;
		#endif

		RE_Direct( directLight, geometry, material, reflectedLight );

	}

#endif

#if ( NUM_DIR_LIGHTS > 0 ) && defined( RE_Direct )

	DirectionalLight directionalLight;

	for ( int i = 0; i < NUM_DIR_LIGHTS; i ++ ) {

		directionalLight = directionalLights[ i ];

		getDirectionalDirectLightIrradiance( directionalLight, geometry, directLight );

		#ifdef USE_SHADOWMAP
		directLight.color *= all( bvec2( directionalLight.shadow, directLight.visible ) ) ? getShadow( directionalShadowMap[ i ], directionalLight.shadowMapSize, directionalLight.shadowBias, directionalLight.shadowRadius, vDirectionalShadowCoord[ i ] ) : 1.0;
		#endif

		RE_Direct( directLight, geometry, material, reflectedLight );

	}

#endif

<<<<<<< HEAD
#if ( NUM_RECT_AREA_LIGHTS > 0 ) && defined( RE_Area )

    RectAreaLight rectAreaLight;

 	for ( int i = 0; i < NUM_RECT_AREA_LIGHTS; i ++ ) {

		rectAreaLight = rectAreaLights[ i ];

        // TODO (abelnation): compute direct light from RectAreaLight
		RE_Area( rectAreaLight, geometry, material, reflectedLight );
=======
#if ( NUM_RECT_AREA_LIGHTS > 0 ) && defined( RE_Direct_RectArea )

	RectAreaLight rectAreaLight;

	for ( int i = 0; i < NUM_RECT_AREA_LIGHTS; i ++ ) {

		rectAreaLight = rectAreaLights[ i ];
		RE_Direct_RectArea( rectAreaLight, geometry, material, reflectedLight );
>>>>>>> cfd1a21a

	}

#endif

#if defined( RE_IndirectDiffuse )

	vec3 irradiance = getAmbientLightIrradiance( ambientLightColor );

	#ifdef USE_LIGHTMAP

		vec3 lightMapIrradiance = texture2D( lightMap, vUv2 ).xyz * lightMapIntensity;

		#ifndef PHYSICALLY_CORRECT_LIGHTS

			lightMapIrradiance *= PI; // factor of PI should not be present; included here to prevent breakage

		#endif

		irradiance += lightMapIrradiance;

	#endif

	#if ( NUM_HEMI_LIGHTS > 0 )

		for ( int i = 0; i < NUM_HEMI_LIGHTS; i ++ ) {

			irradiance += getHemisphereLightIrradiance( hemisphereLights[ i ], geometry );

		}

	#endif

	#if defined( USE_ENVMAP ) && defined( PHYSICAL ) && defined( ENVMAP_TYPE_CUBE_UV )

		// TODO, replace 8 with the real maxMIPLevel
	 	irradiance += getLightProbeIndirectIrradiance( /*lightProbe,*/ geometry, 8 );

	#endif

	RE_IndirectDiffuse( irradiance, geometry, material, reflectedLight );

#endif

#if defined( USE_ENVMAP ) && defined( RE_IndirectSpecular )

	// TODO, replace 8 with the real maxMIPLevel
	vec3 radiance = getLightProbeIndirectRadiance( /*specularLightProbe,*/ geometry, Material_BlinnShininessExponent( material ), 8 );

	#ifndef STANDARD
		vec3 clearCoatRadiance = getLightProbeIndirectRadiance( /*specularLightProbe,*/ geometry, Material_ClearCoat_BlinnShininessExponent( material ), 8 );
	#else
		vec3 clearCoatRadiance = vec3( 0.0 );
	#endif
		
	RE_IndirectSpecular( radiance, clearCoatRadiance, geometry, material, reflectedLight );

#endif<|MERGE_RESOLUTION|>--- conflicted
+++ resolved
@@ -81,18 +81,6 @@
 
 #endif
 
-<<<<<<< HEAD
-#if ( NUM_RECT_AREA_LIGHTS > 0 ) && defined( RE_Area )
-
-    RectAreaLight rectAreaLight;
-
- 	for ( int i = 0; i < NUM_RECT_AREA_LIGHTS; i ++ ) {
-
-		rectAreaLight = rectAreaLights[ i ];
-
-        // TODO (abelnation): compute direct light from RectAreaLight
-		RE_Area( rectAreaLight, geometry, material, reflectedLight );
-=======
 #if ( NUM_RECT_AREA_LIGHTS > 0 ) && defined( RE_Direct_RectArea )
 
 	RectAreaLight rectAreaLight;
@@ -101,7 +89,6 @@
 
 		rectAreaLight = rectAreaLights[ i ];
 		RE_Direct_RectArea( rectAreaLight, geometry, material, reflectedLight );
->>>>>>> cfd1a21a
 
 	}
 
