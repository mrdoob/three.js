--- conflicted
+++ resolved
@@ -47,21 +47,18 @@
 	  return pow( saturate( -lightDistance / cutoffDistance + 1.0 ), decayExponent );
 
 	}
-<<<<<<< HEAD
 	else if( decayExponent < 0.0 ) {
+
 		// this is based upon UE4 light fall as described on page 11 of:
 		//  https://de45xmedrsdbp.cloudfront.net/Resources/files/2013SiggraphPresentationsNotes-26915738.pdf
 		float numerator = 1.0;
+		
 		if( cutoffDistance > 0.0 ) {
 			numerator = square( saturate( 1.0 - pow( lightDistance / cutoffDistance, 4.0 ) ) );
 		} 
+
 		return numerator / ( square( lightDistance ) + 1.0 );
 	}
-=======
-
->>>>>>> 36bf8472
-	return 1.0;
-
 }
 
 vec3 F_Schlick( in vec3 specularColor, in float dotLH ) {
