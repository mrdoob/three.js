#define PI 3.14159265359
#define PI2 6.28318530718
#define PI_HALF 1.5707963267949
#define RECIPROCAL_PI 0.31830988618
#define RECIPROCAL_PI2 0.15915494
#define LOG2 1.442695
#define EPSILON 1e-6

#define saturate(a) clamp( a, 0.0, 1.0 )
#define whiteCompliment(a) ( 1.0 - saturate( a ) )

float pow2( const in float x ) { return x*x; }
float pow3( const in float x ) { return x*x*x; }
float pow4( const in float x ) { float x2 = x*x; return x2*x2; }
float average( const in vec3 color ) { return dot( color, vec3( 0.3333 ) ); }
// expects values in the range of [0,1]x[0,1], returns values in the [0,1] range.
// do not collapse into a single function per: http://byteblacksmith.com/improvements-to-the-canonical-one-liner-glsl-rand-for-opengl-es-2-0/
highp float rand( const in vec2 uv ) {
	const highp float a = 12.9898, b = 78.233, c = 43758.5453;
	highp float dt = dot( uv.xy, vec2( a,b ) ), sn = mod( dt, PI );
	return fract(sin(sn) * c);
}

struct IncidentLight {
	vec3 color;
	vec3 direction;
	bool visible;
};

struct ReflectedLight {
	vec3 directDiffuse;
	vec3 directSpecular;
	vec3 indirectDiffuse;
	vec3 indirectSpecular;
};

struct GeometricContext {
	vec3 position;
	vec3 normal;
	vec3 viewDir;
};

vec3 transformDirection( in vec3 dir, in mat4 matrix ) {

	return normalize( ( matrix * vec4( dir, 0.0 ) ).xyz );

}

// http://en.wikibooks.org/wiki/GLSL_Programming/Applying_Matrix_Transformations
vec3 inverseTransformDirection( in vec3 dir, in mat4 matrix ) {

	return normalize( ( vec4( dir, 0.0 ) * matrix ).xyz );

}

vec3 projectOnPlane(in vec3 point, in vec3 pointOnPlane, in vec3 planeNormal ) {

	float distance = dot( planeNormal, point - pointOnPlane );

	return - distance * planeNormal + point;

}

float sideOfPlane( in vec3 point, in vec3 pointOnPlane, in vec3 planeNormal ) {

	return sign( dot( point - pointOnPlane, planeNormal ) );

}

vec3 linePlaneIntersect( in vec3 pointOnLine, in vec3 lineDirection, in vec3 pointOnPlane, in vec3 planeNormal ) {

	return lineDirection * ( dot( planeNormal, pointOnPlane - pointOnLine ) / dot( planeNormal, lineDirection ) ) + pointOnLine;

<<<<<<< HEAD
=======
}

float gaussianPdf(in float x, in float sigma) {

	return 0.39894 * exp( -0.5 * x * x/( sigma * sigma))/sigma;

}

mat3 transpose( const in mat3 v ) {

    mat3 tmp;
    tmp[0] = vec3(v[0].x, v[1].x, v[2].x);
    tmp[1] = vec3(v[0].y, v[1].y, v[2].y);
    tmp[2] = vec3(v[0].z, v[1].z, v[2].z);

    return tmp;

>>>>>>> cfd1a21a
}<|MERGE_RESOLUTION|>--- conflicted
+++ resolved
@@ -71,8 +71,6 @@
 
 	return lineDirection * ( dot( planeNormal, pointOnPlane - pointOnLine ) / dot( planeNormal, lineDirection ) ) + pointOnLine;
 
-<<<<<<< HEAD
-=======
 }
 
 float gaussianPdf(in float x, in float sigma) {
@@ -90,5 +88,4 @@
 
     return tmp;
 
->>>>>>> cfd1a21a
 }