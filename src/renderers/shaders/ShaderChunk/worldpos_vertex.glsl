--- conflicted
+++ resolved
@@ -1,32 +1,18 @@
-#if defined( USE_ENVMAP ) || defined( PHONG ) || defined( LAMBERT ) || defined ( USE_SHADOWMAP )
+#if defined( USE_ENVMAP ) || defined( PHONG ) || defined( LAMBERT ) || defined ( USE_SHADOWMAP ) || defined( USE_SHARED_MATERIAL )
 
-	#if defined( USE_SKINNING ) && ! defined( USE_SHARED_MATERIAL )
+	#ifdef USE_SHARED_MATERIAL
+
+		vec4 worldPosition = sharedMaterialTransformMatrix * vec4( position, 1.0 );
+
+	#elif defined( USE_SKINNING )
 
 		vec4 worldPosition = modelMatrix * skinned;
 
-<<<<<<< HEAD
-	#endif
-
-	#if defined( USE_MORPHTARGETS ) && ! defined( USE_SKINNING ) && ! defined( USE_SHARED_MATERIAL )
-
-		vec4 worldPosition = modelMatrix * vec4( morphed, 1.0 );
-
-	#endif
-	
-	#if defined( USE_SHARED_MATERIAL )
-
-		vec4 worldPosition = sharedMaterialTransformMatrix * vec4( position, 1.0 );
-	
-	#endif
-
-	#if ! defined( USE_MORPHTARGETS ) && ! defined( USE_SKINNING ) && ! defined( USE_SHARED_MATERIAL )
-=======
 	#elif defined( USE_MORPHTARGETS )
 
 		vec4 worldPosition = modelMatrix * vec4( morphed, 1.0 );
 
 	#else
->>>>>>> 463366fe
 
 		vec4 worldPosition = modelMatrix * vec4( position, 1.0 );
 
