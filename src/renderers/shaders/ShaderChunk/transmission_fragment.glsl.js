export default /* glsl */`
#ifdef USE_TRANSMISSION

	material.transmission = transmission;
	material.transmissionAlpha = 1.0;
	material.thickness = thickness;
	material.attenuationDistance = attenuationDistance;
	material.attenuationColor = attenuationColor;

	#ifdef USE_TRANSMISSIONMAP

		material.transmission *= texture2D( transmissionMap, vUv ).r;

	#endif

	#ifdef USE_THICKNESSMAP

		material.thickness *= texture2D( thicknessMap, vUv ).g;

	#endif

	vec3 pos = vWorldPosition;
	vec3 v = normalize( cameraPosition - pos );
	vec3 n = inverseTransformDirection( normal, viewMatrix );

	vec4 transmission = getIBLVolumeRefraction(
<<<<<<< HEAD
		n, v, material.roughness, material.diffuseColor, material.specularColor, material.specularF90,
		pos, modelMatrix, viewMatrix, projectionMatrix, ior, thicknessFactor,
		attenuationColor, attenuationDistance );

	totalDiffuse = mix( totalDiffuse, transmission.rgb, transmissionFactor );
	transmissionAlpha = mix( transmissionAlpha, transmission.a, transmissionFactor );

=======
		n, v, roughnessFactor, material.diffuseColor, material.specularColor, material.specularF90,
		pos, modelMatrix, viewMatrix, projectionMatrix, material.ior, material.thickness,
		material.attenuationColor, material.attenuationDistance );

	material.transmissionAlpha = mix( material.transmissionAlpha, transmission.a, material.transmission );

	totalDiffuse = mix( totalDiffuse, transmission.rgb, material.transmission );

>>>>>>> f0a9e0cf
#endif
`;<|MERGE_RESOLUTION|>--- conflicted
+++ resolved
@@ -24,16 +24,7 @@
 	vec3 n = inverseTransformDirection( normal, viewMatrix );
 
 	vec4 transmission = getIBLVolumeRefraction(
-<<<<<<< HEAD
 		n, v, material.roughness, material.diffuseColor, material.specularColor, material.specularF90,
-		pos, modelMatrix, viewMatrix, projectionMatrix, ior, thicknessFactor,
-		attenuationColor, attenuationDistance );
-
-	totalDiffuse = mix( totalDiffuse, transmission.rgb, transmissionFactor );
-	transmissionAlpha = mix( transmissionAlpha, transmission.a, transmissionFactor );
-
-=======
-		n, v, roughnessFactor, material.diffuseColor, material.specularColor, material.specularF90,
 		pos, modelMatrix, viewMatrix, projectionMatrix, material.ior, material.thickness,
 		material.attenuationColor, material.attenuationDistance );
 
@@ -41,6 +32,5 @@
 
 	totalDiffuse = mix( totalDiffuse, transmission.rgb, material.transmission );
 
->>>>>>> f0a9e0cf
 #endif
 `;