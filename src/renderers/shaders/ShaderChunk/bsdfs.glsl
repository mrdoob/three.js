--- conflicted
+++ resolved
@@ -1,14 +1,4 @@
-<<<<<<< HEAD
-bool testLightInRange( const in float lightDistance, const in float cutoffDistance ) {
-
-	return any( bvec2( cutoffDistance == 0.0, lightDistance < cutoffDistance ) );
-
-}
-
 float punctualLightIntensityToIrradianceFactor( const in float lightDistance, const in float cutoffDistance, const in float decayExponent ) {
-=======
-float calcLightAttenuation( const in float lightDistance, const in float cutoffDistance, const in float decayExponent ) {
->>>>>>> fc155176
 
 		if( decayExponent > 0.0 ) {
 
