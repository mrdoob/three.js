uniform vec3 ambientLightColor;

vec3 getAmbientLightIrradiance( const in vec3 ambientLightColor ) {

	vec3 irradiance = ambientLightColor;

	#ifndef PHYSICALLY_CORRECT_LIGHTS

		irradiance *= PI;

	#endif

	return irradiance;

}

#if NUM_DIR_LIGHTS > 0

	struct DirectionalLight {
		vec3 direction;
		vec3 color;

		int shadow;
		float shadowBias;
		float shadowRadius;
		vec2 shadowMapSize;
	};

	uniform DirectionalLight directionalLights[ NUM_DIR_LIGHTS ];

	void getDirectionalDirectLightIrradiance( const in DirectionalLight directionalLight, const in GeometricContext geometry, out IncidentLight directLight ) {

		directLight.color = directionalLight.color;
		directLight.direction = directionalLight.direction;
		directLight.visible = true;

	}

#endif


#if NUM_POINT_LIGHTS > 0

	struct PointLight {
		vec3 position;
		vec3 color;
		float distance;
		float decay;

		int shadow;
		float shadowBias;
		float shadowRadius;
		vec2 shadowMapSize;
	};

	uniform PointLight pointLights[ NUM_POINT_LIGHTS ];

	// directLight is an out parameter as having it as a return value caused compiler errors on some devices
	void getPointDirectLightIrradiance( const in PointLight pointLight, const in GeometricContext geometry, out IncidentLight directLight ) {

		vec3 lVector = pointLight.position - geometry.position;
		directLight.direction = normalize( lVector );

		float lightDistance = length( lVector );

<<<<<<< HEAD
		if ( testLightInRange( lightDistance, pointLight.distance ) ) {

			directLight.color = pointLight.color;
			directLight.color *= punctualLightIntensityToIrradianceFactor( lightDistance, pointLight.distance, pointLight.decay );

			directLight.visible = true;

		} else {

			directLight.color = vec3( 0.0 );
			directLight.visible = false;

		}
=======
		directLight.color = pointLight.color;
		directLight.color *= calcLightAttenuation( lightDistance, pointLight.distance, pointLight.decay );
>>>>>>> fc155176

	}

#endif


#if NUM_SPOT_LIGHTS > 0

	struct SpotLight {
		vec3 position;
		vec3 direction;
		vec3 color;
		float distance;
		float decay;
		float coneCos;
		float penumbraCos;

		int shadow;
		float shadowBias;
		float shadowRadius;
		vec2 shadowMapSize;
	};

	uniform SpotLight spotLights[ NUM_SPOT_LIGHTS ];

	// directLight is an out parameter as having it as a return value caused compiler errors on some devices
	void getSpotDirectLightIrradiance( const in SpotLight spotLight, const in GeometricContext geometry, out IncidentLight directLight  ) {

		vec3 lVector = spotLight.position - geometry.position;
		directLight.direction = normalize( lVector );

		float lightDistance = length( lVector );
		float angleCos = dot( directLight.direction, spotLight.direction );

<<<<<<< HEAD
		if ( all( bvec2( angleCos > spotLight.coneCos, testLightInRange( lightDistance, spotLight.distance ) ) ) ) {
=======
		if ( spotEffect > spotLight.angleCos ) {
>>>>>>> fc155176

			float spotEffect = smoothstep( spotLight.coneCos, spotLight.penumbraCos, angleCos );

			directLight.color = spotLight.color;
			directLight.color *= spotEffect * punctualLightIntensityToIrradianceFactor( lightDistance, spotLight.distance, spotLight.decay );

			directLight.visible = true;

		} else {

			directLight.color = vec3( 0.0 );
			directLight.visible = false;

		}

	}

#endif


#if NUM_HEMI_LIGHTS > 0

	struct HemisphereLight {
		vec3 direction;
		vec3 skyColor;
		vec3 groundColor;
	};

	uniform HemisphereLight hemisphereLights[ NUM_HEMI_LIGHTS ];

	vec3 getHemisphereLightIrradiance( const in HemisphereLight hemiLight, const in GeometricContext geometry ) {

		float dotNL = dot( geometry.normal, hemiLight.direction );
		float hemiDiffuseWeight = 0.5 * dotNL + 0.5;

		vec3 irradiance = mix( hemiLight.groundColor, hemiLight.skyColor, hemiDiffuseWeight );

		#ifndef PHYSICALLY_CORRECT_LIGHTS

			irradiance *= PI;

		#endif

		return irradiance;

	}

#endif


#if defined( USE_ENVMAP ) && defined( PHYSICAL )

	vec3 getLightProbeIndirectIrradiance( /*const in SpecularLightProbe specularLightProbe,*/ const in GeometricContext geometry, const in int maxMIPLevel ) {

		#include <normal_flip>

		vec3 worldNormal = inverseTransformDirection( geometry.normal, viewMatrix );

		#ifdef ENVMAP_TYPE_CUBE

			vec3 queryVec = flipNormal * vec3( flipEnvMap * worldNormal.x, worldNormal.yz );

			// TODO: replace with properly filtered cubemaps and access the irradiance LOD level, be it the last LOD level
			// of a specular cubemap, or just the default level of a specially created irradiance cubemap.

			#ifdef TEXTURE_LOD_EXT

				vec4 envMapColor = textureCubeLodEXT( envMap, queryVec, float( maxMIPLevel ) );

			#else

				// force the bias high to get the last LOD level as it is the most blurred.
				vec4 envMapColor = textureCube( envMap, queryVec, float( maxMIPLevel ) );

			#endif

			envMapColor.rgb = envMapTexelToLinear( envMapColor ).rgb;

		#elif defined( ENVMAP_TYPE_CUBE_UV )

			vec3 queryVec = flipNormal * vec3( flipEnvMap * worldNormal.x, worldNormal.yz );
			vec4 envMapColor = textureCubeUV( queryVec, 1.0 );

		#else

			vec4 envMapColor = vec4( 0.0 );

		#endif

		return PI * envMapColor.rgb * envMapIntensity;

	}

	// taken from here: http://casual-effects.blogspot.ca/2011/08/plausible-environment-lighting-in-two.html
	float getSpecularMIPLevel( const in float blinnShininessExponent, const in int maxMIPLevel ) {

		//float envMapWidth = pow( 2.0, maxMIPLevelScalar );
		//float desiredMIPLevel = log2( envMapWidth * sqrt( 3.0 ) ) - 0.5 * log2( pow2( blinnShininessExponent ) + 1.0 );

		float maxMIPLevelScalar = float( maxMIPLevel );
		float desiredMIPLevel = maxMIPLevelScalar - 0.79248 - 0.5 * log2( pow2( blinnShininessExponent ) + 1.0 );

		// clamp to allowable LOD ranges.
		return clamp( desiredMIPLevel, 0.0, maxMIPLevelScalar );

	}

	vec3 getLightProbeIndirectRadiance( /*const in SpecularLightProbe specularLightProbe,*/ const in GeometricContext geometry, const in float blinnShininessExponent, const in int maxMIPLevel ) {

		#ifdef ENVMAP_MODE_REFLECTION

			vec3 reflectVec = reflect( -geometry.viewDir, geometry.normal );

		#else

			vec3 reflectVec = refract( -geometry.viewDir, geometry.normal, refractionRatio );

		#endif

		#include <normal_flip>

		reflectVec = inverseTransformDirection( reflectVec, viewMatrix );

		float specularMIPLevel = getSpecularMIPLevel( blinnShininessExponent, maxMIPLevel );

		#ifdef ENVMAP_TYPE_CUBE

			vec3 queryReflectVec = flipNormal * vec3( flipEnvMap * reflectVec.x, reflectVec.yz );

			#ifdef TEXTURE_LOD_EXT

				vec4 envMapColor = textureCubeLodEXT( envMap, queryReflectVec, specularMIPLevel );

			#else

				vec4 envMapColor = textureCube( envMap, queryReflectVec, specularMIPLevel );

			#endif

			envMapColor.rgb = envMapTexelToLinear( envMapColor ).rgb;

		#elif defined( ENVMAP_TYPE_CUBE_UV )

			vec3 queryReflectVec = flipNormal * vec3( flipEnvMap * reflectVec.x, reflectVec.yz );
			vec4 envMapColor = textureCubeUV(queryReflectVec, BlinnExponentToGGXRoughness(blinnShininessExponent));

		#elif defined( ENVMAP_TYPE_EQUIREC )

			vec2 sampleUV;
			sampleUV.y = saturate( flipNormal * reflectVec.y * 0.5 + 0.5 );
			sampleUV.x = atan( flipNormal * reflectVec.z, flipNormal * reflectVec.x ) * RECIPROCAL_PI2 + 0.5;

			#ifdef TEXTURE_LOD_EXT

				vec4 envMapColor = texture2DLodEXT( envMap, sampleUV, specularMIPLevel );

			#else

				vec4 envMapColor = texture2D( envMap, sampleUV, specularMIPLevel );

			#endif

			envMapColor.rgb = envMapTexelToLinear( envMapColor ).rgb;

		#elif defined( ENVMAP_TYPE_SPHERE )

			vec3 reflectView = flipNormal * normalize( ( viewMatrix * vec4( reflectVec, 0.0 ) ).xyz + vec3( 0.0,0.0,1.0 ) );

			#ifdef TEXTURE_LOD_EXT

				vec4 envMapColor = texture2DLodEXT( envMap, reflectView.xy * 0.5 + 0.5, specularMIPLevel );

			#else

				vec4 envMapColor = texture2D( envMap, reflectView.xy * 0.5 + 0.5, specularMIPLevel );

			#endif

			envMapColor.rgb = envMapTexelToLinear( envMapColor ).rgb;

		#endif

		return envMapColor.rgb * envMapIntensity;

	}

#endif<|MERGE_RESOLUTION|>--- conflicted
+++ resolved
@@ -63,24 +63,9 @@
 
 		float lightDistance = length( lVector );
 
-<<<<<<< HEAD
-		if ( testLightInRange( lightDistance, pointLight.distance ) ) {
-
-			directLight.color = pointLight.color;
-			directLight.color *= punctualLightIntensityToIrradianceFactor( lightDistance, pointLight.distance, pointLight.decay );
-
-			directLight.visible = true;
-
-		} else {
-
-			directLight.color = vec3( 0.0 );
-			directLight.visible = false;
-
-		}
-=======
 		directLight.color = pointLight.color;
-		directLight.color *= calcLightAttenuation( lightDistance, pointLight.distance, pointLight.decay );
->>>>>>> fc155176
+		directLight.color *= punctualLightIntensityToIrradianceFactor( lightDistance, pointLight.distance, pointLight.decay );
+		directLight.visible = ( directLight.color != vec3( 0.0, 0.0, 0.0 ) );
 
 	}
 
@@ -115,18 +100,13 @@
 		float lightDistance = length( lVector );
 		float angleCos = dot( directLight.direction, spotLight.direction );
 
-<<<<<<< HEAD
-		if ( all( bvec2( angleCos > spotLight.coneCos, testLightInRange( lightDistance, spotLight.distance ) ) ) ) {
-=======
 		if ( spotEffect > spotLight.angleCos ) {
->>>>>>> fc155176
 
 			float spotEffect = smoothstep( spotLight.coneCos, spotLight.penumbraCos, angleCos );
 
 			directLight.color = spotLight.color;
 			directLight.color *= spotEffect * punctualLightIntensityToIrradianceFactor( lightDistance, spotLight.distance, spotLight.decay );
-
-			directLight.visible = true;
+			directLight.visible = ( directLight.color != vec3( 0.0, 0.0, 0.0 ) );
 
 		} else {
 
