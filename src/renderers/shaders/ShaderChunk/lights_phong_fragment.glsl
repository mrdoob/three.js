--- conflicted
+++ resolved
@@ -34,8 +34,7 @@
 #if MAX_POINT_LIGHTS > 0
 
 	for ( int i = 0; i < MAX_POINT_LIGHTS; i ++ ) {
-<<<<<<< HEAD
-		
+
 		#ifdef LIGHT_USE_TEXTURE
 			
 			vec4 point1 = texture2D(lightTexture, vec2( 1.0/8.0 ,float(MAX_DIR_LIGHTS + i) * 1.0 / 128.0 - 1.0 / 256.0 ));
@@ -58,15 +57,8 @@
 		vec3 lightColor = pointLightColorI;
 
 		vec3 lightPosition = pointLightPositionI;
-		vec4 lPosition = viewMatrix * vec4( lightPosition, 1.0 );
-		vec3 lVector = lPosition.xyz + vViewPosition.xyz;
-=======
-
-		vec3 lightColor = pointLightColor[ i ];
-
-		vec3 lightPosition = pointLightPosition[ i ];
 		vec3 lVector = lightPosition + vViewPosition.xyz;
->>>>>>> ef67cef3
+
 		vec3 lightDir = normalize( lVector );
 
 		// attenuation
@@ -93,9 +85,7 @@
 #if MAX_SPOT_LIGHTS > 0
 
 	for ( int i = 0; i < MAX_SPOT_LIGHTS; i ++ ) {
-<<<<<<< HEAD
-		
-			
+
 		#ifdef LIGHT_USE_TEXTURE
 			
 			vec4 point1 = texture2D(lightTexture, vec2( 1.0/8.0 ,float(MAX_DIR_LIGHTS + MAX_POINT_LIGHTS + i) * 1.0 / 128.0 + 1.0 / 256.0));
@@ -126,21 +116,10 @@
 		vec3 lightColor = spotLightColorI;
 
 		vec3 lightPosition = spotLightPositionI;
-		vec4 lPosition = viewMatrix * vec4( lightPosition, 1.0 );
-		vec3 lVector = lPosition.xyz + vViewPosition.xyz;
-		vec3 lightDir = normalize( lVector );
-
-		float spotEffect = dot( spotLightDirectionI, normalize( lightPosition - vWorldPosition ) );
-=======
-
-		vec3 lightColor = spotLightColor[ i ];
-
-		vec3 lightPosition = spotLightPosition[ i ];
 		vec3 lVector = lightPosition + vViewPosition.xyz;
 		vec3 lightDir = normalize( lVector );
 
-		float spotEffect = dot( spotLightDirection[ i ], lightDir );
->>>>>>> ef67cef3
+		float spotEffect = dot( spotLightDirectionI, lightDir );
 
 		if ( spotEffect > spotLightAngleCosI ) {
 
@@ -173,7 +152,6 @@
 #if MAX_DIR_LIGHTS > 0
 
 	for( int i = 0; i < MAX_DIR_LIGHTS; i ++ ) {
-<<<<<<< HEAD
 		
 		#ifdef LIGHT_USE_TEXTURE
 			
@@ -190,15 +168,10 @@
 			
 		#endif
 
+
 		vec3 lightColor = directionalLightColorI;
 
-		vec3 lightDir = transformDirection( directionalLightDirectionI, viewMatrix );
-=======
-
-		vec3 lightColor = directionalLightColor[ i ];
-
-		vec3 lightDir = directionalLightDirection[ i ];
->>>>>>> ef67cef3
+		vec3 lightDir = directionalLightDirectionI;
 
 		// diffuse
 
@@ -219,7 +192,6 @@
 #if MAX_HEMI_LIGHTS > 0
 
 	for( int i = 0; i < MAX_HEMI_LIGHTS; i ++ ) {
-<<<<<<< HEAD
 		
 		#ifdef LIGHT_USE_TEXTURE
 			
@@ -239,11 +211,7 @@
 
 		#endif
 
-		vec3 lightDir = transformDirection( hemisphereLightDirectionI, viewMatrix );
-=======
-
-		vec3 lightDir = hemisphereLightDirection[ i ];
->>>>>>> ef67cef3
+		vec3 lightDir = hemisphereLightDirectionI;
 
 		// diffuse
 
