<<<<<<< HEAD
/**
 * @author mrdoob / http://mrdoob.com/
 */

module.exports = MaterialLoader;

var DefaultLoadingManager = require( "./LoadingManager" ).DefaultLoadingManager,
	XHRLoader = require( "./XHRLoader" ),
	LineBasicMaterial = require( "../materials/LineBasicMaterial" ),
	LineDashedMaterial = require( "../materials/LineDashedMaterial" ),
	Material = require( "../materials/Material" ),
	MeshBasicMaterial = require( "../materials/MeshBasicMaterial" ),
	MeshDepthMaterial = require( "../materials/MeshDepthMaterial" ),
	MeshLambertMaterial = require( "../materials/MeshLambertMaterial" ),
	MeshNormalMaterial = require( "../materials/MeshNormalMaterial" ),
	MeshPhongMaterial = require( "../materials/MeshPhongMaterial" ),
	MultiMaterial = require( "../materials/MultiMaterial" ),
	PointCloudMaterial = require( "../materials/PointCloudMaterial" ),
	RawShaderMaterial = require( "../materials/RawShaderMaterial" ),
	ShaderMaterial = require( "../materials/ShaderMaterial" ),
	SpriteMaterial = require( "../materials/SpriteMaterial" );

function MaterialLoader( manager ) {

	this.manager = ( manager !== undefined ) ? manager : DefaultLoadingManager;

}

MaterialLoader.prototype = {

	constructor: MaterialLoader,

	load: function ( url, onLoad, onProgress, onError ) {

		var scope = this;

		var loader = new XHRLoader( scope.manager );
		loader.setCrossOrigin( this.crossOrigin );
		loader.load( url, function ( text ) {

			onLoad( scope.parse( JSON.parse( text ) ) );

		}, onProgress, onError );

	},

	setCrossOrigin: function ( value ) {

		this.crossOrigin = value;

	},

	parse: function ( json ) {

		var material;

		switch ( json.type ) {

			case "LineBasicMaterial":

				material = new LineBasicMaterial();
				break;

			case "LineDashedMaterial":

				material = new LineDashedMaterial();
				break;

			case "Material":

				material = new Material();
				break;

			case "MeshBasicMaterial":

				material = new MeshBasicMaterial();
				break;

			case "MeshDepthMaterial":

				material = new MeshDepthMaterial();
				break;

			case "MeshLambertMaterial":

				material = new MeshLambertMaterial();
				break;

			case "MeshNormalMaterial":

				material = new MeshNormalMaterial();
				break;

			case "MeshPhongMaterial":

				material = new MeshPhongMaterial();
				break;

			case "MultiMaterial":

				material = new MultiMaterial();
				break;

			case "PointCloudMaterial":

				material = new PointCloudMaterial();
				break;

			case "RawShaderMaterial":

				material = new RawShaderMaterial();
				break;

			case "ShaderMaterial":

				material = new ShaderMaterial();
				break;

			case "SpriteMaterial":

				material = new SpriteMaterial();
				break;

		}

		if ( json.color !== undefined ) { material.color.setHex( json.color ); }
		if ( json.emissive !== undefined ) { material.emissive.setHex( json.emissive ); }
		if ( json.specular !== undefined ) { material.specular.setHex( json.specular ); }
		if ( json.shininess !== undefined ) { material.shininess = json.shininess; }
		if ( json.uniforms !== undefined ) { material.uniforms = json.uniforms; }
		if ( json.vertexShader !== undefined ) { material.vertexShader = json.vertexShader; }
		if ( json.fragmentShader !== undefined ) { material.fragmentShader = json.fragmentShader; }
		if ( json.vertexColors !== undefined ) { material.vertexColors = json.vertexColors; }
		if ( json.shading !== undefined ) { material.shading = json.shading; }
		if ( json.blending !== undefined ) { material.blending = json.blending; }
		if ( json.side !== undefined ) { material.side = json.side; }
		if ( json.opacity !== undefined ) { material.opacity = json.opacity; }
		if ( json.transparent !== undefined ) { material.transparent = json.transparent; }
		if ( json.alphaTest !== undefined ) { material.alphaTest = json.alphaTest; }
		if ( json.wireframe !== undefined ) { material.wireframe = json.wireframe; }
		if ( json.wireframeLinewidth !== undefined ) { material.wireframeLinewidth = json.wireframeLinewidth; }

		// for PointCloudMaterial
		if ( json.size !== undefined ) { material.size = json.size; }
		if ( json.sizeAttenuation !== undefined ) { material.sizeAttenuation = json.sizeAttenuation; }

		if ( json.materials !== undefined ) {

			for ( var i = 0, l = json.materials.length; i < l; i ++ ) {

				material.materials.push( this.parse( json.materials[ i ] ) );

			}

		}

		return material;

	}

};
=======
/**
 * @author mrdoob / http://mrdoob.com/
 */

THREE.MaterialLoader = function ( manager ) {

	this.manager = ( manager !== undefined ) ? manager : THREE.DefaultLoadingManager;
	this.textures = {};

};

THREE.MaterialLoader.prototype = {

	constructor: THREE.MaterialLoader,

	load: function ( url, onLoad, onProgress, onError ) {

		var scope = this;

		var loader = new THREE.XHRLoader( scope.manager );
		loader.setCrossOrigin( this.crossOrigin );
		loader.load( url, function ( text ) {

			onLoad( scope.parse( JSON.parse( text ) ) );

		}, onProgress, onError );

	},

	setCrossOrigin: function ( value ) {

		this.crossOrigin = value;

	},

	setTextures: function ( value ) {

		this.textures = value;

	},

	getTexture: function ( name ) {

		var textures = this.textures;

		if ( textures[ name ] === undefined ) {

			console.warn( 'THREE.MaterialLoader: Undefined texture', name );

		}

		return textures[ name ];

	},

	parse: function ( json ) {

		var material = new THREE[ json.type ];
		material.uuid = json.uuid;

		if ( json.name !== undefined ) material.name = json.name;
		if ( json.color !== undefined ) material.color.setHex( json.color );
		if ( json.emissive !== undefined ) material.emissive.setHex( json.emissive );
		if ( json.specular !== undefined ) material.specular.setHex( json.specular );
		if ( json.shininess !== undefined ) material.shininess = json.shininess;
		if ( json.uniforms !== undefined ) material.uniforms = json.uniforms;
		if ( json.vertexShader !== undefined ) material.vertexShader = json.vertexShader;
		if ( json.fragmentShader !== undefined ) material.fragmentShader = json.fragmentShader;
		if ( json.vertexColors !== undefined ) material.vertexColors = json.vertexColors;
		if ( json.shading !== undefined ) material.shading = json.shading;
		if ( json.blending !== undefined ) material.blending = json.blending;
		if ( json.side !== undefined ) material.side = json.side;
		if ( json.opacity !== undefined ) material.opacity = json.opacity;
		if ( json.transparent !== undefined ) material.transparent = json.transparent;
		if ( json.alphaTest !== undefined ) material.alphaTest = json.alphaTest;
		if ( json.depthTest !== undefined ) material.depthTest = json.depthTest;
		if ( json.depthWrite !== undefined ) material.depthWrite = json.depthWrite;
		if ( json.wireframe !== undefined ) material.wireframe = json.wireframe;
		if ( json.wireframeLinewidth !== undefined ) material.wireframeLinewidth = json.wireframeLinewidth;

		// for PointCloudMaterial
		if ( json.size !== undefined ) material.size = json.size;
		if ( json.sizeAttenuation !== undefined ) material.sizeAttenuation = json.sizeAttenuation;

		// maps

		if ( json.map !== undefined ) material.map = this.getTexture( json.map );

		if ( json.alphaMap !== undefined ) {

			material.alphaMap = this.getTexture( json.alphaMap );
			material.transparent = true;

		}

		if ( json.bumpMap !== undefined ) material.bumpMap = this.getTexture( json.bumpMap );
		if ( json.bumpScale !== undefined ) material.bumpScale = json.bumpScale;

		if ( json.normalMap !== undefined ) material.normalMap = this.getTexture( json.normalMap );
		if ( json.normalScale )	material.normalScale = new THREE.Vector2( json.normalScale, json.normalScale );

		if ( json.displacementMap !== undefined ) material.displacementMap = this.getTexture( json.displacementMap );
		if ( json.displacementScale !== undefined ) material.displacementScale = json.displacementScale;
		if ( json.displacementBias !== undefined ) material.displacementBias = json.displacementBias;

		if ( json.specularMap !== undefined ) material.specularMap = this.getTexture( json.specularMap );

		if ( json.envMap !== undefined ) {

			material.envMap = this.getTexture( json.envMap );
			material.combine = THREE.MultiplyOperation;

		}

		if ( json.reflectivity ) material.reflectivity = json.reflectivity;

		if ( json.lightMap !== undefined ) material.lightMap = this.getTexture( json.lightMap );
		if ( json.lightMapIntensity !== undefined ) material.lightMapIntensity = json.lightMapIntensity;

		if ( json.aoMap !== undefined ) material.aoMap = this.getTexture( json.aoMap );
		if ( json.aoMapIntensity !== undefined ) material.aoMapIntensity = json.aoMapIntensity;

		// MeshFaceMaterial

		if ( json.materials !== undefined ) {

			for ( var i = 0, l = json.materials.length; i < l; i ++ ) {

				material.materials.push( this.parse( json.materials[ i ] ) );

			}

		}

		return material;

	}

};
>>>>>>> 6da28b46
<|MERGE_RESOLUTION|>--- conflicted
+++ resolved
@@ -1,4 +1,3 @@
-<<<<<<< HEAD
 /**
  * @author mrdoob / http://mrdoob.com/
  */
@@ -24,6 +23,7 @@
 function MaterialLoader( manager ) {
 
 	this.manager = ( manager !== undefined ) ? manager : DefaultLoadingManager;
+	this.textures = {};
 
 }
 
@@ -51,6 +51,26 @@
 
 	},
 
+	setTextures: function ( value ) {
+
+		this.textures = value;
+
+	},
+
+	getTexture: function ( name ) {
+
+		var textures = this.textures;
+
+		if ( textures[ name ] === undefined ) {
+
+			console.warn( "MaterialLoader: Undefined texture", name );
+
+		}
+
+		return textures[ name ];
+
+	},
+
 	parse: function ( json ) {
 
 		var material;
@@ -123,6 +143,8 @@
 				break;
 
 		}
+
+		material.uuid = json.uuid;
 
 		if ( json.color !== undefined ) { material.color.setHex( json.color ); }
 		if ( json.emissive !== undefined ) { material.emissive.setHex( json.emissive ); }
@@ -145,109 +167,9 @@
 		if ( json.size !== undefined ) { material.size = json.size; }
 		if ( json.sizeAttenuation !== undefined ) { material.sizeAttenuation = json.sizeAttenuation; }
 
-		if ( json.materials !== undefined ) {
-
-			for ( var i = 0, l = json.materials.length; i < l; i ++ ) {
-
-				material.materials.push( this.parse( json.materials[ i ] ) );
-
-			}
-
-		}
-
-		return material;
-
-	}
-
-};
-=======
-/**
- * @author mrdoob / http://mrdoob.com/
- */
-
-THREE.MaterialLoader = function ( manager ) {
-
-	this.manager = ( manager !== undefined ) ? manager : THREE.DefaultLoadingManager;
-	this.textures = {};
-
-};
-
-THREE.MaterialLoader.prototype = {
-
-	constructor: THREE.MaterialLoader,
-
-	load: function ( url, onLoad, onProgress, onError ) {
-
-		var scope = this;
-
-		var loader = new THREE.XHRLoader( scope.manager );
-		loader.setCrossOrigin( this.crossOrigin );
-		loader.load( url, function ( text ) {
-
-			onLoad( scope.parse( JSON.parse( text ) ) );
-
-		}, onProgress, onError );
-
-	},
-
-	setCrossOrigin: function ( value ) {
-
-		this.crossOrigin = value;
-
-	},
-
-	setTextures: function ( value ) {
-
-		this.textures = value;
-
-	},
-
-	getTexture: function ( name ) {
-
-		var textures = this.textures;
-
-		if ( textures[ name ] === undefined ) {
-
-			console.warn( 'THREE.MaterialLoader: Undefined texture', name );
-
-		}
-
-		return textures[ name ];
-
-	},
-
-	parse: function ( json ) {
-
-		var material = new THREE[ json.type ];
-		material.uuid = json.uuid;
-
-		if ( json.name !== undefined ) material.name = json.name;
-		if ( json.color !== undefined ) material.color.setHex( json.color );
-		if ( json.emissive !== undefined ) material.emissive.setHex( json.emissive );
-		if ( json.specular !== undefined ) material.specular.setHex( json.specular );
-		if ( json.shininess !== undefined ) material.shininess = json.shininess;
-		if ( json.uniforms !== undefined ) material.uniforms = json.uniforms;
-		if ( json.vertexShader !== undefined ) material.vertexShader = json.vertexShader;
-		if ( json.fragmentShader !== undefined ) material.fragmentShader = json.fragmentShader;
-		if ( json.vertexColors !== undefined ) material.vertexColors = json.vertexColors;
-		if ( json.shading !== undefined ) material.shading = json.shading;
-		if ( json.blending !== undefined ) material.blending = json.blending;
-		if ( json.side !== undefined ) material.side = json.side;
-		if ( json.opacity !== undefined ) material.opacity = json.opacity;
-		if ( json.transparent !== undefined ) material.transparent = json.transparent;
-		if ( json.alphaTest !== undefined ) material.alphaTest = json.alphaTest;
-		if ( json.depthTest !== undefined ) material.depthTest = json.depthTest;
-		if ( json.depthWrite !== undefined ) material.depthWrite = json.depthWrite;
-		if ( json.wireframe !== undefined ) material.wireframe = json.wireframe;
-		if ( json.wireframeLinewidth !== undefined ) material.wireframeLinewidth = json.wireframeLinewidth;
-
-		// for PointCloudMaterial
-		if ( json.size !== undefined ) material.size = json.size;
-		if ( json.sizeAttenuation !== undefined ) material.sizeAttenuation = json.sizeAttenuation;
-
 		// maps
 
-		if ( json.map !== undefined ) material.map = this.getTexture( json.map );
+		if ( json.map !== undefined ) { material.map = this.getTexture( json.map ); }
 
 		if ( json.alphaMap !== undefined ) {
 
@@ -256,32 +178,32 @@
 
 		}
 
-		if ( json.bumpMap !== undefined ) material.bumpMap = this.getTexture( json.bumpMap );
-		if ( json.bumpScale !== undefined ) material.bumpScale = json.bumpScale;
-
-		if ( json.normalMap !== undefined ) material.normalMap = this.getTexture( json.normalMap );
-		if ( json.normalScale )	material.normalScale = new THREE.Vector2( json.normalScale, json.normalScale );
-
-		if ( json.displacementMap !== undefined ) material.displacementMap = this.getTexture( json.displacementMap );
-		if ( json.displacementScale !== undefined ) material.displacementScale = json.displacementScale;
-		if ( json.displacementBias !== undefined ) material.displacementBias = json.displacementBias;
-
-		if ( json.specularMap !== undefined ) material.specularMap = this.getTexture( json.specularMap );
+		if ( json.bumpMap !== undefined ) { material.bumpMap = this.getTexture( json.bumpMap ); }
+		if ( json.bumpScale !== undefined ) { material.bumpScale = json.bumpScale; }
+
+		if ( json.normalMap !== undefined ) { material.normalMap = this.getTexture( json.normalMap ); }
+		if ( json.normalScale ) {	material.normalScale = new Vector2( json.normalScale, json.normalScale ); }
+
+		if ( json.displacementMap !== undefined ) { material.displacementMap = this.getTexture( json.displacementMap ); }
+		if ( json.displacementScale !== undefined ) { material.displacementScale = json.displacementScale; }
+		if ( json.displacementBias !== undefined ) { material.displacementBias = json.displacementBias; }
+
+		if ( json.specularMap !== undefined ) { material.specularMap = this.getTexture( json.specularMap ); }
 
 		if ( json.envMap !== undefined ) {
 
 			material.envMap = this.getTexture( json.envMap );
-			material.combine = THREE.MultiplyOperation;
-
-		}
-
-		if ( json.reflectivity ) material.reflectivity = json.reflectivity;
-
-		if ( json.lightMap !== undefined ) material.lightMap = this.getTexture( json.lightMap );
-		if ( json.lightMapIntensity !== undefined ) material.lightMapIntensity = json.lightMapIntensity;
-
-		if ( json.aoMap !== undefined ) material.aoMap = this.getTexture( json.aoMap );
-		if ( json.aoMapIntensity !== undefined ) material.aoMapIntensity = json.aoMapIntensity;
+			material.combine = MultiplyOperation;
+
+		}
+
+		if ( json.reflectivity ) { material.reflectivity = json.reflectivity; }
+
+		if ( json.lightMap !== undefined ) { material.lightMap = this.getTexture( json.lightMap ); }
+		if ( json.lightMapIntensity !== undefined ) { material.lightMapIntensity = json.lightMapIntensity; }
+
+		if ( json.aoMap !== undefined ) { material.aoMap = this.getTexture( json.aoMap ); }
+		if ( json.aoMapIntensity !== undefined ) { material.aoMapIntensity = json.aoMapIntensity; }
 
 		// MeshFaceMaterial
 
@@ -299,5 +221,4 @@
 
 	}
 
-};
->>>>>>> 6da28b46
+};