--- conflicted
+++ resolved
@@ -586,7 +586,6 @@
 
 	},
 
-<<<<<<< HEAD
 	parseSkeletons: function ( json, object ) {
 
 		var skeletons = {};
@@ -628,10 +627,7 @@
 
 	},
 
-	parseObject: function () {
-=======
 	parseObject: function ( data, geometries, materials ) {
->>>>>>> 38162cc2
 
 		var object;
 
@@ -769,45 +765,41 @@
 
 				break;
 
-<<<<<<< HEAD
-					var geometry = getGeometry( data.geometry );
-					var material = getMaterial( data.material );
-
-					var tmpBones;
-
-					// If data has skeleton, assumes bones are already in scene graph.
-					// Then temporarily undefines geometry.bones not to create bones
-					// in SkinnedMesh constructor.
-
-					if ( data.skeleton !== undefined && geometry.bones !== undefined ) {
-
-						tmpBones = geometry.bones;
-						geometry.bones = undefined;
-
-					}
-
-					object = new SkinnedMesh( geometry, material );
-
-					// rebinds with skeleton whose uuid is data.skeleton later.
-					if ( data.skeleton !== undefined ) object.skeletonUUID = data.skeleton;
-					if ( data.bindMode !== undefined ) object.bindMode = data.bindMode;
-					if ( data.bindMatrix !== undefined ) object.bindMatrix.fromArray( data.bindMatrix );
-					object.updateMatrixWorld( true );
-
-					if ( tmpBones !== undefined ) geometry.bones = tmpBones;
-
-					break;
-=======
 			case 'SkinnedMesh':
->>>>>>> 38162cc2
-
-				console.warn( 'THREE.ObjectLoader.parseObject() does not support SkinnedMesh yet.' );
-
-			case 'Mesh':
 
 				var geometry = getGeometry( data.geometry );
 				var material = getMaterial( data.material );
 
+				var tmpBones;
+
+				// If data has skeleton, assumes bones are already in scene graph.
+				// Then temporarily undefines geometry.bones not to create bones
+				// in SkinnedMesh constructor.
+
+				if ( data.skeleton !== undefined && geometry.bones !== undefined ) {
+
+					tmpBones = geometry.bones;
+					geometry.bones = undefined;
+
+				}
+
+				object = new SkinnedMesh( geometry, material );
+
+				// rebinds with skeleton whose uuid is data.skeleton later.
+				if ( data.skeleton !== undefined ) object.skeletonUUID = data.skeleton;
+				if ( data.bindMode !== undefined ) object.bindMode = data.bindMode;
+				if ( data.bindMatrix !== undefined ) object.bindMatrix.fromArray( data.bindMatrix );
+				object.updateMatrixWorld( true );
+
+				if ( tmpBones !== undefined ) geometry.bones = tmpBones;
+
+				break;
+
+			case 'Mesh':
+
+				var geometry = getGeometry( data.geometry );
+				var material = getMaterial( data.material );
+
 				if ( geometry.bones && geometry.bones.length > 0 ) {
 
 					object = new SkinnedMesh( geometry, material );
@@ -818,17 +810,11 @@
 
 				}
 
-<<<<<<< HEAD
-				case 'Bone':
-
-					object = new Bone();
-
-					break;
-
-				case 'LOD':
-=======
-				break;
->>>>>>> 38162cc2
+			case 'Bone':
+
+				object = new Bone();
+
+				break;
 
 			case 'LOD':
 
@@ -944,8 +930,7 @@
 
 		return object;
 
-<<<<<<< HEAD
-	}(),
+	},
 
 	bindSkeletons: function ( object, skeletons ) {
 
@@ -973,8 +958,6 @@
 
 		} );
 
-=======
->>>>>>> 38162cc2
 	}
 
 } );
