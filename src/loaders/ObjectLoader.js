/**
 * @author mrdoob / http://mrdoob.com/
 */

module.exports = ObjectLoader;

var BufferGeometryLoader = require( "./BufferGeometryLoader" ),
	ImageLoader = require( "./ImageLoader" ),
	JSONLoader = require( "./JSONLoader" ),
	LoadingManager = require( "./LoadingManager" ),
	DefaultLoadingManager = LoadingManager.DefaultLoadingManager,
	MaterialLoader = require( "./MaterialLoader" ),
	XHRLoader = require( "./XHRLoader" ),

	OrthographicCamera = require( "../cameras/OrthographicCamera" ),
	PerspectiveCamera = require( "../cameras/PerspectiveCamera" ),

	Constants = require( "../Constants" ),
	Object3D = require( "../core/Object3D" ),

	BoxGeometry = require( "../extras/geometries/BoxGeometry" ),
	CircleBufferGeometry = require( "../extras/geometries/CircleBufferGeometry" ),
	CircleGeometry = require( "../extras/geometries/CircleGeometry" ),
	CylinderGeometry = require( "../extras/geometries/CylinderGeometry" ),
	DodecahedronGeometry = require( "../extras/geometries/DodecahedronGeometry" ),
	IcosahedronGeometry = require( "../extras/geometries/IcosahedronGeometry" ),
	OctahedronGeometry = require( "../extras/geometries/OctahedronGeometry" ),
	PlaneBufferGeometry = require( "../extras/geometries/PlaneBufferGeometry" ),
	PlaneGeometry = require( "../extras/geometries/PlaneGeometry" ),
	RingGeometry = require( "../extras/geometries/RingGeometry" ),
	SphereBufferGeometry = require( "../extras/geometries/SphereBufferGeometry" ),
	SphereGeometry = require( "../extras/geometries/SphereGeometry" ),
	TetrahedronGeometry = require( "../extras/geometries/TetrahedronGeometry" ),
	TextGeometry = require( "../extras/geometries/TextGeometry" ),
	TorusGeometry = require( "../extras/geometries/TorusGeometry" ),
	TorusKnotGeometry = require( "../extras/geometries/TorusKnotGeometry" ),

	AmbientLight = require( "../lights/AmbientLight" ),
	DirectionalLight = require( "../lights/DirectionalLight" ),
	HemisphereLight = require( "../lights/HemisphereLight" ),
	PointLight = require( "../lights/PointLight" ),
	SpotLight = require( "../lights/SpotLight" ),

	Vector2 = require( "../math/Vector2" ),
	Matrix4 = require( "../math/Matrix4" ),

	Group = require( "../objects/Group" ),
	Line = require( "../objects/Line" ),
	LOD = require( "../objects/LOD" ),
	Mesh = require( "../objects/Mesh" ),
	PointCloud = require( "../objects/PointCloud" ),
	Sprite = require( "../objects/Sprite" ),

	Scene = require( "../scenes/Scene" ),
	Texture = require( "../textures/Texture" );

function ObjectLoader( manager ) {

	this.manager = ( manager !== undefined ) ? manager : DefaultLoadingManager;
	this.texturePath = "";

}

ObjectLoader.prototype = {

	constructor: ObjectLoader,

	load: function ( url, onLoad, onProgress, onError ) {

		if ( this.texturePath === "" ) {

			this.texturePath = url.substring( 0, url.lastIndexOf( "/" ) + 1 );

		}

		var scope = this;

		var loader = new XHRLoader( scope.manager );
		loader.setCrossOrigin( this.crossOrigin );
		loader.load( url, function ( text ) {

			scope.parse( JSON.parse( text ), onLoad );

		}, onProgress, onError );

	},

	setTexturePath: function ( value ) {

		this.texturePath = value;

	},

	setCrossOrigin: function ( value ) {

		this.crossOrigin = value;

	},

	parse: function ( json, onLoad ) {

		var images = this.parseImages( json.images, callback );
		var textures = this.parseTextures( json.textures, images );
		var materials = this.parseMaterials( json.materials, textures );
		var geometries = this.parseGeometries( json.geometries );
		var object = this.parseObject( json.object, geometries, materials );

		function callback() {

			if ( onLoad !== undefined ) { onLoad( object ); }

		}

		if ( json.images === undefined || json.images.length === 0 ) {

			if ( onLoad !== undefined ) { onLoad( object ); }

		}

		return object;

	},

	parseGeometries: function ( json ) {

		var geometries = {};

		if ( json !== undefined ) {

			var geometryLoader = new JSONLoader();
			var bufferGeometryLoader = new BufferGeometryLoader();

			for ( var i = 0, l = json.length; i < l; i ++ ) {

				var geometry;
				var data = json[ i ];

				switch ( data.type ) {

					case "PlaneBufferGeometry":

						geometry = new PlaneBufferGeometry(
							data.width,
							data.height,
							data.widthSegments,
							data.heightSegments
						);

						break;

					case "PlaneGeometry":

						geometry = new PlaneGeometry(
							data.width,
							data.height,
							data.widthSegments,
							data.heightSegments
						);

						break;

					case "BoxGeometry":
					case "CubeGeometry":

						geometry = new BoxGeometry(
							data.width,
							data.height,
							data.depth,
							data.widthSegments,
							data.heightSegments,
							data.depthSegments
						);

						break;

					case "CircleBufferGeometry":

						geometry = new CircleBufferGeometry(
							data.radius,
							data.segments,
							data.thetaStart,
							data.thetaLength
						);

						break;

					case "CircleGeometry":

						geometry = new CircleGeometry(
							data.radius,
							data.segments,
							data.thetaStart,
							data.thetaLength
						);

						break;

					case "CylinderGeometry":

						geometry = new CylinderGeometry(
							data.radiusTop,
							data.radiusBottom,
							data.height,
							data.radialSegments,
							data.heightSegments,
							data.openEnded,
							data.thetaStart,
							data.thetaLength
						);

						break;

					case "SphereBufferGeometry":

						geometry = new SphereBufferGeometry(
							data.radius,
							data.widthSegments,
							data.heightSegments,
							data.phiStart,
							data.phiLength,
							data.thetaStart,
							data.thetaLength
						);

						break;

					case "SphereGeometry":

						geometry = new SphereGeometry(
							data.radius,
							data.widthSegments,
							data.heightSegments,
							data.phiStart,
							data.phiLength,
							data.thetaStart,
							data.thetaLength
						);

						break;

					case "DodecahedronGeometry":

						geometry = new DodecahedronGeometry(
							data.radius,
							data.detail
						);

						break;

					case "IcosahedronGeometry":

						geometry = new IcosahedronGeometry(
							data.radius,
							data.detail
						);

						break;

					case "OctahedronGeometry":

						geometry = new OctahedronGeometry(
							data.radius,
							data.detail
						);

						break;

					case "TetrahedronGeometry":

						geometry = new TetrahedronGeometry(
							data.radius,
							data.detail
						);

						break;

					case "RingGeometry":

						geometry = new RingGeometry(
							data.innerRadius,
							data.outerRadius,
							data.thetaSegments,
							data.phiSegments,
							data.thetaStart,
							data.thetaLength
						);

						break;

					case "TorusGeometry":

						geometry = new TorusGeometry(
							data.radius,
							data.tube,
							data.radialSegments,
							data.tubularSegments,
							data.arc
						);

						break;

					case "TorusKnotGeometry":

						geometry = new TorusKnotGeometry(
							data.radius,
							data.tube,
							data.radialSegments,
							data.tubularSegments,
							data.p,
							data.q,
							data.heightScale
						);

						break;

					case "TextGeometry":

						geometry = new TextGeometry(
							data.text,
							data.data
						);

						break;

					case "BufferGeometry":

						geometry = bufferGeometryLoader.parse( data );

						break;

					case "Geometry":

						geometry = geometryLoader.parse( data.data, this.texturePath ).geometry;

						break;

					default:

						console.warn( "ObjectLoader: Unsupported geometry type \"" + data.type + "\"" );

						continue;

				}

				geometry.uuid = data.uuid;

				if ( data.name !== undefined ) { geometry.name = data.name; }

				geometries[ data.uuid ] = geometry;

			}

		}

		return geometries;

	},

	parseMaterials: function ( json, textures ) {

		var materials = {};

		if ( json !== undefined ) {

<<<<<<< HEAD
			var getTexture = function ( name ) {

				if ( textures[ name ] === undefined ) {

					console.warn( "ObjectLoader: Undefined texture", name );

				}

				return textures[ name ];

			};

			var loader = new MaterialLoader();

			for ( var i = 0, l = json.length; i < l; i ++ ) {

				var data = json[ i ];
				var material = loader.parse( data );

				material.uuid = data.uuid;

				if ( data.depthTest !== undefined ) { material.depthTest = data.depthTest; }
				if ( data.depthWrite !== undefined ) { material.depthWrite = data.depthWrite; }

				if ( data.name !== undefined ) { material.name = data.name; }

				if ( data.map !== undefined ) { material.map = getTexture( data.map ); }

				if ( data.alphaMap !== undefined ) {

					material.alphaMap = getTexture( data.alphaMap );
					material.transparent = true;

				}

				if ( data.bumpMap !== undefined ) { material.bumpMap = getTexture( data.bumpMap ); }
				if ( data.bumpScale !== undefined ) { material.bumpScale = data.bumpScale; }

				if ( data.normalMap !== undefined ) { material.normalMap = getTexture( data.normalMap ); }
				if ( data.normalScale ) { material.normalScale = new Vector2( data.normalScale, data.normalScale ); }

				if ( data.displacementMap !== undefined ) { material.displacementMap = getTexture( data.displacementMap ); }
				if ( data.displacementScale !== undefined ) { material.displacementScale = data.displacementScale; }
				if ( data.displacementBias !== undefined ) { material.displacementBias = data.displacementBias; }

				if ( data.specularMap !== undefined ) { material.specularMap = getTexture( data.specularMap ); }

				if ( data.envMap !== undefined ) {

					material.envMap = getTexture( data.envMap );
					material.combine = Constants.MultiplyOperation;

				}

				if ( data.reflectivity ) { material.reflectivity = data.reflectivity; }

				if ( data.lightMap !== undefined ) { material.lightMap = getTexture( data.lightMap ); }
				if ( data.lightMapIntensity !== undefined ) { material.lightMapIntensity = data.lightMapIntensity; }

				if ( data.aoMap !== undefined ) { material.aoMap = getTexture( data.aoMap ); }
				if ( data.aoMapIntensity !== undefined ) { material.aoMapIntensity = data.aoMapIntensity; }

				materials[ data.uuid ] = material;
=======
			var loader = new THREE.MaterialLoader();
			loader.setTextures( textures );

			for ( var i = 0, l = json.length; i < l; i ++ ) {

				var material = loader.parse( json[ i ] );
				materials[ material.uuid ] = material;
>>>>>>> 6da28b46

			}

		}

		return materials;

	},

	parseImages: function ( json, onLoad ) {

		var scope = this;
		var images = {};

		if ( json !== undefined && json.length > 0 ) {

			var manager = new LoadingManager( onLoad );

			var loader = new ImageLoader( manager );
			loader.setCrossOrigin( this.crossOrigin );

			var loadImage = function ( url ) {

				url = scope.texturePath + url;

				scope.manager.itemStart( url );

				return loader.load( url, function () {

					scope.manager.itemEnd( url );

				} );

			};

			for ( var i = 0, l = json.length; i < l; i ++ ) {

				var image = json[ i ];
				images[ image.uuid ] = loadImage( image.url );

			}

		}

		return images;

	},

	parseTextures: function ( json, images ) {

		function parseConstant( value ) {

			if ( typeof( value ) === "number" ) { return value; }

			console.warn( "ObjectLoader.parseTexture: Constant should be in numeric form.", value );

			return Constants[ value ];

		}

		var textures = {};

		if ( json !== undefined ) {

			for ( var i = 0, l = json.length; i < l; i ++ ) {

				var data = json[ i ];

				if ( data.image === undefined ) {

					console.warn( "ObjectLoader: No \"image\" specified for", data.uuid );

				}

				if ( images[ data.image ] === undefined ) {

					console.warn( "ObjectLoader: Undefined image", data.image );

				}

				var texture = new Texture( images[ data.image ] );
				texture.needsUpdate = true;

				texture.uuid = data.uuid;

				if ( data.name !== undefined ) { texture.name = data.name; }
				if ( data.mapping !== undefined ) { texture.mapping = parseConstant( data.mapping ); }
				if ( data.offset !== undefined ) { texture.offset = new Vector2( data.offset[ 0 ], data.offset[ 1 ] ); }
				if ( data.repeat !== undefined ) { texture.repeat = new Vector2( data.repeat[ 0 ], data.repeat[ 1 ] ); }
				if ( data.minFilter !== undefined ) { texture.minFilter = parseConstant( data.minFilter ); }
				if ( data.magFilter !== undefined ) { texture.magFilter = parseConstant( data.magFilter ); }
				if ( data.anisotropy !== undefined ) { texture.anisotropy = data.anisotropy; }
				if ( Array.isArray( data.wrap ) ) {

					texture.wrapS = parseConstant( data.wrap[ 0 ] );
					texture.wrapT = parseConstant( data.wrap[ 1 ] );

				}

				textures[ data.uuid ] = texture;

			}

		}

		return textures;

	},

	parseObject: ( function () {

		var matrix = new Matrix4();

		return function ( data, geometries, materials ) {

			var object;

			var getGeometry = function ( name ) {

				if ( geometries[ name ] === undefined ) {

					console.warn( "ObjectLoader: Undefined geometry", name );

				}

				return geometries[ name ];

			};

			var getMaterial = function ( name ) {

				if ( materials[ name ] === undefined ) {

					console.warn( "ObjectLoader: Undefined material", name );

				}

				return materials[ name ];

			};

			switch ( data.type ) {

				case "Scene":

					object = new Scene();

					break;

				case "PerspectiveCamera":

					object = new PerspectiveCamera( data.fov, data.aspect, data.near, data.far );

					break;

				case "OrthographicCamera":

					object = new OrthographicCamera( data.left, data.right, data.top, data.bottom, data.near, data.far );

					break;

				case "AmbientLight":

					object = new AmbientLight( data.color );

					break;

				case "DirectionalLight":

					object = new DirectionalLight( data.color, data.intensity );

					break;

				case "PointLight":

					object = new PointLight( data.color, data.intensity, data.distance, data.decay );

					break;

				case "SpotLight":

					object = new SpotLight( data.color, data.intensity, data.distance, data.angle, data.exponent, data.decay );

					break;

				case "HemisphereLight":

					object = new HemisphereLight( data.color, data.groundColor, data.intensity );

					break;

				case "Mesh":

					object = new Mesh( getGeometry( data.geometry ), getMaterial( data.material ) );

					break;

				case "LOD":

					object = new LOD();

					break;

				case "Line":

					object = new Line( getGeometry( data.geometry ), getMaterial( data.material ), data.mode );

					break;

				case "PointCloud":

					object = new PointCloud( getGeometry( data.geometry ), getMaterial( data.material ) );

					break;

				case "Sprite":

					object = new Sprite( getMaterial( data.material ) );

					break;

				case "Group":

					object = new Group();

					break;

				default:

					object = new Object3D();

			}

			object.uuid = data.uuid;

			if ( data.name !== undefined ) { object.name = data.name; }
			if ( data.matrix !== undefined ) {

				matrix.fromArray( data.matrix );
				matrix.decompose( object.position, object.quaternion, object.scale );

			} else {

				if ( data.position !== undefined ) { object.position.fromArray( data.position ); }
				if ( data.rotation !== undefined ) { object.rotation.fromArray( data.rotation ); }
				if ( data.scale !== undefined ) { object.scale.fromArray( data.scale ); }

			}

			if ( data.castShadow !== undefined ) { object.castShadow = data.castShadow; }
			if ( data.receiveShadow !== undefined ) { object.receiveShadow = data.receiveShadow; }

			if ( data.visible !== undefined ) { object.visible = data.visible; }
			if ( data.userData !== undefined ) { object.userData = data.userData; }

			var child, levels, level, l;

			if ( data.children !== undefined ) {

				for ( child in data.children ) {

					object.add( this.parseObject( data.children[ child ], geometries, materials ) );

				}

			}

			if ( data.type === "LOD" ) {

				levels = data.levels;

				for ( l = 0; l < levels.length; l ++ ) {

					 level = levels[ l ];
					 child = object.getObjectByProperty( "uuid", level.object );

					if ( child !== undefined ) {

						object.addLevel( child, level.distance );

					}

				}

			}

			return object;

		};

	}() )

};<|MERGE_RESOLUTION|>--- conflicted
+++ resolved
@@ -362,79 +362,13 @@
 
 		if ( json !== undefined ) {
 
-<<<<<<< HEAD
-			var getTexture = function ( name ) {
-
-				if ( textures[ name ] === undefined ) {
-
-					console.warn( "ObjectLoader: Undefined texture", name );
-
-				}
-
-				return textures[ name ];
-
-			};
-
 			var loader = new MaterialLoader();
-
-			for ( var i = 0, l = json.length; i < l; i ++ ) {
-
-				var data = json[ i ];
-				var material = loader.parse( data );
-
-				material.uuid = data.uuid;
-
-				if ( data.depthTest !== undefined ) { material.depthTest = data.depthTest; }
-				if ( data.depthWrite !== undefined ) { material.depthWrite = data.depthWrite; }
-
-				if ( data.name !== undefined ) { material.name = data.name; }
-
-				if ( data.map !== undefined ) { material.map = getTexture( data.map ); }
-
-				if ( data.alphaMap !== undefined ) {
-
-					material.alphaMap = getTexture( data.alphaMap );
-					material.transparent = true;
-
-				}
-
-				if ( data.bumpMap !== undefined ) { material.bumpMap = getTexture( data.bumpMap ); }
-				if ( data.bumpScale !== undefined ) { material.bumpScale = data.bumpScale; }
-
-				if ( data.normalMap !== undefined ) { material.normalMap = getTexture( data.normalMap ); }
-				if ( data.normalScale ) { material.normalScale = new Vector2( data.normalScale, data.normalScale ); }
-
-				if ( data.displacementMap !== undefined ) { material.displacementMap = getTexture( data.displacementMap ); }
-				if ( data.displacementScale !== undefined ) { material.displacementScale = data.displacementScale; }
-				if ( data.displacementBias !== undefined ) { material.displacementBias = data.displacementBias; }
-
-				if ( data.specularMap !== undefined ) { material.specularMap = getTexture( data.specularMap ); }
-
-				if ( data.envMap !== undefined ) {
-
-					material.envMap = getTexture( data.envMap );
-					material.combine = Constants.MultiplyOperation;
-
-				}
-
-				if ( data.reflectivity ) { material.reflectivity = data.reflectivity; }
-
-				if ( data.lightMap !== undefined ) { material.lightMap = getTexture( data.lightMap ); }
-				if ( data.lightMapIntensity !== undefined ) { material.lightMapIntensity = data.lightMapIntensity; }
-
-				if ( data.aoMap !== undefined ) { material.aoMap = getTexture( data.aoMap ); }
-				if ( data.aoMapIntensity !== undefined ) { material.aoMapIntensity = data.aoMapIntensity; }
-
-				materials[ data.uuid ] = material;
-=======
-			var loader = new THREE.MaterialLoader();
 			loader.setTextures( textures );
 
 			for ( var i = 0, l = json.length; i < l; i ++ ) {
 
 				var material = loader.parse( json[ i ] );
 				materials[ material.uuid ] = material;
->>>>>>> 6da28b46
 
 			}
 
