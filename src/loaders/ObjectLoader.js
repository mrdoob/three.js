/**
 * @author mrdoob / http://mrdoob.com/
 */

THREE.ObjectLoader = function ( manager ) {

	this.manager = ( manager !== undefined ) ? manager : THREE.DefaultLoadingManager;
	this.texturePath = '';

};

THREE.ObjectLoader.prototype = {
	constructor: THREE.ObjectLoader,

	load: function ( url, onLoad, onProgress, onError ) {

		if ( this.texturePath === '' ) {

			this.texturePath = url.substring( 0, url.lastIndexOf( '/' ) + 1 );

		}

		var scope = this;

		var loader = new THREE.XHRLoader( scope.manager );
		loader.load( url, function ( text ) {

			scope.parse( JSON.parse( text ), onLoad );

		}, onProgress, onError );

	},

	setTexturePath: function ( value ) {

		this.texturePath = value;

	},

	setCrossOrigin: function ( value ) {

		this.crossOrigin = value;

	},

	parse: function ( json, onLoad ) {

		var geometries = this.parseGeometries( json.geometries );

		var images = this.parseImages( json.images, function () {

			if ( onLoad !== undefined ) onLoad( object );

		} );

		var textures = this.parseTextures( json.textures, images );
		var materials = this.parseMaterials( json.materials, textures );

		var object = this.parseObject( json.object, geometries, materials );

		if ( json.animations ) {

			object.animations = this.parseAnimations( json.animations );

		}

		if ( json.images === undefined || json.images.length === 0 ) {

			if ( onLoad !== undefined ) onLoad( object );

		}

		return object;

	},

	parseGeometries: function ( json ) {

		var geometries = {};

		if ( json !== undefined ) {

			var geometryLoader = new THREE.JSONLoader();
			var bufferGeometryLoader = new THREE.BufferGeometryLoader();

			for ( var i = 0, l = json.length; i < l; i++ ) {

				var geometry;
				var data = json[ i ];

				switch ( data.type ) {

					case 'PlaneGeometry':
					case 'PlaneBufferGeometry':

						geometry = new THREE[ data.type ](
							data.width,
							data.height,
							data.widthSegments,
							data.heightSegments
						);

						break;

					case 'BoxGeometry':
					case 'BoxBufferGeometry':
					case 'CubeGeometry': // backwards compatible

						geometry = new THREE[ data.type ](
							data.width,
							data.height,
							data.depth,
							data.widthSegments,
							data.heightSegments,
							data.depthSegments
						);

						break;

					case 'CircleGeometry':
					case 'CircleBufferGeometry':

						geometry = new THREE[ data.type ](
							data.radius,
							data.segments,
							data.thetaStart,
							data.thetaLength
						);

						break;

					case 'CylinderGeometry':
					case 'CylinderBufferGeometry':

						geometry = new THREE[ data.type ](
							data.radiusTop,
							data.radiusBottom,
							data.height,
							data.radialSegments,
							data.heightSegments,
							data.openEnded,
							data.thetaStart,
							data.thetaLength
						);

						break;

					case 'SphereGeometry':
					case 'SphereBufferGeometry':

						geometry = new THREE[ data.type ](
							data.radius,
							data.widthSegments,
							data.heightSegments,
							data.phiStart,
							data.phiLength,
							data.thetaStart,
							data.thetaLength
						);

						break;

					case 'DodecahedronGeometry':
					case 'IcosahedronGeometry':
					case 'OctahedronGeometry':
					case 'TetrahedronGeometry':

						geometry = new THREE[ data.type ](
							data.radius,
							data.detail
						);

						break;

					case 'RingGeometry':
					case 'RingBufferGeometry':

						geometry = new THREE[ data.type ](
							data.innerRadius,
							data.outerRadius,
							data.thetaSegments,
							data.phiSegments,
							data.thetaStart,
							data.thetaLength
						);

						break;

					case 'TorusGeometry':
					case 'TorusBufferGeometry':

						geometry = new THREE[ data.type ](
							data.radius,
							data.tube,
							data.radialSegments,
							data.tubularSegments,
							data.arc
						);

						break;

					case 'TorusKnotGeometry':
					case 'TorusKnotBufferGeometry':

						geometry = new THREE[ data.type ](
							data.radius,
							data.tube,
							data.tubularSegments,
							data.radialSegments,
							data.p,
							data.q
						);

						break;

					case 'LatheGeometry':
					case 'LatheBufferGeometry':

						geometry = new THREE[ data.type ](
							data.points,
							data.segments,
							data.phiStart,
							data.phiLength
						);

						break;

					case 'BufferGeometry':

						geometry = bufferGeometryLoader.parse( data );

						break;

					case 'Geometry':

						geometry = geometryLoader.parse( data.data, this.texturePath ).geometry;

						break;

					default:

						console.warn( 'THREE.ObjectLoader: Unsupported geometry type "' + data.type + '"' );

						continue;

				}

				geometry.uuid = data.uuid;

				if ( data.name !== undefined )
					geometry.name = data.name;

				geometries[ data.uuid ] = geometry;

			}

		}

		return geometries;

	},

	parseMaterials: function ( json, textures ) {

		var materials = {};

		if ( json !== undefined ) {

			var loader = new THREE.MaterialLoader();
			loader.setTextures( textures );

			for ( var i = 0, l = json.length; i < l; i++ ) {

				var material = loader.parse( json[ i ] );
				materials[ material.uuid ] = material;

			}

		}

		return materials;

	},

	parseAnimations: function ( json ) {

		var animations = [];

		for ( var i = 0; i < json.length; i++ ) {

			var clip = THREE.AnimationClip.parse( json[ i ] );

			animations.push( clip );

		}

		return animations;

	},

	parseImages: function ( json, onLoad ) {

		var scope = this;
		var images = {};

		function loadImage( url ) {

			scope.manager.itemStart( url );

			return loader.load( url, function () {

				scope.manager.itemEnd( url );

			} );

		}

		if ( json !== undefined && json.length > 0 ) {

			var manager = new THREE.LoadingManager( onLoad );

			var loader = new THREE.ImageLoader( manager );
			loader.setCrossOrigin( this.crossOrigin );

			for ( var i = 0, l = json.length; i < l; i++ ) {

				var image = json[ i ];
				var path = /^(\/\/)|([a-z]+:(\/\/)?)/i.test( image.url ) ? image.url : scope.texturePath + image.url;

				images[ image.uuid ] = loadImage( path );

			}

		}

		return images;

	},

	parseTextures: function ( json, images ) {

		function parseConstant( value ) {

			if ( typeof ( value ) === 'number' ) return value;

			console.warn( 'THREE.ObjectLoader.parseTexture: Constant should be in numeric form.', value );

			return THREE[ value ];

		}

		var textures = {};

		if ( json !== undefined ) {

			for ( var i = 0, l = json.length; i < l; i++ ) {

				var data = json[ i ];

				if ( data.image === undefined ) {

					console.warn( 'THREE.ObjectLoader: No "image" specified for', data.uuid );

				}

				if ( images[ data.image ] === undefined ) {

					console.warn( 'THREE.ObjectLoader: Undefined image', data.image );

				}

				var texture = new THREE.Texture( images[ data.image ] );
				texture.needsUpdate = true;

				texture.uuid = data.uuid;

				if ( data.name !== undefined )
					texture.name = data.name;
				if ( data.mapping !== undefined )
					texture.mapping = parseConstant( data.mapping );
				if ( data.offset !== undefined )
					texture.offset = new THREE.Vector2( data.offset[ 0 ], data.offset[ 1 ] );
				if ( data.repeat !== undefined )
					texture.repeat = new THREE.Vector2( data.repeat[ 0 ], data.repeat[ 1 ] );
				if ( data.minFilter !== undefined )
					texture.minFilter = parseConstant( data.minFilter );
				if ( data.magFilter !== undefined )
					texture.magFilter = parseConstant( data.magFilter );
				if ( data.anisotropy !== undefined )
					texture.anisotropy = data.anisotropy;
				if ( Array.isArray( data.wrap ) ) {

					texture.wrapS = parseConstant( data.wrap[ 0 ] );
					texture.wrapT = parseConstant( data.wrap[ 1 ] );

				}

				textures[ data.uuid ] = texture;

			}

		}

		return textures;

	},

	parseObject: function () {

		var matrix = new THREE.Matrix4();

		return function ( data, geometries, materials ) {

			var object;

			function getGeometry( name ) {

				if ( geometries[ name ] === undefined ) {

					console.warn( 'THREE.ObjectLoader: Undefined geometry', name );

				}

				return geometries[ name ];

			}

			function getMaterial( name ) {

				if ( name === undefined ) return undefined;

				if ( materials[ name ] === undefined ) {

					console.warn( 'THREE.ObjectLoader: Undefined material', name );

				}

				return materials[ name ];

			}

			switch ( data.type ) {

				case 'Scene':

					object = new THREE.Scene();

					break;

				case 'PerspectiveCamera':

<<<<<<< HEAD
					object = new THREE.PerspectiveCamera(
						data.fov, data.aspect, data.near, data.far );

					if ( data.focus !== undefined )
						object.focus = data.focus;
					if ( data.zoom !== undefined )
						object.zoom = data.zoom;
					if ( data.filmGauge !== undefined )
						object.filmGauge = data.filmGauge;
					if ( data.filmOffset !== undefined )
						object.filmOffset = data.filmOffset;
					if ( data.view !== undefined )
						object.view = Object.assign( {}, data.view );
=======
					object = new THREE.PerspectiveCamera( data.fov, data.aspect, data.near, data.far );

					if ( data.focus !== undefined ) object.focus = data.focus;
					if ( data.zoom !== undefined ) object.zoom = data.zoom;
					if ( data.filmGauge !== undefined ) object.filmGauge = data.filmGauge;
					if ( data.filmOffset !== undefined ) object.filmOffset = data.filmOffset;
					if ( data.view !== undefined ) object.view = Object.assign( {}, data.view );
>>>>>>> 4c39c8bb

					break;

				case 'OrthographicCamera':

					object = new THREE.OrthographicCamera( data.left, data.right, data.top, data.bottom, data.near, data.far );

					break;

				case 'AmbientLight':

					object = new THREE.AmbientLight( data.color, data.intensity );

					break;

				case 'DirectionalLight':

					object = new THREE.DirectionalLight( data.color, data.intensity );

					break;

				case 'PointLight':

					object = new THREE.PointLight( data.color, data.intensity, data.distance, data.decay );

					break;

				case 'SpotLight':

					object = new THREE.SpotLight( data.color, data.intensity, data.distance, data.angle, data.penumbra, data.decay );

					break;

				case 'HemisphereLight':

					object = new THREE.HemisphereLight( data.color, data.groundColor, data.intensity );

					break;

				case 'Mesh':

					var geometry = getGeometry( data.geometry );
					var material = getMaterial( data.material );

					if ( geometry.bones && geometry.bones.length > 0 ) {

						object = new THREE.SkinnedMesh( geometry, material );

					} else {

						object = new THREE.Mesh( geometry, material );

					}

					break;

				case 'LOD':

					object = new THREE.LOD();

					break;

				case 'Line':

					object = new THREE.Line( getGeometry( data.geometry ), getMaterial( data.material ), data.mode );

					break;

				case 'PointCloud':
				case 'Points':

					object = new THREE.Points( getGeometry( data.geometry ), getMaterial( data.material ) );

					break;

				case 'Sprite':

					object = new THREE.Sprite( getMaterial( data.material ) );

					break;

				case 'Group':

					object = new THREE.Group();

					break;

				default:

					object = new THREE.Object3D();

			}

			object.uuid = data.uuid;

			if ( data.name !== undefined )
				object.name = data.name;
			if ( data.matrix !== undefined ) {

				matrix.fromArray( data.matrix );
				matrix.decompose( object.position, object.quaternion, object.scale );

			} else {

				if ( data.position !== undefined ) object.position.fromArray( data.position );
				if ( data.rotation !== undefined ) object.rotation.fromArray( data.rotation );
				if ( data.scale !== undefined ) object.scale.fromArray( data.scale );

			}

			if ( data.castShadow !== undefined )
				object.castShadow = data.castShadow;
			if ( data.receiveShadow !== undefined )
				object.receiveShadow = data.receiveShadow;

			if ( data.visible !== undefined )
				object.visible = data.visible;
			if ( data.userData !== undefined )
				object.userData = data.userData;

			if ( data.children !== undefined ) {

				for ( var child in data.children ) {

					object.add( this.parseObject( data.children[ child ], geometries, materials ) );

				}

			}

			if ( data.type === 'LOD' ) {

				var levels = data.levels;

				for ( var l = 0; l < levels.length; l++ ) {

					var level = levels[ l ];
					var child = object.getObjectByProperty( 'uuid', level.object );

					if ( child !== undefined ) {

						object.addLevel( child, level.distance );

					}

				}

			}

			return object;

		};

	}()
};<|MERGE_RESOLUTION|>--- conflicted
+++ resolved
@@ -10,6 +10,7 @@
 };
 
 THREE.ObjectLoader.prototype = {
+
 	constructor: THREE.ObjectLoader,
 
 	load: function ( url, onLoad, onProgress, onError ) {
@@ -53,7 +54,7 @@
 
 		} );
 
-		var textures = this.parseTextures( json.textures, images );
+		var textures  = this.parseTextures( json.textures, images );
 		var materials = this.parseMaterials( json.materials, textures );
 
 		var object = this.parseObject( json.object, geometries, materials );
@@ -83,7 +84,7 @@
 			var geometryLoader = new THREE.JSONLoader();
 			var bufferGeometryLoader = new THREE.BufferGeometryLoader();
 
-			for ( var i = 0, l = json.length; i < l; i++ ) {
+			for ( var i = 0, l = json.length; i < l; i ++ ) {
 
 				var geometry;
 				var data = json[ i ];
@@ -247,8 +248,7 @@
 
 				geometry.uuid = data.uuid;
 
-				if ( data.name !== undefined )
-					geometry.name = data.name;
+				if ( data.name !== undefined ) geometry.name = data.name;
 
 				geometries[ data.uuid ] = geometry;
 
@@ -269,7 +269,7 @@
 			var loader = new THREE.MaterialLoader();
 			loader.setTextures( textures );
 
-			for ( var i = 0, l = json.length; i < l; i++ ) {
+			for ( var i = 0, l = json.length; i < l; i ++ ) {
 
 				var material = loader.parse( json[ i ] );
 				materials[ material.uuid ] = material;
@@ -286,7 +286,7 @@
 
 		var animations = [];
 
-		for ( var i = 0; i < json.length; i++ ) {
+		for ( var i = 0; i < json.length; i ++ ) {
 
 			var clip = THREE.AnimationClip.parse( json[ i ] );
 
@@ -322,7 +322,7 @@
 			var loader = new THREE.ImageLoader( manager );
 			loader.setCrossOrigin( this.crossOrigin );
 
-			for ( var i = 0, l = json.length; i < l; i++ ) {
+			for ( var i = 0, l = json.length; i < l; i ++ ) {
 
 				var image = json[ i ];
 				var path = /^(\/\/)|([a-z]+:(\/\/)?)/i.test( image.url ) ? image.url : scope.texturePath + image.url;
@@ -341,7 +341,7 @@
 
 		function parseConstant( value ) {
 
-			if ( typeof ( value ) === 'number' ) return value;
+			if ( typeof( value ) === 'number' ) return value;
 
 			console.warn( 'THREE.ObjectLoader.parseTexture: Constant should be in numeric form.', value );
 
@@ -353,7 +353,7 @@
 
 		if ( json !== undefined ) {
 
-			for ( var i = 0, l = json.length; i < l; i++ ) {
+			for ( var i = 0, l = json.length; i < l; i ++ ) {
 
 				var data = json[ i ];
 
@@ -374,20 +374,13 @@
 
 				texture.uuid = data.uuid;
 
-				if ( data.name !== undefined )
-					texture.name = data.name;
-				if ( data.mapping !== undefined )
-					texture.mapping = parseConstant( data.mapping );
-				if ( data.offset !== undefined )
-					texture.offset = new THREE.Vector2( data.offset[ 0 ], data.offset[ 1 ] );
-				if ( data.repeat !== undefined )
-					texture.repeat = new THREE.Vector2( data.repeat[ 0 ], data.repeat[ 1 ] );
-				if ( data.minFilter !== undefined )
-					texture.minFilter = parseConstant( data.minFilter );
-				if ( data.magFilter !== undefined )
-					texture.magFilter = parseConstant( data.magFilter );
-				if ( data.anisotropy !== undefined )
-					texture.anisotropy = data.anisotropy;
+				if ( data.name !== undefined ) texture.name = data.name;
+				if ( data.mapping !== undefined ) texture.mapping = parseConstant( data.mapping );
+				if ( data.offset !== undefined ) texture.offset = new THREE.Vector2( data.offset[ 0 ], data.offset[ 1 ] );
+				if ( data.repeat !== undefined ) texture.repeat = new THREE.Vector2( data.repeat[ 0 ], data.repeat[ 1 ] );
+				if ( data.minFilter !== undefined ) texture.minFilter = parseConstant( data.minFilter );
+				if ( data.magFilter !== undefined ) texture.magFilter = parseConstant( data.magFilter );
+				if ( data.anisotropy !== undefined ) texture.anisotropy = data.anisotropy;
 				if ( Array.isArray( data.wrap ) ) {
 
 					texture.wrapS = parseConstant( data.wrap[ 0 ] );
@@ -449,21 +442,6 @@
 
 				case 'PerspectiveCamera':
 
-<<<<<<< HEAD
-					object = new THREE.PerspectiveCamera(
-						data.fov, data.aspect, data.near, data.far );
-
-					if ( data.focus !== undefined )
-						object.focus = data.focus;
-					if ( data.zoom !== undefined )
-						object.zoom = data.zoom;
-					if ( data.filmGauge !== undefined )
-						object.filmGauge = data.filmGauge;
-					if ( data.filmOffset !== undefined )
-						object.filmOffset = data.filmOffset;
-					if ( data.view !== undefined )
-						object.view = Object.assign( {}, data.view );
-=======
 					object = new THREE.PerspectiveCamera( data.fov, data.aspect, data.near, data.far );
 
 					if ( data.focus !== undefined ) object.focus = data.focus;
@@ -471,7 +449,6 @@
 					if ( data.filmGauge !== undefined ) object.filmGauge = data.filmGauge;
 					if ( data.filmOffset !== undefined ) object.filmOffset = data.filmOffset;
 					if ( data.view !== undefined ) object.view = Object.assign( {}, data.view );
->>>>>>> 4c39c8bb
 
 					break;
 
@@ -567,8 +544,7 @@
 
 			object.uuid = data.uuid;
 
-			if ( data.name !== undefined )
-				object.name = data.name;
+			if ( data.name !== undefined ) object.name = data.name;
 			if ( data.matrix !== undefined ) {
 
 				matrix.fromArray( data.matrix );
@@ -582,15 +558,11 @@
 
 			}
 
-			if ( data.castShadow !== undefined )
-				object.castShadow = data.castShadow;
-			if ( data.receiveShadow !== undefined )
-				object.receiveShadow = data.receiveShadow;
-
-			if ( data.visible !== undefined )
-				object.visible = data.visible;
-			if ( data.userData !== undefined )
-				object.userData = data.userData;
+			if ( data.castShadow !== undefined ) object.castShadow = data.castShadow;
+			if ( data.receiveShadow !== undefined ) object.receiveShadow = data.receiveShadow;
+
+			if ( data.visible !== undefined ) object.visible = data.visible;
+			if ( data.userData !== undefined ) object.userData = data.userData;
 
 			if ( data.children !== undefined ) {
 
@@ -606,7 +578,7 @@
 
 				var levels = data.levels;
 
-				for ( var l = 0; l < levels.length; l++ ) {
+				for ( var l = 0; l < levels.length; l ++ ) {
 
 					var level = levels[ l ];
 					var child = object.getObjectByProperty( 'uuid', level.object );
@@ -626,4 +598,5 @@
 		};
 
 	}()
+
 };