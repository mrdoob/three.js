import {
	UVMapping,
	CubeReflectionMapping,
	CubeRefractionMapping,
	EquirectangularReflectionMapping,
	EquirectangularRefractionMapping,
	SphericalReflectionMapping,
	CubeUVReflectionMapping,
	CubeUVRefractionMapping,

	RepeatWrapping,
	ClampToEdgeWrapping,
	MirroredRepeatWrapping,

	NearestFilter,
	NearestMipMapNearestFilter,
	NearestMipMapLinearFilter,
	LinearFilter,
	LinearMipMapNearestFilter,
	LinearMipMapLinearFilter
} from '../constants.js';
import { Color } from '../math/Color.js';
import { Matrix4 } from '../math/Matrix4.js';
import { Object3D } from '../core/Object3D.js';
import { Group } from '../objects/Group.js';
import { Sprite } from '../objects/Sprite.js';
import { Points } from '../objects/Points.js';
import { Line } from '../objects/Line.js';
import { LineLoop } from '../objects/LineLoop.js';
import { LineSegments } from '../objects/LineSegments.js';
import { LOD } from '../objects/LOD.js';
import { Mesh } from '../objects/Mesh.js';
import { SkinnedMesh } from '../objects/SkinnedMesh.js';
<<<<<<< HEAD
import { Bone } from '../objects/Bone.js';
import { Skeleton } from '../objects/Skeleton.js';
=======
import { Shape } from '../extras/core/Shape.js';
>>>>>>> 99bec8f8
import { Fog } from '../scenes/Fog.js';
import { FogExp2 } from '../scenes/FogExp2.js';
import { HemisphereLight } from '../lights/HemisphereLight.js';
import { SpotLight } from '../lights/SpotLight.js';
import { PointLight } from '../lights/PointLight.js';
import { DirectionalLight } from '../lights/DirectionalLight.js';
import { AmbientLight } from '../lights/AmbientLight.js';
import { RectAreaLight } from '../lights/RectAreaLight.js';
import { OrthographicCamera } from '../cameras/OrthographicCamera.js';
import { PerspectiveCamera } from '../cameras/PerspectiveCamera.js';
import { Scene } from '../scenes/Scene.js';
import { Texture } from '../textures/Texture.js';
import { ImageLoader } from './ImageLoader.js';
import { LoadingManager, DefaultLoadingManager } from './LoadingManager.js';
import { AnimationClip } from '../animation/AnimationClip.js';
import { MaterialLoader } from './MaterialLoader.js';
import { BufferGeometryLoader } from './BufferGeometryLoader.js';
import { JSONLoader } from './JSONLoader.js';
import { FileLoader } from './FileLoader.js';
import * as Geometries from '../geometries/Geometries.js';

/**
 * @author mrdoob / http://mrdoob.com/
 */

function ObjectLoader( manager ) {

	this.manager = ( manager !== undefined ) ? manager : DefaultLoadingManager;
	this.texturePath = '';

}

Object.assign( ObjectLoader.prototype, {

	load: function ( url, onLoad, onProgress, onError ) {

		if ( this.texturePath === '' ) {

			this.texturePath = url.substring( 0, url.lastIndexOf( '/' ) + 1 );

		}

		var scope = this;

		var loader = new FileLoader( scope.manager );
		loader.load( url, function ( text ) {

			var json = null;

			try {

				json = JSON.parse( text );

			} catch ( error ) {

				if ( onError !== undefined ) onError( error );

				console.error( 'THREE:ObjectLoader: Can\'t parse ' + url + '.', error.message );

				return;

			}

			var metadata = json.metadata;

			if ( metadata === undefined || metadata.type === undefined || metadata.type.toLowerCase() === 'geometry' ) {

				console.error( 'THREE.ObjectLoader: Can\'t load ' + url + '. Use THREE.JSONLoader instead.' );
				return;

			}

			scope.parse( json, onLoad );

		}, onProgress, onError );

	},

	setTexturePath: function ( value ) {

		this.texturePath = value;

	},

	setCrossOrigin: function ( value ) {

		this.crossOrigin = value;

	},

	parse: function ( json, onLoad ) {

		var shapes = this.parseShape( json.shapes );
		var geometries = this.parseGeometries( json.geometries, shapes );

		var images = this.parseImages( json.images, function () {

			if ( onLoad !== undefined ) onLoad( object );

		} );

		var textures = this.parseTextures( json.textures, images );
		var materials = this.parseMaterials( json.materials, textures );

		var object = this.parseObject( json.object, geometries, materials );

		var skeletons = this.parseSkeletons( json.skeletons, object );

		this.bindSkeletons( object, skeletons );

		if ( json.animations ) {

			object.animations = this.parseAnimations( json.animations );

		}

		if ( json.images === undefined || json.images.length === 0 ) {

			if ( onLoad !== undefined ) onLoad( object );

		}

		return object;

	},

	parseShape: function ( json ) {

		var shapes = {};

		if ( json !== undefined ) {

			for ( var i = 0, l = json.length; i < l; i ++ ) {

				var shape = new Shape().fromJSON( json[ i ] );

				shapes[ shape.uuid ] = shape;

			}

		}

		return shapes;

	},

	parseGeometries: function ( json, shapes ) {

		var geometries = {};

		if ( json !== undefined ) {

			var geometryLoader = new JSONLoader();
			var bufferGeometryLoader = new BufferGeometryLoader();

			for ( var i = 0, l = json.length; i < l; i ++ ) {

				var geometry;
				var data = json[ i ];

				switch ( data.type ) {

					case 'PlaneGeometry':
					case 'PlaneBufferGeometry':

						geometry = new Geometries[ data.type ](
							data.width,
							data.height,
							data.widthSegments,
							data.heightSegments
						);

						break;

					case 'BoxGeometry':
					case 'BoxBufferGeometry':
					case 'CubeGeometry': // backwards compatible

						geometry = new Geometries[ data.type ](
							data.width,
							data.height,
							data.depth,
							data.widthSegments,
							data.heightSegments,
							data.depthSegments
						);

						break;

					case 'CircleGeometry':
					case 'CircleBufferGeometry':

						geometry = new Geometries[ data.type ](
							data.radius,
							data.segments,
							data.thetaStart,
							data.thetaLength
						);

						break;

					case 'CylinderGeometry':
					case 'CylinderBufferGeometry':

						geometry = new Geometries[ data.type ](
							data.radiusTop,
							data.radiusBottom,
							data.height,
							data.radialSegments,
							data.heightSegments,
							data.openEnded,
							data.thetaStart,
							data.thetaLength
						);

						break;

					case 'ConeGeometry':
					case 'ConeBufferGeometry':

						geometry = new Geometries[ data.type ](
							data.radius,
							data.height,
							data.radialSegments,
							data.heightSegments,
							data.openEnded,
							data.thetaStart,
							data.thetaLength
						);

						break;

					case 'SphereGeometry':
					case 'SphereBufferGeometry':

						geometry = new Geometries[ data.type ](
							data.radius,
							data.widthSegments,
							data.heightSegments,
							data.phiStart,
							data.phiLength,
							data.thetaStart,
							data.thetaLength
						);

						break;

					case 'DodecahedronGeometry':
					case 'DodecahedronBufferGeometry':
					case 'IcosahedronGeometry':
					case 'IcosahedronBufferGeometry':
					case 'OctahedronGeometry':
					case 'OctahedronBufferGeometry':
					case 'TetrahedronGeometry':
					case 'TetrahedronBufferGeometry':

						geometry = new Geometries[ data.type ](
							data.radius,
							data.detail
						);

						break;

					case 'RingGeometry':
					case 'RingBufferGeometry':

						geometry = new Geometries[ data.type ](
							data.innerRadius,
							data.outerRadius,
							data.thetaSegments,
							data.phiSegments,
							data.thetaStart,
							data.thetaLength
						);

						break;

					case 'TorusGeometry':
					case 'TorusBufferGeometry':

						geometry = new Geometries[ data.type ](
							data.radius,
							data.tube,
							data.radialSegments,
							data.tubularSegments,
							data.arc
						);

						break;

					case 'TorusKnotGeometry':
					case 'TorusKnotBufferGeometry':

						geometry = new Geometries[ data.type ](
							data.radius,
							data.tube,
							data.tubularSegments,
							data.radialSegments,
							data.p,
							data.q
						);

						break;

					case 'LatheGeometry':
					case 'LatheBufferGeometry':

						geometry = new Geometries[ data.type ](
							data.points,
							data.segments,
							data.phiStart,
							data.phiLength
						);

						break;

					case 'PolyhedronGeometry':
					case 'PolyhedronBufferGeometry':

						geometry = new Geometries[ data.type ](
							data.vertices,
							data.indices,
							data.radius,
							data.details
						);

						break;

					case 'ShapeGeometry':
					case 'ShapeBufferGeometry':

						var geometryShapes = [];

						for ( var i = 0, l = data.shapes.length; i < l; i ++ ) {

							var shape = shapes[ data.shapes[ i ] ];

							geometryShapes.push( shape );

						}

						geometry = new Geometries[ data.type ](
							geometryShapes,
							data.curveSegments
						);

						break;

					case 'BufferGeometry':

						geometry = bufferGeometryLoader.parse( data );

						break;

					case 'Geometry':

						geometry = geometryLoader.parse( data, this.texturePath ).geometry;

						break;

					default:

						console.warn( 'THREE.ObjectLoader: Unsupported geometry type "' + data.type + '"' );

						continue;

				}

				geometry.uuid = data.uuid;

				if ( data.name !== undefined ) geometry.name = data.name;

				geometries[ data.uuid ] = geometry;

			}

		}

		return geometries;

	},

	parseMaterials: function ( json, textures ) {

		var materials = {};

		if ( json !== undefined ) {

			var loader = new MaterialLoader();
			loader.setTextures( textures );

			for ( var i = 0, l = json.length; i < l; i ++ ) {

				var data = json[ i ];

				if ( data.type === 'MultiMaterial' ) {

					// Deprecated

					var array = [];

					for ( var j = 0; j < data.materials.length; j ++ ) {

						array.push( loader.parse( data.materials[ j ] ) );

					}

					materials[ data.uuid ] = array;

				} else {

					materials[ data.uuid ] = loader.parse( data );

				}

			}

		}

		return materials;

	},

	parseAnimations: function ( json ) {

		var animations = [];

		for ( var i = 0; i < json.length; i ++ ) {

			var clip = AnimationClip.parse( json[ i ] );

			animations.push( clip );

		}

		return animations;

	},

	parseImages: function ( json, onLoad ) {

		var scope = this;
		var images = {};

		function loadImage( url ) {

			scope.manager.itemStart( url );

			return loader.load( url, function () {

				scope.manager.itemEnd( url );

			}, undefined, function () {

				scope.manager.itemEnd( url );
				scope.manager.itemError( url );

			} );

		}

		if ( json !== undefined && json.length > 0 ) {

			var manager = new LoadingManager( onLoad );

			var loader = new ImageLoader( manager );
			loader.setCrossOrigin( this.crossOrigin );

			for ( var i = 0, l = json.length; i < l; i ++ ) {

				var image = json[ i ];
				var path = /^(\/\/)|([a-z]+:(\/\/)?)/i.test( image.url ) ? image.url : scope.texturePath + image.url;

				images[ image.uuid ] = loadImage( path );

			}

		}

		return images;

	},

	parseTextures: function ( json, images ) {

		function parseConstant( value, type ) {

			if ( typeof value === 'number' ) return value;

			console.warn( 'THREE.ObjectLoader.parseTexture: Constant should be in numeric form.', value );

			return type[ value ];

		}

		var textures = {};

		if ( json !== undefined ) {

			for ( var i = 0, l = json.length; i < l; i ++ ) {

				var data = json[ i ];

				if ( data.image === undefined ) {

					console.warn( 'THREE.ObjectLoader: No "image" specified for', data.uuid );

				}

				if ( images[ data.image ] === undefined ) {

					console.warn( 'THREE.ObjectLoader: Undefined image', data.image );

				}

				var texture = new Texture( images[ data.image ] );
				texture.needsUpdate = true;

				texture.uuid = data.uuid;

				if ( data.name !== undefined ) texture.name = data.name;

				if ( data.mapping !== undefined ) texture.mapping = parseConstant( data.mapping, TEXTURE_MAPPING );

				if ( data.offset !== undefined ) texture.offset.fromArray( data.offset );
				if ( data.repeat !== undefined ) texture.repeat.fromArray( data.repeat );
				if ( data.center !== undefined ) texture.center.fromArray( data.center );
				if ( data.rotation !== undefined ) texture.rotation = data.rotation;

				if ( data.wrap !== undefined ) {

					texture.wrapS = parseConstant( data.wrap[ 0 ], TEXTURE_WRAPPING );
					texture.wrapT = parseConstant( data.wrap[ 1 ], TEXTURE_WRAPPING );

				}

				if ( data.minFilter !== undefined ) texture.minFilter = parseConstant( data.minFilter, TEXTURE_FILTER );
				if ( data.magFilter !== undefined ) texture.magFilter = parseConstant( data.magFilter, TEXTURE_FILTER );
				if ( data.anisotropy !== undefined ) texture.anisotropy = data.anisotropy;

				if ( data.flipY !== undefined ) texture.flipY = data.flipY;

				textures[ data.uuid ] = texture;

			}

		}

		return textures;

	},

	parseSkeletons: function ( json, object ) {

		var skeletons = {};

		if ( json === undefined ) return skeletons;

		for ( var i = 0; i < json.length; i ++ ) {

			var skeletonParams = json[ i ];

			var uuid = skeletonParams.uuid;
			var boneParams = skeletonParams.bones;
			var boneInverseParams = skeletonParams.boneInverses;

			var bones = [];
			var boneInverses = [];

			for ( var j = 0, jl = boneParams.length; j < jl; j ++ ) {

				var bone = object.getObjectByProperty( 'uuid', boneParams[ j ] );

				if ( bone === undefined ) {

					console.warn( 'THREE.ObjectLoader: Not found Bone whose uuid is ' + boneParams[ j ] );
					bone = new Bone();

				}

				bones.push( bone );
				boneInverses.push( new Matrix4().fromArray( boneInverseParams[ j ] ) );

			}

			skeletons[ uuid ] = new Skeleton( bones, boneInverses );

		}

		return skeletons;

	},

	parseObject: function () {

		var matrix = new Matrix4();

		return function parseObject( data, geometries, materials ) {

			var object;

			function getGeometry( name ) {

				if ( geometries[ name ] === undefined ) {

					console.warn( 'THREE.ObjectLoader: Undefined geometry', name );

				}

				return geometries[ name ];

			}

			function getMaterial( name ) {

				if ( name === undefined ) return undefined;

				if ( Array.isArray( name ) ) {

					var array = [];

					for ( var i = 0, l = name.length; i < l; i ++ ) {

						var uuid = name[ i ];

						if ( materials[ uuid ] === undefined ) {

							console.warn( 'THREE.ObjectLoader: Undefined material', uuid );

						}

						array.push( materials[ uuid ] );

					}

					return array;

				}

				if ( materials[ name ] === undefined ) {

					console.warn( 'THREE.ObjectLoader: Undefined material', name );

				}

				return materials[ name ];

			}

			switch ( data.type ) {

				case 'Scene':

					object = new Scene();

					if ( data.background !== undefined ) {

						if ( Number.isInteger( data.background ) ) {

							object.background = new Color( data.background );

						}

					}

					if ( data.fog !== undefined ) {

						if ( data.fog.type === 'Fog' ) {

							object.fog = new Fog( data.fog.color, data.fog.near, data.fog.far );

						} else if ( data.fog.type === 'FogExp2' ) {

							object.fog = new FogExp2( data.fog.color, data.fog.density );

						}

					}

					break;

				case 'PerspectiveCamera':

					object = new PerspectiveCamera( data.fov, data.aspect, data.near, data.far );

					if ( data.focus !== undefined ) object.focus = data.focus;
					if ( data.zoom !== undefined ) object.zoom = data.zoom;
					if ( data.filmGauge !== undefined ) object.filmGauge = data.filmGauge;
					if ( data.filmOffset !== undefined ) object.filmOffset = data.filmOffset;
					if ( data.view !== undefined ) object.view = Object.assign( {}, data.view );

					break;

				case 'OrthographicCamera':

					object = new OrthographicCamera( data.left, data.right, data.top, data.bottom, data.near, data.far );

					break;

				case 'AmbientLight':

					object = new AmbientLight( data.color, data.intensity );

					break;

				case 'DirectionalLight':

					object = new DirectionalLight( data.color, data.intensity );

					break;

				case 'PointLight':

					object = new PointLight( data.color, data.intensity, data.distance, data.decay );

					break;

				case 'RectAreaLight':

					object = new RectAreaLight( data.color, data.intensity, data.width, data.height );

					break;

				case 'SpotLight':

					object = new SpotLight( data.color, data.intensity, data.distance, data.angle, data.penumbra, data.decay );

					break;

				case 'HemisphereLight':

					object = new HemisphereLight( data.color, data.groundColor, data.intensity );

					break;

				case 'SkinnedMesh':

					var geometry = getGeometry( data.geometry );
					var material = getMaterial( data.material );

					var tmpBones;

					// If data has skeleton, assumes bones are already in scene graph.
					// Then temporarily undefines geometry.bones not to create bones
					// in SkinnedMesh constructor.

					if ( data.skeleton !== undefined && geometry.bones !== undefined ) {

						tmpBones = geometry.bones;
						geometry.bones = undefined;

					}

					object = new SkinnedMesh( geometry, material );

					// rebinds with skeleton whose uuid is data.skeleton later.
					if ( data.skeleton !== undefined ) object.skeletonUUID = data.skeleton;
					if ( data.bindMode !== undefined ) object.bindMode = data.bindMode;
					if ( data.bindMatrix !== undefined ) object.bindMatrix.fromArray( data.bindMatrix );
					object.updateMatrixWorld( true );

					if ( tmpBones !== undefined ) geometry.bones = tmpBones;

					break;

				case 'Mesh':

					var geometry = getGeometry( data.geometry );
					var material = getMaterial( data.material );

					if ( geometry.bones && geometry.bones.length > 0 ) {

						object = new SkinnedMesh( geometry, material );

					} else {

						object = new Mesh( geometry, material );

					}

					break;

				case 'Bone':

					object = new Bone();

					break;

				case 'LOD':

					object = new LOD();

					break;

				case 'Line':

					object = new Line( getGeometry( data.geometry ), getMaterial( data.material ), data.mode );

					break;

				case 'LineLoop':

					object = new LineLoop( getGeometry( data.geometry ), getMaterial( data.material ) );

					break;

				case 'LineSegments':

					object = new LineSegments( getGeometry( data.geometry ), getMaterial( data.material ) );

					break;

				case 'PointCloud':
				case 'Points':

					object = new Points( getGeometry( data.geometry ), getMaterial( data.material ) );

					break;

				case 'Sprite':

					object = new Sprite( getMaterial( data.material ) );

					break;

				case 'Group':

					object = new Group();

					break;

				default:

					object = new Object3D();

			}

			object.uuid = data.uuid;

			if ( data.name !== undefined ) object.name = data.name;
			if ( data.matrix !== undefined ) {

				matrix.fromArray( data.matrix );
				matrix.decompose( object.position, object.quaternion, object.scale );

			} else {

				if ( data.position !== undefined ) object.position.fromArray( data.position );
				if ( data.rotation !== undefined ) object.rotation.fromArray( data.rotation );
				if ( data.quaternion !== undefined ) object.quaternion.fromArray( data.quaternion );
				if ( data.scale !== undefined ) object.scale.fromArray( data.scale );

			}

			if ( data.castShadow !== undefined ) object.castShadow = data.castShadow;
			if ( data.receiveShadow !== undefined ) object.receiveShadow = data.receiveShadow;

			if ( data.shadow ) {

				if ( data.shadow.bias !== undefined ) object.shadow.bias = data.shadow.bias;
				if ( data.shadow.radius !== undefined ) object.shadow.radius = data.shadow.radius;
				if ( data.shadow.mapSize !== undefined ) object.shadow.mapSize.fromArray( data.shadow.mapSize );
				if ( data.shadow.camera !== undefined ) object.shadow.camera = this.parseObject( data.shadow.camera );

			}

			if ( data.visible !== undefined ) object.visible = data.visible;
			if ( data.userData !== undefined ) object.userData = data.userData;

			if ( data.children !== undefined ) {

				var children = data.children;

				for ( var i = 0; i < children.length; i ++ ) {

					object.add( this.parseObject( children[ i ], geometries, materials ) );

				}

			}

			if ( data.type === 'LOD' ) {

				var levels = data.levels;

				for ( var l = 0; l < levels.length; l ++ ) {

					var level = levels[ l ];
					var child = object.getObjectByProperty( 'uuid', level.object );

					if ( child !== undefined ) {

						object.addLevel( child, level.distance );

					}

				}

			}

			return object;

		};

	}(),

	bindSkeletons: function ( object, skeletons ) {

		if ( Object.keys( skeletons ).length === 0 ) return;

		object.traverse( function ( obj ) {

			if ( obj.isSkinnedMesh === true && obj.skeletonUUID !== undefined ) {

				var skeleton = skeletons[ obj.skeletonUUID ];

				if ( skeleton === undefined ) {

					console.warn( 'THREE.ObjectLoader: Not found Skeleton whose uuid is ' + obj.skeletonUUID );

				} else {

					obj.bind( skeleton, obj.bindMatrix );

				}

				delete obj.skeletonUUID;

			}

		} );

	}

} );

var TEXTURE_MAPPING = {
	UVMapping: UVMapping,
	CubeReflectionMapping: CubeReflectionMapping,
	CubeRefractionMapping: CubeRefractionMapping,
	EquirectangularReflectionMapping: EquirectangularReflectionMapping,
	EquirectangularRefractionMapping: EquirectangularRefractionMapping,
	SphericalReflectionMapping: SphericalReflectionMapping,
	CubeUVReflectionMapping: CubeUVReflectionMapping,
	CubeUVRefractionMapping: CubeUVRefractionMapping
};

var TEXTURE_WRAPPING = {
	RepeatWrapping: RepeatWrapping,
	ClampToEdgeWrapping: ClampToEdgeWrapping,
	MirroredRepeatWrapping: MirroredRepeatWrapping
};

var TEXTURE_FILTER = {
	NearestFilter: NearestFilter,
	NearestMipMapNearestFilter: NearestMipMapNearestFilter,
	NearestMipMapLinearFilter: NearestMipMapLinearFilter,
	LinearFilter: LinearFilter,
	LinearMipMapNearestFilter: LinearMipMapNearestFilter,
	LinearMipMapLinearFilter: LinearMipMapLinearFilter
};


export { ObjectLoader };<|MERGE_RESOLUTION|>--- conflicted
+++ resolved
@@ -31,12 +31,9 @@
 import { LOD } from '../objects/LOD.js';
 import { Mesh } from '../objects/Mesh.js';
 import { SkinnedMesh } from '../objects/SkinnedMesh.js';
-<<<<<<< HEAD
+import { Shape } from '../extras/core/Shape.js';
 import { Bone } from '../objects/Bone.js';
 import { Skeleton } from '../objects/Skeleton.js';
-=======
-import { Shape } from '../extras/core/Shape.js';
->>>>>>> 99bec8f8
 import { Fog } from '../scenes/Fog.js';
 import { FogExp2 } from '../scenes/FogExp2.js';
 import { HemisphereLight } from '../lights/HemisphereLight.js';
