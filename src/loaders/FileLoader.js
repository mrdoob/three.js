--- conflicted
+++ resolved
@@ -206,17 +206,8 @@
 
                                     onProgress( event );
 
-<<<<<<< HEAD
+
                                 }, false );
-=======
-			for ( var header in this.requestHeader ) {
-
-				request.setRequestHeader( header, this.requestHeader[ header ] );
-
-			}
-
-			request.send( null );
->>>>>>> d0af0b58
 
                             }
 
@@ -232,6 +223,12 @@
                             if ( this.withCredentials !== undefined ) request.withCredentials = this.withCredentials;
 
                             if ( request.overrideMimeType ) request.overrideMimeType( this.mimeType !== undefined ? this.mimeType : 'text/plain' );
+
+                            for ( var header in this.requestHeader ) {
+
+				request.setRequestHeader( header, this.requestHeader[ header ] );
+
+                            }
 
                             request.send( null );
                             
