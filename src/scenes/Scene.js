/**
 * @author mrdoob / http://mrdoob.com/
 */

THREE.Scene = function () {

	THREE.Object3D.call( this );

	this.fog = null;
	this.overrideMaterial = null;

	this.autoUpdate = true; // checked by the renderer
	this.matrixAutoUpdate = false;

	this.__lights = [];

	this.__objectsAdded = [];
	this.__objectsRemoved = [];

};

THREE.Scene.prototype = Object.create( THREE.Object3D.prototype );

THREE.Scene.prototype.__addObject = function ( object ) {

	if ( object instanceof THREE.Light ) {

		if ( this.__lights.indexOf( object ) === - 1 ) {

			this.__lights.push( object );

		}

		if ( object.target && object.target.parent === undefined ) {

			this.add( object.target );

		}

	} else if ( !( object instanceof THREE.Camera || object instanceof THREE.Bone ) ) {

		this.__objectsAdded.push( object );

		// check if previously removed

		var i = this.__objectsRemoved.indexOf( object );

		if ( i !== -1 ) {

			this.__objectsRemoved.splice( i, 1 );

		}

	}

	for ( var c = 0; c < object.children.length; c ++ ) {

		this.__addObject( object.children[ c ] );

	}

};

THREE.Scene.prototype.__removeObject = function ( object ) {

	if ( object instanceof THREE.Light ) {

		var i = this.__lights.indexOf( object );

		if ( i !== -1 ) {

			this.__lights.splice( i, 1 );

		}

		if ( object.shadowCascadeArray ) {
<<<<<<< HEAD
			for ( var x = 0; x < object.shadowCascadeArray.length; x++ ) {
				this.__removeObject( object.shadowCascadeArray[ x ] );
			}
		}

	} else if ( !( object instanceof THREE.Camera ) ) {
=======

			for ( var x = 0; x < object.shadowCascadeArray.length; x ++ ) {
>>>>>>> 58e46224

				this.__removeObject( object.shadowCascadeArray[ x ] );

			}

		}

	} else if ( !( object instanceof THREE.Camera ) ) {

		this.__objectsRemoved.push( object );

		// check if previously added

		var i = this.__objectsAdded.indexOf( object );

		if ( i !== -1 ) {

			this.__objectsAdded.splice( i, 1 );

		}

	}

	for ( var c = 0; c < object.children.length; c ++ ) {

		this.__removeObject( object.children[ c ] );

	}

};

THREE.Scene.prototype.clone = function ( object ) {

	if ( object === undefined ) object = new THREE.Scene();

	THREE.Object3D.prototype.clone.call(this, object);

	if ( this.fog !== null ) object.fog = this.fog.clone();
	if ( this.overrideMaterial !== null ) object.overrideMaterial = this.overrideMaterial.clone();

	object.autoUpdate = this.autoUpdate;
	object.matrixAutoUpdate = this.matrixAutoUpdate;

	return object;

};<|MERGE_RESOLUTION|>--- conflicted
+++ resolved
@@ -74,17 +74,8 @@
 		}
 
 		if ( object.shadowCascadeArray ) {
-<<<<<<< HEAD
-			for ( var x = 0; x < object.shadowCascadeArray.length; x++ ) {
-				this.__removeObject( object.shadowCascadeArray[ x ] );
-			}
-		}
-
-	} else if ( !( object instanceof THREE.Camera ) ) {
-=======
 
 			for ( var x = 0; x < object.shadowCascadeArray.length; x ++ ) {
->>>>>>> 58e46224
 
 				this.__removeObject( object.shadowCascadeArray[ x ] );
 
