/**
 *
 * Player for AnimationClips.
 *
 *
 * @author Ben Houston / http://clara.io/
 * @author David Sarno / http://lighthaus.us/
 * @author tschw
 */

THREE.AnimationMixer = function ( root ) {

	this._root = root;
	this._initMemoryManager();
	this._accuIndex = 0;

	this.time = 0;

	this.timeScale = 1.0;

};

<<<<<<< HEAD
THREE.AnimationMixer.prototype = {
	constructor: THREE.AnimationMixer,
=======
Object.assign( THREE.AnimationMixer.prototype, THREE.EventDispatcher.prototype, {
>>>>>>> 4c39c8bb

	// return an action for a clip optionally using a custom root target
	// object (this method allocates a lot of dynamic memory in case a
	// previously unknown clip/root combination is specified)
	clipAction: function ( clip, optionalRoot ) {

		var root = optionalRoot || this._root,
			rootUuid = root.uuid,
			clipName = ( typeof clip === 'string' ) ? clip : clip.name,
			clipObject = ( clip !== clipName ) ? clip : null,

			actionsForClip = this._actionsByClip[ clipName ],
			prototypeAction;

		if ( actionsForClip !== undefined ) {

			var existingAction = actionsForClip.actionByRoot[ rootUuid ];

			if ( existingAction !== undefined ) {

				return existingAction;

			}

			// we know the clip, so we don't have to parse all
			// the bindings again but can just copy
			prototypeAction = actionsForClip.knownActions[ 0 ];

			// also, take the clip from the prototype action
			clipObject = prototypeAction._clip;

			if ( clip !== clipName && clip !== clipObject ) {

				throw new Error(
					"Different clips with the same name detected!" );

			}

		}

		// clip must be known when specified via string
		if ( clipObject === null ) return null;

		// allocate all resources required to run it
		var newAction = new THREE.AnimationMixer._Action( this, clipObject, optionalRoot );

		this._bindAction( newAction, prototypeAction );

		// and make the action known to the memory manager
		this._addInactiveAction( newAction, clipName, rootUuid );

		return newAction;

	},

	// get an existing action
	existingAction: function ( clip, optionalRoot ) {

		var root = optionalRoot || this._root,
			rootUuid = root.uuid,
			clipName = ( typeof clip === 'string' ) ? clip : clip.name,
			actionsForClip = this._actionsByClip[ clipName ];

		if ( actionsForClip !== undefined ) {

			return actionsForClip.actionByRoot[ rootUuid ] || null;

		}

		return null;

	},

	// deactivates all previously scheduled actions
	stopAllAction: function () {

		var actions = this._actions,
			nActions = this._nActiveActions,
			bindings = this._bindings,
			nBindings = this._nActiveBindings;

		this._nActiveActions = 0;
		this._nActiveBindings = 0;

		for ( var i = 0; i !== nActions; ++i ) {

			actions[ i ].reset();

		}

		for ( var i = 0; i !== nBindings; ++i ) {

			bindings[ i ].useCount = 0;

		}

		return this;

	},

	// advance the time and update apply the animation
	update: function ( deltaTime ) {

		deltaTime *= this.timeScale;

		var actions = this._actions,
			nActions = this._nActiveActions,

			time = this.time += deltaTime,
			timeDirection = Math.sign( deltaTime ),

			accuIndex = this._accuIndex ^= 1;

		// run active actions

		for ( var i = 0; i !== nActions; ++i ) {

			var action = actions[ i ];

			if ( action.enabled ) {

				action._update( time, deltaTime, timeDirection, accuIndex );

			}

		}

		// update scene graph

		var bindings = this._bindings,
			nBindings = this._nActiveBindings;

		for ( var i = 0; i !== nBindings; ++i ) {

			bindings[ i ].apply( accuIndex );

		}

		return this;

	},

	// return this mixer's root target object
	getRoot: function () {

		return this._root;

	},

	// free all resources specific to a particular clip
	uncacheClip: function ( clip ) {

		var actions = this._actions,
			clipName = clip.name,
			actionsByClip = this._actionsByClip,
			actionsForClip = actionsByClip[ clipName ];

		if ( actionsForClip !== undefined ) {

			// note: just calling _removeInactiveAction would mess up the
			// iteration state and also require updating the state we can
			// just throw away

			var actionsToRemove = actionsForClip.knownActions;

			for ( var i = 0, n = actionsToRemove.length; i !== n; ++i ) {

				var action = actionsToRemove[ i ];

				this._deactivateAction( action );

				var cacheIndex = action._cacheIndex,
					lastInactiveAction = actions[ actions.length - 1 ];

				action._cacheIndex = null;
				action._byClipCacheIndex = null;

				lastInactiveAction._cacheIndex = cacheIndex;
				actions[ cacheIndex ] = lastInactiveAction;
				actions.pop();

				this._removeInactiveBindingsForAction( action );

			}

			delete actionsByClip[ clipName ];

		}

	},

	// free all resources specific to a particular root target object
	uncacheRoot: function ( root ) {

		var rootUuid = root.uuid,
			actionsByClip = this._actionsByClip;

		for ( var clipName in actionsByClip ) {

			var actionByRoot = actionsByClip[ clipName ].actionByRoot,
				action = actionByRoot[ rootUuid ];

			if ( action !== undefined ) {

				this._deactivateAction( action );
				this._removeInactiveAction( action );

			}

		}

		var bindingsByRoot = this._bindingsByRootAndName,
			bindingByName = bindingsByRoot[ rootUuid ];

		if ( bindingByName !== undefined ) {

			for ( var trackName in bindingByName ) {

				var binding = bindingByName[ trackName ];
				binding.restoreOriginalState();
				this._removeInactiveBinding( binding );

			}

		}

	},

	// remove a targeted clip from the cache
	uncacheAction: function ( clip, optionalRoot ) {

		var action = this.existingAction( clip, optionalRoot );

		if ( action !== null ) {

			this._deactivateAction( action );
			this._removeInactiveAction( action );

		}

	}
<<<<<<< HEAD
};

THREE.EventDispatcher.prototype.apply( THREE.AnimationMixer.prototype );

THREE.AnimationMixer._Action = function ( mixer, clip, localRoot ) {

	this._mixer = mixer;
	this._clip = clip;
	this._localRoot = localRoot || null;

	var tracks = clip.tracks,
		nTracks = tracks.length,
		interpolants = new Array( nTracks );

	var interpolantSettings = {
		endingStart: THREE.ZeroCurvatureEnding,
		endingEnd: THREE.ZeroCurvatureEnding
	};

	for ( var i = 0; i !== nTracks; ++i ) {

		var interpolant = tracks[ i ].createInterpolant( null );
		interpolants[ i ] = interpolant;
		interpolant.settings = interpolantSettings;

	}

	this._interpolantSettings = interpolantSettings;

	this._interpolants = interpolants; // bound by the mixer

	// inside: PropertyMixer (managed by the mixer)
	this._propertyBindings = new Array( nTracks );

	this._cacheIndex = null; // for the memory manager
	this._byClipCacheIndex = null; // for the memory manager

	this._timeScaleInterpolant = null;
	this._weightInterpolant = null;

	this.loop = THREE.LoopRepeat;
	this._loopCount = - 1;

	// global mixer time when the action is to be started
	// it's set back to 'null' upon start of the action
	this._startTime = null;

	// scaled local time of the action
	// gets clamped or wrapped to 0..clip.duration according to loop
	this.time = 0;

	this.timeScale = 1;
	this._effectiveTimeScale = 1;

	this.weight = 1;
	this._effectiveWeight = 1;

	this.repetitions = Infinity; // no. of repetitions when looping

	this.paused = false; // false -> zero effective time scale
	this.enabled = true; // true -> zero effective weight

	this.clampWhenFinished = false; // keep feeding the last frame?

	this.zeroSlopeAtStart = true; // for smooth interpolation w/o separate
	this.zeroSlopeAtEnd = true; // clips for start, loop and end

};

THREE.AnimationMixer._Action.prototype = {
	constructor: THREE.AnimationMixer._Action,

	// State & Scheduling

	play: function () {

		this._mixer._activateAction( this );

		return this;

	},

	stop: function () {

		this._mixer._deactivateAction( this );

		return this.reset();

	},

	reset: function () {

		this.paused = false;
		this.enabled = true;

		this.time = 0; // restart clip
		this._loopCount = - 1; // forget previous loops
		this._startTime = null; // forget scheduling

		return this.stopFading().stopWarping();

	},

	isRunning: function () {

		var start = this._startTime;

		return this.enabled && ! this.paused && this.timeScale !== 0 &&
			this._startTime === null && this._mixer._isActiveAction( this );

	},

	// return true when play has been called
	isScheduled: function () {

		return this._mixer._isActiveAction( this );

	},

	startAt: function ( time ) {

		this._startTime = time;

		return this;

	},

	setLoop: function ( mode, repetitions ) {

		this.loop = mode;
		this.repetitions = repetitions;

		return this;

	},

	// Weight

	// set the weight stopping any scheduled fading
	// although .enabled = false yields an effective weight of zero, this
	// method does *not* change .enabled, because it would be confusing
	setEffectiveWeight: function ( weight ) {

		this.weight = weight;

		// note: same logic as when updated at runtime
		this._effectiveWeight = this.enabled ? weight : 0;

		return this.stopFading();

	},

	// return the weight considering fading and .enabled
	getEffectiveWeight: function () {

		return this._effectiveWeight;

	},

	fadeIn: function ( duration ) {

		return this._scheduleFading( duration, 0, 1 );

	},

	fadeOut: function ( duration ) {

		return this._scheduleFading( duration, 1, 0 );

	},

	crossFadeFrom: function ( fadeOutAction, duration, warp ) {

		var mixer = this._mixer;

		fadeOutAction.fadeOut( duration );
		this.fadeIn( duration );

		if ( warp ) {

			var fadeInDuration = this._clip.duration,
				fadeOutDuration = fadeOutAction._clip.duration,

				startEndRatio = fadeOutDuration / fadeInDuration,
				endStartRatio = fadeInDuration / fadeOutDuration;

			fadeOutAction.warp( 1.0, startEndRatio, duration );
			this.warp( endStartRatio, 1.0, duration );

		}

		return this;

	},

	crossFadeTo: function ( fadeInAction, duration, warp ) {

		return fadeInAction.crossFadeFrom( this, duration, warp );

	},

	stopFading: function () {

		var weightInterpolant = this._weightInterpolant;

		if ( weightInterpolant !== null ) {

			this._weightInterpolant = null;
			this._mixer._takeBackControlInterpolant( weightInterpolant );

		}

		return this;

	},

	// Time Scale Control

	// set the weight stopping any scheduled warping
	// although .paused = true yields an effective time scale of zero, this
	// method does *not* change .paused, because it would be confusing
	setEffectiveTimeScale: function ( timeScale ) {

		this.timeScale = timeScale;
		this._effectiveTimeScale = this.paused ? 0 : timeScale;

		return this.stopWarping();

	},

	// return the time scale considering warping and .paused
	getEffectiveTimeScale: function () {

		return this._effectiveTimeScale;

	},

	setDuration: function ( duration ) {

		this.timeScale = this._clip.duration / duration;

		return this.stopWarping();

	},

	syncWith: function ( action ) {

		this.time = action.time;
		this.timeScale = action.timeScale;

		return this.stopWarping();

	},

	halt: function ( duration ) {

		return this.warp( this._currentTimeScale, 0, duration );

	},

	warp: function ( startTimeScale, endTimeScale, duration ) {

		var mixer = this._mixer,
			now = mixer.time,
			interpolant = this._timeScaleInterpolant,

			timeScale = this.timeScale;

		if ( interpolant === null ) {

			interpolant = mixer._lendControlInterpolant(),
			this._timeScaleInterpolant = interpolant;

		}

		var times = interpolant.parameterPositions,
			values = interpolant.sampleValues;

		times[ 0 ] = now;
		times[ 1 ] = now + duration;

		values[ 0 ] = startTimeScale / timeScale;
		values[ 1 ] = endTimeScale / timeScale;

		return this;

	},

	stopWarping: function () {

		var timeScaleInterpolant = this._timeScaleInterpolant;

		if ( timeScaleInterpolant !== null ) {

			this._timeScaleInterpolant = null;
			this._mixer._takeBackControlInterpolant( timeScaleInterpolant );

		}

		return this;

	},

	// Object Accessors

	getMixer: function () {

		return this._mixer;

	},

	getClip: function () {

		return this._clip;

	},

	getRoot: function () {

		return this._localRoot || this._mixer._root;

	},

	// Interna

	_update: function ( time, deltaTime, timeDirection, accuIndex ) {
		// called by the mixer

		var startTime = this._startTime;

		if ( startTime !== null ) {

			// check for scheduled start of action

			var timeRunning = ( time - startTime ) * timeDirection;
			if ( timeRunning < 0 || timeDirection === 0 ) {

				return; // yet to come / don't decide when delta = 0

			}

			// start

			this._startTime = null; // unschedule
			deltaTime = timeDirection * timeRunning;

		}

		// apply time scale and advance time

		deltaTime *= this._updateTimeScale( time );
		var clipTime = this._updateTime( deltaTime );

		// note: _updateTime may disable the action resulting in
		// an effective weight of 0

		var weight = this._updateWeight( time );

		if ( weight > 0 ) {

			var interpolants = this._interpolants;
			var propertyMixers = this._propertyBindings;

			for ( var j = 0, m = interpolants.length; j !== m; ++j ) {

				interpolants[ j ].evaluate( clipTime );
				propertyMixers[ j ].accumulate( accuIndex, weight );

			}

		}

	},

	_updateWeight: function ( time ) {

		var weight = 0;

		if ( this.enabled ) {

			weight = this.weight;
			var interpolant = this._weightInterpolant;

			if ( interpolant !== null ) {

				var interpolantValue = interpolant.evaluate( time )[ 0 ];

				weight *= interpolantValue;

				if ( time > interpolant.parameterPositions[ 1 ] ) {

					this.stopFading();

					if ( interpolantValue === 0 ) {

						// faded out, disable
						this.enabled = false;

					}

				}

			}

		}

		this._effectiveWeight = weight;
		return weight;

	},

	_updateTimeScale: function ( time ) {

		var timeScale = 0;

		if ( ! this.paused ) {

			timeScale = this.timeScale;

			var interpolant = this._timeScaleInterpolant;

			if ( interpolant !== null ) {

				var interpolantValue = interpolant.evaluate( time )[ 0 ];

				timeScale *= interpolantValue;

				if ( time > interpolant.parameterPositions[ 1 ] ) {

					this.stopWarping();

					if ( timeScale === 0 ) {

						// motion has halted, pause
						this.pause = true;

					} else {

						// warp done - apply final time scale
						this.timeScale = timeScale;

					}

				}

			}

		}

		this._effectiveTimeScale = timeScale;
		return timeScale;

	},

	_updateTime: function ( deltaTime ) {

		var time = this.time + deltaTime;

		if ( deltaTime === 0 ) return time;

		var duration = this._clip.duration,

			loop = this.loop,
			loopCount = this._loopCount,

			pingPong = false;

		switch ( loop ) {

			case THREE.LoopOnce:

				if ( loopCount === - 1 ) {

					// just started

					this.loopCount = 0;
					this._setEndings( true, true, false );

				}

				if ( time >= duration ) {

					time = duration;

				} else if ( time < 0 ) {

					time = 0;

				} else break;

				// reached the end

				if ( this.clampWhenFinished )
					this.pause = true;
				else
					this.enabled = false;

				this._mixer.dispatchEvent( {
					type: 'finished', action: this,
					direction: deltaTime < 0 ? - 1 : 1
				} );

				break;

			case THREE.LoopPingPong:

				pingPong = true;

			case THREE.LoopRepeat:

				if ( loopCount === - 1 ) {

					// just started

					if ( deltaTime > 0 ) {

						loopCount = 0;

						this._setEndings(
							true, this.repetitions === 0, pingPong );

					} else {

						// when looping in reverse direction, the initial
						// transition through zero counts as a repetition,
						// so leave loopCount at -1

						this._setEndings(
							this.repetitions === 0, true, pingPong );

					}

				}

				if ( time >= duration || time < 0 ) {

					// wrap around

					var loopDelta = Math.floor( time / duration ); // signed
					time -= duration * loopDelta;

					loopCount += Math.abs( loopDelta );

					var pending = this.repetitions - loopCount;

					if ( pending < 0 ) {

						// stop (switch state, clamp time, fire event)

						if ( this.clampWhenFinished )
							this.paused = true;
						else
							this.enabled = false;

						time = deltaTime > 0 ? duration : 0;

						this._mixer.dispatchEvent( {
							type: 'finished', action: this,
							direction: deltaTime > 0 ? 1 : - 1
						} );

						break;

					} else if ( pending === 0 ) {

						// transition to last round

						var atStart = deltaTime < 0;
						this._setEndings( atStart, ! atStart, pingPong );

					} else {

						this._setEndings( false, false, pingPong );

					}

					this._loopCount = loopCount;

					this._mixer.dispatchEvent( {
						type: 'loop', action: this, loopDelta: loopDelta
					} );

				}

				if ( loop === THREE.LoopPingPong && ( loopCount & 1 ) === 1 ) {

					// invert time for the "pong round"

					this.time = time;

					return duration - time;

				}

				break;

		}

		this.time = time;

		return time;

	},

	_setEndings: function ( atStart, atEnd, pingPong ) {

		var settings = this._interpolantSettings;

		if ( pingPong ) {

			settings.endingStart = THREE.ZeroSlopeEnding;
			settings.endingEnd = THREE.ZeroSlopeEnding;

		} else {

			// assuming for LoopOnce atStart == atEnd == true

			if ( atStart ) {

				settings.endingStart = this.zeroSlopeAtStart ?
					THREE.ZeroSlopeEnding : THREE.ZeroCurvatureEnding;

			} else {

				settings.endingStart = THREE.WrapAroundEnding;

			}

			if ( atEnd ) {

				settings.endingEnd = this.zeroSlopeAtEnd ?
					THREE.ZeroSlopeEnding : THREE.ZeroCurvatureEnding;

			} else {

				settings.endingEnd = THREE.WrapAroundEnding;

			}

		}

	},

	_scheduleFading: function ( duration, weightNow, weightThen ) {

		var mixer = this._mixer,
			now = mixer.time,
			interpolant = this._weightInterpolant;

		if ( interpolant === null ) {

			interpolant = mixer._lendControlInterpolant(),
			this._weightInterpolant = interpolant;

		}

		var times = interpolant.parameterPositions,
			values = interpolant.sampleValues;

		times[ 0 ] = now;
		values[ 0 ] = weightNow;
		times[ 1 ] = now + duration;
		values[ 1 ] = weightThen;

		return this;

	}
};
=======

} );

THREE.AnimationMixer._Action = THREE.AnimationAction._new;
>>>>>>> 4c39c8bb

// Implementation details:

Object.assign( THREE.AnimationMixer.prototype, {
	_bindAction: function ( action, prototypeAction ) {

		var root = action._localRoot || this._root,
			tracks = action._clip.tracks,
			nTracks = tracks.length,
			bindings = action._propertyBindings,
			interpolants = action._interpolants,
			rootUuid = root.uuid,
			bindingsByRoot = this._bindingsByRootAndName,
			bindingsByName = bindingsByRoot[ rootUuid ];

		if ( bindingsByName === undefined ) {

			bindingsByName = {};
			bindingsByRoot[ rootUuid ] = bindingsByName;

		}

		for ( var i = 0; i !== nTracks; ++i ) {

			var track = tracks[ i ],
				trackName = track.name,
				binding = bindingsByName[ trackName ];

			if ( binding !== undefined ) {

				bindings[ i ] = binding;

			} else {

				binding = bindings[ i ];

				if ( binding !== undefined ) {

					// existing binding, make sure the cache knows

					if ( binding._cacheIndex === null ) {

						++binding.referenceCount;
						this._addInactiveBinding( binding, rootUuid, trackName );

					}

					continue;

				}

				var path = prototypeAction && prototypeAction._propertyBindings[ i ].binding.parsedPath;

				binding = new THREE.PropertyMixer(
					THREE.PropertyBinding.create( root, trackName, path ),
					track.ValueTypeName, track.getValueSize() );

				++binding.referenceCount;
				this._addInactiveBinding( binding, rootUuid, trackName );

				bindings[ i ] = binding;

			}

			interpolants[ i ].resultBuffer = binding.buffer;

		}

	},

	_activateAction: function ( action ) {

		if ( ! this._isActiveAction( action ) ) {

			if ( action._cacheIndex === null ) {

				// this action has been forgotten by the cache, but the user
				// appears to be still using it -> rebind

				var rootUuid = ( action._localRoot || this._root ).uuid,
					clipName = action._clip.name,
					actionsForClip = this._actionsByClip[ clipName ];

				this._bindAction( action,
					actionsForClip && actionsForClip.knownActions[ 0 ] );

				this._addInactiveAction( action, clipName, rootUuid );

			}

			var bindings = action._propertyBindings;

			// increment reference counts / sort out state
			for ( var i = 0, n = bindings.length; i !== n; ++i ) {

				var binding = bindings[ i ];

				if ( binding.useCount++ === 0 ) {

					this._lendBinding( binding );
					binding.saveOriginalState();

				}

			}

			this._lendAction( action );

		}

	},

	_deactivateAction: function ( action ) {

		if ( this._isActiveAction( action ) ) {

			var bindings = action._propertyBindings;

			// decrement reference counts / sort out state
			for ( var i = 0, n = bindings.length; i !== n; ++i ) {

				var binding = bindings[ i ];

				if ( --binding.useCount === 0 ) {

					binding.restoreOriginalState();
					this._takeBackBinding( binding );

				}

			}

			this._takeBackAction( action );

		}

	},

	// Memory manager

	_initMemoryManager: function () {

		this._actions = []; // 'nActiveActions' followed by inactive ones
		this._nActiveActions = 0;

		this._actionsByClip = {};
		// inside:
		// {
		// 		knownActions: Array< _Action >	- used as prototypes
		// 		actionByRoot: _Action			- lookup
		// }

		this._bindings = []; // 'nActiveBindings' followed by inactive ones
		this._nActiveBindings = 0;

		this._bindingsByRootAndName = {}; // inside: Map< name, PropertyMixer >

		this._controlInterpolants = []; // same game as above
		this._nActiveControlInterpolants = 0;

		var scope = this;

		this.stats = {
			actions: {
				get total() {
					return scope._actions.length;
				},
				get inUse() {
					return scope._nActiveActions;
				}
			},
			bindings: {
				get total() {
					return scope._bindings.length;
				},
				get inUse() {
					return scope._nActiveBindings;
				}
			},
			controlInterpolants: {
				get total() {
					return scope._controlInterpolants.length;
				},
				get inUse() {
					return scope._nActiveControlInterpolants;
				}
			}
		};

	},

	// Memory management for _Action objects

	_isActiveAction: function ( action ) {

		var index = action._cacheIndex;
		return index !== null && index < this._nActiveActions;

	},

	_addInactiveAction: function ( action, clipName, rootUuid ) {

		var actions = this._actions,
			actionsByClip = this._actionsByClip,
			actionsForClip = actionsByClip[ clipName ];

		if ( actionsForClip === undefined ) {

			actionsForClip = {
				knownActions: [ action ],
				actionByRoot: {}
			};

			action._byClipCacheIndex = 0;

			actionsByClip[ clipName ] = actionsForClip;

		} else {

			var knownActions = actionsForClip.knownActions;

			action._byClipCacheIndex = knownActions.length;
			knownActions.push( action );

		}

		action._cacheIndex = actions.length;
		actions.push( action );

		actionsForClip.actionByRoot[ rootUuid ] = action;

	},

	_removeInactiveAction: function ( action ) {

		var actions = this._actions,
			lastInactiveAction = actions[ actions.length - 1 ],
			cacheIndex = action._cacheIndex;

		lastInactiveAction._cacheIndex = cacheIndex;
		actions[ cacheIndex ] = lastInactiveAction;
		actions.pop();

		action._cacheIndex = null;

		var clipName = action._clip.name,
			actionsByClip = this._actionsByClip,
			actionsForClip = actionsByClip[ clipName ],
			knownActionsForClip = actionsForClip.knownActions,

			lastKnownAction = knownActionsForClip[ knownActionsForClip.length - 1 ],

			byClipCacheIndex = action._byClipCacheIndex;

		lastKnownAction._byClipCacheIndex = byClipCacheIndex;
		knownActionsForClip[ byClipCacheIndex ] = lastKnownAction;
		knownActionsForClip.pop();

		action._byClipCacheIndex = null;

		var actionByRoot = actionsForClip.actionByRoot,
			rootUuid = ( actions._localRoot || this._root ).uuid;

		delete actionByRoot[ rootUuid ];

		if ( knownActionsForClip.length === 0 ) {

			delete actionsByClip[ clipName ];

		}

		this._removeInactiveBindingsForAction( action );

	},

	_removeInactiveBindingsForAction: function ( action ) {

		var bindings = action._propertyBindings;
		for ( var i = 0, n = bindings.length; i !== n; ++i ) {

			var binding = bindings[ i ];

			if ( --binding.referenceCount === 0 ) {

				this._removeInactiveBinding( binding );

			}

		}

	},

	_lendAction: function ( action ) {

		// [ active actions |  inactive actions  ]
		// [  active actions >| inactive actions ]
		//                 s        a
		//                  <-swap->
		//                 a        s

		var actions = this._actions,
			prevIndex = action._cacheIndex,

			lastActiveIndex = this._nActiveActions++,

			firstInactiveAction = actions[ lastActiveIndex ];

		action._cacheIndex = lastActiveIndex;
		actions[ lastActiveIndex ] = action;

		firstInactiveAction._cacheIndex = prevIndex;
		actions[ prevIndex ] = firstInactiveAction;

	},

	_takeBackAction: function ( action ) {

		// [  active actions  | inactive actions ]
		// [ active actions |< inactive actions  ]
		//        a        s
		//         <-swap->
		//        s        a

		var actions = this._actions,
			prevIndex = action._cacheIndex,

			firstInactiveIndex = --this._nActiveActions,

			lastActiveAction = actions[ firstInactiveIndex ];

		action._cacheIndex = firstInactiveIndex;
		actions[ firstInactiveIndex ] = action;

		lastActiveAction._cacheIndex = prevIndex;
		actions[ prevIndex ] = lastActiveAction;

	},

	// Memory management for PropertyMixer objects

	_addInactiveBinding: function ( binding, rootUuid, trackName ) {

		var bindingsByRoot = this._bindingsByRootAndName,
			bindingByName = bindingsByRoot[ rootUuid ],

			bindings = this._bindings;

		if ( bindingByName === undefined ) {

			bindingByName = {};
			bindingsByRoot[ rootUuid ] = bindingByName;

		}

		bindingByName[ trackName ] = binding;

		binding._cacheIndex = bindings.length;
		bindings.push( binding );

	},

	_removeInactiveBinding: function ( binding ) {

		var bindings = this._bindings,
			propBinding = binding.binding,
			rootUuid = propBinding.rootNode.uuid,
			trackName = propBinding.path,
			bindingsByRoot = this._bindingsByRootAndName,
			bindingByName = bindingsByRoot[ rootUuid ],

			lastInactiveBinding = bindings[ bindings.length - 1 ],
			cacheIndex = binding._cacheIndex;

		lastInactiveBinding._cacheIndex = cacheIndex;
		bindings[ cacheIndex ] = lastInactiveBinding;
		bindings.pop();

		delete bindingByName[ trackName ];

		remove_empty_map: {

		for ( var _ in bindingByName ) break remove_empty_map;

		delete bindingsByRoot[ rootUuid ];

		}

	},

	_lendBinding: function ( binding ) {

		var bindings = this._bindings,
			prevIndex = binding._cacheIndex,

			lastActiveIndex = this._nActiveBindings++,

			firstInactiveBinding = bindings[ lastActiveIndex ];

		binding._cacheIndex = lastActiveIndex;
		bindings[ lastActiveIndex ] = binding;

		firstInactiveBinding._cacheIndex = prevIndex;
		bindings[ prevIndex ] = firstInactiveBinding;

	},

	_takeBackBinding: function ( binding ) {

		var bindings = this._bindings,
			prevIndex = binding._cacheIndex,

			firstInactiveIndex = --this._nActiveBindings,

			lastActiveBinding = bindings[ firstInactiveIndex ];

		binding._cacheIndex = firstInactiveIndex;
		bindings[ firstInactiveIndex ] = binding;

		lastActiveBinding._cacheIndex = prevIndex;
		bindings[ prevIndex ] = lastActiveBinding;

	},

	// Memory management of Interpolants for weight and time scale

	_lendControlInterpolant: function () {

		var interpolants = this._controlInterpolants,
			lastActiveIndex = this._nActiveControlInterpolants++,
			interpolant = interpolants[ lastActiveIndex ];

		if ( interpolant === undefined ) {

			interpolant = new THREE.LinearInterpolant(
				new Float32Array( 2 ), new Float32Array( 2 ),
				1, this._controlInterpolantsResultBuffer );

			interpolant.__cacheIndex = lastActiveIndex;
			interpolants[ lastActiveIndex ] = interpolant;

		}

		return interpolant;

	},

	_takeBackControlInterpolant: function ( interpolant ) {

		var interpolants = this._controlInterpolants,
			prevIndex = interpolant.__cacheIndex,

			firstInactiveIndex = --this._nActiveControlInterpolants,

			lastActiveInterpolant = interpolants[ firstInactiveIndex ];

		interpolant.__cacheIndex = firstInactiveIndex;
		interpolants[ firstInactiveIndex ] = interpolant;

		lastActiveInterpolant.__cacheIndex = prevIndex;
		interpolants[ prevIndex ] = lastActiveInterpolant;

	},

	_controlInterpolantsResultBuffer: new Float32Array( 1 )
<<<<<<< HEAD
} );
=======

} );
>>>>>>> 4c39c8bb
<|MERGE_RESOLUTION|>--- conflicted
+++ resolved
@@ -8,7 +8,7 @@
  * @author tschw
  */
 
-THREE.AnimationMixer = function ( root ) {
+THREE.AnimationMixer = function( root ) {
 
 	this._root = root;
 	this._initMemoryManager();
@@ -20,17 +20,12 @@
 
 };
 
-<<<<<<< HEAD
-THREE.AnimationMixer.prototype = {
-	constructor: THREE.AnimationMixer,
-=======
 Object.assign( THREE.AnimationMixer.prototype, THREE.EventDispatcher.prototype, {
->>>>>>> 4c39c8bb
 
 	// return an action for a clip optionally using a custom root target
 	// object (this method allocates a lot of dynamic memory in case a
 	// previously unknown clip/root combination is specified)
-	clipAction: function ( clip, optionalRoot ) {
+	clipAction: function( clip, optionalRoot ) {
 
 		var root = optionalRoot || this._root,
 			rootUuid = root.uuid,
@@ -42,7 +37,8 @@
 
 		if ( actionsForClip !== undefined ) {
 
-			var existingAction = actionsForClip.actionByRoot[ rootUuid ];
+			var existingAction =
+					actionsForClip.actionByRoot[ rootUuid ];
 
 			if ( existingAction !== undefined ) {
 
@@ -60,7 +56,7 @@
 			if ( clip !== clipName && clip !== clipObject ) {
 
 				throw new Error(
-					"Different clips with the same name detected!" );
+						"Different clips with the same name detected!" );
 
 			}
 
@@ -70,7 +66,8 @@
 		if ( clipObject === null ) return null;
 
 		// allocate all resources required to run it
-		var newAction = new THREE.AnimationMixer._Action( this, clipObject, optionalRoot );
+		var newAction = new THREE.
+				AnimationMixer._Action( this, clipObject, optionalRoot );
 
 		this._bindAction( newAction, prototypeAction );
 
@@ -82,7 +79,7 @@
 	},
 
 	// get an existing action
-	existingAction: function ( clip, optionalRoot ) {
+	existingAction: function( clip, optionalRoot ) {
 
 		var root = optionalRoot || this._root,
 			rootUuid = root.uuid,
@@ -100,7 +97,7 @@
 	},
 
 	// deactivates all previously scheduled actions
-	stopAllAction: function () {
+	stopAllAction: function() {
 
 		var actions = this._actions,
 			nActions = this._nActiveActions,
@@ -110,13 +107,13 @@
 		this._nActiveActions = 0;
 		this._nActiveBindings = 0;
 
-		for ( var i = 0; i !== nActions; ++i ) {
+		for ( var i = 0; i !== nActions; ++ i ) {
 
 			actions[ i ].reset();
 
 		}
 
-		for ( var i = 0; i !== nBindings; ++i ) {
+		for ( var i = 0; i !== nBindings; ++ i ) {
 
 			bindings[ i ].useCount = 0;
 
@@ -127,7 +124,7 @@
 	},
 
 	// advance the time and update apply the animation
-	update: function ( deltaTime ) {
+	update: function( deltaTime ) {
 
 		deltaTime *= this.timeScale;
 
@@ -141,7 +138,7 @@
 
 		// run active actions
 
-		for ( var i = 0; i !== nActions; ++i ) {
+		for ( var i = 0; i !== nActions; ++ i ) {
 
 			var action = actions[ i ];
 
@@ -158,7 +155,7 @@
 		var bindings = this._bindings,
 			nBindings = this._nActiveBindings;
 
-		for ( var i = 0; i !== nBindings; ++i ) {
+		for ( var i = 0; i !== nBindings; ++ i ) {
 
 			bindings[ i ].apply( accuIndex );
 
@@ -169,14 +166,14 @@
 	},
 
 	// return this mixer's root target object
-	getRoot: function () {
+	getRoot: function() {
 
 		return this._root;
 
 	},
 
 	// free all resources specific to a particular clip
-	uncacheClip: function ( clip ) {
+	uncacheClip: function( clip ) {
 
 		var actions = this._actions,
 			clipName = clip.name,
@@ -191,7 +188,7 @@
 
 			var actionsToRemove = actionsForClip.knownActions;
 
-			for ( var i = 0, n = actionsToRemove.length; i !== n; ++i ) {
+			for ( var i = 0, n = actionsToRemove.length; i !== n; ++ i ) {
 
 				var action = actionsToRemove[ i ];
 
@@ -218,7 +215,7 @@
 	},
 
 	// free all resources specific to a particular root target object
-	uncacheRoot: function ( root ) {
+	uncacheRoot: function( root ) {
 
 		var rootUuid = root.uuid,
 			actionsByClip = this._actionsByClip;
@@ -255,7 +252,7 @@
 	},
 
 	// remove a targeted clip from the cache
-	uncacheAction: function ( clip, optionalRoot ) {
+	uncacheAction: function( clip, optionalRoot ) {
 
 		var action = this.existingAction( clip, optionalRoot );
 
@@ -267,686 +264,16 @@
 		}
 
 	}
-<<<<<<< HEAD
-};
-
-THREE.EventDispatcher.prototype.apply( THREE.AnimationMixer.prototype );
-
-THREE.AnimationMixer._Action = function ( mixer, clip, localRoot ) {
-
-	this._mixer = mixer;
-	this._clip = clip;
-	this._localRoot = localRoot || null;
-
-	var tracks = clip.tracks,
-		nTracks = tracks.length,
-		interpolants = new Array( nTracks );
-
-	var interpolantSettings = {
-		endingStart: THREE.ZeroCurvatureEnding,
-		endingEnd: THREE.ZeroCurvatureEnding
-	};
-
-	for ( var i = 0; i !== nTracks; ++i ) {
-
-		var interpolant = tracks[ i ].createInterpolant( null );
-		interpolants[ i ] = interpolant;
-		interpolant.settings = interpolantSettings;
-
-	}
-
-	this._interpolantSettings = interpolantSettings;
-
-	this._interpolants = interpolants; // bound by the mixer
-
-	// inside: PropertyMixer (managed by the mixer)
-	this._propertyBindings = new Array( nTracks );
-
-	this._cacheIndex = null; // for the memory manager
-	this._byClipCacheIndex = null; // for the memory manager
-
-	this._timeScaleInterpolant = null;
-	this._weightInterpolant = null;
-
-	this.loop = THREE.LoopRepeat;
-	this._loopCount = - 1;
-
-	// global mixer time when the action is to be started
-	// it's set back to 'null' upon start of the action
-	this._startTime = null;
-
-	// scaled local time of the action
-	// gets clamped or wrapped to 0..clip.duration according to loop
-	this.time = 0;
-
-	this.timeScale = 1;
-	this._effectiveTimeScale = 1;
-
-	this.weight = 1;
-	this._effectiveWeight = 1;
-
-	this.repetitions = Infinity; // no. of repetitions when looping
-
-	this.paused = false; // false -> zero effective time scale
-	this.enabled = true; // true -> zero effective weight
-
-	this.clampWhenFinished = false; // keep feeding the last frame?
-
-	this.zeroSlopeAtStart = true; // for smooth interpolation w/o separate
-	this.zeroSlopeAtEnd = true; // clips for start, loop and end
-
-};
-
-THREE.AnimationMixer._Action.prototype = {
-	constructor: THREE.AnimationMixer._Action,
-
-	// State & Scheduling
-
-	play: function () {
-
-		this._mixer._activateAction( this );
-
-		return this;
-
-	},
-
-	stop: function () {
-
-		this._mixer._deactivateAction( this );
-
-		return this.reset();
-
-	},
-
-	reset: function () {
-
-		this.paused = false;
-		this.enabled = true;
-
-		this.time = 0; // restart clip
-		this._loopCount = - 1; // forget previous loops
-		this._startTime = null; // forget scheduling
-
-		return this.stopFading().stopWarping();
-
-	},
-
-	isRunning: function () {
-
-		var start = this._startTime;
-
-		return this.enabled && ! this.paused && this.timeScale !== 0 &&
-			this._startTime === null && this._mixer._isActiveAction( this );
-
-	},
-
-	// return true when play has been called
-	isScheduled: function () {
-
-		return this._mixer._isActiveAction( this );
-
-	},
-
-	startAt: function ( time ) {
-
-		this._startTime = time;
-
-		return this;
-
-	},
-
-	setLoop: function ( mode, repetitions ) {
-
-		this.loop = mode;
-		this.repetitions = repetitions;
-
-		return this;
-
-	},
-
-	// Weight
-
-	// set the weight stopping any scheduled fading
-	// although .enabled = false yields an effective weight of zero, this
-	// method does *not* change .enabled, because it would be confusing
-	setEffectiveWeight: function ( weight ) {
-
-		this.weight = weight;
-
-		// note: same logic as when updated at runtime
-		this._effectiveWeight = this.enabled ? weight : 0;
-
-		return this.stopFading();
-
-	},
-
-	// return the weight considering fading and .enabled
-	getEffectiveWeight: function () {
-
-		return this._effectiveWeight;
-
-	},
-
-	fadeIn: function ( duration ) {
-
-		return this._scheduleFading( duration, 0, 1 );
-
-	},
-
-	fadeOut: function ( duration ) {
-
-		return this._scheduleFading( duration, 1, 0 );
-
-	},
-
-	crossFadeFrom: function ( fadeOutAction, duration, warp ) {
-
-		var mixer = this._mixer;
-
-		fadeOutAction.fadeOut( duration );
-		this.fadeIn( duration );
-
-		if ( warp ) {
-
-			var fadeInDuration = this._clip.duration,
-				fadeOutDuration = fadeOutAction._clip.duration,
-
-				startEndRatio = fadeOutDuration / fadeInDuration,
-				endStartRatio = fadeInDuration / fadeOutDuration;
-
-			fadeOutAction.warp( 1.0, startEndRatio, duration );
-			this.warp( endStartRatio, 1.0, duration );
-
-		}
-
-		return this;
-
-	},
-
-	crossFadeTo: function ( fadeInAction, duration, warp ) {
-
-		return fadeInAction.crossFadeFrom( this, duration, warp );
-
-	},
-
-	stopFading: function () {
-
-		var weightInterpolant = this._weightInterpolant;
-
-		if ( weightInterpolant !== null ) {
-
-			this._weightInterpolant = null;
-			this._mixer._takeBackControlInterpolant( weightInterpolant );
-
-		}
-
-		return this;
-
-	},
-
-	// Time Scale Control
-
-	// set the weight stopping any scheduled warping
-	// although .paused = true yields an effective time scale of zero, this
-	// method does *not* change .paused, because it would be confusing
-	setEffectiveTimeScale: function ( timeScale ) {
-
-		this.timeScale = timeScale;
-		this._effectiveTimeScale = this.paused ? 0 : timeScale;
-
-		return this.stopWarping();
-
-	},
-
-	// return the time scale considering warping and .paused
-	getEffectiveTimeScale: function () {
-
-		return this._effectiveTimeScale;
-
-	},
-
-	setDuration: function ( duration ) {
-
-		this.timeScale = this._clip.duration / duration;
-
-		return this.stopWarping();
-
-	},
-
-	syncWith: function ( action ) {
-
-		this.time = action.time;
-		this.timeScale = action.timeScale;
-
-		return this.stopWarping();
-
-	},
-
-	halt: function ( duration ) {
-
-		return this.warp( this._currentTimeScale, 0, duration );
-
-	},
-
-	warp: function ( startTimeScale, endTimeScale, duration ) {
-
-		var mixer = this._mixer,
-			now = mixer.time,
-			interpolant = this._timeScaleInterpolant,
-
-			timeScale = this.timeScale;
-
-		if ( interpolant === null ) {
-
-			interpolant = mixer._lendControlInterpolant(),
-			this._timeScaleInterpolant = interpolant;
-
-		}
-
-		var times = interpolant.parameterPositions,
-			values = interpolant.sampleValues;
-
-		times[ 0 ] = now;
-		times[ 1 ] = now + duration;
-
-		values[ 0 ] = startTimeScale / timeScale;
-		values[ 1 ] = endTimeScale / timeScale;
-
-		return this;
-
-	},
-
-	stopWarping: function () {
-
-		var timeScaleInterpolant = this._timeScaleInterpolant;
-
-		if ( timeScaleInterpolant !== null ) {
-
-			this._timeScaleInterpolant = null;
-			this._mixer._takeBackControlInterpolant( timeScaleInterpolant );
-
-		}
-
-		return this;
-
-	},
-
-	// Object Accessors
-
-	getMixer: function () {
-
-		return this._mixer;
-
-	},
-
-	getClip: function () {
-
-		return this._clip;
-
-	},
-
-	getRoot: function () {
-
-		return this._localRoot || this._mixer._root;
-
-	},
-
-	// Interna
-
-	_update: function ( time, deltaTime, timeDirection, accuIndex ) {
-		// called by the mixer
-
-		var startTime = this._startTime;
-
-		if ( startTime !== null ) {
-
-			// check for scheduled start of action
-
-			var timeRunning = ( time - startTime ) * timeDirection;
-			if ( timeRunning < 0 || timeDirection === 0 ) {
-
-				return; // yet to come / don't decide when delta = 0
-
-			}
-
-			// start
-
-			this._startTime = null; // unschedule
-			deltaTime = timeDirection * timeRunning;
-
-		}
-
-		// apply time scale and advance time
-
-		deltaTime *= this._updateTimeScale( time );
-		var clipTime = this._updateTime( deltaTime );
-
-		// note: _updateTime may disable the action resulting in
-		// an effective weight of 0
-
-		var weight = this._updateWeight( time );
-
-		if ( weight > 0 ) {
-
-			var interpolants = this._interpolants;
-			var propertyMixers = this._propertyBindings;
-
-			for ( var j = 0, m = interpolants.length; j !== m; ++j ) {
-
-				interpolants[ j ].evaluate( clipTime );
-				propertyMixers[ j ].accumulate( accuIndex, weight );
-
-			}
-
-		}
-
-	},
-
-	_updateWeight: function ( time ) {
-
-		var weight = 0;
-
-		if ( this.enabled ) {
-
-			weight = this.weight;
-			var interpolant = this._weightInterpolant;
-
-			if ( interpolant !== null ) {
-
-				var interpolantValue = interpolant.evaluate( time )[ 0 ];
-
-				weight *= interpolantValue;
-
-				if ( time > interpolant.parameterPositions[ 1 ] ) {
-
-					this.stopFading();
-
-					if ( interpolantValue === 0 ) {
-
-						// faded out, disable
-						this.enabled = false;
-
-					}
-
-				}
-
-			}
-
-		}
-
-		this._effectiveWeight = weight;
-		return weight;
-
-	},
-
-	_updateTimeScale: function ( time ) {
-
-		var timeScale = 0;
-
-		if ( ! this.paused ) {
-
-			timeScale = this.timeScale;
-
-			var interpolant = this._timeScaleInterpolant;
-
-			if ( interpolant !== null ) {
-
-				var interpolantValue = interpolant.evaluate( time )[ 0 ];
-
-				timeScale *= interpolantValue;
-
-				if ( time > interpolant.parameterPositions[ 1 ] ) {
-
-					this.stopWarping();
-
-					if ( timeScale === 0 ) {
-
-						// motion has halted, pause
-						this.pause = true;
-
-					} else {
-
-						// warp done - apply final time scale
-						this.timeScale = timeScale;
-
-					}
-
-				}
-
-			}
-
-		}
-
-		this._effectiveTimeScale = timeScale;
-		return timeScale;
-
-	},
-
-	_updateTime: function ( deltaTime ) {
-
-		var time = this.time + deltaTime;
-
-		if ( deltaTime === 0 ) return time;
-
-		var duration = this._clip.duration,
-
-			loop = this.loop,
-			loopCount = this._loopCount,
-
-			pingPong = false;
-
-		switch ( loop ) {
-
-			case THREE.LoopOnce:
-
-				if ( loopCount === - 1 ) {
-
-					// just started
-
-					this.loopCount = 0;
-					this._setEndings( true, true, false );
-
-				}
-
-				if ( time >= duration ) {
-
-					time = duration;
-
-				} else if ( time < 0 ) {
-
-					time = 0;
-
-				} else break;
-
-				// reached the end
-
-				if ( this.clampWhenFinished )
-					this.pause = true;
-				else
-					this.enabled = false;
-
-				this._mixer.dispatchEvent( {
-					type: 'finished', action: this,
-					direction: deltaTime < 0 ? - 1 : 1
-				} );
-
-				break;
-
-			case THREE.LoopPingPong:
-
-				pingPong = true;
-
-			case THREE.LoopRepeat:
-
-				if ( loopCount === - 1 ) {
-
-					// just started
-
-					if ( deltaTime > 0 ) {
-
-						loopCount = 0;
-
-						this._setEndings(
-							true, this.repetitions === 0, pingPong );
-
-					} else {
-
-						// when looping in reverse direction, the initial
-						// transition through zero counts as a repetition,
-						// so leave loopCount at -1
-
-						this._setEndings(
-							this.repetitions === 0, true, pingPong );
-
-					}
-
-				}
-
-				if ( time >= duration || time < 0 ) {
-
-					// wrap around
-
-					var loopDelta = Math.floor( time / duration ); // signed
-					time -= duration * loopDelta;
-
-					loopCount += Math.abs( loopDelta );
-
-					var pending = this.repetitions - loopCount;
-
-					if ( pending < 0 ) {
-
-						// stop (switch state, clamp time, fire event)
-
-						if ( this.clampWhenFinished )
-							this.paused = true;
-						else
-							this.enabled = false;
-
-						time = deltaTime > 0 ? duration : 0;
-
-						this._mixer.dispatchEvent( {
-							type: 'finished', action: this,
-							direction: deltaTime > 0 ? 1 : - 1
-						} );
-
-						break;
-
-					} else if ( pending === 0 ) {
-
-						// transition to last round
-
-						var atStart = deltaTime < 0;
-						this._setEndings( atStart, ! atStart, pingPong );
-
-					} else {
-
-						this._setEndings( false, false, pingPong );
-
-					}
-
-					this._loopCount = loopCount;
-
-					this._mixer.dispatchEvent( {
-						type: 'loop', action: this, loopDelta: loopDelta
-					} );
-
-				}
-
-				if ( loop === THREE.LoopPingPong && ( loopCount & 1 ) === 1 ) {
-
-					// invert time for the "pong round"
-
-					this.time = time;
-
-					return duration - time;
-
-				}
-
-				break;
-
-		}
-
-		this.time = time;
-
-		return time;
-
-	},
-
-	_setEndings: function ( atStart, atEnd, pingPong ) {
-
-		var settings = this._interpolantSettings;
-
-		if ( pingPong ) {
-
-			settings.endingStart = THREE.ZeroSlopeEnding;
-			settings.endingEnd = THREE.ZeroSlopeEnding;
-
-		} else {
-
-			// assuming for LoopOnce atStart == atEnd == true
-
-			if ( atStart ) {
-
-				settings.endingStart = this.zeroSlopeAtStart ?
-					THREE.ZeroSlopeEnding : THREE.ZeroCurvatureEnding;
-
-			} else {
-
-				settings.endingStart = THREE.WrapAroundEnding;
-
-			}
-
-			if ( atEnd ) {
-
-				settings.endingEnd = this.zeroSlopeAtEnd ?
-					THREE.ZeroSlopeEnding : THREE.ZeroCurvatureEnding;
-
-			} else {
-
-				settings.endingEnd = THREE.WrapAroundEnding;
-
-			}
-
-		}
-
-	},
-
-	_scheduleFading: function ( duration, weightNow, weightThen ) {
-
-		var mixer = this._mixer,
-			now = mixer.time,
-			interpolant = this._weightInterpolant;
-
-		if ( interpolant === null ) {
-
-			interpolant = mixer._lendControlInterpolant(),
-			this._weightInterpolant = interpolant;
-
-		}
-
-		var times = interpolant.parameterPositions,
-			values = interpolant.sampleValues;
-
-		times[ 0 ] = now;
-		values[ 0 ] = weightNow;
-		times[ 1 ] = now + duration;
-		values[ 1 ] = weightThen;
-
-		return this;
-
-	}
-};
-=======
 
 } );
 
 THREE.AnimationMixer._Action = THREE.AnimationAction._new;
->>>>>>> 4c39c8bb
 
 // Implementation details:
 
 Object.assign( THREE.AnimationMixer.prototype, {
-	_bindAction: function ( action, prototypeAction ) {
+
+	_bindAction: function( action, prototypeAction ) {
 
 		var root = action._localRoot || this._root,
 			tracks = action._clip.tracks,
@@ -964,7 +291,7 @@
 
 		}
 
-		for ( var i = 0; i !== nTracks; ++i ) {
+		for ( var i = 0; i !== nTracks; ++ i ) {
 
 			var track = tracks[ i ],
 				trackName = track.name,
@@ -984,7 +311,7 @@
 
 					if ( binding._cacheIndex === null ) {
 
-						++binding.referenceCount;
+						++ binding.referenceCount;
 						this._addInactiveBinding( binding, rootUuid, trackName );
 
 					}
@@ -993,13 +320,14 @@
 
 				}
 
-				var path = prototypeAction && prototypeAction._propertyBindings[ i ].binding.parsedPath;
+				var path = prototypeAction && prototypeAction.
+						_propertyBindings[ i ].binding.parsedPath;
 
 				binding = new THREE.PropertyMixer(
-					THREE.PropertyBinding.create( root, trackName, path ),
-					track.ValueTypeName, track.getValueSize() );
-
-				++binding.referenceCount;
+						THREE.PropertyBinding.create( root, trackName, path ),
+						track.ValueTypeName, track.getValueSize() );
+
+				++ binding.referenceCount;
 				this._addInactiveBinding( binding, rootUuid, trackName );
 
 				bindings[ i ] = binding;
@@ -1012,7 +340,7 @@
 
 	},
 
-	_activateAction: function ( action ) {
+	_activateAction: function( action ) {
 
 		if ( ! this._isActiveAction( action ) ) {
 
@@ -1026,7 +354,7 @@
 					actionsForClip = this._actionsByClip[ clipName ];
 
 				this._bindAction( action,
-					actionsForClip && actionsForClip.knownActions[ 0 ] );
+						actionsForClip && actionsForClip.knownActions[ 0 ] );
 
 				this._addInactiveAction( action, clipName, rootUuid );
 
@@ -1035,11 +363,11 @@
 			var bindings = action._propertyBindings;
 
 			// increment reference counts / sort out state
-			for ( var i = 0, n = bindings.length; i !== n; ++i ) {
+			for ( var i = 0, n = bindings.length; i !== n; ++ i ) {
 
 				var binding = bindings[ i ];
 
-				if ( binding.useCount++ === 0 ) {
+				if ( binding.useCount ++ === 0 ) {
 
 					this._lendBinding( binding );
 					binding.saveOriginalState();
@@ -1054,18 +382,18 @@
 
 	},
 
-	_deactivateAction: function ( action ) {
+	_deactivateAction: function( action ) {
 
 		if ( this._isActiveAction( action ) ) {
 
 			var bindings = action._propertyBindings;
 
 			// decrement reference counts / sort out state
-			for ( var i = 0, n = bindings.length; i !== n; ++i ) {
+			for ( var i = 0, n = bindings.length; i !== n; ++ i ) {
 
 				var binding = bindings[ i ];
 
-				if ( --binding.useCount === 0 ) {
+				if ( -- binding.useCount === 0 ) {
 
 					binding.restoreOriginalState();
 					this._takeBackBinding( binding );
@@ -1082,7 +410,7 @@
 
 	// Memory manager
 
-	_initMemoryManager: function () {
+	_initMemoryManager: function() {
 
 		this._actions = []; // 'nActiveActions' followed by inactive ones
 		this._nActiveActions = 0;
@@ -1094,55 +422,47 @@
 		// 		actionByRoot: _Action			- lookup
 		// }
 
+
 		this._bindings = []; // 'nActiveBindings' followed by inactive ones
 		this._nActiveBindings = 0;
 
 		this._bindingsByRootAndName = {}; // inside: Map< name, PropertyMixer >
 
+
 		this._controlInterpolants = []; // same game as above
 		this._nActiveControlInterpolants = 0;
 
 		var scope = this;
 
 		this.stats = {
+
 			actions: {
-				get total() {
-					return scope._actions.length;
-				},
-				get inUse() {
-					return scope._nActiveActions;
-				}
+				get total() { return scope._actions.length; },
+				get inUse() { return scope._nActiveActions; }
 			},
 			bindings: {
-				get total() {
-					return scope._bindings.length;
-				},
-				get inUse() {
-					return scope._nActiveBindings;
-				}
+				get total() { return scope._bindings.length; },
+				get inUse() { return scope._nActiveBindings; }
 			},
 			controlInterpolants: {
-				get total() {
-					return scope._controlInterpolants.length;
-				},
-				get inUse() {
-					return scope._nActiveControlInterpolants;
-				}
-			}
+				get total() { return scope._controlInterpolants.length; },
+				get inUse() { return scope._nActiveControlInterpolants; }
+			}
+
 		};
 
 	},
 
 	// Memory management for _Action objects
 
-	_isActiveAction: function ( action ) {
+	_isActiveAction: function( action ) {
 
 		var index = action._cacheIndex;
 		return index !== null && index < this._nActiveActions;
 
 	},
 
-	_addInactiveAction: function ( action, clipName, rootUuid ) {
+	_addInactiveAction: function( action, clipName, rootUuid ) {
 
 		var actions = this._actions,
 			actionsByClip = this._actionsByClip,
@@ -1151,8 +471,10 @@
 		if ( actionsForClip === undefined ) {
 
 			actionsForClip = {
+
 				knownActions: [ action ],
 				actionByRoot: {}
+
 			};
 
 			action._byClipCacheIndex = 0;
@@ -1175,7 +497,7 @@
 
 	},
 
-	_removeInactiveAction: function ( action ) {
+	_removeInactiveAction: function( action ) {
 
 		var actions = this._actions,
 			lastInactiveAction = actions[ actions.length - 1 ],
@@ -1186,13 +508,15 @@
 		actions.pop();
 
 		action._cacheIndex = null;
+
 
 		var clipName = action._clip.name,
 			actionsByClip = this._actionsByClip,
 			actionsForClip = actionsByClip[ clipName ],
 			knownActionsForClip = actionsForClip.knownActions,
 
-			lastKnownAction = knownActionsForClip[ knownActionsForClip.length - 1 ],
+			lastKnownAction =
+				knownActionsForClip[ knownActionsForClip.length - 1 ],
 
 			byClipCacheIndex = action._byClipCacheIndex;
 
@@ -1202,6 +526,7 @@
 
 		action._byClipCacheIndex = null;
 
+
 		var actionByRoot = actionsForClip.actionByRoot,
 			rootUuid = ( actions._localRoot || this._root ).uuid;
 
@@ -1217,14 +542,14 @@
 
 	},
 
-	_removeInactiveBindingsForAction: function ( action ) {
+	_removeInactiveBindingsForAction: function( action ) {
 
 		var bindings = action._propertyBindings;
-		for ( var i = 0, n = bindings.length; i !== n; ++i ) {
+		for ( var i = 0, n = bindings.length; i !== n; ++ i ) {
 
 			var binding = bindings[ i ];
 
-			if ( --binding.referenceCount === 0 ) {
+			if ( -- binding.referenceCount === 0 ) {
 
 				this._removeInactiveBinding( binding );
 
@@ -1234,7 +559,7 @@
 
 	},
 
-	_lendAction: function ( action ) {
+	_lendAction: function( action ) {
 
 		// [ active actions |  inactive actions  ]
 		// [  active actions >| inactive actions ]
@@ -1245,7 +570,7 @@
 		var actions = this._actions,
 			prevIndex = action._cacheIndex,
 
-			lastActiveIndex = this._nActiveActions++,
+			lastActiveIndex = this._nActiveActions ++,
 
 			firstInactiveAction = actions[ lastActiveIndex ];
 
@@ -1257,7 +582,7 @@
 
 	},
 
-	_takeBackAction: function ( action ) {
+	_takeBackAction: function( action ) {
 
 		// [  active actions  | inactive actions ]
 		// [ active actions |< inactive actions  ]
@@ -1268,7 +593,7 @@
 		var actions = this._actions,
 			prevIndex = action._cacheIndex,
 
-			firstInactiveIndex = --this._nActiveActions,
+			firstInactiveIndex = -- this._nActiveActions,
 
 			lastActiveAction = actions[ firstInactiveIndex ];
 
@@ -1282,7 +607,7 @@
 
 	// Memory management for PropertyMixer objects
 
-	_addInactiveBinding: function ( binding, rootUuid, trackName ) {
+	_addInactiveBinding: function( binding, rootUuid, trackName ) {
 
 		var bindingsByRoot = this._bindingsByRootAndName,
 			bindingByName = bindingsByRoot[ rootUuid ],
@@ -1303,7 +628,7 @@
 
 	},
 
-	_removeInactiveBinding: function ( binding ) {
+	_removeInactiveBinding: function( binding ) {
 
 		var bindings = this._bindings,
 			propBinding = binding.binding,
@@ -1323,20 +648,20 @@
 
 		remove_empty_map: {
 
-		for ( var _ in bindingByName ) break remove_empty_map;
-
-		delete bindingsByRoot[ rootUuid ];
-
-		}
-
-	},
-
-	_lendBinding: function ( binding ) {
+			for ( var _ in bindingByName ) break remove_empty_map;
+
+			delete bindingsByRoot[ rootUuid ];
+
+		}
+
+	},
+
+	_lendBinding: function( binding ) {
 
 		var bindings = this._bindings,
 			prevIndex = binding._cacheIndex,
 
-			lastActiveIndex = this._nActiveBindings++,
+			lastActiveIndex = this._nActiveBindings ++,
 
 			firstInactiveBinding = bindings[ lastActiveIndex ];
 
@@ -1348,12 +673,12 @@
 
 	},
 
-	_takeBackBinding: function ( binding ) {
+	_takeBackBinding: function( binding ) {
 
 		var bindings = this._bindings,
 			prevIndex = binding._cacheIndex,
 
-			firstInactiveIndex = --this._nActiveBindings,
+			firstInactiveIndex = -- this._nActiveBindings,
 
 			lastActiveBinding = bindings[ firstInactiveIndex ];
 
@@ -1365,19 +690,20 @@
 
 	},
 
+
 	// Memory management of Interpolants for weight and time scale
 
-	_lendControlInterpolant: function () {
+	_lendControlInterpolant: function() {
 
 		var interpolants = this._controlInterpolants,
-			lastActiveIndex = this._nActiveControlInterpolants++,
+			lastActiveIndex = this._nActiveControlInterpolants ++,
 			interpolant = interpolants[ lastActiveIndex ];
 
 		if ( interpolant === undefined ) {
 
 			interpolant = new THREE.LinearInterpolant(
-				new Float32Array( 2 ), new Float32Array( 2 ),
-				1, this._controlInterpolantsResultBuffer );
+					new Float32Array( 2 ), new Float32Array( 2 ),
+						1, this._controlInterpolantsResultBuffer );
 
 			interpolant.__cacheIndex = lastActiveIndex;
 			interpolants[ lastActiveIndex ] = interpolant;
@@ -1388,12 +714,12 @@
 
 	},
 
-	_takeBackControlInterpolant: function ( interpolant ) {
+	_takeBackControlInterpolant: function( interpolant ) {
 
 		var interpolants = this._controlInterpolants,
 			prevIndex = interpolant.__cacheIndex,
 
-			firstInactiveIndex = --this._nActiveControlInterpolants,
+			firstInactiveIndex = -- this._nActiveControlInterpolants,
 
 			lastActiveInterpolant = interpolants[ firstInactiveIndex ];
 
@@ -1406,9 +732,5 @@
 	},
 
 	_controlInterpolantsResultBuffer: new Float32Array( 1 )
-<<<<<<< HEAD
-} );
-=======
-
-} );
->>>>>>> 4c39c8bb
+
+} );