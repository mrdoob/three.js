/**
 *
 * Reusable set of Tracks that represent an animation.
 *
 * @author Ben Houston / http://clara.io/
 * @author David Sarno / http://lighthaus.us/
 */

THREE.AnimationClip = function ( name, duration, tracks ) {

	this.name = name || THREE.Math.generateUUID();
	this.tracks = tracks;
	this.duration = ( duration !== undefined ) ? duration : - 1;

	// this means it should figure out its duration by scanning the tracks
	if ( this.duration < 0 ) {

		this.resetDuration();

	}

	// maybe only do these on demand, as doing them here could potentially slow down loading
	// but leaving these here during development as this ensures a lot of testing of these functions
	this.trim();
	this.optimize();

};

THREE.AnimationClip.prototype = {
	constructor: THREE.AnimationClip,

	resetDuration: function () {

		var tracks = this.tracks,
			duration = 0;

		for ( var i = 0, n = tracks.length; i !== n; ++i ) {

			var track = this.tracks[ i ];

			duration = Math.max(
				duration, track.times[ track.times.length - 1 ] );

		}

		this.duration = duration;

	},

	trim: function () {

		for ( var i = 0; i < this.tracks.length; i++ ) {

			this.tracks[ i ].trim( 0, this.duration );

		}

		return this;

	},

	optimize: function () {

		for ( var i = 0; i < this.tracks.length; i++ ) {

			this.tracks[ i ].optimize();

		}

		return this;

	}
};

// Static methods:

Object.assign( THREE.AnimationClip, {
	parse: function ( json ) {

		var tracks = [],
			jsonTracks = json.tracks,
			frameTime = 1.0 / ( json.fps || 1.0 );

		for ( var i = 0, n = jsonTracks.length; i !== n; ++i ) {

			tracks.push( THREE.KeyframeTrack.parse( jsonTracks[ i ] ).scale( frameTime ) );

		}

		return new THREE.AnimationClip( json.name, json.duration, tracks );

	},

	toJSON: function ( clip ) {

		var tracks = [],
			clipTracks = clip.tracks;

		var json = {
			'name': clip.name,
			'duration': clip.duration,
			'tracks': tracks
		};

		for ( var i = 0, n = clipTracks.length; i !== n; ++i ) {

			tracks.push( THREE.KeyframeTrack.toJSON( clipTracks[ i ] ) );

		}

		return json;

	},

	CreateFromMorphTargetSequence: function ( name, morphTargetSequence, fps, noLoop ) {

		var numMorphTargets = morphTargetSequence.length;
		var tracks = [];

		for ( var i = 0; i < numMorphTargets; i++ ) {

			var times = [];
			var values = [];

			times.push(
				( i + numMorphTargets - 1 ) % numMorphTargets,
				i,
				( i + 1 ) % numMorphTargets );

			values.push( 0, 1, 0 );

			var order = THREE.AnimationUtils.getKeyframeOrder( times );
			times = THREE.AnimationUtils.sortedArray( times, 1, order );
			values = THREE.AnimationUtils.sortedArray( values, 1, order );

			// if there is a key at the first frame, duplicate it as the
			// last frame as well for perfect loop.
			if ( ! noLoop && times[ 0 ] === 0 ) {

				times.push( numMorphTargets );
				values.push( values[ 0 ] );

			}

			tracks.push(
				new THREE.NumberKeyframeTrack(
					'.morphTargetInfluences[' + morphTargetSequence[ i ].name + ']',
					times, values
				).scale( 1.0 / fps ) );
		}

		return new THREE.AnimationClip( name, - 1, tracks );

	},

	findByName: function ( clipArray, name ) {

		for ( var i = 0; i < clipArray.length; i++ ) {

			if ( clipArray[ i ].name === name ) {

				return clipArray[ i ];

			}
		}

		return null;

	},

	CreateClipsFromMorphTargetSequences: function ( morphTargets, fps, noLoop ) {

		var animationToMorphTargets = {};

		// tested with https://regex101.com/ on trick sequences
		// such flamingo_flyA_003, flamingo_run1_003, crdeath0059
		var pattern = /^([\w-]*?)([\d]+)$/;

		// sort morph target names into animation groups based
		// patterns like Walk_001, Walk_002, Run_001, Run_002
		for ( var i = 0, il = morphTargets.length; i < il; i++ ) {

			var morphTarget = morphTargets[ i ];
			var parts = morphTarget.name.match( pattern );

			if ( parts && parts.length > 1 ) {

				var name = parts[ 1 ];

				var animationMorphTargets = animationToMorphTargets[ name ];
				if ( ! animationMorphTargets ) {

					animationToMorphTargets[ name ] = animationMorphTargets = [];

				}

				animationMorphTargets.push( morphTarget );

			}

		}

		var clips = [];

		for ( var name in animationToMorphTargets ) {

			clips.push( THREE.AnimationClip.CreateFromMorphTargetSequence( name, animationToMorphTargets[ name ], fps, noLoop ) );

		}

		return clips;

	},

	// parse the animation.hierarchy format
	parseAnimation: function ( animation, bones, nodeName ) {

		if ( ! animation ) {

			console.error( "  no animation in JSONLoader data" );
			return null;

		}

		var addNonemptyTrack = function (
			trackType, trackName, animationKeys, propertyName, destTracks ) {

			// only return track if there are actually keys.
			if ( animationKeys.length !== 0 ) {

				var times = [];
				var values = [];

				THREE.AnimationUtils.flattenJSON(
					animationKeys, times, values, propertyName );

				// empty keys are filtered out, so check again
				if ( times.length !== 0 ) {

					destTracks.push( new trackType( trackName, times, values ) );

				}

			}

		};

		var tracks = [];

		var clipName = animation.name || 'default';
		// automatic length determination in AnimationClip.
		var duration = animation.length || - 1;
		var fps = animation.fps || 30;

		var hierarchyTracks = animation.hierarchy || [];

		for ( var h = 0; h < hierarchyTracks.length; h++ ) {

			var animationKeys = hierarchyTracks[ h ].keys;

			// skip empty tracks
			if ( ! animationKeys || animationKeys.length === 0 ) continue;

			// process morph targets in a way exactly compatible
			// with AnimationHandler.init( animation )
			if ( animationKeys[ 0 ].morphTargets ) {

				// figure out all morph targets used in this track
				var morphTargetNames = {};
				for ( var k = 0; k < animationKeys.length; k++ ) {

					if ( animationKeys[ k ].morphTargets ) {

						for ( var m = 0; m < animationKeys[ k ].morphTargets.length; m++ ) {

							morphTargetNames[ animationKeys[ k ].morphTargets[ m ] ] = - 1;
						}

					}

				}

				// create a track for each morph target with all zero
				// morphTargetInfluences except for the keys in which
				// the morphTarget is named.
				for ( var morphTargetName in morphTargetNames ) {

					var times = [];
					var values = [];

					for ( var m = 0;
						m !== animationKeys[ k ].morphTargets.length; ++m ) {

						var animationKey = animationKeys[ k ];

						times.push( animationKey.time );
						values.push( ( animationKey.morphTarget === morphTargetName ) ? 1 : 0 );

					}

					tracks.push( new THREE.NumberKeyframeTrack(
						'.morphTargetInfluence[' + morphTargetName + ']', times, values ) );

				}

				duration = morphTargetNames.length * ( fps || 1.0 );

			} else {
				// ...assume skeletal animation

				var boneName = '.bones[' + bones[ h ].name + ']';

				addNonemptyTrack(
					THREE.VectorKeyframeTrack, boneName + '.position',
					animationKeys, 'pos', tracks );

				addNonemptyTrack(
					THREE.QuaternionKeyframeTrack, boneName + '.quaternion',
					animationKeys, 'rot', tracks );

				addNonemptyTrack(
					THREE.VectorKeyframeTrack, boneName + '.scale',
					animationKeys, 'scl', tracks );

			}

		}

		if ( tracks.length === 0 ) {

			return null;

		}

		var clip = new THREE.AnimationClip( clipName, duration, tracks );

		return clip;

	}
<<<<<<< HEAD
} );
=======

} );
>>>>>>> 4c39c8bb
<|MERGE_RESOLUTION|>--- conflicted
+++ resolved
@@ -337,9 +337,4 @@
 		return clip;
 
 	}
-<<<<<<< HEAD
-} );
-=======
-
-} );
->>>>>>> 4c39c8bb
+} );