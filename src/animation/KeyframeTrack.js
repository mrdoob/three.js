/**
 *
 * A timed sequence of keyframes for a specific property.
 *
 *
 * @author Ben Houston / http://clara.io/
 * @author David Sarno / http://lighthaus.us/
 * @author tschw
 */

THREE.KeyframeTrack = function ( name, times, values, interpolation ) {

	if ( name === undefined )
		throw new Error( "track name is undefined" );

	if ( times === undefined || times.length === 0 ) {

		throw new Error( "no keyframes in track named " + name );

	}

	this.name = name;

	this.times = THREE.AnimationUtils.convertArray( times, this.TimeBufferType );
	this.values = THREE.AnimationUtils.convertArray( values, this.ValueBufferType );

	this.setInterpolation( interpolation || this.DefaultInterpolation );

	this.validate();
	this.optimize();

};

THREE.KeyframeTrack.prototype = {
	constructor: THREE.KeyframeTrack,

	TimeBufferType: Float32Array,
	ValueBufferType: Float32Array,

	DefaultInterpolation: THREE.InterpolateLinear,

	InterpolantFactoryMethodDiscrete: function ( result ) {

		return new THREE.DiscreteInterpolant(
			this.times, this.values, this.getValueSize(), result );

	},

	InterpolantFactoryMethodLinear: function ( result ) {

		return new THREE.LinearInterpolant(
			this.times, this.values, this.getValueSize(), result );

	},

	InterpolantFactoryMethodSmooth: function ( result ) {

		return new THREE.CubicInterpolant(
			this.times, this.values, this.getValueSize(), result );

	},

	setInterpolation: function ( interpolation ) {

		var factoryMethod;

		switch ( interpolation ) {

			case THREE.InterpolateDiscrete:

				factoryMethod = this.InterpolantFactoryMethodDiscrete;

				break;

			case THREE.InterpolateLinear:

				factoryMethod = this.InterpolantFactoryMethodLinear;

				break;

			case THREE.InterpolateSmooth:

				factoryMethod = this.InterpolantFactoryMethodSmooth;

				break;

		}

		if ( factoryMethod === undefined ) {

			var message = "unsupported interpolation for " +
			this.ValueTypeName + " keyframe track named " + this.name;

			if ( this.createInterpolant === undefined ) {

				// fall back to default, unless the default itself is messed up
				if ( interpolation !== this.DefaultInterpolation ) {

					this.setInterpolation( this.DefaultInterpolation );

				} else {

					throw new Error( message ); // fatal, in this case

				}

			}

			console.warn( message );
			return;

		}

		this.createInterpolant = factoryMethod;

	},

	getInterpolation: function () {

		switch ( this.createInterpolant ) {

			case this.InterpolantFactoryMethodDiscrete:

				return THREE.InterpolateDiscrete;

			case this.InterpolantFactoryMethodLinear:

				return THREE.InterpolateLinear;

			case this.InterpolantFactoryMethodSmooth:

				return THREE.InterpolateSmooth;

		}

	},

	getValueSize: function () {

		return this.values.length / this.times.length;

	},

	// move all keyframes either forwards or backwards in time
	shift: function ( timeOffset ) {

		if ( timeOffset !== 0.0 ) {

			var times = this.times;

			for ( var i = 0, n = times.length; i !== n; ++i ) {

				times[ i ] += timeOffset;

			}

		}

		return this;

	},

	// scale all keyframe times by a factor (useful for frame <-> seconds conversions)
	scale: function ( timeScale ) {

		if ( timeScale !== 1.0 ) {

			var times = this.times;

			for ( var i = 0, n = times.length; i !== n; ++i ) {

				times[ i ] *= timeScale;

			}

		}

		return this;

	},

	// removes keyframes before and after animation without changing any values within the range [startTime, endTime].
	// IMPORTANT: We do not shift around keys to the start of the track time, because for interpolated keys this will change their values
	trim: function ( startTime, endTime ) {

		var times = this.times,
			nKeys = times.length,
			from = 0,
			to = nKeys - 1;

		while ( from !== nKeys && times[ from ] < startTime ) ++from;
		while ( to !== - 1 && times[ to ] > endTime ) --to;

		++to; // inclusive -> exclusive bound

		if ( from !== 0 || to !== nKeys ) {

			// empty tracks are forbidden, so keep at least one keyframe
			if ( from >= to ) to = Math.max( to, 1 ), from = to - 1;

			var stride = this.getValueSize();
			this.times = THREE.AnimationUtils.arraySlice( times, from, to );
			this.values = THREE.AnimationUtils.arraySlice( this.values, from * stride, to * stride );

		}

		return this;

	},

	// ensure we do not get a GarbageInGarbageOut situation, make sure tracks are at least minimally viable
	validate: function () {

		var valid = true;

		var valueSize = this.getValueSize();
		if ( valueSize - Math.floor( valueSize ) !== 0 ) {

			console.error( "invalid value size in track", this );
			valid = false;

		}

		var times = this.times,
			values = this.values,

			nKeys = times.length;

		if ( nKeys === 0 ) {

			console.error( "track is empty", this );
			valid = false;

		}

		var prevTime = null;

		for ( var i = 0; i !== nKeys; i++ ) {

			var currTime = times[ i ];

			if ( typeof currTime === 'number' && isNaN( currTime ) ) {

				console.error( "time is not a valid number", this, i, currTime );
				valid = false;
				break;

			}

			if ( prevTime !== null && prevTime > currTime ) {

				console.error( "out of order keys", this, i, currTime, prevTime );
				valid = false;
				break;

			}

			prevTime = currTime;

		}

		if ( values !== undefined ) {

			if ( THREE.AnimationUtils.isTypedArray( values ) ) {

				for ( var i = 0, n = values.length; i !== n; ++i ) {

					var value = values[ i ];

					if ( isNaN( value ) ) {

						console.error( "value is not a valid number", this, i, value );
						valid = false;
						break;

					}

				}

			}

		}

		return valid;

	},

	// removes equivalent sequential keys as common in morph target sequences
	// (0,0,0,0,1,1,1,0,0,0,0,0,0,0) --> (0,0,1,1,0,0)
	optimize: function () {

		var times = this.times,
			values = this.values,
			stride = this.getValueSize(),

			writeIndex = 1;

		for ( var i = 1, n = times.length - 1; i <= n; ++i ) {

			var keep = false;

			var time = times[ i ];
			var timeNext = times[ i + 1 ];

			// remove adjacent keyframes scheduled at the same time

			if ( time !== timeNext && ( i !== 1 || time !== time[ 0 ] ) ) {

				// remove unnecessary keyframes same as their neighbors
				var offset = i * stride,
					offsetP = offset - stride,
					offsetN = offset + stride;

				for ( var j = 0; j !== stride; ++j ) {

					var value = values[ offset + j ];

					if ( value !== values[ offsetP + j ] ||
						value !== values[ offsetN + j ] ) {

						keep = true;
						break;

					}

				}

			}

			// in-place compaction

			if ( keep ) {

				if ( i !== writeIndex ) {

					times[ writeIndex ] = times[ i ];

					var readOffset = i * stride,
						writeOffset = writeIndex * stride;

					for ( var j = 0; j !== stride; ++j ) {

						values[ writeOffset + j ] = values[ readOffset + j ];

					}

				}

				++writeIndex;

			}

		}

		if ( writeIndex !== times.length ) {

			this.times = THREE.AnimationUtils.arraySlice( times, 0, writeIndex );
			this.values = THREE.AnimationUtils.arraySlice( values, 0, writeIndex * stride );

		}

		return this;

	}
};

// Static methods:

Object.assign( THREE.KeyframeTrack, {
	// Serialization (in static context, because of constructor invocation
	// and automatic invocation of .toJSON):

	parse: function ( json ) {

		if ( json.type === undefined ) {

			throw new Error( "track type undefined, can not parse" );

		}

		var trackType = THREE.KeyframeTrack._getTrackTypeForValueTypeName( json.type );

		if ( json.times === undefined ) {

<<<<<<< HEAD
			console.warn( "legacy JSON format detected, converting" );

			var times = [],
				values = [];
=======
			var times = [], values = [];
>>>>>>> 4c39c8bb

			THREE.AnimationUtils.flattenJSON( json.keys, times, values, 'value' );

			json.times = times;
			json.values = values;

		}

		// derived classes can define a static parse method
		if ( trackType.parse !== undefined ) {

			return trackType.parse( json );

		} else {

			// by default, we asssume a constructor compatible with the base
			return new trackType(
				json.name, json.times, json.values, json.interpolation );

		}

	},

	toJSON: function ( track ) {

		var trackType = track.constructor;

		var json;

		// derived classes can define a static toJSON method
		if ( trackType.toJSON !== undefined ) {

			json = trackType.toJSON( track );

		} else {

			// by default, we assume the data can be serialized as-is
			json = {
				'name': track.name,
				'times': THREE.AnimationUtils.convertArray( track.times, Array ),
				'values': THREE.AnimationUtils.convertArray( track.values, Array )
			};

			var interpolation = track.getInterpolation();

			if ( interpolation !== track.DefaultInterpolation ) {

				json.interpolation = interpolation;

			}

		}

		json.type = track.ValueTypeName; // mandatory

		return json;

	},

	_getTrackTypeForValueTypeName: function ( typeName ) {

		switch ( typeName.toLowerCase() ) {

			case "scalar":
			case "double":
			case "float":
			case "number":
			case "integer":

				return THREE.NumberKeyframeTrack;

			case "vector":
			case "vector2":
			case "vector3":
			case "vector4":

				return THREE.VectorKeyframeTrack;

			case "color":

				return THREE.ColorKeyframeTrack;

			case "quaternion":

				return THREE.QuaternionKeyframeTrack;

			case "bool":
			case "boolean":

				return THREE.BooleanKeyframeTrack;

			case "string":

				return THREE.StringKeyframeTrack;

		}

		throw new Error( "Unsupported typeName: " + typeName );

	}
} );<|MERGE_RESOLUTION|>--- conflicted
+++ resolved
@@ -10,10 +10,9 @@
 
 THREE.KeyframeTrack = function ( name, times, values, interpolation ) {
 
-	if ( name === undefined )
-		throw new Error( "track name is undefined" );
-
-	if ( times === undefined || times.length === 0 ) {
+	if( name === undefined ) throw new Error( "track name is undefined" );
+
+	if( times === undefined || times.length === 0 ) {
 
 		throw new Error( "no keyframes in track named " + name );
 
@@ -32,6 +31,7 @@
 };
 
 THREE.KeyframeTrack.prototype = {
+
 	constructor: THREE.KeyframeTrack,
 
 	TimeBufferType: Float32Array,
@@ -39,28 +39,28 @@
 
 	DefaultInterpolation: THREE.InterpolateLinear,
 
-	InterpolantFactoryMethodDiscrete: function ( result ) {
+	InterpolantFactoryMethodDiscrete: function( result ) {
 
 		return new THREE.DiscreteInterpolant(
-			this.times, this.values, this.getValueSize(), result );
-
-	},
-
-	InterpolantFactoryMethodLinear: function ( result ) {
+				this.times, this.values, this.getValueSize(), result );
+
+	},
+
+	InterpolantFactoryMethodLinear: function( result ) {
 
 		return new THREE.LinearInterpolant(
-			this.times, this.values, this.getValueSize(), result );
-
-	},
-
-	InterpolantFactoryMethodSmooth: function ( result ) {
+				this.times, this.values, this.getValueSize(), result );
+
+	},
+
+	InterpolantFactoryMethodSmooth: function( result ) {
 
 		return new THREE.CubicInterpolant(
-			this.times, this.values, this.getValueSize(), result );
-
-	},
-
-	setInterpolation: function ( interpolation ) {
+				this.times, this.values, this.getValueSize(), result );
+
+	},
+
+	setInterpolation: function( interpolation ) {
 
 		var factoryMethod;
 
@@ -89,7 +89,7 @@
 		if ( factoryMethod === undefined ) {
 
 			var message = "unsupported interpolation for " +
-			this.ValueTypeName + " keyframe track named " + this.name;
+					this.ValueTypeName + " keyframe track named " + this.name;
 
 			if ( this.createInterpolant === undefined ) {
 
@@ -115,7 +115,7 @@
 
 	},
 
-	getInterpolation: function () {
+	getInterpolation: function() {
 
 		switch ( this.createInterpolant ) {
 
@@ -135,20 +135,20 @@
 
 	},
 
-	getValueSize: function () {
+	getValueSize: function() {
 
 		return this.values.length / this.times.length;
 
 	},
 
 	// move all keyframes either forwards or backwards in time
-	shift: function ( timeOffset ) {
-
-		if ( timeOffset !== 0.0 ) {
+	shift: function( timeOffset ) {
+
+		if( timeOffset !== 0.0 ) {
 
 			var times = this.times;
 
-			for ( var i = 0, n = times.length; i !== n; ++i ) {
+			for( var i = 0, n = times.length; i !== n; ++ i ) {
 
 				times[ i ] += timeOffset;
 
@@ -161,13 +161,13 @@
 	},
 
 	// scale all keyframe times by a factor (useful for frame <-> seconds conversions)
-	scale: function ( timeScale ) {
-
-		if ( timeScale !== 1.0 ) {
+	scale: function( timeScale ) {
+
+		if( timeScale !== 1.0 ) {
 
 			var times = this.times;
 
-			for ( var i = 0, n = times.length; i !== n; ++i ) {
+			for( var i = 0, n = times.length; i !== n; ++ i ) {
 
 				times[ i ] *= timeScale;
 
@@ -181,26 +181,27 @@
 
 	// removes keyframes before and after animation without changing any values within the range [startTime, endTime].
 	// IMPORTANT: We do not shift around keys to the start of the track time, because for interpolated keys this will change their values
-	trim: function ( startTime, endTime ) {
+	trim: function( startTime, endTime ) {
 
 		var times = this.times,
 			nKeys = times.length,
 			from = 0,
 			to = nKeys - 1;
 
-		while ( from !== nKeys && times[ from ] < startTime ) ++from;
-		while ( to !== - 1 && times[ to ] > endTime ) --to;
-
-		++to; // inclusive -> exclusive bound
-
-		if ( from !== 0 || to !== nKeys ) {
+		while ( from !== nKeys && times[ from ] < startTime ) ++ from;
+		while ( to !== -1 && times[ to ] > endTime ) -- to;
+
+		++ to; // inclusive -> exclusive bound
+
+		if( from !== 0 || to !== nKeys ) {
 
 			// empty tracks are forbidden, so keep at least one keyframe
-			if ( from >= to ) to = Math.max( to, 1 ), from = to - 1;
+			if ( from >= to ) to = Math.max( to , 1 ), from = to - 1;
 
 			var stride = this.getValueSize();
 			this.times = THREE.AnimationUtils.arraySlice( times, from, to );
-			this.values = THREE.AnimationUtils.arraySlice( this.values, from * stride, to * stride );
+			this.values = THREE.AnimationUtils.
+					arraySlice( this.values, from * stride, to * stride );
 
 		}
 
@@ -209,7 +210,7 @@
 	},
 
 	// ensure we do not get a GarbageInGarbageOut situation, make sure tracks are at least minimally viable
-	validate: function () {
+	validate: function() {
 
 		var valid = true;
 
@@ -226,7 +227,7 @@
 
 			nKeys = times.length;
 
-		if ( nKeys === 0 ) {
+		if( nKeys === 0 ) {
 
 			console.error( "track is empty", this );
 			valid = false;
@@ -235,7 +236,7 @@
 
 		var prevTime = null;
 
-		for ( var i = 0; i !== nKeys; i++ ) {
+		for( var i = 0; i !== nKeys; i ++ ) {
 
 			var currTime = times[ i ];
 
@@ -247,7 +248,7 @@
 
 			}
 
-			if ( prevTime !== null && prevTime > currTime ) {
+			if( prevTime !== null && prevTime > currTime ) {
 
 				console.error( "out of order keys", this, i, currTime, prevTime );
 				valid = false;
@@ -263,7 +264,7 @@
 
 			if ( THREE.AnimationUtils.isTypedArray( values ) ) {
 
-				for ( var i = 0, n = values.length; i !== n; ++i ) {
+				for ( var i = 0, n = values.length; i !== n; ++ i ) {
 
 					var value = values[ i ];
 
@@ -287,7 +288,7 @@
 
 	// removes equivalent sequential keys as common in morph target sequences
 	// (0,0,0,0,1,1,1,0,0,0,0,0,0,0) --> (0,0,1,1,0,0)
-	optimize: function () {
+	optimize: function() {
 
 		var times = this.times,
 			values = this.values,
@@ -295,7 +296,7 @@
 
 			writeIndex = 1;
 
-		for ( var i = 1, n = times.length - 1; i <= n; ++i ) {
+		for( var i = 1, n = times.length - 1; i <= n; ++ i ) {
 
 			var keep = false;
 
@@ -311,12 +312,12 @@
 					offsetP = offset - stride,
 					offsetN = offset + stride;
 
-				for ( var j = 0; j !== stride; ++j ) {
+				for ( var j = 0; j !== stride; ++ j ) {
 
 					var value = values[ offset + j ];
 
 					if ( value !== values[ offsetP + j ] ||
-						value !== values[ offsetN + j ] ) {
+							value !== values[ offsetN + j ] ) {
 
 						keep = true;
 						break;
@@ -338,15 +339,16 @@
 					var readOffset = i * stride,
 						writeOffset = writeIndex * stride;
 
-					for ( var j = 0; j !== stride; ++j ) {
+					for ( var j = 0; j !== stride; ++ j ) {
 
 						values[ writeOffset + j ] = values[ readOffset + j ];
 
 					}
 
+
 				}
 
-				++writeIndex;
+				++ writeIndex;
 
 			}
 
@@ -362,17 +364,19 @@
 		return this;
 
 	}
+
 };
 
 // Static methods:
 
 Object.assign( THREE.KeyframeTrack, {
+
 	// Serialization (in static context, because of constructor invocation
 	// and automatic invocation of .toJSON):
 
-	parse: function ( json ) {
-
-		if ( json.type === undefined ) {
+	parse: function( json ) {
+
+		if( json.type === undefined ) {
 
 			throw new Error( "track type undefined, can not parse" );
 
@@ -382,14 +386,7 @@
 
 		if ( json.times === undefined ) {
 
-<<<<<<< HEAD
-			console.warn( "legacy JSON format detected, converting" );
-
-			var times = [],
-				values = [];
-=======
 			var times = [], values = [];
->>>>>>> 4c39c8bb
 
 			THREE.AnimationUtils.flattenJSON( json.keys, times, values, 'value' );
 
@@ -407,13 +404,13 @@
 
 			// by default, we asssume a constructor compatible with the base
 			return new trackType(
-				json.name, json.times, json.values, json.interpolation );
-
-		}
-
-	},
-
-	toJSON: function ( track ) {
+					json.name, json.times, json.values, json.interpolation );
+
+		}
+
+	},
+
+	toJSON: function( track ) {
 
 		var trackType = track.constructor;
 
@@ -428,9 +425,11 @@
 
 			// by default, we assume the data can be serialized as-is
 			json = {
+
 				'name': track.name,
 				'times': THREE.AnimationUtils.convertArray( track.times, Array ),
 				'values': THREE.AnimationUtils.convertArray( track.values, Array )
+
 			};
 
 			var interpolation = track.getInterpolation();
@@ -449,9 +448,9 @@
 
 	},
 
-	_getTrackTypeForValueTypeName: function ( typeName ) {
-
-		switch ( typeName.toLowerCase() ) {
+	_getTrackTypeForValueTypeName: function( typeName ) {
+
+		switch( typeName.toLowerCase() ) {
 
 			case "scalar":
 			case "double":
@@ -490,4 +489,5 @@
 		throw new Error( "Unsupported typeName: " + typeName );
 
 	}
+
 } );