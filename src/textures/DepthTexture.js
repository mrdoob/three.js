import { Texture } from './Texture';
import { NearestFilter, UnsignedShortType, DepthFormat } from '../constants';

/**
 * @author Matt DesLauriers / @mattdesl
 * @author atix / arthursilber.de
 */

<<<<<<< HEAD

function DepthTexture( width, height, type, mapping, wrapS, wrapT, magFilter, minFilter, anisotropy, format ) {
	this.isDepthTexture = this.isTexture = true;
=======
function DepthTexture( width, height, type, mapping, wrapS, wrapT, magFilter, minFilter, anisotropy ) {
>>>>>>> 9d945e11

  format = format !== undefined ? format : DepthFormat;

  if ( format !== DepthFormat && format !== DepthStencilFormat ) {

    throw new Error( 'DepthTexture format must be either THREE.DepthFormat or THREE.DepthStencilFormat' )

  }

  Texture.call( this, null, mapping, wrapS, wrapT, magFilter, minFilter, format, type, anisotropy );

  this.image = { width: width, height: height };

  this.type = type !== undefined ? type : UnsignedShortType;

  this.magFilter = magFilter !== undefined ? magFilter : NearestFilter;
  this.minFilter = minFilter !== undefined ? minFilter : NearestFilter;

  this.flipY = false;
  this.generateMipmaps  = false;

};

DepthTexture.prototype = Object.create( Texture.prototype );
DepthTexture.prototype.constructor = DepthTexture;

<<<<<<< HEAD
=======
DepthTexture.prototype.isDepthTexture = true;

>>>>>>> 9d945e11
export { DepthTexture };<|MERGE_RESOLUTION|>--- conflicted
+++ resolved
@@ -1,18 +1,12 @@
 import { Texture } from './Texture';
-import { NearestFilter, UnsignedShortType, DepthFormat } from '../constants';
+import { NearestFilter, UnsignedShortType, DepthFormat, DepthStencilFormat } from '../constants';
 
 /**
  * @author Matt DesLauriers / @mattdesl
  * @author atix / arthursilber.de
  */
 
-<<<<<<< HEAD
-
 function DepthTexture( width, height, type, mapping, wrapS, wrapT, magFilter, minFilter, anisotropy, format ) {
-	this.isDepthTexture = this.isTexture = true;
-=======
-function DepthTexture( width, height, type, mapping, wrapS, wrapT, magFilter, minFilter, anisotropy ) {
->>>>>>> 9d945e11
 
   format = format !== undefined ? format : DepthFormat;
 
@@ -38,10 +32,6 @@
 
 DepthTexture.prototype = Object.create( Texture.prototype );
 DepthTexture.prototype.constructor = DepthTexture;
-
-<<<<<<< HEAD
-=======
 DepthTexture.prototype.isDepthTexture = true;
 
->>>>>>> 9d945e11
 export { DepthTexture };