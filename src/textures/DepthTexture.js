--- conflicted
+++ resolved
@@ -6,24 +6,19 @@
  * @author atix / arthursilber.de
  */
 
-<<<<<<< HEAD
-THREE.DepthTexture = function ( width, height, type, mapping, wrapS, wrapT, magFilter, minFilter, anisotropy, format ) {
 
-  format = format !== undefined ? format : THREE.DepthFormat;
+function DepthTexture( width, height, type, mapping, wrapS, wrapT, magFilter, minFilter, anisotropy, format ) {
+	this.isDepthTexture = this.isTexture = true;
 
-  if ( format !== THREE.DepthFormat && format !== THREE.DepthStencilFormat ) {
+  format = format !== undefined ? format : DepthFormat;
+
+  if ( format !== DepthFormat && format !== DepthStencilFormat ) {
 
     throw new Error( 'DepthTexture format must be either THREE.DepthFormat or THREE.DepthStencilFormat' )
 
   }
 
-  THREE.Texture.call( this, null, mapping, wrapS, wrapT, magFilter, minFilter, format, type, anisotropy );
-=======
-function DepthTexture( width, height, type, mapping, wrapS, wrapT, magFilter, minFilter, anisotropy ) {
-	this.isDepthTexture = this.isTexture = true;
-
-  Texture.call( this, null, mapping, wrapS, wrapT, magFilter, minFilter, DepthFormat, type, anisotropy );
->>>>>>> bdea7d00
+  Texture.call( this, null, mapping, wrapS, wrapT, magFilter, minFilter, format, type, anisotropy );
 
   this.image = { width: width, height: height };
 
@@ -40,5 +35,4 @@
 DepthTexture.prototype = Object.create( Texture.prototype );
 DepthTexture.prototype.constructor = DepthTexture;
 
-
 export { DepthTexture };