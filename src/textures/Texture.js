--- conflicted
+++ resolved
@@ -196,56 +196,6 @@
 
 		};
 
-<<<<<<< HEAD
-=======
-		if ( this.image !== undefined ) {
-
-			// TODO: Move to THREE.Image
-
-			const image = this.image;
-
-			if ( image.uuid === undefined ) {
-
-				image.uuid = MathUtils.generateUUID(); // UGH
-
-			}
-
-			if ( ! isRootObject && meta.images[ image.uuid ] === undefined ) {
-
-				let url;
-
-				if ( Array.isArray( image ) ) {
-
-					// process array of images e.g. CubeTexture
-
-					url = [];
-
-					for ( let i = 0, l = image.length; i < l; i ++ ) {
-
-						url.push( ImageUtils.getDataURL( image[ i ] ) );
-
-					}
-
-				} else {
-
-					// process single image
-
-					url = ImageUtils.getDataURL( image );
-
-				}
-
-				meta.images[ image.uuid ] = {
-					uuid: image.uuid,
-					url: url
-				};
-
-			}
-
-			output.image = image.uuid;
-
-		}
-
->>>>>>> 8f2b0e58
 		if ( ! isRootObject ) {
 
 			meta.textures[ this.uuid ] = output;
