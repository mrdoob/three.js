// Wrap panel script to guard against invalid extension context
;(function() {
	// Abort if not running inside DevTools panel
	if (typeof chrome === 'undefined' || !chrome.devtools || !chrome.devtools.inspectedWindow) {
		console.warn('Panel: invalid context, skipping panel script');
		return;
	}

<<<<<<< HEAD
	// Ensure extension context is valid before initializing
	if (!chrome.runtime || !chrome.runtime.connect) {
		console.warn('Panel: chrome.runtime.connect unavailable, panel context invalid, skipping initialization');
	} else {
		try {
			// Suppress Extension context invalidated errors
			window.addEventListener('error', event => {
				if (event.error && event.error.message.includes('Extension context invalidated')) {
					console.warn('Panel: suppressed extension context invalidated error');
					event.preventDefault();
				}
			});
			window.addEventListener('unhandledrejection', event => {
				if (event.reason && event.reason.message.includes('Extension context invalidated')) {
					console.warn('Panel: suppressed extension context invalidated rejection');
					event.preventDefault();
				}
			});

			const state = {
				revision: null,
				scenes: new Map(),
				renderers: new Map(),
				objects: new Map(),
				selectedSceneUuid: null,
				isExporting: false, // track pending export
				exportGLTFBtn: null, // reference to GLTF export button
				exportGLBBtn: null // reference to GLB export button
			};

			// console.log('Panel script loaded');

			// Safely retrieve inspected tab ID
			let panelTabId = null;
			try {
				panelTabId = chrome.devtools.inspectedWindow.tabId;
			} catch (e) {
				console.warn('Panel: chrome.devtools.inspectedWindow.tabId unavailable', e);
=======
} );

function handleThreeEvent( message ) {

	switch ( message.name ) {

		case 'register':
			state.revision = message.detail.revision;
			updateUI();
			break;

		// Handle individual renderer observation
		case 'renderer':
			const detail = message.detail;

			// Only store each unique object once
			if ( ! state.objects.has( detail.uuid ) ) {

				state.objects.set( detail.uuid, detail );
				state.renderers.set( detail.uuid, detail );

>>>>>>> b2d1739e
			}

			// Create a connection to the background page (safely)
			let backgroundPageConnection;
			try {
				backgroundPageConnection = chrome.runtime.connect({ name: 'three-devtools' });
			} catch (error) {
				console.error('Panel: Failed to connect to background page:', error);
			}

			// Initialize the connection with the inspected tab ID
			if (backgroundPageConnection && panelTabId !== null) {
				try {
					backgroundPageConnection.postMessage({ name: 'init', tabId: panelTabId });
				} catch (error) {
					console.warn('Panel: init postMessage failed:', error);
				}
			}

			// Request the initial state from the bridge script
			if (backgroundPageConnection && panelTabId !== null) {
				try {
					backgroundPageConnection.postMessage({ name: 'request-state', tabId: panelTabId });
				} catch (error) {
					console.warn('Panel: request-state postMessage failed:', error);
				}
			}

			// Variable to track if extension context is still valid
			let isExtensionContextValid = true;

			// Periodically request state updates
			const intervalId = setInterval(() => {
				if (!isExtensionContextValid) {
					clearInterval(intervalId);
					return;
				}

				if (backgroundPageConnection && panelTabId !== null) {
					try {
						backgroundPageConnection.postMessage({ name: 'request-state', tabId: panelTabId });
					} catch (error) {
						// Check if this is a context invalidation error
						if (error.message && error.message.includes('Extension context invalidated')) {
							console.warn('Panel: Extension context invalidated, stopping periodic updates');
							isExtensionContextValid = false;
							clearInterval(intervalId);
						} else {
							console.warn('Panel: periodic request-state failed:', error);
						}
					}
				}
			}, 1000);

			if (backgroundPageConnection) {
				backgroundPageConnection.onDisconnect.addListener(() => {
					console.log('Panel: Connection to background page lost');
					isExtensionContextValid = false;
					clearInterval(intervalId);
					clearState();
				});
			}

			// console.log('Connected to background page with tab ID:', chrome.devtools.inspectedWindow.tabId);

			// Store renderer collapse states
			const rendererCollapsedState = new Map();

			// Clear state when panel is reloaded
			function clearState() {

				state.revision = null;
				state.scenes.clear();
				state.renderers.clear();
				state.objects.clear();
				state.selectedSceneUuid = null;
				const container = document.getElementById('scene-tree');
				if (container) {

					container.innerHTML = '';

				}

			}

			// Listen for messages from the background page
			if (backgroundPageConnection) {
				backgroundPageConnection.onMessage.addListener(function (message) {
					try {
						if (message.id === 'three-devtools') {
							handleThreeEvent(message);
						}
					} catch (err) {
						if (!err.message.includes('Extension context invalidated')) throw err;
						console.warn('Panel: extension context invalidated caught');
					}
				});
			}

			function handleThreeEvent(message) {

				// console.log('Handling event:', message.type);
				switch (message.type) {

					case 'register':
						state.revision = message.detail.revision;
						updateUI();
						break;

					// Handle individual renderer observation
					case 'renderer':
						const detail = message.detail;

						// Only store each unique object once
						if (!state.objects.has(detail.uuid)) {

							state.objects.set(detail.uuid, detail);
							state.renderers.set(detail.uuid, detail);

						}

						// Update or add the renderer in the state map
						state.renderers.set(detail.uuid, detail); // Ensure the latest detail is always stored
						// Also update the generic objects map if renderers are stored there too
						state.objects.set(detail.uuid, detail);

						// The DOM update logic previously here is redundant because updateUI()
						// rebuilds the entire renderer element anyway, using the updated data
						// from state.renderers and the persisted open/closed state.

						updateUI(); // Call updateUI to rebuild based on the new state

						break;

					// Handle a batch of objects for a specific scene
					case 'scene':
						const { sceneUuid, objects: batchObjects } = message.detail;

						// 1. Identify UUIDs in the new batch
						const newObjectUuids = new Set(batchObjects.map(obj => obj.uuid));

						// 2. Identify current object UUIDs associated with this scene that are NOT renderers
						const currentSceneObjectUuids = new Set();
						state.objects.forEach((obj, uuid) => {

							// Use the _sceneUuid property we'll add below, or check if it's the scene root itself
							if (obj._sceneUuid === sceneUuid || uuid === sceneUuid) {

								currentSceneObjectUuids.add(uuid);

							}

						});

						// 3. Find UUIDs to remove (in current state for this scene, but not in the new batch)
						const uuidsToRemove = new Set();
						currentSceneObjectUuids.forEach(uuid => {

							if (!newObjectUuids.has(uuid)) {

								uuidsToRemove.add(uuid);

							}

						});

						// 4. Remove stale objects from state
						uuidsToRemove.forEach(uuid => {

							state.objects.delete(uuid);
							// If a scene object itself was somehow removed (unlikely for root), clean up scenes map too
							if (state.scenes.has(uuid)) {

								state.scenes.delete(uuid);

							}

						});

						// 5. Process the new batch: Add/Update objects and mark their scene association
						batchObjects.forEach(objData => {

							// Add a private property to track which scene this object belongs to
							objData._sceneUuid = sceneUuid;
							state.objects.set(objData.uuid, objData);

							// Ensure the scene root is in the scenes map
							if (objData.isScene && objData.uuid === sceneUuid) {

								state.scenes.set(objData.uuid, objData);

							}
							// Note: Renderers are handled separately by 'renderer' events and shouldn't appear in scene batches.

						});

						// Update UI once after processing the entire batch
						updateUI();
						break;

					case 'committed':
						// Page was reloaded, clear state
						clearState();
						break;

					case 'export-result': {
						console.log('Panel: Export result received:', message.detail);
						const { sceneUuid, binary, result } = message.detail;

						// Create a blob with the proper MIME type for the download
						const blob = new Blob(
							[binary ? result : (typeof result === 'string' ? result : JSON.stringify(result, null, 2))],
							{ type: binary ? 'model/gltf-binary' : 'application/json' }
						);

						// Create proper filename with timestamp for uniqueness
						const timestamp = new Date().toISOString().replace(/[:.]/g, '-').substring(0, 19);
						const filename = binary ? `scene-${timestamp}.glb` : `scene-${timestamp}.gltf`;

						// Create download URL
						const url = URL.createObjectURL(blob);

						// Send URL to background to download
						chrome.runtime.sendMessage({
							action: 'save-file',
							url: url,
							filename: filename
						}, (response) => {
							URL.revokeObjectURL(url);
							if (response && response.error) {
								console.error('Download failed:', response.error);
							}
						});

						// Re-enable export buttons
						state.isExporting = false;
						if (state.exportGLTFBtn) state.exportGLTFBtn.disabled = false;
						if (state.exportGLBBtn) state.exportGLBBtn.disabled = false;

						break;
					}

					case 'export-result-meta': {
						console.log('Panel: Export metadata received:', message.detail);
						const { sceneUuid, binary, url, filename, size } = message.detail;

						// Re-enable export buttons
						state.isExporting = false;
						if (state.exportGLTFBtn) state.exportGLTFBtn.disabled = false;
						if (state.exportGLBBtn) state.exportGLBBtn.disabled = false;

						// Show a success message and download link in the panel
						const container = document.getElementById('scene-tree');
						if (container) {
							// Create export results container
							const resultsDiv = document.createElement('div');
							resultsDiv.className = 'export-results';
							resultsDiv.style.marginTop = '12px';
							resultsDiv.style.padding = '8px';
							resultsDiv.style.backgroundColor = 'rgba(0, 128, 0, 0.1)';
							resultsDiv.style.borderRadius = '4px';

							// Add success message with file size
							const sizeInMB = (size / (1024 * 1024)).toFixed(2);
							const successMsg = document.createElement('div');
							successMsg.innerHTML = `✅ <strong>Export successful!</strong> (${sizeInMB} MB)`;
							successMsg.style.marginBottom = '8px';
							resultsDiv.appendChild(successMsg);

							// Add download link
							const link = document.createElement('a');
							link.href = url;
							link.download = filename;
							link.textContent = `Download ${filename}`;
							link.style.display = 'inline-block';
							link.style.padding = '4px 8px';
							link.style.backgroundColor = '#007bff';
							link.style.color = 'white';
							link.style.borderRadius = '4px';
							link.style.textDecoration = 'none';
							link.style.cursor = 'pointer';
							resultsDiv.appendChild(link);

							// Add click-to-dismiss functionality
							const closeBtn = document.createElement('button');
							closeBtn.textContent = '×';
							closeBtn.style.float = 'right';
							closeBtn.style.background = 'none';
							closeBtn.style.border = 'none';
							closeBtn.style.cursor = 'pointer';
							closeBtn.style.fontSize = '16px';
							closeBtn.style.color = '#555';
							closeBtn.onclick = () => resultsDiv.remove();
							resultsDiv.appendChild(closeBtn);

							// Add to container (prepend to put at top)
							const firstChild = container.firstChild;
							if (firstChild) {
								container.insertBefore(resultsDiv, firstChild.nextSibling);
							} else {
								container.appendChild(resultsDiv);
							}
						}
						break;
					}

				}

			}

<<<<<<< HEAD
			// Function to get an object icon based on its type
			function getObjectIcon(obj) {
				if (obj.isScene) return '🌍';
				if (obj.isCamera) return '📷';
				if (obj.isLight) return '💡';
				if (obj.isInstancedMesh) return '🔸';
				if (obj.isMesh) return '🔷';
				if (obj.type === 'Group') return '📁';
				return '📦';
			}
=======
		}

		countObjects( obj.uuid );
		displayName = `${obj.name || obj.type} <span class="object-details">${objectCount} objects</span>`;
		labelContent = `<span class="icon">${icon}</span>
			<span class="label">${displayName}</span>
			<span class="type">${obj.type}</span>`;

	}

	elem.innerHTML = labelContent;
	container.appendChild( elem );

	// Handle children (excluding children of renderers, as properties are shown in details)
	if ( ! obj.isRenderer && obj.children && obj.children.length > 0 ) {

		// Create a container for children
		const childContainer = document.createElement( 'div' );
		childContainer.className = 'children';
		container.appendChild( childContainer );

		// Get all children and sort them by type for better organization
		const children = obj.children
			.map( childId => state.objects.get( childId ) )
			.filter( child => child !== undefined )
			.sort( ( a, b ) => {

				// Sort order: Cameras, Lights, Groups, Meshes, Others
				const typeOrder = {
					isCamera: 1,
					isLight: 2,
					isGroup: 3,
					isMesh: 4
				};
				// Refactored to avoid optional chaining parser error
				const findOrder = ( obj ) => {

					const entry = Object.entries( typeOrder ).find( ( [ key ] ) => obj[ key ] );
					return entry ? entry[ 1 ] : 5; // Check if entry exists, then access index 1 (value)

				};

				const aOrder = findOrder( a );
				const bOrder = findOrder( b );

				return aOrder - bOrder;

			} );

		// Render each child
		children.forEach( child => {

			renderObject( child, childContainer, level + 1 );

		} );

	}

}

// Function to update the UI
function updateUI() {

	const container = document.getElementById( 'scene-tree' );
	container.innerHTML = '';

	const header = document.createElement( 'div' );
	header.className = 'header';
	header.style.display = 'flex'; // Use flexbox
	header.style.justifyContent = 'space-between'; // Align items left and right

	const miscSpan = document.createElement( 'span' );
	miscSpan.innerHTML = `<a href="https://docs.google.com/forms/d/e/1FAIpQLSdw1QcgXNiECYiPx6k0vSQRiRe0FmByrrojV4fgeL5zzXIiCw/viewform?usp=preview" target="_blank">+</a>`;

	const manifest = chrome.runtime.getManifest();

	const manifestVersionSpan = document.createElement( 'span' );
	manifestVersionSpan.textContent = `${manifest.version}`;
	manifestVersionSpan.style.opacity = '0.5'; // Make it less prominent

	header.appendChild( miscSpan );
	header.appendChild( manifestVersionSpan );

	container.appendChild( header );

	// Add renderers section
	if ( state.renderers.size > 0 ) {

		const renderersSection = document.createElement( 'div' );
		renderersSection.className = 'section';
		renderersSection.innerHTML = '<h3>Renderers</h3>';

		state.renderers.forEach( renderer => {

			renderRenderer( renderer, renderersSection );

		} );

		container.appendChild( renderersSection );

	}
>>>>>>> b2d1739e

			// Function to update the UI
			function updateUI() {
				// Auto-select a scene if none selected and at least one exists
				if (!state.selectedSceneUuid && state.scenes.size > 0) {
					state.selectedSceneUuid = state.scenes.keys().next().value;
				}

				const container = document.getElementById('scene-tree');
				container.innerHTML = '';

				// Version info
				const versionInfo = document.createElement('div');
				versionInfo.className = 'info-item';
				versionInfo.style.display = 'flex';
				versionInfo.style.justifyContent = 'space-between';
				const threeVersionSpan = document.createElement('span');
				if (state.revision) threeVersionSpan.textContent = `Three.js r${state.revision}`;
				const manifestVersionSpan = document.createElement('span');
				manifestVersionSpan.textContent = chrome.runtime.getManifest().version;
				manifestVersionSpan.style.opacity = '0.5';
				versionInfo.appendChild(threeVersionSpan);
				versionInfo.appendChild(manifestVersionSpan);
				container.appendChild(versionInfo);

				// Export controls
				if (state.selectedSceneUuid) {
					const controls = document.createElement('div');
					controls.style.margin = '8px 0';
					const btnGltf = document.createElement('button'); btnGltf.textContent = 'Export GLTF';
					btnGltf.disabled = state.isExporting;
					btnGltf.onclick = () => { backgroundPageConnection.postMessage({ name: 'export-scene', sceneUuid: state.selectedSceneUuid, binary: false }); state.isExporting = true; };
					const btnGlb = document.createElement('button'); btnGlb.textContent = 'Export GLB';
					btnGlb.disabled = state.isExporting;
					btnGlb.onclick = () => { backgroundPageConnection.postMessage({ name: 'export-scene', sceneUuid: state.selectedSceneUuid, binary: true }); state.isExporting = true; };
					controls.appendChild(btnGltf);
					controls.appendChild(btnGlb);
					// Store references for later toggle and fallback
					state.exportGLTFBtn = btnGltf;
					state.exportGLBBtn = btnGlb;
					container.appendChild(controls);
				}

				// Renderers section
				if (state.renderers.size) {
					const sec = document.createElement('div'); sec.className = 'section'; sec.innerHTML = '<h3>Renderers</h3>';
					state.renderers.forEach(r => renderRenderer(r, sec));
					container.appendChild(sec);
				}

				// Scenes section
				if (state.scenes.size) {
					const sec = document.createElement('div'); sec.className = 'section'; sec.innerHTML = '<h3>Scenes</h3>';
					state.scenes.forEach(s => renderObject(s, sec));
					container.appendChild(sec);
				}
			}

			// Helper functions
			function renderRenderer(obj, container) {
				// Create <details> element as the main container
				const detailsElement = document.createElement('details');
				detailsElement.className = 'renderer-container';
				detailsElement.setAttribute('data-uuid', obj.uuid);
				// Preserve collapse state
				detailsElement.open = rendererCollapsedState.get(obj.uuid) || false;
				detailsElement.addEventListener('toggle', () => {
					rendererCollapsedState.set(obj.uuid, detailsElement.open);
				});
				// Summary header
				const summaryElem = document.createElement('summary');
				summaryElem.className = 'tree-item renderer-summary';
				const props = obj.properties;
				const details = [`${props.width}x${props.height}`];
				if (props.info) {
					details.push(`${props.info.render.calls} draws`);
					details.push(`${props.info.render.triangles.toLocaleString()} triangles`);
				}
				summaryElem.innerHTML = `<span class="icon toggle-icon"></span>
					<span class="label">${obj.type} <span class="object-details">${details.join(' ・ ')}</span></span>
					<span class="type">${obj.type}</span>`;
				detailsElement.appendChild(summaryElem);
				// Properties container
				const propsContainer = document.createElement('div');
				propsContainer.className = 'properties-list';
				propsContainer.style.paddingLeft = '20px';
				const grid = document.createElement('div');
				grid.style.display = 'grid';
				grid.style.gridTemplateColumns = '1fr 1fr';
				// Column 1
				const col1 = document.createElement('div'); col1.className = 'properties-column';
				col1.appendChild(createPropertyRow('Size', `${props.width}x${props.height}`));
				col1.appendChild(createPropertyRow('Alpha', props.alpha));
				col1.appendChild(createPropertyRow('Antialias', props.antialias));
				col1.appendChild(createPropertyRow('Tone Mapping', props.toneMapping));
				// Column 2
				const col2 = document.createElement('div'); col2.className = 'stats-column';
				const info = props.info || { render: {}, memory: {} };
				col2.appendChild(createPropertyRow('Draw Calls', info.render.calls));
				col2.appendChild(createPropertyRow('Triangles', info.render.triangles));
				col2.appendChild(createPropertyRow('Geometries', info.memory.geometries));
				col2.appendChild(createPropertyRow('Textures', info.memory.textures));
				grid.appendChild(col1);
				grid.appendChild(col2);
				propsContainer.appendChild(grid);
				detailsElement.appendChild(propsContainer);
				container.appendChild(detailsElement);
			}

			function renderObject(obj, container, level = 0) {
				const icon = getObjectIcon(obj);
				const elem = document.createElement('div');
				elem.className = 'tree-item';
				elem.style.paddingLeft = `${level * 20}px`;
				elem.setAttribute('data-uuid', obj.uuid);
				if (obj.isScene) {
					elem.addEventListener('click', e => { state.selectedSceneUuid = obj.uuid; updateUI(); e.stopPropagation(); });
					if (state.selectedSceneUuid === obj.uuid) elem.classList.add('selected');
				}
				let label = obj.name || obj.type;
				if (obj.isScene) {
					let count = 0;
					function countObjs(id) {
						const o = state.objects.get(id);
						if (o) { count++; o.children?.forEach(cid => countObjs(cid)); }
					}
					countObjs(obj.uuid);
					label = `${obj.name || obj.type} <span class="object-details">${count} objects</span>`;
				}
				elem.innerHTML = `<span class="icon">${icon}</span><span class="label">${label}</span><span class="type">${obj.type}</span>`;
				container.appendChild(elem);
				if (!obj.isMesh && obj.children?.length) {
					const childContainer = document.createElement('div'); childContainer.className = 'children'; container.appendChild(childContainer);
					obj.children.map(id => state.objects.get(id)).filter(Boolean).forEach(child => renderObject(child, childContainer, level + 1));
				}
			}

			function createPropertyRow(label, value) {
				const row = document.createElement('div'); row.className = 'property-row';
				row.style.display = 'flex'; row.style.justifyContent = 'space-between';
				const l = document.createElement('span'); l.className = 'property-label'; l.textContent = `${label}:`; row.appendChild(l);
				const v = document.createElement('span'); v.className = 'property-value'; v.textContent = value === undefined ? '–' : (typeof value === 'number' ? value.toLocaleString() : value); v.style.textAlign = 'right'; row.appendChild(v);
				return row;
			}
		} catch (err) {
			if (err.message.includes('Extension context invalidated')) {
				console.warn('Panel: Extension context invalidated, suppressing error');
			} else {
				throw err;
			}
		}
	}
})();<|MERGE_RESOLUTION|>--- conflicted
+++ resolved
@@ -6,7 +6,7 @@
 		return;
 	}
 
-<<<<<<< HEAD
+
 	// Ensure extension context is valid before initializing
 	if (!chrome.runtime || !chrome.runtime.connect) {
 		console.warn('Panel: chrome.runtime.connect unavailable, panel context invalid, skipping initialization');
@@ -45,29 +45,7 @@
 				panelTabId = chrome.devtools.inspectedWindow.tabId;
 			} catch (e) {
 				console.warn('Panel: chrome.devtools.inspectedWindow.tabId unavailable', e);
-=======
-} );
-
-function handleThreeEvent( message ) {
-
-	switch ( message.name ) {
-
-		case 'register':
-			state.revision = message.detail.revision;
-			updateUI();
-			break;
-
-		// Handle individual renderer observation
-		case 'renderer':
-			const detail = message.detail;
-
-			// Only store each unique object once
-			if ( ! state.objects.has( detail.uuid ) ) {
-
-				state.objects.set( detail.uuid, detail );
-				state.renderers.set( detail.uuid, detail );
-
->>>>>>> b2d1739e
+
 			}
 
 			// Create a connection to the background page (safely)
@@ -378,7 +356,7 @@
 
 			}
 
-<<<<<<< HEAD
+
 			// Function to get an object icon based on its type
 			function getObjectIcon(obj) {
 				if (obj.isScene) return '🌍';
@@ -389,109 +367,7 @@
 				if (obj.type === 'Group') return '📁';
 				return '📦';
 			}
-=======
-		}
-
-		countObjects( obj.uuid );
-		displayName = `${obj.name || obj.type} <span class="object-details">${objectCount} objects</span>`;
-		labelContent = `<span class="icon">${icon}</span>
-			<span class="label">${displayName}</span>
-			<span class="type">${obj.type}</span>`;
-
-	}
-
-	elem.innerHTML = labelContent;
-	container.appendChild( elem );
-
-	// Handle children (excluding children of renderers, as properties are shown in details)
-	if ( ! obj.isRenderer && obj.children && obj.children.length > 0 ) {
-
-		// Create a container for children
-		const childContainer = document.createElement( 'div' );
-		childContainer.className = 'children';
-		container.appendChild( childContainer );
-
-		// Get all children and sort them by type for better organization
-		const children = obj.children
-			.map( childId => state.objects.get( childId ) )
-			.filter( child => child !== undefined )
-			.sort( ( a, b ) => {
-
-				// Sort order: Cameras, Lights, Groups, Meshes, Others
-				const typeOrder = {
-					isCamera: 1,
-					isLight: 2,
-					isGroup: 3,
-					isMesh: 4
-				};
-				// Refactored to avoid optional chaining parser error
-				const findOrder = ( obj ) => {
-
-					const entry = Object.entries( typeOrder ).find( ( [ key ] ) => obj[ key ] );
-					return entry ? entry[ 1 ] : 5; // Check if entry exists, then access index 1 (value)
-
-				};
-
-				const aOrder = findOrder( a );
-				const bOrder = findOrder( b );
-
-				return aOrder - bOrder;
-
-			} );
-
-		// Render each child
-		children.forEach( child => {
-
-			renderObject( child, childContainer, level + 1 );
-
-		} );
-
-	}
-
-}
-
-// Function to update the UI
-function updateUI() {
-
-	const container = document.getElementById( 'scene-tree' );
-	container.innerHTML = '';
-
-	const header = document.createElement( 'div' );
-	header.className = 'header';
-	header.style.display = 'flex'; // Use flexbox
-	header.style.justifyContent = 'space-between'; // Align items left and right
-
-	const miscSpan = document.createElement( 'span' );
-	miscSpan.innerHTML = `<a href="https://docs.google.com/forms/d/e/1FAIpQLSdw1QcgXNiECYiPx6k0vSQRiRe0FmByrrojV4fgeL5zzXIiCw/viewform?usp=preview" target="_blank">+</a>`;
-
-	const manifest = chrome.runtime.getManifest();
-
-	const manifestVersionSpan = document.createElement( 'span' );
-	manifestVersionSpan.textContent = `${manifest.version}`;
-	manifestVersionSpan.style.opacity = '0.5'; // Make it less prominent
-
-	header.appendChild( miscSpan );
-	header.appendChild( manifestVersionSpan );
-
-	container.appendChild( header );
-
-	// Add renderers section
-	if ( state.renderers.size > 0 ) {
-
-		const renderersSection = document.createElement( 'div' );
-		renderersSection.className = 'section';
-		renderersSection.innerHTML = '<h3>Renderers</h3>';
-
-		state.renderers.forEach( renderer => {
-
-			renderRenderer( renderer, renderersSection );
-
-		} );
-
-		container.appendChild( renderersSection );
-
-	}
->>>>>>> b2d1739e
+
 
 			// Function to update the UI
 			function updateUI() {
