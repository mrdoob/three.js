--- conflicted
+++ resolved
@@ -12,27 +12,7 @@
 		<div id="info"><a href="http://threejs.org" target="_blank" rel="noopener">three.js</a> webgl - buffergeometry</div>
 
 		<script type="module">
-<<<<<<< HEAD
-			import {
-				AmbientLight,
-				BufferGeometry,
-				Clock,
-				Color,
-				DirectionalLight,
-				DoubleSide,
-				Float32BufferAttribute,
-				Fog,
-				Mesh,
-				MeshPhongMaterial,
-				PerspectiveCamera,
-				Scene,
-				Vector3,
-				VertexColors,
-				WebGLRenderer
-			} from "../build/three.module.js";
-=======
 			import * as THREE from '../build/three.module.js';
->>>>>>> 8aa8b6bf
 
 			import Stats from './jsm/libs/stats.module.js';
 
@@ -58,7 +38,7 @@
 				scene.background = new THREE.Color( 0x050505 );
 				scene.fog = new THREE.Fog( 0x050505, 2000, 3500 );
 
-				clock = new Clock();
+				clock = new THREE.Clock();
 
 				//
 
