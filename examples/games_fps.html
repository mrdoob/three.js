<!DOCTYPE html>
<html lang="en">
	<head>
		<title>three.js - misc - octree collisions</title>
		<meta charset=utf-8 />
		<meta name="viewport" content="width=device-width, user-scalable=no, minimum-scale=1.0, maximum-scale=1.0">
		<link type="text/css" rel="stylesheet" href="main.css">
	</head>
	<body>
		<div id="info">
			Octree threejs demo - basic collisions with static triangle mesh<br />
			MOUSE to look around and to throw balls<br/>
			WASD to move and SPACE to jump
		</div>
		<div id="container"></div>

		<!-- Import maps polyfill -->
		<!-- Remove this when import maps will be widely supported -->
		<script async src="https://unpkg.com/es-module-shims@1.3.6/dist/es-module-shims.js"></script>

		<script type="importmap">
			{
				"imports": {
					"three": "../build/three.module.js",
					"three/addons/": "./jsm/"
				}
			}
		</script>

		<script type="module">

			import * as THREE from 'three';

			import Stats from 'three/addons/libs/stats.module.js';

			import { GLTFLoader } from 'three/addons/loaders/GLTFLoader.js';

<<<<<<< HEAD
			import { Octree } from 'three/addons/math/Octree.js';
			import { Capsule } from 'three/addons/math/Capsule.js';
=======
			import { Octree } from './jsm/math/Octree.js';
			import { OctreeHelper } from './jsm/helpers/OctreeHelper.js';

			import { Capsule } from './jsm/math/Capsule.js';
>>>>>>> 9cfb9790

			import { GUI } from './jsm/libs/lil-gui.module.min.js';

			const clock = new THREE.Clock();

			const scene = new THREE.Scene();
			scene.background = new THREE.Color( 0x88ccee );
			scene.fog = new THREE.Fog( 0x88ccee, 0, 50 );

			const camera = new THREE.PerspectiveCamera( 70, window.innerWidth / window.innerHeight, 0.1, 1000 );
			camera.rotation.order = 'YXZ';

			const fillLight1 = new THREE.HemisphereLight( 0x4488bb, 0x002244, 0.5 );
			fillLight1.position.set( 2, 1, 1 );
			scene.add( fillLight1 );

			const directionalLight = new THREE.DirectionalLight( 0xffffff, 0.8 );
			directionalLight.position.set( - 5, 25, - 1 );
			directionalLight.castShadow = true;
			directionalLight.shadow.camera.near = 0.01;
			directionalLight.shadow.camera.far = 500;
			directionalLight.shadow.camera.right = 30;
			directionalLight.shadow.camera.left = - 30;
			directionalLight.shadow.camera.top	= 30;
			directionalLight.shadow.camera.bottom = - 30;
			directionalLight.shadow.mapSize.width = 1024;
			directionalLight.shadow.mapSize.height = 1024;
			directionalLight.shadow.radius = 4;
			directionalLight.shadow.bias = - 0.00006;
			scene.add( directionalLight );

			const container = document.getElementById( 'container' );

			const renderer = new THREE.WebGLRenderer( { antialias: true } );
			renderer.setPixelRatio( window.devicePixelRatio );
			renderer.setSize( window.innerWidth, window.innerHeight );
			renderer.shadowMap.enabled = true;
			renderer.shadowMap.type = THREE.VSMShadowMap;
			renderer.outputEncoding = THREE.sRGBEncoding;
			renderer.toneMapping = THREE.ACESFilmicToneMapping;
			container.appendChild( renderer.domElement );

			const stats = new Stats();
			stats.domElement.style.position = 'absolute';
			stats.domElement.style.top = '0px';
			container.appendChild( stats.domElement );

			const GRAVITY = 30;

			const NUM_SPHERES = 100;
			const SPHERE_RADIUS = 0.2;

			const STEPS_PER_FRAME = 5;

			const sphereGeometry = new THREE.IcosahedronGeometry( SPHERE_RADIUS, 5 );
			const sphereMaterial = new THREE.MeshLambertMaterial( { color: 0xbbbb44 } );

			const spheres = [];
			let sphereIdx = 0;

			for ( let i = 0; i < NUM_SPHERES; i ++ ) {

				const sphere = new THREE.Mesh( sphereGeometry, sphereMaterial );
				sphere.castShadow = true;
				sphere.receiveShadow = true;

				scene.add( sphere );

				spheres.push( {
					mesh: sphere,
					collider: new THREE.Sphere( new THREE.Vector3( 0, - 100, 0 ), SPHERE_RADIUS ),
					velocity: new THREE.Vector3()
				} );

			}

			const worldOctree = new Octree();

			const playerCollider = new Capsule( new THREE.Vector3( 0, 0.35, 0 ), new THREE.Vector3( 0, 1, 0 ), 0.35 );

			const playerVelocity = new THREE.Vector3();
			const playerDirection = new THREE.Vector3();

			let playerOnFloor = false;
			let mouseTime = 0;

			const keyStates = {};

			const vector1 = new THREE.Vector3();
			const vector2 = new THREE.Vector3();
			const vector3 = new THREE.Vector3();

			document.addEventListener( 'keydown', ( event ) => {

				keyStates[ event.code ] = true;

			} );

			document.addEventListener( 'keyup', ( event ) => {

				keyStates[ event.code ] = false;

			} );

			container.addEventListener( 'mousedown', () => {

				document.body.requestPointerLock();

				mouseTime = performance.now();

			} );

			document.addEventListener( 'mouseup', () => {

				if ( document.pointerLockElement !== null ) throwBall();

			} );

			document.body.addEventListener( 'mousemove', ( event ) => {

				if ( document.pointerLockElement === document.body ) {

					camera.rotation.y -= event.movementX / 500;
					camera.rotation.x -= event.movementY / 500;

				}

			} );

			window.addEventListener( 'resize', onWindowResize );

			function onWindowResize() {

				camera.aspect = window.innerWidth / window.innerHeight;
				camera.updateProjectionMatrix();

				renderer.setSize( window.innerWidth, window.innerHeight );

			}

			function throwBall() {

				const sphere = spheres[ sphereIdx ];

				camera.getWorldDirection( playerDirection );

				sphere.collider.center.copy( playerCollider.end ).addScaledVector( playerDirection, playerCollider.radius * 1.5 );

				// throw the ball with more force if we hold the button longer, and if we move forward

				const impulse = 15 + 30 * ( 1 - Math.exp( ( mouseTime - performance.now() ) * 0.001 ) );

				sphere.velocity.copy( playerDirection ).multiplyScalar( impulse );
				sphere.velocity.addScaledVector( playerVelocity, 2 );

				sphereIdx = ( sphereIdx + 1 ) % spheres.length;

			}

			function playerCollisions() {

				const result = worldOctree.capsuleIntersect( playerCollider );

				playerOnFloor = false;

				if ( result ) {

					playerOnFloor = result.normal.y > 0;

					if ( ! playerOnFloor ) {

						playerVelocity.addScaledVector( result.normal, - result.normal.dot( playerVelocity ) );

					}

					playerCollider.translate( result.normal.multiplyScalar( result.depth ) );

				}

			}

			function updatePlayer( deltaTime ) {

				let damping = Math.exp( - 4 * deltaTime ) - 1;

				if ( ! playerOnFloor ) {

					playerVelocity.y -= GRAVITY * deltaTime;

					// small air resistance
					damping *= 0.1;

				}

				playerVelocity.addScaledVector( playerVelocity, damping );

				const deltaPosition = playerVelocity.clone().multiplyScalar( deltaTime );
				playerCollider.translate( deltaPosition );

				playerCollisions();

				camera.position.copy( playerCollider.end );

			}

			function playerSphereCollision( sphere ) {

				const center = vector1.addVectors( playerCollider.start, playerCollider.end ).multiplyScalar( 0.5 );

				const sphere_center = sphere.collider.center;

				const r = playerCollider.radius + sphere.collider.radius;
				const r2 = r * r;

				// approximation: player = 3 spheres

				for ( const point of [ playerCollider.start, playerCollider.end, center ] ) {

					const d2 = point.distanceToSquared( sphere_center );

					if ( d2 < r2 ) {

						const normal = vector1.subVectors( point, sphere_center ).normalize();
						const v1 = vector2.copy( normal ).multiplyScalar( normal.dot( playerVelocity ) );
						const v2 = vector3.copy( normal ).multiplyScalar( normal.dot( sphere.velocity ) );

						playerVelocity.add( v2 ).sub( v1 );
						sphere.velocity.add( v1 ).sub( v2 );

						const d = ( r - Math.sqrt( d2 ) ) / 2;
						sphere_center.addScaledVector( normal, - d );

					}

				}

			}

			function spheresCollisions() {

				for ( let i = 0, length = spheres.length; i < length; i ++ ) {

					const s1 = spheres[ i ];

					for ( let j = i + 1; j < length; j ++ ) {

						const s2 = spheres[ j ];

						const d2 = s1.collider.center.distanceToSquared( s2.collider.center );
						const r = s1.collider.radius + s2.collider.radius;
						const r2 = r * r;

						if ( d2 < r2 ) {

							const normal = vector1.subVectors( s1.collider.center, s2.collider.center ).normalize();
							const v1 = vector2.copy( normal ).multiplyScalar( normal.dot( s1.velocity ) );
							const v2 = vector3.copy( normal ).multiplyScalar( normal.dot( s2.velocity ) );

							s1.velocity.add( v2 ).sub( v1 );
							s2.velocity.add( v1 ).sub( v2 );

							const d = ( r - Math.sqrt( d2 ) ) / 2;

							s1.collider.center.addScaledVector( normal, d );
							s2.collider.center.addScaledVector( normal, - d );

						}

					}

				}

			}

			function updateSpheres( deltaTime ) {

				spheres.forEach( sphere => {

					sphere.collider.center.addScaledVector( sphere.velocity, deltaTime );

					const result = worldOctree.sphereIntersect( sphere.collider );

					if ( result ) {

						sphere.velocity.addScaledVector( result.normal, - result.normal.dot( sphere.velocity ) * 1.5 );
						sphere.collider.center.add( result.normal.multiplyScalar( result.depth ) );

					} else {

						sphere.velocity.y -= GRAVITY * deltaTime;

					}

					const damping = Math.exp( - 1.5 * deltaTime ) - 1;
					sphere.velocity.addScaledVector( sphere.velocity, damping );

					playerSphereCollision( sphere );

				} );

				spheresCollisions();

				for ( const sphere of spheres ) {

					sphere.mesh.position.copy( sphere.collider.center );

				}

			}

			function getForwardVector() {

				camera.getWorldDirection( playerDirection );
				playerDirection.y = 0;
				playerDirection.normalize();

				return playerDirection;

			}

			function getSideVector() {

				camera.getWorldDirection( playerDirection );
				playerDirection.y = 0;
				playerDirection.normalize();
				playerDirection.cross( camera.up );

				return playerDirection;

			}

			function controls( deltaTime ) {

				// gives a bit of air control
				const speedDelta = deltaTime * ( playerOnFloor ? 25 : 8 );

				if ( keyStates[ 'KeyW' ] ) {

					playerVelocity.add( getForwardVector().multiplyScalar( speedDelta ) );

				}

				if ( keyStates[ 'KeyS' ] ) {

					playerVelocity.add( getForwardVector().multiplyScalar( - speedDelta ) );

				}

				if ( keyStates[ 'KeyA' ] ) {

					playerVelocity.add( getSideVector().multiplyScalar( - speedDelta ) );

				}

				if ( keyStates[ 'KeyD' ] ) {

					playerVelocity.add( getSideVector().multiplyScalar( speedDelta ) );

				}

				if ( playerOnFloor ) {

					if ( keyStates[ 'Space' ] ) {

						playerVelocity.y = 15;

					}

				}

			}

			const loader = new GLTFLoader().setPath( './models/gltf/' );

			loader.load( 'collision-world.glb', ( gltf ) => {

				scene.add( gltf.scene );

				worldOctree.fromGraphNode( gltf.scene );

				gltf.scene.traverse( child => {

					if ( child.isMesh ) {

						child.castShadow = true;
						child.receiveShadow = true;

						if ( child.material.map ) {

							child.material.map.anisotropy = 4;

						}

					}

				} );

				const helper = new OctreeHelper( worldOctree );
				helper.visible = false;
				scene.add( helper );

				const gui = new GUI( { width: 200 } );
				gui.add( { debug: false }, 'debug' )
					.onChange( function ( value ) {

						helper.visible = value;

					} );

				animate();

			} );

			function teleportPlayerIfOob() {

				if ( camera.position.y <= - 25 ) {

					playerCollider.start.set( 0, 0.35, 0 );
					playerCollider.end.set( 0, 1, 0 );
					playerCollider.radius = 0.35;
					camera.position.copy( playerCollider.end );
					camera.rotation.set( 0, 0, 0 );

				}

			}


			function animate() {

				const deltaTime = Math.min( 0.05, clock.getDelta() ) / STEPS_PER_FRAME;

				// we look for collisions in substeps to mitigate the risk of
				// an object traversing another too quickly for detection.

				for ( let i = 0; i < STEPS_PER_FRAME; i ++ ) {

					controls( deltaTime );

					updatePlayer( deltaTime );

					updateSpheres( deltaTime );

					teleportPlayerIfOob();

				}

				renderer.render( scene, camera );

				stats.update();

				requestAnimationFrame( animate );

			}

		</script>
	</body>
</html><|MERGE_RESOLUTION|>--- conflicted
+++ resolved
@@ -35,17 +35,12 @@
 
 			import { GLTFLoader } from 'three/addons/loaders/GLTFLoader.js';
 
-<<<<<<< HEAD
 			import { Octree } from 'three/addons/math/Octree.js';
+			import { OctreeHelper } from 'three/addons/helpers/OctreeHelper.js';
+
 			import { Capsule } from 'three/addons/math/Capsule.js';
-=======
-			import { Octree } from './jsm/math/Octree.js';
-			import { OctreeHelper } from './jsm/helpers/OctreeHelper.js';
-
-			import { Capsule } from './jsm/math/Capsule.js';
->>>>>>> 9cfb9790
-
-			import { GUI } from './jsm/libs/lil-gui.module.min.js';
+
+			import { GUI } from 'three/addons/libs/lil-gui.module.min.js';
 
 			const clock = new THREE.Clock();
 
