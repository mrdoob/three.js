<!DOCTYPE html>
<html lang="en">
	<head>
		<title>three.js webgl - materials - cube refraction [Lucy]</title>
		<meta charset="utf-8">
		<meta name="viewport" content="width=device-width, user-scalable=no, minimum-scale=1.0, maximum-scale=1.0">
		<link type="text/css" rel="stylesheet" href="main.css">
	</head>

	<body>
		<div id="info">
			<a href="http://threejs.org">Three.js</a> cube map refraction demo<br/>
			Lucy model from <a href="http://graphics.stanford.edu/data/3Dscanrep/">Stanford 3d scanning repository<br/>
			Texture by <a href="http://www.humus.name/index.php?page=Textures" target="_blank" rel="noopener">Humus</a>
		</div>

		<script type="module">
<<<<<<< HEAD
			import {
				AmbientLight,
				Clock,
				CubeTextureLoader,
				CubeRefractionMapping,
				Mesh,
				MeshBasicMaterial,
				MeshPhongMaterial,
				PerspectiveCamera,
				PointLight,
				Scene,
				SphereBufferGeometry,
				WebGLRenderer
			} from "../build/three.module.js";
=======
			import * as THREE from '../build/three.module.js';
>>>>>>> 8aa8b6bf

			import Stats from './jsm/libs/stats.module.js';

			import { PLYLoader } from './jsm/loaders/PLYLoader.js';

			var container, stats;

			var camera, scene, renderer;

			var pointLight, clock;

			var mouseX = 0, mouseY = 0;

			var windowHalfX = window.innerWidth / 2;
			var windowHalfY = window.innerHeight / 2;

			init();
			animate();

			function init() {

				container = document.createElement( 'div' );
				document.body.appendChild( container );

				camera = new THREE.PerspectiveCamera( 50, window.innerWidth / window.innerHeight, 1, 100000 );
				camera.position.z = - 4000;

				//

				var r = "textures/cube/Park3Med/";

				var urls = [
					r + "px.jpg", r + "nx.jpg",
					r + "py.jpg", r + "ny.jpg",
					r + "pz.jpg", r + "nz.jpg"
				];

				var textureCube = new THREE.CubeTextureLoader().load( urls );
				textureCube.mapping = THREE.CubeRefractionMapping;

				scene = new THREE.Scene();
				scene.background = textureCube;

				clock = new Clock();

				// LIGHTS

				var ambient = new THREE.AmbientLight( 0xffffff );
				scene.add( ambient );

				pointLight = new THREE.PointLight( 0xffffff, 2 );
				scene.add( pointLight );

				// light representation

				var sphere = new THREE.SphereBufferGeometry( 100, 16, 8 );

				var mesh = new THREE.Mesh( sphere, new THREE.MeshBasicMaterial( { color: 0xffffff } ) );
				mesh.scale.set( 0.05, 0.05, 0.05 );
				pointLight.add( mesh );

				// material samples

				var cubeMaterial3 = new THREE.MeshPhongMaterial( { color: 0xccddff, envMap: textureCube, refractionRatio: 0.98, reflectivity: 0.9 } );
				var cubeMaterial2 = new THREE.MeshPhongMaterial( { color: 0xccfffd, envMap: textureCube, refractionRatio: 0.985 } );
				var cubeMaterial1 = new THREE.MeshPhongMaterial( { color: 0xffffff, envMap: textureCube, refractionRatio: 0.98 } );

				//

				renderer = new THREE.WebGLRenderer();
				renderer.setPixelRatio( window.devicePixelRatio );
				renderer.setSize( window.innerWidth, window.innerHeight );
				container.appendChild( renderer.domElement );

				stats = new Stats();
				container.appendChild( stats.dom );

				var loader = new PLYLoader();
				loader.load( 'models/ply/binary/Lucy100k.ply', function ( geometry ) {

					createScene( geometry, cubeMaterial1, cubeMaterial2, cubeMaterial3 );

				} );

				document.addEventListener( 'mousemove', onDocumentMouseMove, false );

				//

				window.addEventListener( 'resize', onWindowResize, false );

			}

			function onWindowResize() {

				windowHalfX = window.innerWidth / 2;
				windowHalfY = window.innerHeight / 2;

				camera.aspect = window.innerWidth / window.innerHeight;
				camera.updateProjectionMatrix();

				renderer.setSize( window.innerWidth, window.innerHeight );

			}

			function createScene( geometry, m1, m2, m3 ) {

				geometry.computeVertexNormals();

				var s = 1.5;

				var mesh = new THREE.Mesh( geometry, m1 );
				mesh.scale.x = mesh.scale.y = mesh.scale.z = s;
				scene.add( mesh );

				var mesh = new THREE.Mesh( geometry, m2 );
				mesh.position.x = - 1500;
				mesh.scale.x = mesh.scale.y = mesh.scale.z = s;
				scene.add( mesh );

				var mesh = new THREE.Mesh( geometry, m3 );
				mesh.position.x = 1500;
				mesh.scale.x = mesh.scale.y = mesh.scale.z = s;
				scene.add( mesh );

			}

			function onDocumentMouseMove( event ) {

				mouseX = ( event.clientX - windowHalfX ) * 4;
				mouseY = ( event.clientY - windowHalfY ) * 4;

			}

			//

			function animate() {

				requestAnimationFrame( animate );

				render();
				stats.update();

			}

			function render() {

				var timer = - clock.getElapsedTime() * 0.2;

				camera.position.x += ( mouseX - camera.position.x ) * .05;
				camera.position.y += ( - mouseY - camera.position.y ) * .05;

				camera.lookAt( scene.position );

				pointLight.position.x = 1500 * Math.cos( timer );
				pointLight.position.z = 1500 * Math.sin( timer );

				renderer.render( scene, camera );

			}

		</script>

	</body>
</html><|MERGE_RESOLUTION|>--- conflicted
+++ resolved
@@ -15,24 +15,7 @@
 		</div>
 
 		<script type="module">
-<<<<<<< HEAD
-			import {
-				AmbientLight,
-				Clock,
-				CubeTextureLoader,
-				CubeRefractionMapping,
-				Mesh,
-				MeshBasicMaterial,
-				MeshPhongMaterial,
-				PerspectiveCamera,
-				PointLight,
-				Scene,
-				SphereBufferGeometry,
-				WebGLRenderer
-			} from "../build/three.module.js";
-=======
 			import * as THREE from '../build/three.module.js';
->>>>>>> 8aa8b6bf
 
 			import Stats from './jsm/libs/stats.module.js';
 
@@ -76,7 +59,7 @@
 				scene = new THREE.Scene();
 				scene.background = textureCube;
 
-				clock = new Clock();
+				clock = new THREE.Clock();
 
 				// LIGHTS
 
