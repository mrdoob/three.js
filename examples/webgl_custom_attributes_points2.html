--- conflicted
+++ resolved
@@ -50,27 +50,7 @@
 		</script>
 
 		<script type="module">
-<<<<<<< HEAD
-			import {
-				BoxGeometry,
-				BufferAttribute,
-				BufferGeometry,
-				Clock,
-				Color,
-				Matrix4,
-				PerspectiveCamera,
-				Points,
-				RepeatWrapping,
-				Scene,
-				ShaderMaterial,
-				SphereGeometry,
-				TextureLoader,
-				Vector3,
-				WebGLRenderer
-			} from "../build/three.module.js";
-=======
 			import * as THREE from '../build/three.module.js';
->>>>>>> 8aa8b6bf
 
 			import Stats from './jsm/libs/stats.module.js';
 
@@ -90,7 +70,7 @@
 
 				scene = new THREE.Scene();
 
-				clock = new Clock();
+				clock = new THREE.Clock();
 
 				var radius = 100, segments = 68, rings = 38;
 
