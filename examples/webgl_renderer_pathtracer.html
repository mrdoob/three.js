--- conflicted
+++ resolved
@@ -259,11 +259,7 @@
 
 				const generator = new PathTracingSceneGenerator();
 				const result = generator.generate( model );
-<<<<<<< HEAD
-
-=======
-	
->>>>>>> cd80dceb
+
 				// add the model to the scene
 				sceneInfo = result;
 				sceneInfo.scene.traverse( c => {
