--- conflicted
+++ resolved
@@ -242,12 +242,8 @@
 		"webvr_panorama",
 		"webvr_rollercoaster",
 		"webvr_shadow",
-<<<<<<< HEAD
-		"webvr_video"
-=======
 		"webvr_video",
 		"webvr_vive"
->>>>>>> ad7d5b75
 	],
 	"css3d": [
 		"css3d_molecules",
