--- conflicted
+++ resolved
@@ -13,32 +13,7 @@
 		Note: Every second sphere has an IBL environment map on it.</div>
 
 		<script type="module">
-<<<<<<< HEAD
-			import {
-				AmbientLight,
-				Clock,
-				Color,
-				DirectionalLight,
-				FontLoader,
-				LinearFilter,
-				Mesh,
-				MeshBasicMaterial,
-				MeshStandardMaterial,
-				PerspectiveCamera,
-				PointLight,
-				RepeatWrapping,
-				Scene,
-				SphereBufferGeometry,
-				TextureLoader,
-				TextBufferGeometry,
-				UnsignedByteType,
-				Uncharted2ToneMapping,
-				Vector3,
-				WebGLRenderer
-			} from "../build/three.module.js";
-=======
 			import * as THREE from '../build/three.module.js';
->>>>>>> 8aa8b6bf
 
 			import Stats from './jsm/libs/stats.module.js';
 
@@ -81,7 +56,7 @@
 
 				scene = new THREE.Scene();
 
-				clock = new Clock();
+				clock = new THREE.Clock();
 
 				var hdrUrls = genCubeUrls( './textures/cube/pisaHDR/', '.hdr' );
 				var hdrCubeRenderTarget = null;
