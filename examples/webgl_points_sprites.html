--- conflicted
+++ resolved
@@ -14,23 +14,7 @@
 		</div>
 
 		<script type="module">
-<<<<<<< HEAD
-			import {
-				AdditiveBlending,
-				BufferGeometry,
-				Clock,
-				Float32BufferAttribute,
-				FogExp2,
-				PerspectiveCamera,
-				Points,
-				PointsMaterial,
-				Scene,
-				TextureLoader,
-				WebGLRenderer
-			} from "../build/three.module.js";
-=======
 			import * as THREE from '../build/three.module.js';
->>>>>>> 8aa8b6bf
 
 			import Stats from './jsm/libs/stats.module.js';
 
@@ -54,13 +38,9 @@
 				scene = new THREE.Scene();
 				scene.fog = new THREE.FogExp2( 0x000000, 0.0008 );
 
-<<<<<<< HEAD
-				clock = new Clock();
-
-				var geometry = new BufferGeometry();
-=======
+				clock = new THREE.Clock();
+
 				var geometry = new THREE.BufferGeometry();
->>>>>>> 8aa8b6bf
 				var vertices = [];
 
 				var textureLoader = new THREE.TextureLoader();
