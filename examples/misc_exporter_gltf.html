--- conflicted
+++ resolved
@@ -28,14 +28,9 @@
 
 			import * as THREE from 'three';
 
-<<<<<<< HEAD
 			import { OBJLoader } from 'three/addons/loaders/OBJLoader.js';
 			import { GLTFExporter } from 'three/addons/exporters/GLTFExporter.js';
-=======
-			import { OBJLoader } from './jsm/loaders/OBJLoader.js';
-			import { GLTFExporter } from './jsm/exporters/GLTFExporter.js';
-			import { GUI } from './jsm/libs/lil-gui.module.min.js';
->>>>>>> a86857ba
+			import { GUI } from 'three/addons/libs/lil-gui.module.min.js';
 
 			function exportGLTF( input ) {
 
