--- conflicted
+++ resolved
@@ -12,25 +12,7 @@
 		<div id="container"></div>
 
 		<script type="module">
-<<<<<<< HEAD
-			import {
-				BufferGeometry,
-				CatmullRomCurve3,
-				Clock,
-				Color,
-				Float32BufferAttribute,
-				Fog,
-				Line,
-				LineDashedMaterial,
-				LineSegments,
-				PerspectiveCamera,
-				Scene,
-				Vector3,
-				WebGLRenderer
-			} from "../build/three.module.js";
-=======
 			import * as THREE from '../build/three.module.js';
->>>>>>> 8aa8b6bf
 
 			import Stats from './jsm/libs/stats.module.js';
 
@@ -53,7 +35,7 @@
 				scene.background = new THREE.Color( 0x111111 );
 				scene.fog = new THREE.Fog( 0x111111, 150, 200 );
 
-				clock = new Clock();
+				clock = new THREE.Clock();
 
 				var subdivisions = 6;
 				var recursion = 1;
