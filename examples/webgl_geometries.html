<!DOCTYPE html>
<html lang="en">
	<head>
		<title>three.js webgl - geometries</title>
		<meta charset="utf-8">
		<meta name="viewport" content="width=device-width, user-scalable=no, minimum-scale=1.0, maximum-scale=1.0">
		<link type="text/css" rel="stylesheet" href="main.css">
	</head>
	<body>

		<div id="info"><a href="https://threejs.org" target="_blank" rel="noopener">three.js</a> webgl - geometries</div>

		<script type="module">
<<<<<<< HEAD
			import {
				AmbientLight,
				BoxBufferGeometry,
				CircleBufferGeometry,
				Clock,
				CylinderBufferGeometry,
				DoubleSide,
				IcosahedronBufferGeometry,
				LatheBufferGeometry,
				Mesh,
				MeshPhongMaterial,
				OctahedronBufferGeometry,
				PerspectiveCamera,
				PlaneBufferGeometry,
				PointLight,
				RepeatWrapping,
				RingBufferGeometry,
				Scene,
				SphereBufferGeometry,
				TetrahedronBufferGeometry,
				TextureLoader,
				TorusBufferGeometry,
				TorusKnotBufferGeometry,
				Vector2,
				WebGLRenderer
			} from "../build/three.module.js";
=======
			import * as THREE from '../build/three.module.js';
>>>>>>> 8aa8b6bf

			import Stats from './jsm/libs/stats.module.js';

			var camera, scene, renderer, stats, clock;

			init();
			animate();

			function init() {

				camera = new THREE.PerspectiveCamera( 45, window.innerWidth / window.innerHeight, 1, 2000 );
				camera.position.y = 400;

				scene = new THREE.Scene();

				clock = new Clock();

				var object;

				var ambientLight = new THREE.AmbientLight( 0xcccccc, 0.4 );
				scene.add( ambientLight );

				var pointLight = new THREE.PointLight( 0xffffff, 0.8 );
				camera.add( pointLight );
				scene.add( camera );

				var map = new THREE.TextureLoader().load( 'textures/UV_Grid_Sm.jpg' );
				map.wrapS = map.wrapT = THREE.RepeatWrapping;
				map.anisotropy = 16;

				var material = new THREE.MeshPhongMaterial( { map: map, side: THREE.DoubleSide } );

				//

				object = new THREE.Mesh( new THREE.SphereBufferGeometry( 75, 20, 10 ), material );
				object.position.set( - 300, 0, 200 );
				scene.add( object );

				object = new THREE.Mesh( new THREE.IcosahedronBufferGeometry( 75, 1 ), material );
				object.position.set( - 100, 0, 200 );
				scene.add( object );

				object = new THREE.Mesh( new THREE.OctahedronBufferGeometry( 75, 2 ), material );
				object.position.set( 100, 0, 200 );
				scene.add( object );

				object = new THREE.Mesh( new THREE.TetrahedronBufferGeometry( 75, 0 ), material );
				object.position.set( 300, 0, 200 );
				scene.add( object );

				//

				object = new THREE.Mesh( new THREE.PlaneBufferGeometry( 100, 100, 4, 4 ), material );
				object.position.set( - 300, 0, 0 );
				scene.add( object );

				object = new THREE.Mesh( new THREE.BoxBufferGeometry( 100, 100, 100, 4, 4, 4 ), material );
				object.position.set( - 100, 0, 0 );
				scene.add( object );

				object = new THREE.Mesh( new THREE.CircleBufferGeometry( 50, 20, 0, Math.PI * 2 ), material );
				object.position.set( 100, 0, 0 );
				scene.add( object );

				object = new THREE.Mesh( new THREE.RingBufferGeometry( 10, 50, 20, 5, 0, Math.PI * 2 ), material );
				object.position.set( 300, 0, 0 );
				scene.add( object );

				//

				object = new THREE.Mesh( new THREE.CylinderBufferGeometry( 25, 75, 100, 40, 5 ), material );
				object.position.set( - 300, 0, - 200 );
				scene.add( object );

				var points = [];

				for ( var i = 0; i < 50; i ++ ) {

					points.push( new THREE.Vector2( Math.sin( i * 0.2 ) * Math.sin( i * 0.1 ) * 15 + 50, ( i - 5 ) * 2 ) );

				}

				object = new THREE.Mesh( new THREE.LatheBufferGeometry( points, 20 ), material );
				object.position.set( - 100, 0, - 200 );
				scene.add( object );

				object = new THREE.Mesh( new THREE.TorusBufferGeometry( 50, 20, 20, 20 ), material );
				object.position.set( 100, 0, - 200 );
				scene.add( object );

				object = new THREE.Mesh( new THREE.TorusKnotBufferGeometry( 50, 10, 50, 20 ), material );
				object.position.set( 300, 0, - 200 );
				scene.add( object );

				//

				renderer = new THREE.WebGLRenderer( { antialias: true } );
				renderer.setPixelRatio( window.devicePixelRatio );
				renderer.setSize( window.innerWidth, window.innerHeight );
				document.body.appendChild( renderer.domElement );

				stats = new Stats();
				document.body.appendChild( stats.dom );

				//

				window.addEventListener( 'resize', onWindowResize, false );

			}

			function onWindowResize() {

				camera.aspect = window.innerWidth / window.innerHeight;
				camera.updateProjectionMatrix();

				renderer.setSize( window.innerWidth, window.innerHeight );

			}

			//

			function animate() {

				requestAnimationFrame( animate );

				render();
				stats.update();

			}

			function render() {

				var timer = clock.getElapsedTime() * 0.1;

				camera.position.x = Math.cos( timer ) * 800;
				camera.position.z = Math.sin( timer ) * 800;

				camera.lookAt( scene.position );

				scene.traverse( function ( object ) {

					if ( object.isMesh === true ) {

						object.rotation.x = timer * 5;
						object.rotation.y = timer * 2.5;

					}

				} );

				renderer.render( scene, camera );

			}

		</script>

	</body>
</html><|MERGE_RESOLUTION|>--- conflicted
+++ resolved
@@ -11,36 +11,7 @@
 		<div id="info"><a href="https://threejs.org" target="_blank" rel="noopener">three.js</a> webgl - geometries</div>
 
 		<script type="module">
-<<<<<<< HEAD
-			import {
-				AmbientLight,
-				BoxBufferGeometry,
-				CircleBufferGeometry,
-				Clock,
-				CylinderBufferGeometry,
-				DoubleSide,
-				IcosahedronBufferGeometry,
-				LatheBufferGeometry,
-				Mesh,
-				MeshPhongMaterial,
-				OctahedronBufferGeometry,
-				PerspectiveCamera,
-				PlaneBufferGeometry,
-				PointLight,
-				RepeatWrapping,
-				RingBufferGeometry,
-				Scene,
-				SphereBufferGeometry,
-				TetrahedronBufferGeometry,
-				TextureLoader,
-				TorusBufferGeometry,
-				TorusKnotBufferGeometry,
-				Vector2,
-				WebGLRenderer
-			} from "../build/three.module.js";
-=======
 			import * as THREE from '../build/three.module.js';
->>>>>>> 8aa8b6bf
 
 			import Stats from './jsm/libs/stats.module.js';
 
@@ -56,7 +27,7 @@
 
 				scene = new THREE.Scene();
 
-				clock = new Clock();
+				clock = new THREE.Clock();
 
 				var object;
 
