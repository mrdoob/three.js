<!DOCTYPE html>
<html lang="en">
	<head>
		<title>three.js webgl - materials - custom blending</title>
		<meta charset="utf-8">
		<meta name="viewport" content="width=device-width, user-scalable=no, minimum-scale=1.0, maximum-scale=1.0">
		<link type="text/css" rel="stylesheet" href="main.css">
	</head>
	<body>

<<<<<<< HEAD
=======
		<div id="images" class="menu">
			Foreground
			<a id="img_0" href="#"><img src="textures/disturb.jpg" /></a>
			<a id="img_1" href="#"><img src="textures/sprite0.jpg" /></a>
			<a id="img_2" href="#"><img src="textures/sprite0.png" /></a>
			<a id="img_3" href="#"><img src="textures/lensflare/lensflare0.png" /></a>
			<a id="img_4" href="#"><img src="textures/lensflare/lensflare0_alpha.png" /></a>
			<a id="img_5" href="#"><img src="textures/sprites/ball.png" /></a>
			<a id="img_6" href="#"><img src="textures/sprites/snowflake7_alpha.png" /></a>
		</div>

		<div id="backgrounds" class="menu">
			Background
			<a id="bg_0" href="#"><img src="textures/disturb.jpg" /></a>
			<a id="bg_1" href="#"></a>
			<a id="bg_2" href="#"></a>
			<a id="bg_3" href="#"><img src="textures/crate.gif" /></a>
			<a id="bg_4" href="#"><img src="textures/lava/lavatile.jpg" /></a>
			<a id="bg_5" href="#"><img src="textures/water.jpg" /></a>
			<a id="bg_6" href="#"><img src="textures/lava/cloud.png" /></a>
		</div>

		<div id="labels" class="menu">
			Equation<br/><br/>
			<div class="lbl btn" id="btn_add">Add</div>
			<div class="lbl btn" id="btn_sub">Subtract</div>
			<div class="lbl btn" id="btn_rsub">ReverseSubtract</div>
			<div class="lbl btn" id="btn_min">Min</div>
			<div class="lbl btn" id="btn_max">Max</div>

			Premultiply alpha<br/><br/>
			<div class="lbl btn" id="btn_pre">On</div>
			<div class="lbl btn" id="btn_nopre">Off</div>

			Labels<br/><br/>
			<div class="lbl" id="lbl_src">Source</div>
			<div class="lbl" id="lbl_dst">Destination</div>
		</div>

		<!-- Import maps polyfill -->
		<!-- Remove this when import maps will be widely supported -->
		<script async src="https://unpkg.com/es-module-shims@1.3.6/dist/es-module-shims.js"></script>

		<script type="importmap">
			{
				"imports": {
					"three": "../build/three.module.js"
				}
			}
		</script>

>>>>>>> 6289f1c4
		<script type="module">

			import * as THREE from 'three';

			import { GUI } from './jsm/libs/lil-gui.module.min.js';

			let camera, scene, renderer;

			let mapBg;
			const materials = [];

			const params = {
				blendEquation: THREE.AddEquation
			};

			const equations = { Add: THREE.AddEquation, Subtract: THREE.SubtractEquation, ReverseSubtract: THREE.ReverseSubtractEquation, Min: THREE.MinEquation, Max: THREE.MaxEquation };

			init();
			animate();

			function init() {

				// CAMERA

				camera = new THREE.PerspectiveCamera( 80, window.innerWidth / window.innerHeight, 1, 1000 );
				camera.position.z = 700;

				// SCENE

				scene = new THREE.Scene();

				// BACKGROUND

				const canvas = document.createElement( 'canvas' );
				const ctx = canvas.getContext( '2d' );
				canvas.width = canvas.height = 128;
				ctx.fillStyle = '#ddd';
				ctx.fillRect( 0, 0, 128, 128 );
				ctx.fillStyle = '#555';
				ctx.fillRect( 0, 0, 64, 64 );
				ctx.fillStyle = '#999';
				ctx.fillRect( 32, 32, 32, 32 );
				ctx.fillStyle = '#555';
				ctx.fillRect( 64, 64, 64, 64 );
				ctx.fillStyle = '#777';
				ctx.fillRect( 96, 96, 32, 32 );

				mapBg = new THREE.CanvasTexture( canvas );
				mapBg.wrapS = mapBg.wrapT = THREE.RepeatWrapping;
				mapBg.repeat.set( 64, 32 );

				scene.background = mapBg;

				// FOREGROUND OBJECTS

				const src = [
					{ name: 'Zero', constant: THREE.ZeroFactor },
					{ name: 'One', constant: THREE.OneFactor },
					{ name: 'SrcColor', constant: THREE.SrcColorFactor },
					{ name: 'OneMinusSrcColor', constant: THREE.OneMinusSrcColorFactor },
					{ name: 'SrcAlpha', constant: THREE.SrcAlphaFactor },
					{ name: 'OneMinusSrcAlpha', constant: THREE.OneMinusSrcAlphaFactor },
					{ name: 'DstAlpha', constant: THREE.DstAlphaFactor },
					{ name: 'OneMinusDstAlpha', constant: THREE.OneMinusDstAlphaFactor },
					{ name: 'DstColor', constant: THREE.DstColorFactor },
					{ name: 'OneMinusDstColor', constant: THREE.OneMinusDstColorFactor },
					{ name: 'SrcAlphaSaturate', constant: THREE.SrcAlphaSaturateFactor }
				];

				const dst = [
					{ name: 'Zero', constant: THREE.ZeroFactor },
					{ name: 'One', constant: THREE.OneFactor },
					{ name: 'SrcColor', constant: THREE.SrcColorFactor },
					{ name: 'OneMinusSrcColor', constant: THREE.OneMinusSrcColorFactor },
					{ name: 'SrcAlpha', constant: THREE.SrcAlphaFactor },
					{ name: 'OneMinusSrcAlpha', constant: THREE.OneMinusSrcAlphaFactor },
					{ name: 'DstAlpha', constant: THREE.DstAlphaFactor },
					{ name: 'OneMinusDstAlpha', constant: THREE.OneMinusDstAlphaFactor },
					{ name: 'DstColor', constant: THREE.DstColorFactor },
					{ name: 'OneMinusDstColor', constant: THREE.OneMinusDstColorFactor }
				];

				const geo1 = new THREE.PlaneGeometry( 100, 100 );
				const geo2 = new THREE.PlaneGeometry( 100, 25 );

				const texture = new THREE.TextureLoader().load( 'textures/lensflare/lensflare0_alpha.png' );

				for ( let i = 0; i < dst.length; i ++ ) {

					const blendDst = dst[ i ];

					for ( let j = 0; j < src.length; j ++ ) {

						const blendSrc = src[ j ];

						const material = new THREE.MeshBasicMaterial( { map: texture } );
						material.transparent = true;

						material.blending = THREE.CustomBlending;
						material.blendSrc = blendSrc.constant;
						material.blendDst = blendDst.constant;
						material.blendEquation = THREE.AddEquation;

						const x = ( j - src.length / 2 ) * 110;
						const z = 0;
						const y = ( i - dst.length / 2 ) * 110 + 50;

						const mesh = new THREE.Mesh( geo1, material );
						mesh.position.set( x, - y, z );
						mesh.matrixAutoUpdate = false;
						mesh.updateMatrix();
						scene.add( mesh );

						materials.push( material );

					}

				}

				for ( let j = 0; j < src.length; j ++ ) {

					const blendSrc = src[ j ];

					const x = ( j - src.length / 2 ) * 110;
					const z = 0;
					const y = ( 0 - dst.length / 2 ) * 110 + 50;

					const mesh = new THREE.Mesh( geo2, generateLabelMaterial( blendSrc.name, 'rgba( 0, 150, 0, 1 )' ) );
					mesh.position.set( x, - ( y - 70 ), z );
					mesh.matrixAutoUpdate = false;
					mesh.updateMatrix();
					scene.add( mesh );

				}

				for ( let i = 0; i < dst.length; i ++ ) {

					const blendDst = dst[ i ];

					const x = ( 0 - src.length / 2 ) * 110 - 125;
					const z = 0;
					const y = ( i - dst.length / 2 ) * 110 + 165;

					const mesh = new THREE.Mesh( geo2, generateLabelMaterial( blendDst.name, 'rgba( 150, 0, 0, 1 )' ) );
					mesh.position.set( x, - ( y - 120 ), z );
					mesh.matrixAutoUpdate = false;
					mesh.updateMatrix();
					scene.add( mesh );

				}

				// RENDERER

				renderer = new THREE.WebGLRenderer();
				renderer.setPixelRatio( window.devicePixelRatio );
				renderer.setSize( window.innerWidth, window.innerHeight );
				document.body.appendChild( renderer.domElement );

				// EVENTS

				window.addEventListener( 'resize', onWindowResize );

				// GUI

				//
				const gui = new GUI( { width: 300 } );

				gui.add( params, 'blendEquation', equations ).onChange( updateBlendEquation );
				gui.open();

			}

			//

			function onWindowResize() {

				renderer.setSize( window.innerWidth, window.innerHeight );

				camera.aspect = window.innerWidth / window.innerHeight;
				camera.updateProjectionMatrix();

			}

			//

			function generateLabelMaterial( text, bg ) {

				const canvas = document.createElement( 'canvas' );
				const ctx = canvas.getContext( '2d' );
				canvas.width = 128;
				canvas.height = 32;

				ctx.fillStyle = bg;
				ctx.fillRect( 0, 0, 128, 32 );

				ctx.fillStyle = 'white';
				ctx.font = '12pt arial bold';
				ctx.fillText( text, 8, 22 );

				const map = new THREE.CanvasTexture( canvas );

				const material = new THREE.MeshBasicMaterial( { map: map, transparent: true } );
				return material;

			}

			function updateBlendEquation( value ) {

				for ( const material of materials ) {

					material.blendEquation = value;

				}

			}

			function animate() {

				requestAnimationFrame( animate );

				const time = Date.now() * 0.00025;
				const ox = ( time * - 0.01 * mapBg.repeat.x ) % 1;
				const oy = ( time * - 0.01 * mapBg.repeat.y ) % 1;

				mapBg.offset.set( ox, oy );

				renderer.render( scene, camera );

			}

		</script>

	</body>
</html><|MERGE_RESOLUTION|>--- conflicted
+++ resolved
@@ -8,47 +8,6 @@
 	</head>
 	<body>
 
-<<<<<<< HEAD
-=======
-		<div id="images" class="menu">
-			Foreground
-			<a id="img_0" href="#"><img src="textures/disturb.jpg" /></a>
-			<a id="img_1" href="#"><img src="textures/sprite0.jpg" /></a>
-			<a id="img_2" href="#"><img src="textures/sprite0.png" /></a>
-			<a id="img_3" href="#"><img src="textures/lensflare/lensflare0.png" /></a>
-			<a id="img_4" href="#"><img src="textures/lensflare/lensflare0_alpha.png" /></a>
-			<a id="img_5" href="#"><img src="textures/sprites/ball.png" /></a>
-			<a id="img_6" href="#"><img src="textures/sprites/snowflake7_alpha.png" /></a>
-		</div>
-
-		<div id="backgrounds" class="menu">
-			Background
-			<a id="bg_0" href="#"><img src="textures/disturb.jpg" /></a>
-			<a id="bg_1" href="#"></a>
-			<a id="bg_2" href="#"></a>
-			<a id="bg_3" href="#"><img src="textures/crate.gif" /></a>
-			<a id="bg_4" href="#"><img src="textures/lava/lavatile.jpg" /></a>
-			<a id="bg_5" href="#"><img src="textures/water.jpg" /></a>
-			<a id="bg_6" href="#"><img src="textures/lava/cloud.png" /></a>
-		</div>
-
-		<div id="labels" class="menu">
-			Equation<br/><br/>
-			<div class="lbl btn" id="btn_add">Add</div>
-			<div class="lbl btn" id="btn_sub">Subtract</div>
-			<div class="lbl btn" id="btn_rsub">ReverseSubtract</div>
-			<div class="lbl btn" id="btn_min">Min</div>
-			<div class="lbl btn" id="btn_max">Max</div>
-
-			Premultiply alpha<br/><br/>
-			<div class="lbl btn" id="btn_pre">On</div>
-			<div class="lbl btn" id="btn_nopre">Off</div>
-
-			Labels<br/><br/>
-			<div class="lbl" id="lbl_src">Source</div>
-			<div class="lbl" id="lbl_dst">Destination</div>
-		</div>
-
 		<!-- Import maps polyfill -->
 		<!-- Remove this when import maps will be widely supported -->
 		<script async src="https://unpkg.com/es-module-shims@1.3.6/dist/es-module-shims.js"></script>
@@ -61,7 +20,6 @@
 			}
 		</script>
 
->>>>>>> 6289f1c4
 		<script type="module">
 
 			import * as THREE from 'three';
