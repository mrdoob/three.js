<!DOCTYPE html>
<html lang="en">
	<head>
		<title>three.js - WebGPU - Materials</title>
		<meta charset="utf-8">
		<meta name="viewport" content="width=device-width, user-scalable=no, minimum-scale=1.0, maximum-scale=1.0">
		<link type="text/css" rel="stylesheet" href="main.css">
	</head>
	<body>

		<div id="info">
			<a href="https://threejs.org" target="_blank" rel="noopener">three.js</a> WebGPU - Materials
		</div>

		<script async src="https://unpkg.com/es-module-shims@1.3.6/dist/es-module-shims.js"></script>

		<script type="importmap">
<<<<<<< HEAD
		{
			"imports": {
				"three": "../build/three.module.js",
				"three/addons/": "./jsm/"
=======
			{
				"imports": {
					"three": "../build/three.module.js",
					"three/nodes": "./jsm/nodes/Nodes.js"
				}
>>>>>>> 9cfb9790
			}
		</script>

		<script type="module">

			import * as THREE from 'three';
			import * as Nodes from 'three/nodes';

			import WebGPU from 'three/addons/capabilities/WebGPU.js';
			import WebGPURenderer from 'three/addons/renderers/webgpu/WebGPURenderer.js';

			import { TeapotGeometry } from 'three/addons/geometries/TeapotGeometry.js';

<<<<<<< HEAD
			import * as Nodes from 'three/addons/renderers/nodes/Nodes.js';
			import { ShaderNode, vec3, dot } from 'three/addons/renderers/nodes/ShaderNode.js';
=======
			import { ShaderNode, vec3, dot } from 'three/nodes';
>>>>>>> 9cfb9790

			import Stats from 'three/addons/libs/stats.module.js';

			let stats;

			let camera, scene, renderer;

			const objects = [], materials = [];

			init().then( animate ).catch( error );

			async function init() {

				if ( WebGPU.isAvailable() === false ) {

					document.body.appendChild( WebGPU.getErrorMessage() );

					throw new Error( 'No WebGPU support' );

				}

				const container = document.createElement( 'div' );
				document.body.appendChild( container );

				camera = new THREE.PerspectiveCamera( 45, window.innerWidth / window.innerHeight, 1, 2000 );
				camera.position.set( 0, 200, 800 );

				scene = new THREE.Scene();

				// Grid

				const helper = new THREE.GridHelper( 1000, 40, 0x303030, 0x303030 );
				helper.material.colorNode = new Nodes.AttributeNode( 'color' );
				helper.position.y = - 75;
				scene.add( helper );

				// Materials

				const textureLoader = new THREE.TextureLoader();

				const texture = textureLoader.load( './textures/uv_grid_opengl.jpg' );
				texture.wrapS = THREE.RepeatWrapping;
				texture.wrapT = THREE.RepeatWrapping;

				const opacityTexture = textureLoader.load( './textures/alphaMap.jpg' );
				opacityTexture.wrapS = THREE.RepeatWrapping;
				opacityTexture.wrapT = THREE.RepeatWrapping;

				let material;

				//
				//	BASIC
				//

				// PositionNode.LOCAL
				material = new Nodes.MeshBasicNodeMaterial();
				material.colorNode = new Nodes.PositionNode( Nodes.PositionNode.LOCAL );
				materials.push( material );

				// NormalNode.LOCAL
				material = new Nodes.MeshBasicNodeMaterial();
				material.colorNode = new Nodes.NormalNode( Nodes.NormalNode.LOCAL );
				materials.push( material );

				// NormalNode.WORLD
				material = new Nodes.MeshBasicNodeMaterial();
				material.colorNode = new Nodes.NormalNode( Nodes.NormalNode.WORLD );
				materials.push( material );

				// NormalNode.VIEW
				material = new Nodes.MeshBasicNodeMaterial();
				material.colorNode = new Nodes.NormalNode( Nodes.NormalNode.VIEW );
				materials.push( material );

				// TextureNode
				material = new Nodes.MeshBasicNodeMaterial();
				material.colorNode = new Nodes.TextureNode( texture );
				materials.push( material );

				// Opacity
				material = new Nodes.MeshBasicNodeMaterial();
				material.colorNode = new Nodes.UniformNode( new THREE.Color( 0x0099FF ) );
				material.opacityNode = new Nodes.TextureNode( texture );
				material.transparent = true;
				materials.push( material );

				// AlphaTest
				material = new Nodes.MeshBasicNodeMaterial();
				material.colorNode = new Nodes.TextureNode( texture );
				material.opacityNode = new Nodes.TextureNode( opacityTexture );
				material.alphaTestNode = new Nodes.UniformNode( 0.5 );
				materials.push( material );

				//
				//	ADVANCED
				//

				// Custom ShaderNode ( desaturate filter )

				const desaturateShaderNode = new ShaderNode( ( input ) => {

					return dot( vec3( 0.299, 0.587, 0.114 ), input.color.xyz );

				} );

				material = new Nodes.MeshBasicNodeMaterial();
				material.colorNode = desaturateShaderNode.call( { color: new Nodes.TextureNode( texture ) } );
				materials.push( material );

				// Custom WGSL ( desaturate filter )

				const desaturateWGSLNode = new Nodes.FunctionNode( `
					fn desaturate( color:vec3<f32> ) -> vec3<f32> {

						let lum = vec3<f32>( 0.299, 0.587, 0.114 );

						return vec3<f32>( dot( lum, color ) );

					}
				` );

				material = new Nodes.MeshBasicNodeMaterial();
				material.colorNode = desaturateWGSLNode.call( { color: new Nodes.TextureNode( texture ) } );
				materials.push( material );

				// Custom WGSL ( get texture from keywords )

				const getWGSLTextureSample = new Nodes.FunctionNode( `
					fn getWGSLTextureSample( tex: texture_2d<f32>, tex_sampler: sampler, uv:vec2<f32> ) -> vec4<f32> {

						return textureSample( tex, tex_sampler, uv ) * vec4<f32>( 0.0, 1.0, 0.0, 1.0 );

					}
				` );

				const textureNode = new Nodes.TextureNode( texture );
				//getWGSLTextureSample.keywords = { tex: textureNode, tex_sampler: sampler( textureNode ) };

				material = new Nodes.MeshBasicNodeMaterial();
				material.colorNode = getWGSLTextureSample.call( { tex: textureNode, tex_sampler: textureNode, uv: new Nodes.UVNode() } );
				materials.push( material );

				//
				// Geometry
				//

				const geometry = new TeapotGeometry( 50, 18 );

				for ( let i = 0, l = materials.length; i < l; i ++ ) {

					addMesh( geometry, materials[ i ] );

				}

				//

				renderer = new WebGPURenderer();
				renderer.setPixelRatio( window.devicePixelRatio );
				renderer.setSize( window.innerWidth, window.innerHeight );
				container.appendChild( renderer.domElement );

				//

				stats = new Stats();
				container.appendChild( stats.dom );

				//

				window.addEventListener( 'resize', onWindowResize );

				return renderer.init();

			}

			function addMesh( geometry, material ) {

				const mesh = new THREE.Mesh( geometry, material );

				mesh.position.x = ( objects.length % 4 ) * 200 - 400;
				mesh.position.z = Math.floor( objects.length / 4 ) * 200 - 200;

				mesh.rotation.x = Math.random() * 200 - 100;
				mesh.rotation.y = Math.random() * 200 - 100;
				mesh.rotation.z = Math.random() * 200 - 100;

				objects.push( mesh );

				scene.add( mesh );

			}

			function onWindowResize() {

				camera.aspect = window.innerWidth / window.innerHeight;
				camera.updateProjectionMatrix();

				renderer.setSize( window.innerWidth, window.innerHeight );

			}

			//

			function animate() {

				requestAnimationFrame( animate );

				render();
				stats.update();

			}

			function render() {

				const timer = 0.0001 * Date.now();

				camera.position.x = Math.cos( timer ) * 1000;
				camera.position.z = Math.sin( timer ) * 1000;

				camera.lookAt( scene.position );

				for ( let i = 0, l = objects.length; i < l; i ++ ) {

					const object = objects[ i ];

					object.rotation.x += 0.01;
					object.rotation.y += 0.005;

				}

				renderer.render( scene, camera );

			}

			function error( error ) {

				console.error( error );

			}

		</script>

	</body>
</html><|MERGE_RESOLUTION|>--- conflicted
+++ resolved
@@ -15,18 +15,12 @@
 		<script async src="https://unpkg.com/es-module-shims@1.3.6/dist/es-module-shims.js"></script>
 
 		<script type="importmap">
-<<<<<<< HEAD
-		{
-			"imports": {
-				"three": "../build/three.module.js",
-				"three/addons/": "./jsm/"
-=======
 			{
 				"imports": {
 					"three": "../build/three.module.js",
+					"three/addons/": "./jsm/",
 					"three/nodes": "./jsm/nodes/Nodes.js"
 				}
->>>>>>> 9cfb9790
 			}
 		</script>
 
@@ -40,12 +34,7 @@
 
 			import { TeapotGeometry } from 'three/addons/geometries/TeapotGeometry.js';
 
-<<<<<<< HEAD
-			import * as Nodes from 'three/addons/renderers/nodes/Nodes.js';
-			import { ShaderNode, vec3, dot } from 'three/addons/renderers/nodes/ShaderNode.js';
-=======
 			import { ShaderNode, vec3, dot } from 'three/nodes';
->>>>>>> 9cfb9790
 
 			import Stats from 'three/addons/libs/stats.module.js';
 
