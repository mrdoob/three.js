<!DOCTYPE html>
<html lang="en">
	<head>
		<title>three.js - WebGPU - Materials</title>
		<meta charset="utf-8">
		<meta name="viewport" content="width=device-width, user-scalable=no, minimum-scale=1.0, maximum-scale=1.0">
		<link type="text/css" rel="stylesheet" href="main.css">
	</head>
	<body>

		<div id="info">
			<a href="https://threejs.org" target="_blank" rel="noopener">three.js</a> WebGPU - Materials
		</div>

		<script async src="https://unpkg.com/es-module-shims@1.6.3/dist/es-module-shims.js"></script>

		<script type="importmap">
			{
				"imports": {
					"three": "../build/three.module.js",
					"three/addons/": "./jsm/",
					"three/nodes": "./jsm/nodes/Nodes.js"
				}
			}
		</script>

		<script type="module">

			import * as THREE from 'three';
			import * as Nodes from 'three/nodes';

<<<<<<< HEAD
			import { tslFn, wgslFn, attribute, positionLocal, positionWorld, normalLocal, normalWorld, normalView, color, texture, uv, vec2, vec3, vec4, oscSine, triplanarTexture, viewportBottomLeft, js, string, global, loop, MeshBasicNodeMaterial, NodeObjectLoader } from 'three/nodes';
=======
			import { attribute, positionLocal, positionWorld, normalLocal, normalWorld, normalView, color, texture, ShaderNode, func, uv, float, vec2, vec3, vec4, oscSine, triplanarTexture, viewportBottomLeft, js, string, global, loop, MeshBasicNodeMaterial, NodeObjectLoader } from 'three/nodes';
>>>>>>> 7f2f808b

			import WebGPU from 'three/addons/capabilities/WebGPU.js';
			import WebGPURenderer from 'three/addons/renderers/webgpu/WebGPURenderer.js';

			import { TeapotGeometry } from 'three/addons/geometries/TeapotGeometry.js';

			import Stats from 'three/addons/libs/stats.module.js';

			let stats;

			let camera, scene, renderer;

			const objects = [], materials = [];

			init();

			function init() {

				if ( WebGPU.isAvailable() === false ) {

					document.body.appendChild( WebGPU.getErrorMessage() );

					throw new Error( 'No WebGPU support' );

				}

				const container = document.createElement( 'div' );
				document.body.appendChild( container );

				camera = new THREE.PerspectiveCamera( 45, window.innerWidth / window.innerHeight, 1, 2000 );
				camera.position.set( 0, 200, 800 );

				scene = new THREE.Scene();

				// Grid

				const helper = new THREE.GridHelper( 1000, 40, 0x303030, 0x303030 );
				helper.material.colorNode = attribute( 'color' );
				helper.position.y = - 75;
				scene.add( helper );

				// Materials

				const textureLoader = new THREE.TextureLoader();

				const uvTexture = textureLoader.load( './textures/uv_grid_opengl.jpg' );
				uvTexture.wrapS = THREE.RepeatWrapping;
				uvTexture.wrapT = THREE.RepeatWrapping;

				const opacityTexture = textureLoader.load( './textures/alphaMap.jpg' );
				opacityTexture.wrapS = THREE.RepeatWrapping;
				opacityTexture.wrapT = THREE.RepeatWrapping;

				let material;

				//
				//	BASIC
				//

				// PositionLocal
				material = new MeshBasicNodeMaterial();
				material.colorNode = positionLocal;
				materials.push( material );

				// PositionWorld
				material = new MeshBasicNodeMaterial();
				material.colorNode = positionWorld;
				materials.push( material );

				// NormalLocal
				material = new MeshBasicNodeMaterial();
				material.colorNode = normalLocal;
				materials.push( material );

				// NormalWorld
				material = new MeshBasicNodeMaterial();
				material.colorNode = normalWorld;
				materials.push( material );

				// NormalView
				material = new MeshBasicNodeMaterial();
				material.colorNode = normalView;
				materials.push( material );

				// Texture
				material = new MeshBasicNodeMaterial();
				material.colorNode = texture( uvTexture );
				materials.push( material );

				// Opacity
				material = new MeshBasicNodeMaterial();
				material.colorNode = color( 0x0099FF );
				material.opacityNode = texture( uvTexture );
				material.transparent = true;
				materials.push( material );

				// AlphaTest
				material = new MeshBasicNodeMaterial();
				material.colorNode = texture( uvTexture );
				material.opacityNode = texture( opacityTexture );
				material.alphaTestNode = 0.5;
				materials.push( material );

				// Normal
				material = new THREE.MeshNormalMaterial();
				material.opacity = .5;
				material.transparent = true;
				materials.push( material );

				//
				//	ADVANCED
				//

				// Custom ShaderNode ( desaturate filter )

				const desaturateShaderNode = tslFn( ( input ) => {

					return vec3( 0.299, 0.587, 0.114 ).dot( input.color.xyz );

				} );

				material = new MeshBasicNodeMaterial();
				material.colorNode = desaturateShaderNode( { color: texture( uvTexture ) } );
				materials.push( material );

				// Custom ShaderNode(no inputs) > Approach 2

				const desaturateNoInputsShaderNode = tslFn( () => {

					return vec3( 0.299, 0.587, 0.114 ).dot( texture( uvTexture ).xyz );

				} );

				material = new MeshBasicNodeMaterial();
				material.colorNode = desaturateNoInputsShaderNode();
				materials.push( material );

				// Custom WGSL ( desaturate filter )

				const desaturateWGSLNode = wgslFn( `
					fn desaturate( color:vec3<f32> ) -> vec3<f32> {

						let lum = vec3<f32>( 0.299, 0.587, 0.114 );

						return vec3<f32>( dot( lum, color ) );

					}
				` );

				material = new MeshBasicNodeMaterial();
				material.colorNode = desaturateWGSLNode( { color: texture( uvTexture ) } );
				materials.push( material );

				// Custom WGSL ( get texture from keywords )

				const getWGSLTextureSample = wgslFn( `
					fn getWGSLTextureSample( tex: texture_2d<f32>, tex_sampler: sampler, uv:vec2<f32> ) -> vec4<f32> {

						return textureSample( tex, tex_sampler, uv ) * vec4<f32>( 0.0, 1.0, 0.0, 1.0 );

					}
				` );

				const textureNode = texture( uvTexture );
				//getWGSLTextureSample.keywords = { tex: textureNode, tex_sampler: sampler( textureNode ) };

				material = new MeshBasicNodeMaterial();
				material.colorNode = getWGSLTextureSample( { tex: textureNode, tex_sampler: textureNode, uv: uv() } );
				materials.push( material );

				// Triplanar Texture Mapping
				material = new MeshBasicNodeMaterial();
				material.colorNode = triplanarTexture( texture( uvTexture ), null, null, float( .01 ) );
				materials.push( material );

				// Screen Projection Texture
				material = new MeshBasicNodeMaterial();
				material.colorNode = texture( uvTexture, viewportBottomLeft );
				materials.push( material );

				// Loop
				material = new MeshBasicNodeMaterial();
				materials.push( material );

				const loopCount = 10;
				material.colorNode = loop( loopCount, ( { i }, stack ) => {

					const output = vec4().temp();
					const scale = oscSine().mul( .09 ); // just a value to test

					const scaleI = scale.mul( i );
					const scaleINeg = scaleI.negate();

					const leftUV = uv().add( vec2( scaleI, 0 ) );
					const rightUV = uv().add( vec2( scaleINeg, 0 ) );
					const topUV = uv().add( vec2( 0, scaleI ) );
					const bottomUV = uv().add( vec2( 0, scaleINeg ) );

					stack.assign( output, output.add( texture( uvTexture, leftUV ) ) );
					stack.assign( output, output.add( texture( uvTexture, rightUV ) ) );
					stack.assign( output, output.add( texture( uvTexture, topUV ) ) );
					stack.assign( output, output.add( texture( uvTexture, bottomUV ) ) );

					return output.div( loopCount * 4 );

				} );

				// Scriptable

				global.set( 'THREE', THREE );
				global.set( 'TSL', Nodes );

				const asyncNode = js( `

					layout = {
						outputType: 'node'
					};

					const { float } = TSL;

					function init() {

						setTimeout( () => {

							local.set( 'result', float( 1.0 ) );

							refresh(); // refresh the node

						}, 1000 );

						return float( 0.0 );

					}

					function main() {

						const result = local.get( 'result', init );

						//console.log( 'result', result );

						return result;

					}

				` ).scriptable();

				const scriptableNode = js( `

					layout = {
						outputType: 'node',
						elements: [
							{ name: 'source', inputType: 'node' },
							{ name: 'contrast', inputType: 'node' },
							{ name: 'vector3', inputType: 'Vector3' },
							{ name: 'message', inputType: 'string' },
							{ name: 'binary', inputType: 'ArrayBuffer' },
							{ name: 'object3d', inputType: 'Object3D' },
							{ name: 'execFrom', inputType: 'string' }
						]
					};

					const { saturation, float, oscSine, mul } = TSL;

					function helloWorld() {

						console.log( "Hello World!" );

					}

					function main() {

						const source = parameters.get( 'source' ) || float();
						const contrast = parameters.get( 'contrast' ) || float();

						const material = local.get( 'material' );

						//console.log( 'vector3', parameters.get( 'vector3' ) );

						if ( parameters.get( 'execFrom' ) === 'serialized' ) {

							//console.log( 'message', parameters.get( 'message' ).value );
							//console.log( 'binary', parameters.get( 'binary' ) );
							//console.log( 'object3d', parameters.get( 'object3d' ) ); // unserializable yet

							//console.log( global.get( 'renderer' ) );

						}

						if ( material ) material.needsUpdate = true;

						return mul( saturation( source, oscSine() ), contrast );

					}

					output = { helloWorld };

				` ).scriptable();

				scriptableNode.setParameter( 'source', texture( uvTexture ).xyz );
				scriptableNode.setParameter( 'contrast', asyncNode );
				scriptableNode.setParameter( 'vector3', vec3( new THREE.Vector3( 1, 1, 1 ) ) );
				scriptableNode.setParameter( 'message', string( 'Hello World!' ) );
				scriptableNode.setParameter( 'binary', new ArrayBuffer( 4 ) );
				scriptableNode.setParameter( 'object3d', new THREE.Group() );

				scriptableNode.call( 'helloWorld' );

				material = new MeshBasicNodeMaterial();
				material.colorNode = scriptableNode;
				materials.push( material );

				scriptableNode.setLocal( 'material', material );

				//
				// Geometry
				//

				const geometry = new TeapotGeometry( 50, 18 );

				for ( let i = 0, l = materials.length; i < l; i ++ ) {

					addMesh( geometry, materials[ i ] );

				}

				const serializeMesh = scene.children[ scene.children.length - 1 ];

				//

				renderer = new WebGPURenderer();
				renderer.setPixelRatio( window.devicePixelRatio );
				renderer.setSize( window.innerWidth, window.innerHeight );
				renderer.setAnimationLoop( animate );
				container.appendChild( renderer.domElement );

				//

				stats = new Stats();
				container.appendChild( stats.dom );

				//

				window.addEventListener( 'resize', onWindowResize );

				//

				setTimeout( () => testSerialization( serializeMesh ), 1000 );

			}

			function addMesh( geometry, material ) {

				const mesh = new THREE.Mesh( geometry, material );

				mesh.position.x = ( objects.length % 4 ) * 200 - 400;
				mesh.position.z = Math.floor( objects.length / 4 ) * 200 - 200;

				mesh.rotation.x = Math.random() * 200 - 100;
				mesh.rotation.y = Math.random() * 200 - 100;
				mesh.rotation.z = Math.random() * 200 - 100;

				objects.push( mesh );

				scene.add( mesh );

			}

			function testSerialization( mesh ) {

				const json = mesh.toJSON();
				const loader = new NodeObjectLoader();
				const serializedMesh = loader.parse( json );

				serializedMesh.position.x = ( objects.length % 4 ) * 200 - 400;
				serializedMesh.position.z = Math.floor( objects.length / 4 ) * 200 - 200;

				const scriptableNode = serializedMesh.material.colorNode;

				// it's because local.get( 'material' ) is used in the example ( local/global is unserializable )
				scriptableNode.setLocal( 'material', serializedMesh.material );
				scriptableNode.setParameter( 'execFrom', 'serialized' );

				objects.push( serializedMesh );

				scene.add( serializedMesh );

			}

			function onWindowResize() {

				camera.aspect = window.innerWidth / window.innerHeight;
				camera.updateProjectionMatrix();

				renderer.setSize( window.innerWidth, window.innerHeight );

			}

			//

			function animate() {

				const timer = 0.0001 * Date.now();

				camera.position.x = Math.cos( timer ) * 1000;
				camera.position.z = Math.sin( timer ) * 1000;

				camera.lookAt( scene.position );

				for ( let i = 0, l = objects.length; i < l; i ++ ) {

					const object = objects[ i ];

					object.rotation.x += 0.01;
					object.rotation.y += 0.005;

				}

				renderer.render( scene, camera );

				stats.update();

			}

		</script>

	</body>
</html><|MERGE_RESOLUTION|>--- conflicted
+++ resolved
@@ -29,11 +29,7 @@
 			import * as THREE from 'three';
 			import * as Nodes from 'three/nodes';
 
-<<<<<<< HEAD
-			import { tslFn, wgslFn, attribute, positionLocal, positionWorld, normalLocal, normalWorld, normalView, color, texture, uv, vec2, vec3, vec4, oscSine, triplanarTexture, viewportBottomLeft, js, string, global, loop, MeshBasicNodeMaterial, NodeObjectLoader } from 'three/nodes';
-=======
-			import { attribute, positionLocal, positionWorld, normalLocal, normalWorld, normalView, color, texture, ShaderNode, func, uv, float, vec2, vec3, vec4, oscSine, triplanarTexture, viewportBottomLeft, js, string, global, loop, MeshBasicNodeMaterial, NodeObjectLoader } from 'three/nodes';
->>>>>>> 7f2f808b
+			import { tslFn, wgslFn, attribute, positionLocal, positionWorld, normalLocal, normalWorld, normalView, color, texture, uv, float, vec2, vec3, vec4, oscSine, triplanarTexture, viewportBottomLeft, js, string, global, loop, MeshBasicNodeMaterial, NodeObjectLoader } from 'three/nodes';
 
 			import WebGPU from 'three/addons/capabilities/WebGPU.js';
 			import WebGPURenderer from 'three/addons/renderers/webgpu/WebGPURenderer.js';
