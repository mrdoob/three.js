--- conflicted
+++ resolved
@@ -47,22 +47,7 @@
 		</div>
 
 		<script type="module">
-<<<<<<< HEAD
-			import {
-				AmbientLight,
-				BufferAttribute,
-				BufferGeometry,
-				Clock,
-				Color,
-				LineSegments,
-				PerspectiveCamera,
-				Scene,
-				ShaderMaterial,
-				WebGLRenderer
-			} from "../build/three.module.js";
-=======
 			import * as THREE from '../build/three.module.js';
->>>>>>> 8aa8b6bf
 
 			import Stats from './jsm/libs/stats.module.js';
 
@@ -89,7 +74,7 @@
 
 				scene.add( new THREE.AmbientLight( 0x444444 ) );
 
-				clock = new Clock();
+				clock = new THREE.Clock();
 
 				stats = new Stats();
 				document.body.appendChild( stats.dom );
