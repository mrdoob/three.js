<!DOCTYPE html>
<html lang="en">
	<head>
		<title>three.js webgl - postprocessing - godrays</title>
		<meta charset="utf-8">
		<meta name="viewport" content="width=device-width, user-scalable=no, minimum-scale=1.0, maximum-scale=1.0">
		<link type="text/css" rel="stylesheet" href="main.css">
	</head>

	<body>
		<div id="info">
			<a href="http://threejs.org" target="_blank" rel="noopener">three.js</a> - webgl god-rays example - tree by <a href="http://www.turbosquid.com/3d-models/free-tree-3d-model/592617" target="_blank" rel="noopener">stanloshka</a>
		</div>

		<script type="module">
<<<<<<< HEAD
			import {
				Clock,
				LinearFilter,
				Mesh,
				MeshBasicMaterial,
				MeshDepthMaterial,
				OrthographicCamera,
				PerspectiveCamera,
				PlaneBufferGeometry,
				RGBFormat,
				Scene,
				ShaderMaterial,
				SphereBufferGeometry,
				UniformsUtils,
				Vector3,
				WebGLRenderer,
				WebGLRenderTarget
			} from "../build/three.module.js";
=======
			import * as THREE from '../build/three.module.js';
>>>>>>> 8aa8b6bf

			import Stats from './jsm/libs/stats.module.js';

			import { OBJLoader } from './jsm/loaders/OBJLoader.js';
			import { GodRaysFakeSunShader, GodRaysDepthMaskShader, GodRaysCombineShader, GodRaysGenerateShader } from './jsm/shaders/GodRaysShader.js';

			var container, stats;
			var camera, scene, renderer, materialDepth;

			var sphereMesh;

			var sunPosition = new THREE.Vector3( 0, 1000, - 1000 );
			var screenSpacePosition = new THREE.Vector3();

			var mouseX = 0, mouseY = 0;

			var clock;

			var postprocessing = { enabled: true };

			var orbitRadius = 200;

			var bgColor = 0x000511;
			var sunColor = 0xffee00;

			// Use a smaller size for some of the god-ray render targets for better performance.
			var godrayRenderTargetResolutionMultiplier = 1.0 / 4.0;

			init();
			animate();

			function init() {

				container = document.createElement( 'div' );
				document.body.appendChild( container );

				//

				camera = new THREE.PerspectiveCamera( 70, window.innerWidth / window.innerHeight, 1, 3000 );
				camera.position.z = 200;

				scene = new THREE.Scene();

				clock = new Clock();

				//

				materialDepth = new THREE.MeshDepthMaterial();

				var materialScene = new THREE.MeshBasicMaterial( { color: 0x000000 } );

				// tree

				var loader = new OBJLoader();
				loader.load( 'models/obj/tree.obj', function ( object ) {

					object.material = materialScene;
					object.position.set( 0, - 150, - 150 );
					object.scale.multiplyScalar( 400 );
					scene.add( object );

				} );

				// sphere

				var geo = new THREE.SphereBufferGeometry( 1, 20, 10 );
				sphereMesh = new THREE.Mesh( geo, materialScene );
				sphereMesh.scale.multiplyScalar( 20 );
				scene.add( sphereMesh );

				//

				renderer = new THREE.WebGLRenderer();
				renderer.setClearColor( 0xffffff );
				renderer.setPixelRatio( window.devicePixelRatio );
				renderer.setSize( window.innerWidth, window.innerHeight );
				container.appendChild( renderer.domElement );

				renderer.autoClear = false;

				//

				stats = new Stats();
				container.appendChild( stats.dom );

				//

				document.addEventListener( 'mousemove', onDocumentMouseMove, false );
				document.addEventListener( 'touchstart', onDocumentTouchStart, false );
				document.addEventListener( 'touchmove', onDocumentTouchMove, false );
				window.addEventListener( 'resize', onWindowResize, false );

				//

				initPostprocessing( window.innerWidth, window.innerHeight );

			}

			//

			function onDocumentMouseMove( event ) {

				mouseX = event.clientX - window.innerWidth / 2;
				mouseY = event.clientY - window.innerHeight / 2;

			}

			function onDocumentTouchStart( event ) {

				if ( event.touches.length === 1 ) {

					event.preventDefault();

					mouseX = event.touches[ 0 ].pageX - window.innerWidth / 2;
					mouseY = event.touches[ 0 ].pageY - window.innerHeight / 2;

				}

			}

			function onDocumentTouchMove( event ) {

				if ( event.touches.length === 1 ) {

					event.preventDefault();

					mouseX = event.touches[ 0 ].pageX - window.innerWidth / 2;
					mouseY = event.touches[ 0 ].pageY - window.innerHeight / 2;

				}

			}

			//

			function onWindowResize() {

				var renderTargetWidth = window.innerWidth;
				var renderTargetHeight = window.innerHeight;

				camera.aspect = renderTargetWidth / renderTargetHeight;
				camera.updateProjectionMatrix();

				renderer.setSize( renderTargetWidth, renderTargetHeight );
				postprocessing.rtTextureColors.setSize( renderTargetWidth, renderTargetHeight );
				postprocessing.rtTextureDepth.setSize( renderTargetWidth, renderTargetHeight );
				postprocessing.rtTextureDepthMask.setSize( renderTargetWidth, renderTargetHeight );

				var adjustedWidth = renderTargetWidth * godrayRenderTargetResolutionMultiplier;
				var adjustedHeight = renderTargetHeight * godrayRenderTargetResolutionMultiplier;
				postprocessing.rtTextureGodRays1.setSize( adjustedWidth, adjustedHeight );
				postprocessing.rtTextureGodRays2.setSize( adjustedWidth, adjustedHeight );

			}

			function initPostprocessing( renderTargetWidth, renderTargetHeight ) {

				postprocessing.scene = new THREE.Scene();

				postprocessing.camera = new THREE.OrthographicCamera( - 0.5, 0.5, 0.5, - 0.5, - 10000, 10000 );
				postprocessing.camera.position.z = 100;

				postprocessing.scene.add( postprocessing.camera );

				var pars = { minFilter: THREE.LinearFilter, magFilter: THREE.LinearFilter, format: THREE.RGBFormat };
				postprocessing.rtTextureColors = new THREE.WebGLRenderTarget( renderTargetWidth, renderTargetHeight, pars );

				// Switching the depth formats to luminance from rgb doesn't seem to work. I didn't
				// investigate further for now.
				// pars.format = LuminanceFormat;

				// I would have this quarter size and use it as one of the ping-pong render
				// targets but the aliasing causes some temporal flickering

				postprocessing.rtTextureDepth = new THREE.WebGLRenderTarget( renderTargetWidth, renderTargetHeight, pars );
				postprocessing.rtTextureDepthMask = new THREE.WebGLRenderTarget( renderTargetWidth, renderTargetHeight, pars );

				// The ping-pong render targets can use an adjusted resolution to minimize cost

				var adjustedWidth = renderTargetWidth * godrayRenderTargetResolutionMultiplier;
				var adjustedHeight = renderTargetHeight * godrayRenderTargetResolutionMultiplier;
				postprocessing.rtTextureGodRays1 = new THREE.WebGLRenderTarget( adjustedWidth, adjustedHeight, pars );
				postprocessing.rtTextureGodRays2 = new THREE.WebGLRenderTarget( adjustedWidth, adjustedHeight, pars );

				// god-ray shaders

				var godraysMaskShader = GodRaysDepthMaskShader;
				postprocessing.godrayMaskUniforms = THREE.UniformsUtils.clone( godraysMaskShader.uniforms );
				postprocessing.materialGodraysDepthMask = new THREE.ShaderMaterial( {

					uniforms: postprocessing.godrayMaskUniforms,
					vertexShader: godraysMaskShader.vertexShader,
					fragmentShader: godraysMaskShader.fragmentShader

				} );

				var godraysGenShader = GodRaysGenerateShader;
				postprocessing.godrayGenUniforms = THREE.UniformsUtils.clone( godraysGenShader.uniforms );
				postprocessing.materialGodraysGenerate = new THREE.ShaderMaterial( {

					uniforms: postprocessing.godrayGenUniforms,
					vertexShader: godraysGenShader.vertexShader,
					fragmentShader: godraysGenShader.fragmentShader

				} );

				var godraysCombineShader = GodRaysCombineShader;
				postprocessing.godrayCombineUniforms = THREE.UniformsUtils.clone( godraysCombineShader.uniforms );
				postprocessing.materialGodraysCombine = new THREE.ShaderMaterial( {

					uniforms: postprocessing.godrayCombineUniforms,
					vertexShader: godraysCombineShader.vertexShader,
					fragmentShader: godraysCombineShader.fragmentShader

				} );

				var godraysFakeSunShader = GodRaysFakeSunShader;
				postprocessing.godraysFakeSunUniforms = THREE.UniformsUtils.clone( godraysFakeSunShader.uniforms );
				postprocessing.materialGodraysFakeSun = new THREE.ShaderMaterial( {

					uniforms: postprocessing.godraysFakeSunUniforms,
					vertexShader: godraysFakeSunShader.vertexShader,
					fragmentShader: godraysFakeSunShader.fragmentShader

				} );

				postprocessing.godraysFakeSunUniforms.bgColor.value.setHex( bgColor );
				postprocessing.godraysFakeSunUniforms.sunColor.value.setHex( sunColor );

				postprocessing.godrayCombineUniforms.fGodRayIntensity.value = 0.75;

				postprocessing.quad = new THREE.Mesh(
					new THREE.PlaneBufferGeometry( 1.0, 1.0 ),
					postprocessing.materialGodraysGenerate
				);
				postprocessing.quad.position.z = - 9900;
				postprocessing.scene.add( postprocessing.quad );

			}

			function animate() {

				requestAnimationFrame( animate, renderer.domElement );

				stats.begin();
				render();
				stats.end();

			}

			function getStepSize( filterLen, tapsPerPass, pass ) {

				return filterLen * Math.pow( tapsPerPass, - pass );

			}

			function filterGodRays( inputTex, renderTarget, stepSize ) {

				postprocessing.scene.overrideMaterial = postprocessing.materialGodraysGenerate;

				postprocessing.godrayGenUniforms[ "fStepSize" ].value = stepSize;
				postprocessing.godrayGenUniforms[ "tInput" ].value = inputTex;

				renderer.setRenderTarget( renderTarget );
				renderer.render( postprocessing.scene, postprocessing.camera );
				postprocessing.scene.overrideMaterial = null;

			}

			function render() {

				var time = clock.getElapsedTime() / 4;

				sphereMesh.position.x = orbitRadius * Math.cos( time );
				sphereMesh.position.z = orbitRadius * Math.sin( time ) - 100;


				camera.position.x += ( mouseX - camera.position.x ) * 0.036;
				camera.position.y += ( - ( mouseY ) - camera.position.y ) * 0.036;

				camera.lookAt( scene.position );

				if ( postprocessing.enabled ) {

					// Find the screenspace position of the sun

					screenSpacePosition.copy( sunPosition ).project( camera );

					screenSpacePosition.x = ( screenSpacePosition.x + 1 ) / 2;
					screenSpacePosition.y = ( screenSpacePosition.y + 1 ) / 2;

					// Give it to the god-ray and sun shaders

					postprocessing.godrayGenUniforms[ "vSunPositionScreenSpace" ].value.x = screenSpacePosition.x;
					postprocessing.godrayGenUniforms[ "vSunPositionScreenSpace" ].value.y = screenSpacePosition.y;

					postprocessing.godraysFakeSunUniforms[ "vSunPositionScreenSpace" ].value.x = screenSpacePosition.x;
					postprocessing.godraysFakeSunUniforms[ "vSunPositionScreenSpace" ].value.y = screenSpacePosition.y;

					// -- Draw sky and sun --

					// Clear colors and depths, will clear to sky color

					renderer.setRenderTarget( postprocessing.rtTextureColors );
					renderer.clear( true, true, false );

					// Sun render. Runs a shader that gives a brightness based on the screen
					// space distance to the sun. Not very efficient, so i make a scissor
					// rectangle around the suns position to avoid rendering surrounding pixels.

					var sunsqH = 0.74 * window.innerHeight; // 0.74 depends on extent of sun from shader
					var sunsqW = 0.74 * window.innerHeight; // both depend on height because sun is aspect-corrected

					screenSpacePosition.x *= window.innerWidth;
					screenSpacePosition.y *= window.innerHeight;

					renderer.setScissor( screenSpacePosition.x - sunsqW / 2, screenSpacePosition.y - sunsqH / 2, sunsqW, sunsqH );
					renderer.setScissorTest( true );

					postprocessing.godraysFakeSunUniforms[ "fAspect" ].value = window.innerWidth / window.innerHeight;

					postprocessing.scene.overrideMaterial = postprocessing.materialGodraysFakeSun;
					renderer.setRenderTarget( postprocessing.rtTextureColors );
					renderer.render( postprocessing.scene, postprocessing.camera );

					renderer.setScissorTest( false );

					// -- Draw scene objects --

					// Colors

					scene.overrideMaterial = null;
					renderer.setRenderTarget( postprocessing.rtTextureColors );
					renderer.render( scene, camera );

					// Depth

					scene.overrideMaterial = materialDepth;
					renderer.setRenderTarget( postprocessing.rtTextureDepth );
					renderer.clear();
					renderer.render( scene, camera );

					//

					postprocessing.godrayMaskUniforms[ "tInput" ].value = postprocessing.rtTextureDepth.texture;

					postprocessing.scene.overrideMaterial = postprocessing.materialGodraysDepthMask;
					renderer.setRenderTarget( postprocessing.rtTextureDepthMask );
					renderer.render( postprocessing.scene, postprocessing.camera );

					// -- Render god-rays --

					// Maximum length of god-rays (in texture space [0,1]X[0,1])

					var filterLen = 1.0;

					// Samples taken by filter

					var TAPS_PER_PASS = 6.0;

					// Pass order could equivalently be 3,2,1 (instead of 1,2,3), which
					// would start with a small filter support and grow to large. however
					// the large-to-small order produces less objectionable aliasing artifacts that
					// appear as a glimmer along the length of the beams

					// pass 1 - render into first ping-pong target
					filterGodRays( postprocessing.rtTextureDepthMask.texture, postprocessing.rtTextureGodRays2, getStepSize( filterLen, TAPS_PER_PASS, 1.0 ) );

					// pass 2 - render into second ping-pong target
					filterGodRays( postprocessing.rtTextureGodRays2.texture, postprocessing.rtTextureGodRays1, getStepSize( filterLen, TAPS_PER_PASS, 2.0 ) );

					// pass 3 - 1st RT
					filterGodRays( postprocessing.rtTextureGodRays1.texture, postprocessing.rtTextureGodRays2, getStepSize( filterLen, TAPS_PER_PASS, 3.0 ) );

					// final pass - composite god-rays onto colors

					postprocessing.godrayCombineUniforms[ "tColors" ].value = postprocessing.rtTextureColors.texture;
					postprocessing.godrayCombineUniforms[ "tGodRays" ].value = postprocessing.rtTextureGodRays2.texture;

					postprocessing.scene.overrideMaterial = postprocessing.materialGodraysCombine;

					renderer.setRenderTarget( null );
					renderer.render( postprocessing.scene, postprocessing.camera );
					postprocessing.scene.overrideMaterial = null;

				} else {

					renderer.setRenderTarget( null );
					renderer.clear();
					renderer.render( scene, camera );

				}

			}

		</script>
	</body>
</html><|MERGE_RESOLUTION|>--- conflicted
+++ resolved
@@ -13,28 +13,7 @@
 		</div>
 
 		<script type="module">
-<<<<<<< HEAD
-			import {
-				Clock,
-				LinearFilter,
-				Mesh,
-				MeshBasicMaterial,
-				MeshDepthMaterial,
-				OrthographicCamera,
-				PerspectiveCamera,
-				PlaneBufferGeometry,
-				RGBFormat,
-				Scene,
-				ShaderMaterial,
-				SphereBufferGeometry,
-				UniformsUtils,
-				Vector3,
-				WebGLRenderer,
-				WebGLRenderTarget
-			} from "../build/three.module.js";
-=======
 			import * as THREE from '../build/three.module.js';
->>>>>>> 8aa8b6bf
 
 			import Stats from './jsm/libs/stats.module.js';
 
@@ -78,7 +57,7 @@
 
 				scene = new THREE.Scene();
 
-				clock = new Clock();
+				clock = new THREE.Clock();
 
 				//
 
