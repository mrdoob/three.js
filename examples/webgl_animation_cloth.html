<!DOCTYPE html>
<html lang="en">
	<head>
		<title>three.js webgl - cloth simulation</title>
		<meta charset="utf-8">
		<meta name="viewport" content="width=device-width, user-scalable=no, minimum-scale=1.0, maximum-scale=1.0">
		<link type="text/css" rel="stylesheet" href="main.css">
		<style>
			body {
				background-color: #cce0ff;
				color: #000;
			}
			a {
				color: #080;
			}
		</style>
	</head>

	<body>
		<div id="info">Simple Cloth Simulation<br/>
			Verlet integration with relaxed constraints<br/>
		</div>

		<script type="module">
<<<<<<< HEAD
			import {
				AmbientLight,
				BoxBufferGeometry,
				Clock,
				Color,
				DirectionalLight,
				DoubleSide,
				Fog,
				Mesh,
				MeshDepthMaterial,
				MeshLambertMaterial,
				ParametricBufferGeometry,
				PerspectiveCamera,
				PlaneBufferGeometry,
				RepeatWrapping,
				RGBADepthPacking,
				SphereBufferGeometry,
				Scene,
				TextureLoader,
				Vector3,
				WebGLRenderer
			} from "../build/three.module.js";
=======
			import * as THREE from '../build/three.module.js';
>>>>>>> 8aa8b6bf

			import Stats from './jsm/libs/stats.module.js';
			import { GUI } from './jsm/libs/dat.gui.module.js';

			import { OrbitControls } from './jsm/controls/OrbitControls.js';

			/*
			 * Cloth Simulation using a relaxed constraints solver
			 */

			// Suggested Readings

			// Advanced Character Physics by Thomas Jakobsen Character
			// http://freespace.virgin.net/hugo.elias/models/m_cloth.htm
			// http://en.wikipedia.org/wiki/Cloth_modeling
			// http://cg.alexandra.dk/tag/spring-mass-system/
			// Real-time Cloth Animation http://www.darwin3d.com/gamedev/articles/col0599.pdf

			var params = {
				enableWind: true,
				showBall: false,
				tooglePins: togglePins
			};

			var DAMPING = 0.03;
			var DRAG = 1 - DAMPING;
			var MASS = 0.1;
			var restDistance = 25;

			var xSegs = 10;
			var ySegs = 10;

			var clothFunction = plane( restDistance * xSegs, restDistance * ySegs );

			var cloth = new Cloth( xSegs, ySegs );

			var GRAVITY = 981 * 1.4;
			var gravity = new THREE.Vector3( 0, - GRAVITY, 0 ).multiplyScalar( MASS );


			var TIMESTEP = 18 / 1000;
			var TIMESTEP_SQ = TIMESTEP * TIMESTEP;

			var pins = [];

			var windForce = new THREE.Vector3( 0, 0, 0 );

			var ballPosition = new THREE.Vector3( 0, - 45, 0 );
			var ballSize = 60; //40

			var tmpForce = new THREE.Vector3();

			var lastTime;


			function plane( width, height ) {

				return function ( u, v, target ) {

					var x = ( u - 0.5 ) * width;
					var y = ( v + 0.5 ) * height;
					var z = 0;

					target.set( x, y, z );

				};

			}

			function Particle( x, y, z, mass ) {

				this.position = new THREE.Vector3();
				this.previous = new THREE.Vector3();
				this.original = new THREE.Vector3();
				this.a = new THREE.Vector3( 0, 0, 0 ); // acceleration
				this.mass = mass;
				this.invMass = 1 / mass;
				this.tmp = new THREE.Vector3();
				this.tmp2 = new THREE.Vector3();

				// init

				clothFunction( x, y, this.position ); // position
				clothFunction( x, y, this.previous ); // previous
				clothFunction( x, y, this.original );

			}

			// Force -> Acceleration

			Particle.prototype.addForce = function ( force ) {

				this.a.add(
					this.tmp2.copy( force ).multiplyScalar( this.invMass )
				);

			};


			// Performs Verlet integration

			Particle.prototype.integrate = function ( timesq ) {

				var newPos = this.tmp.subVectors( this.position, this.previous );
				newPos.multiplyScalar( DRAG ).add( this.position );
				newPos.add( this.a.multiplyScalar( timesq ) );

				this.tmp = this.previous;
				this.previous = this.position;
				this.position = newPos;

				this.a.set( 0, 0, 0 );

			};


			var diff = new THREE.Vector3();

			function satisfyConstraints( p1, p2, distance ) {

				diff.subVectors( p2.position, p1.position );
				var currentDist = diff.length();
				if ( currentDist === 0 ) return; // prevents division by 0
				var correction = diff.multiplyScalar( 1 - distance / currentDist );
				var correctionHalf = correction.multiplyScalar( 0.5 );
				p1.position.add( correctionHalf );
				p2.position.sub( correctionHalf );

			}


			function Cloth( w, h ) {

				w = w || 10;
				h = h || 10;
				this.w = w;
				this.h = h;

				var particles = [];
				var constraints = [];

				var u, v;

				// Create particles
				for ( v = 0; v <= h; v ++ ) {

					for ( u = 0; u <= w; u ++ ) {

						particles.push(
							new Particle( u / w, v / h, 0, MASS )
						);

					}

				}

				// Structural

				for ( v = 0; v < h; v ++ ) {

					for ( u = 0; u < w; u ++ ) {

						constraints.push( [
							particles[ index( u, v ) ],
							particles[ index( u, v + 1 ) ],
							restDistance
						] );

						constraints.push( [
							particles[ index( u, v ) ],
							particles[ index( u + 1, v ) ],
							restDistance
						] );

					}

				}

				for ( u = w, v = 0; v < h; v ++ ) {

					constraints.push( [
						particles[ index( u, v ) ],
						particles[ index( u, v + 1 ) ],
						restDistance

					] );

				}

				for ( v = h, u = 0; u < w; u ++ ) {

					constraints.push( [
						particles[ index( u, v ) ],
						particles[ index( u + 1, v ) ],
						restDistance
					] );

				}


				// While many systems use shear and bend springs,
				// the relaxed constraints model seems to be just fine
				// using structural springs.
				// Shear
				// var diagonalDist = Math.sqrt(restDistance * restDistance * 2);


				// for (v=0;v<h;v++) {
				// 	for (u=0;u<w;u++) {

				// 		constraints.push([
				// 			particles[index(u, v)],
				// 			particles[index(u+1, v+1)],
				// 			diagonalDist
				// 		]);

				// 		constraints.push([
				// 			particles[index(u+1, v)],
				// 			particles[index(u, v+1)],
				// 			diagonalDist
				// 		]);

				// 	}
				// }


				this.particles = particles;
				this.constraints = constraints;

				function index( u, v ) {

					return u + v * ( w + 1 );

				}

				this.index = index;

			}

			function simulate( time ) {

				if ( ! lastTime ) {

					lastTime = time;
					return;

				}

				var i, j, il, particles, particle, constraints, constraint;

				// Aerodynamics forces

				if ( params.enableWind ) {

					var indx;
					var normal = new THREE.Vector3();
					var indices = clothGeometry.index;
					var normals = clothGeometry.attributes.normal;

					particles = cloth.particles;

					for ( i = 0, il = indices.count; i < il; i += 3 ) {

						for ( j = 0; j < 3; j ++ ) {

							indx = indices.getX( i + j );
							normal.fromBufferAttribute( normals, indx );
							tmpForce.copy( normal ).normalize().multiplyScalar( normal.dot( windForce ) );
							particles[ indx ].addForce( tmpForce );

						}

					}

				}

				for ( particles = cloth.particles, i = 0, il = particles.length; i < il; i ++ ) {

					particle = particles[ i ];
					particle.addForce( gravity );

					particle.integrate( TIMESTEP_SQ );

				}

				// Start Constraints

				constraints = cloth.constraints;
				il = constraints.length;

				for ( i = 0; i < il; i ++ ) {

					constraint = constraints[ i ];
					satisfyConstraints( constraint[ 0 ], constraint[ 1 ], constraint[ 2 ] );

				}

				// Ball Constraints

				ballPosition.z = - Math.sin( clock.getElapsedTime() / 0.6 ) * 90; //+ 40;
				ballPosition.x = Math.cos( clock.getElapsedTime() / 0.4 ) * 70;

				if ( params.showBall ) {

					sphere.visible = true;

					for ( particles = cloth.particles, i = 0, il = particles.length; i < il; i ++ ) {

						particle = particles[ i ];
						var pos = particle.position;
						diff.subVectors( pos, ballPosition );
						if ( diff.length() < ballSize ) {

							// collided
							diff.normalize().multiplyScalar( ballSize );
							pos.copy( ballPosition ).add( diff );

						}

					}

				} else {

					sphere.visible = false;

				}


				// Floor Constraints

				for ( particles = cloth.particles, i = 0, il = particles.length; i < il; i ++ ) {

					particle = particles[ i ];
					pos = particle.position;
					if ( pos.y < - 250 ) {

						pos.y = - 250;

					}

				}

				// Pin Constraints

				for ( i = 0, il = pins.length; i < il; i ++ ) {

					var xy = pins[ i ];
					var p = particles[ xy ];
					p.position.copy( p.original );
					p.previous.copy( p.original );

				}


			}

			/* testing cloth simulation */

			var pinsFormation = [];
			var pins = [ 6 ];

			pinsFormation.push( pins );

			pins = [ 0, 1, 2, 3, 4, 5, 6, 7, 8, 9, 10 ];
			pinsFormation.push( pins );

			pins = [ 0 ];
			pinsFormation.push( pins );

			pins = []; // cut the rope ;)
			pinsFormation.push( pins );

			pins = [ 0, cloth.w ]; // classic 2 pins
			pinsFormation.push( pins );

			pins = pinsFormation[ 1 ];

			function togglePins() {

				pins = pinsFormation[ ~ ~ ( Math.random() * pinsFormation.length ) ];

			}

			var container, stats;
			var camera, scene, renderer;

			var clothGeometry;
			var sphere;
			var object;
			var clock;

			init();
			animate();

			function init() {

				container = document.createElement( 'div' );
				document.body.appendChild( container );

				// scene

				scene = new THREE.Scene();
				scene.background = new THREE.Color( 0xcce0ff );
				scene.fog = new THREE.Fog( 0xcce0ff, 500, 10000 );

				clock = new Clock();

				// camera

				camera = new THREE.PerspectiveCamera( 30, window.innerWidth / window.innerHeight, 1, 10000 );
				camera.position.set( 1000, 50, 1500 );

				// lights

				scene.add( new THREE.AmbientLight( 0x666666 ) );

				var light = new THREE.DirectionalLight( 0xdfebff, 1 );
				light.position.set( 50, 200, 100 );
				light.position.multiplyScalar( 1.3 );

				light.castShadow = true;

				light.shadow.mapSize.width = 1024;
				light.shadow.mapSize.height = 1024;

				var d = 300;

				light.shadow.camera.left = - d;
				light.shadow.camera.right = d;
				light.shadow.camera.top = d;
				light.shadow.camera.bottom = - d;

				light.shadow.camera.far = 1000;

				scene.add( light );

				// cloth material

				var loader = new THREE.TextureLoader();
				var clothTexture = loader.load( 'textures/patterns/circuit_pattern.png' );
				clothTexture.anisotropy = 16;

				var clothMaterial = new THREE.MeshLambertMaterial( {
					map: clothTexture,
					side: THREE.DoubleSide,
					alphaTest: 0.5
				} );

				// cloth geometry

				clothGeometry = new THREE.ParametricBufferGeometry( clothFunction, cloth.w, cloth.h );

				// cloth mesh

				object = new THREE.Mesh( clothGeometry, clothMaterial );
				object.position.set( 0, 0, 0 );
				object.castShadow = true;
				scene.add( object );

				object.customDepthMaterial = new THREE.MeshDepthMaterial( {
					depthPacking: THREE.RGBADepthPacking,
					map: clothTexture,
					alphaTest: 0.5
				} );

				// sphere

				var ballGeo = new THREE.SphereBufferGeometry( ballSize, 32, 16 );
				var ballMaterial = new THREE.MeshLambertMaterial();

				sphere = new THREE.Mesh( ballGeo, ballMaterial );
				sphere.castShadow = true;
				sphere.receiveShadow = true;
				sphere.visible = false;
				scene.add( sphere );

				// ground

				var groundTexture = loader.load( 'textures/terrain/grasslight-big.jpg' );
				groundTexture.wrapS = groundTexture.wrapT = THREE.RepeatWrapping;
				groundTexture.repeat.set( 25, 25 );
				groundTexture.anisotropy = 16;

				var groundMaterial = new THREE.MeshLambertMaterial( { map: groundTexture } );

				var mesh = new THREE.Mesh( new THREE.PlaneBufferGeometry( 20000, 20000 ), groundMaterial );
				mesh.position.y = - 250;
				mesh.rotation.x = - Math.PI / 2;
				mesh.receiveShadow = true;
				scene.add( mesh );

				// poles

				var poleGeo = new THREE.BoxBufferGeometry( 5, 375, 5 );
				var poleMat = new THREE.MeshLambertMaterial();

				var mesh = new THREE.Mesh( poleGeo, poleMat );
				mesh.position.x = - 125;
				mesh.position.y = - 62;
				mesh.receiveShadow = true;
				mesh.castShadow = true;
				scene.add( mesh );

				var mesh = new THREE.Mesh( poleGeo, poleMat );
				mesh.position.x = 125;
				mesh.position.y = - 62;
				mesh.receiveShadow = true;
				mesh.castShadow = true;
				scene.add( mesh );

				var mesh = new THREE.Mesh( new THREE.BoxBufferGeometry( 255, 5, 5 ), poleMat );
				mesh.position.y = - 250 + ( 750 / 2 );
				mesh.position.x = 0;
				mesh.receiveShadow = true;
				mesh.castShadow = true;
				scene.add( mesh );

				var gg = new THREE.BoxBufferGeometry( 10, 10, 10 );
				var mesh = new THREE.Mesh( gg, poleMat );
				mesh.position.y = - 250;
				mesh.position.x = 125;
				mesh.receiveShadow = true;
				mesh.castShadow = true;
				scene.add( mesh );

				var mesh = new THREE.Mesh( gg, poleMat );
				mesh.position.y = - 250;
				mesh.position.x = - 125;
				mesh.receiveShadow = true;
				mesh.castShadow = true;
				scene.add( mesh );

				// renderer

				renderer = new THREE.WebGLRenderer( { antialias: true } );
				renderer.setPixelRatio( window.devicePixelRatio );
				renderer.setSize( window.innerWidth, window.innerHeight );

				container.appendChild( renderer.domElement );

				renderer.gammaInput = true;
				renderer.gammaOutput = true;

				renderer.shadowMap.enabled = true;

				// controls
				var controls = new OrbitControls( camera, renderer.domElement );
				controls.maxPolarAngle = Math.PI * 0.5;
				controls.minDistance = 1000;
				controls.maxDistance = 5000;

				// performance monitor

				stats = new Stats();
				container.appendChild( stats.dom );

				//

				window.addEventListener( 'resize', onWindowResize, false );

				//

				var gui = new GUI();
				gui.add( params, 'enableWind' );
				gui.add( params, 'showBall' );
				gui.add( params, 'tooglePins' );

			}

			//

			function onWindowResize() {

				camera.aspect = window.innerWidth / window.innerHeight;
				camera.updateProjectionMatrix();

				renderer.setSize( window.innerWidth, window.innerHeight );

			}

			//

			function animate() {

				requestAnimationFrame( animate );

				var time = clock.getElapsedTime() * 1000;

				var windStrength = Math.cos( time / 7000 ) * 20 + 40;

				windForce.set( Math.sin( time / 2000 ), Math.cos( time / 3000 ), Math.sin( time / 1000 ) );
				windForce.normalize();
				windForce.multiplyScalar( windStrength );

				simulate( time );
				render();
				stats.update();

			}

			function render() {

				var p = cloth.particles;

				for ( var i = 0, il = p.length; i < il; i ++ ) {

					var v = p[ i ].position;

					clothGeometry.attributes.position.setXYZ( i, v.x, v.y, v.z );

				}

				clothGeometry.attributes.position.needsUpdate = true;

				clothGeometry.computeVertexNormals();

				sphere.position.copy( ballPosition );

				renderer.render( scene, camera );

			}

		</script>
	</body>
</html><|MERGE_RESOLUTION|>--- conflicted
+++ resolved
@@ -22,32 +22,7 @@
 		</div>
 
 		<script type="module">
-<<<<<<< HEAD
-			import {
-				AmbientLight,
-				BoxBufferGeometry,
-				Clock,
-				Color,
-				DirectionalLight,
-				DoubleSide,
-				Fog,
-				Mesh,
-				MeshDepthMaterial,
-				MeshLambertMaterial,
-				ParametricBufferGeometry,
-				PerspectiveCamera,
-				PlaneBufferGeometry,
-				RepeatWrapping,
-				RGBADepthPacking,
-				SphereBufferGeometry,
-				Scene,
-				TextureLoader,
-				Vector3,
-				WebGLRenderer
-			} from "../build/three.module.js";
-=======
 			import * as THREE from '../build/three.module.js';
->>>>>>> 8aa8b6bf
 
 			import Stats from './jsm/libs/stats.module.js';
 			import { GUI } from './jsm/libs/dat.gui.module.js';
@@ -453,7 +428,7 @@
 				scene.background = new THREE.Color( 0xcce0ff );
 				scene.fog = new THREE.Fog( 0xcce0ff, 500, 10000 );
 
-				clock = new Clock();
+				clock = new THREE.Clock();
 
 				// camera
 
