--- conflicted
+++ resolved
@@ -92,14 +92,7 @@
 				renderer = new WebGPURenderer( { antialias: true } );
 				renderer.setPixelRatio( window.devicePixelRatio );
 				renderer.setSize( window.innerWidth, window.innerHeight );
-<<<<<<< HEAD
 				renderer.toneMapping = THREE.ACESFilmicToneMapping;
-				renderer.toneMappingExposure = 1;
-				renderer.outputColorSpace = THREE.SRGBColorSpace;
-=======
-				renderer.setAnimationLoop( render );
-				renderer.toneMappingNode = toneMapping( THREE.LinearToneMapping, 1 );
->>>>>>> 324904d1
 				container.appendChild( renderer.domElement );
 
 				const controls = new OrbitControls( camera, renderer.domElement );
