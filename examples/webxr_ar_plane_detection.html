<!DOCTYPE html>
<html lang="en">
	<head>
		<title>three.js ar - plane detection</title>
		<meta charset="utf-8">
		<meta name="viewport" content="width=device-width, initial-scale=1.0, user-scalable=no">
		<link type="text/css" rel="stylesheet" href="main.css">
	</head>
	<body>

		<div id="info">
			<a href="https://threejs.org" target="_blank" rel="noopener">three.js</a> ar - plane detection<br/>(Chrome Android 81+)
		</div>

		<!-- Import maps polyfill -->
		<!-- Remove this when import maps will be widely supported -->
		<script async src="https://unpkg.com/es-module-shims@1.3.6/dist/es-module-shims.js"></script>

		<script type="importmap">
			{
				"imports": {
					"three": "../build/three.module.js",
					"three/addons/": "./jsm/"
				}
			}
		</script>

		<script type="module">

			import * as THREE from 'three';
			import { ARButton } from 'three/addons/webxr/ARButton.js';
			import { XRPlaneUtils,
				UncategorizedPlaneType,
				WallPlaneType,
				FloorPlaneType,
				CeilingPlaneType,
				PlatformPlaneType, } from 'three/addons/webxr/XRPlaneUtils.js';

			let camera, scene, renderer;
<<<<<<< HEAD
			let controller;
			let planeUtils;
=======
>>>>>>> ad2d035a

			init();
			animate();

			const planesAdded = new Set();
			const planesType = new Map();

			function init() {

				const container = document.createElement( 'div' );
				document.body.appendChild( container );

				scene = new THREE.Scene();

				camera = new THREE.PerspectiveCamera( 70, window.innerWidth / window.innerHeight, 0.01, 20 );

				const light = new THREE.HemisphereLight( 0xffffff, 0xbbbbff, 1 );
				light.position.set( 0.5, 1, 0.25 );
				scene.add( light );

				//

				renderer = new THREE.WebGLRenderer( { antialias: true, alpha: true } );
				renderer.setPixelRatio( window.devicePixelRatio );
				renderer.setSize( window.innerWidth, window.innerHeight );
				renderer.xr.enabled = true;
				container.appendChild( renderer.domElement );

				planeUtils = new XRPlaneUtils( renderer );

				//

				document.body.appendChild( ARButton.createButton( renderer, {
					requiredFeatures: ['plane-detection']
				} ) );

				//

				window.addEventListener( 'resize', onWindowResize );

				renderer.xr.addEventListener( 'sessionstart', function () {

					camera.position.set( 0, 0, 0 );

				} );

				renderer.xr.addEventListener( 'planeadded', function (e) {
				
					console.log( "plane added", e.data )
				
				} );

				renderer.xr.addEventListener( 'planeremoved', function (e) {
				
					console.log( "plane removed", e.data )
				
				} );

				renderer.xr.addEventListener( 'planechanged', function (e) {
				
					console.log( "plane changed", e.data)
				
				} );

				renderer.xr.addEventListener( 'planesdetected', function (e) {
					
					const detectedPlanes = e.data;
					const referenceSpace = renderer.xr.getReferenceSpace();

					console.log( `Detected ${detectedPlanes.size} planes` );

					detectedPlanes.forEach( plane => {

						if ( planesAdded.has( plane ) ) return;
						
						planesAdded.add( plane );
						const frame = renderer.xr.getFrame();
						const planePose = frame.getPose( plane.planeSpace, referenceSpace );
						const polygon = plane.polygon;

						let minX = Number.MAX_SAFE_INTEGER;
						let maxX = Number.MIN_SAFE_INTEGER;
						let minZ = Number.MAX_SAFE_INTEGER;
						let maxZ = Number.MIN_SAFE_INTEGER;

						polygon.forEach( point => {

							minX = Math.min( minX, point.x );
							maxX = Math.max( maxX, point.x );
							minZ = Math.min( minZ, point.z );
							maxZ = Math.max( maxZ, point.z );

						} );

						const width = maxX - minX;
						const height = maxZ - minZ;

						const mat = new THREE.MeshBasicMaterial( { color: 0xff0000 } );
						let planeType = planesType.get( plane );
						
						if ( ! planeType ) {

							planeType = planeUtils.getPlaneType( plane );

							if ( planeType === CeilingPlaneType ) {

								mat.color.set( 0xeeeeee );

							} else if ( planeType === FloorPlaneType ) {

								mat.color.set( 0x666666 );

							} else if ( planeType === WallPlaneType ) {

								mat.color.set( 0xaaaaaa );

							} else if ( planeType === PlatformPlaneType ) {

								mat.color.set( 0x999999 );

							}

							planesType.set( plane, planeType );

						} 

						const boxMesh = new THREE.Mesh(
							new THREE.BoxGeometry( width, 0.01, height ),
							mat
						);
						boxMesh.matrixAutoUpdate = false;
						boxMesh.matrix.fromArray( planePose.transform.matrix );
						scene.add( boxMesh );

					} );
				} );
			}

			function onWindowResize() {

				camera.aspect = window.innerWidth / window.innerHeight;
				camera.updateProjectionMatrix();

				renderer.setSize( window.innerWidth, window.innerHeight );

			}

			//

			function animate() {

				renderer.setAnimationLoop( render );

			}

			function render() {

				renderer.render( scene, camera );

			}

		</script>
	</body>
</html><|MERGE_RESOLUTION|>--- conflicted
+++ resolved
@@ -37,11 +37,8 @@
 				PlatformPlaneType, } from 'three/addons/webxr/XRPlaneUtils.js';
 
 			let camera, scene, renderer;
-<<<<<<< HEAD
 			let controller;
 			let planeUtils;
-=======
->>>>>>> ad2d035a
 
 			init();
 			animate();
