<!DOCTYPE html>
<html lang="en">
	<head>
		<title>three.js webgpu - mrt</title>
		<meta charset="utf-8">
		<meta name="viewport" content="width=device-width, user-scalable=no, minimum-scale=1.0, maximum-scale=1.0">
		<link type="text/css" rel="stylesheet" href="main.css">
	</head>
	<body>

		<div id="info">
			<a href="https://threejs.org" target="_blank" rel="noopener">three.js</a> webgpu - mrt<br />
			Final / Beauty / Normal / Emissive / Diffuse
		</div>

		<script type="importmap">
			{
				"imports": {
					"three": "../build/three.webgpu.js",
					"three/tsl": "../build/three.webgpu.js",
					"three/addons/": "./jsm/"
				}
			}
		</script>

		<script type="module">

			import * as THREE from 'three';
<<<<<<< HEAD
			import { output, transformedNormalView, pass, step, diffuseColor, emissive, directionToColor, viewportTopLeft, mix, mrt, Fn } from 'three/tsl';
=======
			import { output, transformedNormalWorld, pass, step, diffuseColor, emissive, viewportUV, mix, mrt, Fn } from 'three/tsl';
>>>>>>> 00f91753

			import { RGBELoader } from 'three/addons/loaders/RGBELoader.js';

			import { OrbitControls } from 'three/addons/controls/OrbitControls.js';
			import { GLTFLoader } from 'three/addons/loaders/GLTFLoader.js';

			let camera, scene, renderer;
			let postProcessing;

			init();

			function init() {

				const container = document.createElement( 'div' );
				document.body.appendChild( container );

				// scene

				camera = new THREE.PerspectiveCamera( 45, window.innerWidth / window.innerHeight, 0.25, 20 );
				camera.position.set( - 1.8, 0.6, 2.7 );

				scene = new THREE.Scene();

				new RGBELoader()
					.setPath( 'textures/equirectangular/' )
					.load( 'royal_esplanade_1k.hdr', function ( texture ) {

						texture.mapping = THREE.EquirectangularReflectionMapping;

						scene.background = texture;
						scene.environment = texture;

						// model

						const loader = new GLTFLoader().setPath( 'models/gltf/DamagedHelmet/glTF/' );
						loader.load( 'DamagedHelmet.gltf', function ( gltf ) {

							scene.add( gltf.scene );

						} );

					} );

				// renderer

				renderer = new THREE.WebGPURenderer( { antialias: true } );
				renderer.setPixelRatio( window.devicePixelRatio );
				renderer.setSize( window.innerWidth, window.innerHeight );
				renderer.setAnimationLoop( render );
				renderer.toneMapping = THREE.ACESFilmicToneMapping;
				container.appendChild( renderer.domElement );

				// post processing

				const scenePass = pass( scene, camera, { minFilter: THREE.NearestFilter, magFilter: THREE.NearestFilter } );
				scenePass.setMRT( mrt( {
					output: output,
					normal: directionToColor( transformedNormalView ),
					diffuse: diffuseColor,
					emissive: emissive
				} ) );

				// optimize textures

				const normalTexture = scenePass.getTexture( 'normal' );
				const diffuseTexture = scenePass.getTexture( 'diffuse' );
				const emissiveTexture = scenePass.getTexture( 'emissive' );

				normalTexture.type = diffuseTexture.type = emissiveTexture.type = THREE.UnsignedByteType;

				// post processing - mrt

				postProcessing = new THREE.PostProcessing( renderer );
				postProcessing.outputColorTransform = false;
				postProcessing.outputNode = Fn( () => {

					const output = scenePass.getTextureNode( 'output' ); // output name is optional here
					const normal = scenePass.getTextureNode( 'normal' );
					const diffuse = scenePass.getTextureNode( 'diffuse' );
					const emissive = scenePass.getTextureNode( 'emissive' );

					const out = mix( output.renderOutput(), output, step( 0.2, viewportUV.x ) );
					const nor = mix( out, normal, step( 0.4, viewportUV.x ) );
					const emi = mix( nor, emissive, step( 0.6, viewportUV.x ) );
					const dif = mix( emi, diffuse, step( 0.8, viewportUV.x ) );

					return dif;

				} )();

				// controls

				const controls = new OrbitControls( camera, renderer.domElement );
				controls.minDistance = 2;
				controls.maxDistance = 10;
				controls.target.set( 0, 0, - 0.2 );
				controls.update();

				window.addEventListener( 'resize', onWindowResize );

			}

			function onWindowResize() {

				camera.aspect = window.innerWidth / window.innerHeight;
				camera.updateProjectionMatrix();

				renderer.setSize( window.innerWidth, window.innerHeight );

			}

			//

			function render() {

				postProcessing.render();

			}

		</script>

	</body>
</html><|MERGE_RESOLUTION|>--- conflicted
+++ resolved
@@ -26,11 +26,7 @@
 		<script type="module">
 
 			import * as THREE from 'three';
-<<<<<<< HEAD
-			import { output, transformedNormalView, pass, step, diffuseColor, emissive, directionToColor, viewportTopLeft, mix, mrt, Fn } from 'three/tsl';
-=======
-			import { output, transformedNormalWorld, pass, step, diffuseColor, emissive, viewportUV, mix, mrt, Fn } from 'three/tsl';
->>>>>>> 00f91753
+			import { output, transformedNormalView, pass, step, diffuseColor, emissive, directionToColor, viewportUV, mix, mrt, Fn } from 'three/tsl';
 
 			import { RGBELoader } from 'three/addons/loaders/RGBELoader.js';
 
