<!DOCTYPE html>
<html lang="en">
	<head>
		<title>three.js webgl - lights - physical lights</title>
		<meta charset="utf-8">
		<meta name="viewport" content="width=device-width, user-scalable=no, minimum-scale=1.0, maximum-scale=1.0">
		<link type="text/css" rel="stylesheet" href="main.css">
	</head>
	<body>

		<div id="container"></div>
		<div id="info">
			<a href="http://threejs.org" target="_blank" rel="noopener">three.js</a> - Physically accurate incandescent bulb by <a href="http://clara.io" target="_blank" rel="noopener">Ben Houston</a><br />
			Real world scale: Brick cube is 50 cm in size. Globe is 50 cm in diameter.<br/>
			Reinhard inline tonemapping with real-world light falloff (decay = 2).
		</div>

		<script type="module">
<<<<<<< HEAD
			import {
				BoxBufferGeometry,
				Clock,
				HemisphereLight,
				Mesh,
				MeshStandardMaterial,
				PerspectiveCamera,
				PlaneBufferGeometry,
				PointLight,
				ReinhardToneMapping,
				RepeatWrapping,
				Scene,
				SphereBufferGeometry,
				TextureLoader,
				WebGLRenderer
			} from "../build/three.module.js";
=======
			import * as THREE from '../build/three.module.js';
>>>>>>> 8aa8b6bf

			import Stats from './jsm/libs/stats.module.js';
			import { GUI } from './jsm/libs/dat.gui.module.js';

			import { OrbitControls } from './jsm/controls/OrbitControls.js';

			var camera, scene, renderer,
				bulbLight, bulbMat, hemiLight, stats;
			var ballMat, cubeMat, floorMat, clock;


			// ref for lumens: http://www.power-sure.com/lumens.htm
			var bulbLuminousPowers = {
				"110000 lm (1000W)": 110000,
				"3500 lm (300W)": 3500,
				"1700 lm (100W)": 1700,
				"800 lm (60W)": 800,
				"400 lm (40W)": 400,
				"180 lm (25W)": 180,
				"20 lm (4W)": 20,
				"Off": 0
			};

			// ref for solar irradiances: https://en.wikipedia.org/wiki/Lux
			var hemiLuminousIrradiances = {
				"0.0001 lx (Moonless Night)": 0.0001,
				"0.002 lx (Night Airglow)": 0.002,
				"0.5 lx (Full Moon)": 0.5,
				"3.4 lx (City Twilight)": 3.4,
				"50 lx (Living Room)": 50,
				"100 lx (Very Overcast)": 100,
				"350 lx (Office Room)": 350,
				"400 lx (Sunrise/Sunset)": 400,
				"1000 lx (Overcast)": 1000,
				"18000 lx (Daylight)": 18000,
				"50000 lx (Direct Sun)": 50000
			};

			var params = {
				shadows: true,
				exposure: 0.68,
				bulbPower: Object.keys( bulbLuminousPowers )[ 4 ],
				hemiIrradiance: Object.keys( hemiLuminousIrradiances )[ 0 ]
			};

			init();
			animate();

			function init() {

				var container = document.getElementById( 'container' );

				stats = new Stats();
				container.appendChild( stats.dom );


				camera = new THREE.PerspectiveCamera( 50, window.innerWidth / window.innerHeight, 0.1, 100 );
				camera.position.x = - 4;
				camera.position.z = 4;
				camera.position.y = 2;

				scene = new THREE.Scene();

<<<<<<< HEAD
				clock = new Clock();

				var bulbGeometry = new SphereBufferGeometry( 0.02, 16, 8 );
				bulbLight = new PointLight( 0xffee88, 1, 100, 2 );
=======
				var bulbGeometry = new THREE.SphereBufferGeometry( 0.02, 16, 8 );
				bulbLight = new THREE.PointLight( 0xffee88, 1, 100, 2 );
>>>>>>> 8aa8b6bf

				bulbMat = new THREE.MeshStandardMaterial( {
					emissive: 0xffffee,
					emissiveIntensity: 1,
					color: 0x000000
				} );
				bulbLight.add( new THREE.Mesh( bulbGeometry, bulbMat ) );
				bulbLight.position.set( 0, 2, 0 );
				bulbLight.castShadow = true;
				scene.add( bulbLight );

				hemiLight = new THREE.HemisphereLight( 0xddeeff, 0x0f0e0d, 0.02 );
				scene.add( hemiLight );

				floorMat = new THREE.MeshStandardMaterial( {
					roughness: 0.8,
					color: 0xffffff,
					metalness: 0.2,
					bumpScale: 0.0005
				} );
				var textureLoader = new THREE.TextureLoader();
				textureLoader.load( "textures/hardwood2_diffuse.jpg", function ( map ) {

					map.wrapS = THREE.RepeatWrapping;
					map.wrapT = THREE.RepeatWrapping;
					map.anisotropy = 4;
					map.repeat.set( 10, 24 );
					floorMat.map = map;
					floorMat.needsUpdate = true;

	} );
				textureLoader.load( "textures/hardwood2_bump.jpg", function ( map ) {

					map.wrapS = THREE.RepeatWrapping;
					map.wrapT = THREE.RepeatWrapping;
					map.anisotropy = 4;
					map.repeat.set( 10, 24 );
					floorMat.bumpMap = map;
					floorMat.needsUpdate = true;

	} );
				textureLoader.load( "textures/hardwood2_roughness.jpg", function ( map ) {

					map.wrapS = THREE.RepeatWrapping;
					map.wrapT = THREE.RepeatWrapping;
					map.anisotropy = 4;
					map.repeat.set( 10, 24 );
					floorMat.roughnessMap = map;
					floorMat.needsUpdate = true;

	} );

				cubeMat = new THREE.MeshStandardMaterial( {
					roughness: 0.7,
					color: 0xffffff,
					bumpScale: 0.002,
					metalness: 0.2
				} );
				textureLoader.load( "textures/brick_diffuse.jpg", function ( map ) {

					map.wrapS = THREE.RepeatWrapping;
					map.wrapT = THREE.RepeatWrapping;
					map.anisotropy = 4;
					map.repeat.set( 1, 1 );
					cubeMat.map = map;
					cubeMat.needsUpdate = true;

	} );
				textureLoader.load( "textures/brick_bump.jpg", function ( map ) {

					map.wrapS = THREE.RepeatWrapping;
					map.wrapT = THREE.RepeatWrapping;
					map.anisotropy = 4;
					map.repeat.set( 1, 1 );
					cubeMat.bumpMap = map;
					cubeMat.needsUpdate = true;

	} );

				ballMat = new THREE.MeshStandardMaterial( {
					color: 0xffffff,
					roughness: 0.5,
					metalness: 1.0
				} );
				textureLoader.load( "textures/planets/earth_atmos_2048.jpg", function ( map ) {

					map.anisotropy = 4;
					ballMat.map = map;
					ballMat.needsUpdate = true;

	} );
				textureLoader.load( "textures/planets/earth_specular_2048.jpg", function ( map ) {

					map.anisotropy = 4;
					ballMat.metalnessMap = map;
					ballMat.needsUpdate = true;

	} );

				var floorGeometry = new THREE.PlaneBufferGeometry( 20, 20 );
				var floorMesh = new THREE.Mesh( floorGeometry, floorMat );
				floorMesh.receiveShadow = true;
				floorMesh.rotation.x = - Math.PI / 2.0;
				scene.add( floorMesh );

				var ballGeometry = new THREE.SphereBufferGeometry( 0.25, 32, 32 );
				var ballMesh = new THREE.Mesh( ballGeometry, ballMat );
				ballMesh.position.set( 1, 0.25, 1 );
				ballMesh.rotation.y = Math.PI;
				ballMesh.castShadow = true;
				scene.add( ballMesh );

				var boxGeometry = new THREE.BoxBufferGeometry( 0.5, 0.5, 0.5 );
				var boxMesh = new THREE.Mesh( boxGeometry, cubeMat );
				boxMesh.position.set( - 0.5, 0.25, - 1 );
				boxMesh.castShadow = true;
				scene.add( boxMesh );

				var boxMesh2 = new THREE.Mesh( boxGeometry, cubeMat );
				boxMesh2.position.set( 0, 0.25, - 5 );
				boxMesh2.castShadow = true;
				scene.add( boxMesh2 );

				var boxMesh3 = new THREE.Mesh( boxGeometry, cubeMat );
				boxMesh3.position.set( 7, 0.25, 0 );
				boxMesh3.castShadow = true;
				scene.add( boxMesh3 );


				renderer = new THREE.WebGLRenderer();
				renderer.physicallyCorrectLights = true;
				renderer.gammaInput = true;
				renderer.gammaOutput = true;
				renderer.shadowMap.enabled = true;
				renderer.toneMapping = THREE.ReinhardToneMapping;
				renderer.setPixelRatio( window.devicePixelRatio );
				renderer.setSize( window.innerWidth, window.innerHeight );
				container.appendChild( renderer.domElement );


				var controls = new OrbitControls( camera, renderer.domElement );

				window.addEventListener( 'resize', onWindowResize, false );


				var gui = new GUI();

				gui.add( params, 'hemiIrradiance', Object.keys( hemiLuminousIrradiances ) );
				gui.add( params, 'bulbPower', Object.keys( bulbLuminousPowers ) );
				gui.add( params, 'exposure', 0, 1 );
				gui.add( params, 'shadows' );
				gui.open();

}

			function onWindowResize() {

				camera.aspect = window.innerWidth / window.innerHeight;
				camera.updateProjectionMatrix();

				renderer.setSize( window.innerWidth, window.innerHeight );

			}

			//

			function animate() {

				requestAnimationFrame( animate );

				render();

			}

			var previousShadowMap = false;

			function render() {

				renderer.toneMappingExposure = Math.pow( params.exposure, 5.0 ); // to allow for very bright scenes.
				renderer.shadowMap.enabled = params.shadows;
				bulbLight.castShadow = params.shadows;
				if ( params.shadows !== previousShadowMap ) {

					ballMat.needsUpdate = true;
					cubeMat.needsUpdate = true;
					floorMat.needsUpdate = true;
					previousShadowMap = params.shadows;

	}
				bulbLight.power = bulbLuminousPowers[ params.bulbPower ];
				bulbMat.emissiveIntensity = bulbLight.intensity / Math.pow( 0.02, 2.0 ); // convert from intensity to irradiance at bulb surface

				hemiLight.intensity = hemiLuminousIrradiances[ params.hemiIrradiance ];
				var time = clock.getElapsedTime() * 0.5;

				bulbLight.position.y = Math.cos( time ) * 0.75 + 1.25;

				renderer.render( scene, camera );

				stats.update();

			}

		</script>
	</body>
</html><|MERGE_RESOLUTION|>--- conflicted
+++ resolved
@@ -16,26 +16,7 @@
 		</div>
 
 		<script type="module">
-<<<<<<< HEAD
-			import {
-				BoxBufferGeometry,
-				Clock,
-				HemisphereLight,
-				Mesh,
-				MeshStandardMaterial,
-				PerspectiveCamera,
-				PlaneBufferGeometry,
-				PointLight,
-				ReinhardToneMapping,
-				RepeatWrapping,
-				Scene,
-				SphereBufferGeometry,
-				TextureLoader,
-				WebGLRenderer
-			} from "../build/three.module.js";
-=======
 			import * as THREE from '../build/three.module.js';
->>>>>>> 8aa8b6bf
 
 			import Stats from './jsm/libs/stats.module.js';
 			import { GUI } from './jsm/libs/dat.gui.module.js';
@@ -99,15 +80,10 @@
 
 				scene = new THREE.Scene();
 
-<<<<<<< HEAD
-				clock = new Clock();
-
-				var bulbGeometry = new SphereBufferGeometry( 0.02, 16, 8 );
-				bulbLight = new PointLight( 0xffee88, 1, 100, 2 );
-=======
+				clock = new THREE.Clock();
+
 				var bulbGeometry = new THREE.SphereBufferGeometry( 0.02, 16, 8 );
 				bulbLight = new THREE.PointLight( 0xffee88, 1, 100, 2 );
->>>>>>> 8aa8b6bf
 
 				bulbMat = new THREE.MeshStandardMaterial( {
 					emissive: 0xffffee,
