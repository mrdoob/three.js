--- conflicted
+++ resolved
@@ -103,7 +103,7 @@
 				//
 
 				sphere = new THREE.Mesh(
-					new THREE.BoxBufferGeometry( 3, 3, 3 ),
+					new THREE.SphereBufferGeometry( 2, 100, 100 ),
 					material
 				);
 				scene.add(sphere);
@@ -165,7 +165,6 @@
 
 				var gui = new GUI();
 
-<<<<<<< HEAD
 				gui.add( params, 'nodeMaterial' ).onChange( updateParams );
 				gui.addColor( params, 'color' ).onChange( updateParams );
 				gui.add( params, 'sheenBRDF' ).onChange( updateParams );
@@ -207,37 +206,6 @@
 				} );
 
 				//
-=======
-				function onUpdate() {
-
-					mesh.material = sphere.material = params.nodeMaterial
-					? nodeMaterial
-					: material;
-
-					material.sheen = params.sheenBRDF
-					? new THREE.Color()
-					: null;
-
-					material.needsUpdate = true;
-
-					nodeMaterial.sheen = params.sheenBRDF
-					? new Nodes.ColorNode( material.sheen )
-					: undefined;
-
-					nodeMaterial.needsCompile = true;
-
-				}
-
-				gui.add( params, 'nodeMaterial' ).onChange( onUpdate );
-				gui.addColor( params, 'color' );
-				gui.add( params, 'sheenBRDF' ).onChange( onUpdate );
-				gui.addColor( params, 'sheen' );
-				gui.add( params, 'roughness', 0, 1 );
-				gui.add( params, 'exposure', 0, 3 );
-				gui.open();
-
-				onUpdate();
->>>>>>> 3852d77f
 
 				animate();
 
@@ -265,7 +233,6 @@
 
 				//
 
-<<<<<<< HEAD
 				material.sheen = params.sheenBRDF
 					? new THREE.Color().copy( params.sheen ).multiplyScalar( 1 / 255 )
 					: null;
@@ -283,28 +250,10 @@
 					? new Nodes.ColorNode( material.sheen )
 					: undefined;
 
-=======
-				material.color.copy( params.color ).multiplyScalar( 1 / 255 );
-				material.roughness = params.roughness;
-
-				//
-
->>>>>>> 3852d77f
 				nodeMaterial.color.value.copy( material.color );
 				nodeMaterial.roughness.value = params.roughness;
-<<<<<<< HEAD
 				nodeMaterial.environment = params.envMap ? envMapNode : undefined;
 				nodeMaterial.needsCompile = true;
-=======
-
-				//
-
-				if ( params.sheenBRDF ) {
-
-					material.sheen.copy( params.sheen ).multiplyScalar( 1 / 255 );
-
-				}
->>>>>>> 3852d77f
 
 				//
 
@@ -314,6 +263,12 @@
 
 				//
 
+				mesh.material = sphere.material = params.nodeMaterial
+					? nodeMaterial
+					: material;
+
+				//
+
 				renderer.toneMappingExposure = params.exposure;
 
 			}
