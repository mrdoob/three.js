--- conflicted
+++ resolved
@@ -14,31 +14,7 @@
 		</div>
 
 		<script type="module">
-<<<<<<< HEAD
-			import {
-				BoxBufferGeometry,
-				BufferGeometry,
-				CatmullRomCurve3,
-				Clock,
-				Color,
-				Float32BufferAttribute,
-				Line,
-				LineBasicMaterial,
-				Mesh,
-				MeshBasicMaterial,
-				MeshLambertMaterial,
-				PerspectiveCamera,
-				Scene,
-				Sprite,
-				SpriteMaterial,
-				TextureLoader,
-				TorusKnotBufferGeometry,
-				Vector3,
-				VertexColors
-			} from "../build/three.module.js";
-=======
 			import * as THREE from '../build/three.module.js';
->>>>>>> 8aa8b6bf
 
 			import Stats from './jsm/libs/stats.module.js';
 
@@ -63,7 +39,7 @@
 
 				scene = new THREE.Scene();
 
-				clock = new Clock();
+				clock = new THREE.Clock();
 
 				// Torus
 				var torusGeometry = new THREE.TorusKnotBufferGeometry( 150, 10 );
