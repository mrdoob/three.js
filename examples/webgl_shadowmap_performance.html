--- conflicted
+++ resolved
@@ -106,13 +106,7 @@
 
 				light.castShadow = true;
 
-<<<<<<< HEAD
-				light.shadow.camera.near = 700;
-				light.shadow.camera.far = camera.far;
-				light.shadow.camera.fov = 50;
-=======
 				light.shadow = new THREE.LightShadow( new THREE.PerspectiveCamera( 50, 1, 700, FAR ) );
->>>>>>> ad7d5b75
 
 				light.shadow.bias = 0.0001;
 
