<!DOCTYPE html>
<html lang="en">
	<head>
		<title>three.js webgpu - ambient occlusion</title>
		<meta charset="utf-8">
		<meta name="viewport" content="width=device-width, user-scalable=no, minimum-scale=1.0, maximum-scale=1.0">
		<link type="text/css" rel="stylesheet" href="example.css">
	</head>
	<body>

		<div id="info">
			<a href="https://threejs.org/" target="_blank" rel="noopener" class="logo-link"></a>

			<div class="title-wrapper">
				<a href="https://threejs.org/" target="_blank" rel="noopener">three.js</a><span>AO</span>
			</div>

			<small>
				Ambient Occlusion based on GTAO.<br />
				<a href="https://skfb.ly/oCnNx" target="_blank" rel="noopener">Minimalistic Modern Bedroom</a> by
				<a href="https://sketchfab.com/dylanheyes" target="_blank" rel="noopener">dylanheyes</a> is licensed under <a href="https://creativecommons.org/licenses/by/4.0/" target="_blank" rel="noopener">Creative Commons Attribution</a>.
			</small>
		</div>

		<script type="importmap">
			{
				"imports": {
					"three": "../build/three.webgpu.js",
					"three/webgpu": "../build/three.webgpu.js",
					"three/tsl": "../build/three.tsl.js",
					"three/addons/": "./jsm/"
				}
			}
		</script>

		<script type="module">

			import * as THREE from 'three/webgpu';
			import { sample, pass, mrt, context, screenUV, normalView, velocity, vec3, vec4, directionToColor, colorToDirection, colorSpaceToWorking } from 'three/tsl';
			import { ao } from 'three/addons/tsl/display/GTAONode.js';
			import { traa } from 'three/addons/tsl/display/TRAANode.js';

			import { OrbitControls } from 'three/addons/controls/OrbitControls.js';
			import { DRACOLoader } from 'three/addons/loaders/DRACOLoader.js';
			import { RoomEnvironment } from 'three/addons/environments/RoomEnvironment.js';
			import { GLTFLoader } from 'three/addons/loaders/GLTFLoader.js';

			import { Inspector } from 'three/addons/inspector/Inspector.js';

			let camera, scene, renderer, postProcessing, controls;

			let aoPass, traaPass;

			const params = {
				samples: 16,
				distanceExponent: 1,
				distanceFallOff: 1,
				radius: 0.25,
				scale: 1,
				thickness: 1,
				aoOnly: false
			};

			init();

			async function init() {

				camera = new THREE.PerspectiveCamera( 45, window.innerWidth / window.innerHeight, 0.1, 50 );
				camera.position.set( 1, 1.3, 5 );

				scene = new THREE.Scene();

				renderer = new THREE.WebGPURenderer();
				renderer.setPixelRatio( window.devicePixelRatio );
				renderer.setSize( window.innerWidth, window.innerHeight );
				renderer.setAnimationLoop( animate );
				renderer.inspector = new Inspector();
				document.body.appendChild( renderer.domElement );

				await renderer.init();

				// controls

				controls = new OrbitControls( camera, renderer.domElement );
				controls.target.set( 0, 0.5, - 1 );
				controls.update();
				controls.enablePan = false;
				controls.enableDamping = true;
				controls.minDistance = 2;
				controls.maxDistance = 8;

				// environment

				const environment = new RoomEnvironment();
				const pmremGenerator = new THREE.PMREMGenerator( renderer );

				scene.background = new THREE.Color( 0x666666 );
				scene.environment = pmremGenerator.fromScene( environment ).texture;
				environment.dispose();
				pmremGenerator.dispose();

				// post-processing

				postProcessing = new THREE.PostProcessing( renderer );

				// pre-pass

				const prePass = pass( scene, camera ).toInspector( 'Normal', ( inspectNode ) => colorSpaceToWorking( inspectNode, THREE.SRGBColorSpace ) );
				prePass.name = 'Pre-Pass';
				prePass.transparent = false;

				prePass.setMRT( mrt( {
					output: directionToColor( normalView ),
					velocity: velocity
				} ) );

				const prePassNormal = sample( ( uv ) => {

					return colorToDirection( prePass.getTextureNode().sample( uv ) );

				} );

				const prePassDepth = prePass.getTextureNode( 'depth' ).toInspector( 'Depth', () => prePass.getLinearDepthNode() );
				const prePassVelocity = prePass.getTextureNode( 'velocity' ).toInspector( 'Velocity' );

				// pre-pass - bandwidth optimization

				const normalTexture = prePass.getTexture( 'output' );
				normalTexture.type = THREE.UnsignedByteType;

				// scene pass

				const scenePass = pass( scene, camera ).toInspector( 'Color' );

				// ao

				aoPass = ao( prePassDepth, prePassNormal, camera ).toInspector( 'GTAO', ( inspectNode ) => inspectNode.r );
				aoPass.resolutionScale = 0.5; // running AO in half resolution is often sufficient
				aoPass.useTemporalFiltering = true;

				const aoPassOutput = aoPass.getTextureNode( 'output' );

				// scene context

				scenePass.contextNode = context( {
					ao: aoPassOutput.sample( screenUV ).r
				} );

				// final output + traa

				traaPass = traa( scenePass, prePassDepth, prePassVelocity, camera );

<<<<<<< HEAD
				traaPass = traa( blendPassAO, scenePassDepth, scenePassVelocity, camera );
				traaPass.useSubpixelCorrection = false;
=======
>>>>>>> 63b18112
				postProcessing.outputNode = traaPass;

				// models

				const dracoLoader = new DRACOLoader();
				dracoLoader.setDecoderPath( 'jsm/libs/draco/' );
				dracoLoader.setDecoderConfig( { type: 'js' } );
				const loader = new GLTFLoader();
				loader.setDRACOLoader( dracoLoader );
				loader.setPath( 'models/gltf/' );

				const gltf = await loader.loadAsync( 'minimalistic_modern_bedroom.glb' );

				const model = gltf.scene;
				model.position.set( 0, 1, 0 );
				scene.add( model );

				//

				const transparentMesh = new THREE.Mesh( new THREE.PlaneGeometry( 1.8, 2 ), new THREE.MeshStandardNodeMaterial( { transparent: true, opacity: .1 } ) );
				transparentMesh.material.transparent = true;
				transparentMesh.position.z = 0;
				transparentMesh.position.y = 0.5;
				transparentMesh.visible = false;
				scene.add( transparentMesh );

				// events

				window.addEventListener( 'resize', onWindowResize );

				//

				const gui = renderer.inspector.createParameters( 'Settings' );
				gui.add( params, 'samples', 4, 32, 1 ).onChange( updateParameters );
				gui.add( params, 'distanceExponent', 1, 2 ).onChange( updateParameters );
				gui.add( params, 'distanceFallOff', 0.01, 1 ).onChange( updateParameters );
				gui.add( params, 'radius', 0.1, 1 ).onChange( updateParameters );
				gui.add( params, 'scale', 0.01, 2 ).onChange( updateParameters );
				gui.add( params, 'thickness', 0.01, 2 ).onChange( updateParameters );
				gui.add( aoPass, 'useTemporalFiltering' ).name( 'temporal filtering' );
				gui.add( transparentMesh, 'visible' ).name( 'show transparent mesh' );
				gui.add( params, 'aoOnly' ).onChange( ( value ) => {

					if ( value === true ) {

						postProcessing.outputNode = vec4( vec3( aoPass.r ), 1 );

					} else {


						postProcessing.outputNode = traaPass;

					}

					postProcessing.needsUpdate = true;

				} );

			}

			function updateParameters() {

				aoPass.samples.value = params.samples;
				aoPass.distanceExponent.value = params.distanceExponent;
				aoPass.distanceFallOff.value = params.distanceFallOff;
				aoPass.radius.value = params.radius;
				aoPass.scale.value = params.scale;
				aoPass.thickness.value = params.thickness;

			}

			function onWindowResize() {

				const width = window.innerWidth;
				const height = window.innerHeight;

				camera.aspect = width / height;
				camera.updateProjectionMatrix();

				renderer.setSize( width, height );

			}

			function animate() {

				controls.update();

				postProcessing.render();

			}

		</script>
	</body>
</html><|MERGE_RESOLUTION|>--- conflicted
+++ resolved
@@ -149,12 +149,7 @@
 				// final output + traa
 
 				traaPass = traa( scenePass, prePassDepth, prePassVelocity, camera );
-
-<<<<<<< HEAD
-				traaPass = traa( blendPassAO, scenePassDepth, scenePassVelocity, camera );
 				traaPass.useSubpixelCorrection = false;
-=======
->>>>>>> 63b18112
 				postProcessing.outputNode = traaPass;
 
 				// models
