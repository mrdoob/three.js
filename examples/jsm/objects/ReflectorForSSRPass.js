import {
	Color,
	LinearFilter,
	MathUtils,
	Matrix4,
	Mesh,
	PerspectiveCamera,
	Plane,
	RGBFormat,
	ShaderMaterial,
	UniformsUtils,
	Vector2,
	Vector3,
	Vector4,
	WebGLRenderTarget,
	DepthTexture,
	UnsignedShortType,
	NearestFilter
} from '../../../build/three.module.js';

var ReflectorForSSRPass = function ( geometry, options ) {

	Mesh.call( this, geometry );

	this.type = 'ReflectorForSSRPass';

	var scope = this;

	options = options || {};

	var color = ( options.color !== undefined ) ? new Color( options.color ) : new Color( 0x7F7F7F );
	var textureWidth = options.textureWidth || 512;
	var textureHeight = options.textureHeight || 512;
	var clipBias = options.clipBias || 0;
	var shader = options.shader || ReflectorForSSRPass.ReflectorShader;
	var useDepthTexture = options.useDepthTexture === true;
	var yAxis = new Vector3( 0, 1, 0 );
	var vecTemp0 = new Vector3();
	var vecTemp1 = new Vector3();

	//

	scope.needsUpdate = false;
<<<<<<< HEAD
	scope.maxDistance = ReflectorForSSRPass.ReflectorShader.uniforms.maxDistance.value;
	scope.opacity = ReflectorForSSRPass.ReflectorShader.uniforms.opacity.value;
	scope.color = color;
	scope.worldYBias = options.worldYBias || 0;
	scope.resolution = options.resolution || new Vector2( window.innerWidth, window.innerHeight );


	scope._distanceAttenuation = ReflectorForSSRPass.ReflectorShader.defines.DISTANCE_ATTENUATION;
	Object.defineProperty( scope, 'distanceAttenuation', {
		get() {
			return scope._distanceAttenuation;
		},
		set( val ) {
			if ( scope._distanceAttenuation === val ) return;
			scope._distanceAttenuation = val;
			scope.material.defines.DISTANCE_ATTENUATION = val;
			scope.material.needsUpdate = true;
		}
	} );

	scope._fresnel = ReflectorForSSRPass.ReflectorShader.defines.FRESNEL;
	Object.defineProperty( scope, 'fresnel', {
		get() {
			return scope._fresnel;
		},
		set( val ) {
			if ( scope._fresnel === val ) return;
			scope._fresnel = val;
			scope.material.defines.FRESNEL = val;
			scope.material.needsUpdate = true;
=======
	scope.maxDistance = Reflector.ReflectorShader.uniforms.maxDistance.value;
	scope.opacity = Reflector.ReflectorShader.uniforms.opacity.value;
	scope.color = color;

	scope._isDistanceAttenuation = Reflector.ReflectorShader.defines.isDistanceAttenuation;
	Object.defineProperty( scope, 'isDistanceAttenuation', {
		get() {

			return scope._isDistanceAttenuation;

		},
		set( val ) {

			if ( scope._isDistanceAttenuation === val ) return;
			scope._isDistanceAttenuation = val;
			scope.material.defines.isDistanceAttenuation = val;
			scope.material.needsUpdate = true;

		}
	} );

	scope._isFresnel = Reflector.ReflectorShader.defines.isFresnel;
	Object.defineProperty( scope, 'isFresnel', {
		get() {

			return scope._isFresnel;

		},
		set( val ) {

			if ( scope._isFresnel === val ) return;
			scope._isFresnel = val;
			scope.material.defines.isFresnel = val;
			scope.material.needsUpdate = true;

>>>>>>> 98c06041
		}
	} );

	var reflectorPlane = new Plane();
	var normal = new Vector3();
	var reflectorWorldPosition = new Vector3();
	var cameraWorldPosition = new Vector3();
	var rotationMatrix = new Matrix4();
	var lookAtPosition = new Vector3( 0, 0, - 1 );
	var clipPlane = new Vector4();

	var view = new Vector3();
	var target = new Vector3();
	var q = new Vector4();

	var textureMatrix = new Matrix4();
	var virtualCamera = new PerspectiveCamera();

	if ( useDepthTexture ) {

		var depthTexture = new DepthTexture();
		depthTexture.type = UnsignedShortType;
		depthTexture.minFilter = NearestFilter;
<<<<<<< HEAD
		depthTexture.magFilter = NearestFilter;
=======
		depthTexture.maxFilter = NearestFilter;
>>>>>>> 98c06041

	}

	var parameters = {
		minFilter: LinearFilter,
		magFilter: LinearFilter,
		format: RGBFormat,
		depthTexture: useDepthTexture ? depthTexture : null,
	};

	var renderTarget = new WebGLRenderTarget( textureWidth, textureHeight, parameters );

	if ( ! MathUtils.isPowerOfTwo( textureWidth ) || ! MathUtils.isPowerOfTwo( textureHeight ) ) {

		renderTarget.texture.generateMipmaps = false;

	}

	var material = new ShaderMaterial( {
		transparent: useDepthTexture,
<<<<<<< HEAD
		defines: Object.assign( {}, ReflectorForSSRPass.ReflectorShader.defines, {
=======
		defines: Object.assign( {}, Reflector.ReflectorShader.defines, {
>>>>>>> 98c06041
			useDepthTexture
		} ),
		uniforms: UniformsUtils.clone( shader.uniforms ),
		fragmentShader: shader.fragmentShader,
		vertexShader: shader.vertexShader
	} );

	material.uniforms[ 'tDiffuse' ].value = renderTarget.texture;
	material.uniforms[ 'color' ].value = scope.color;
	material.uniforms[ 'textureMatrix' ].value = textureMatrix;
	if ( useDepthTexture ) {

		material.uniforms[ 'tDepth' ].value = renderTarget.depthTexture;

	}

	this.material = material;

	this.doRender = function ( renderer, scene, camera ) {

<<<<<<< HEAD
		material.uniforms[ 'maxDistance' ].value = scope.maxDistance;
		material.uniforms[ 'color' ].value = scope.color;
		material.uniforms[ 'opacity' ].value = scope.opacity;
		material.uniforms[ 'worldYBias' ].value = scope.worldYBias;

		vecTemp0.copy( camera.position ).normalize();
		vecTemp1.copy( vecTemp0 ).reflect( yAxis );
		material.uniforms[ 'fresnelCoe' ].value = ( vecTemp0.dot( vecTemp1 ) + 1. ) / 2.; // TODO: Also need to use glsl viewPosition and viewNormal per pixel.
=======
		material.uniforms[ 'maxDistance' ].value = scope.maxDistance * ( camera.position.length() / camera.position.y );
		///todo: Temporary hack,
		// need precise calculation like this https://github.com/mrdoob/three.js/pull/20156/commits/8181946068e386d14a283cbd4f8877bc7ae066d3 ,
		// after fully understand http://www.terathon.com/lengyel/Lengyel-Oblique.pdf .

		material.uniforms[ 'color' ].value = scope.color;
		material.uniforms[ 'opacity' ].value = scope.opacity;

		vecTemp0.copy( camera.position ).normalize();
		vecTemp1.copy( vecTemp0 ).reflect( yAxis );
		material.uniforms[ 'fresnel' ].value = ( vecTemp0.dot( vecTemp1 ) + 1. ) / 2.; ///todo: Also need to use glsl viewPosition and viewNormal per pixel.
		// console.log(material.uniforms['fresnel'].value)
>>>>>>> 98c06041

		reflectorWorldPosition.setFromMatrixPosition( scope.matrixWorld );
		cameraWorldPosition.setFromMatrixPosition( camera.matrixWorld );

		rotationMatrix.extractRotation( scope.matrixWorld );

		normal.set( 0, 0, 1 );
		normal.applyMatrix4( rotationMatrix );

		view.subVectors( reflectorWorldPosition, cameraWorldPosition );

		// Avoid rendering when reflector is facing away

		if ( view.dot( normal ) > 0 ) return;

		view.reflect( normal ).negate();
		view.add( reflectorWorldPosition );

		rotationMatrix.extractRotation( camera.matrixWorld );

		lookAtPosition.set( 0, 0, - 1 );
		lookAtPosition.applyMatrix4( rotationMatrix );
		lookAtPosition.add( cameraWorldPosition );

		target.subVectors( reflectorWorldPosition, lookAtPosition );
		target.reflect( normal ).negate();
		target.add( reflectorWorldPosition );

		virtualCamera.position.copy( view );
		virtualCamera.up.set( 0, 1, 0 );
		virtualCamera.up.applyMatrix4( rotationMatrix );
		virtualCamera.up.reflect( normal );
		virtualCamera.lookAt( target );

		virtualCamera.far = camera.far; // Used in WebGLBackground

		virtualCamera.updateMatrixWorld();
		virtualCamera.projectionMatrix.copy( camera.projectionMatrix );

		material.uniforms[ 'virtualCameraNear' ].value = virtualCamera.near;
		material.uniforms[ 'virtualCameraFar' ].value = virtualCamera.far;
		material.uniforms[ 'virtualCameraMatrixWorld' ].value= virtualCamera.matrixWorld;
		material.uniforms[ 'virtualCameraProjectionMatrix' ].value= virtualCamera.projectionMatrix;
		material.uniforms[ 'virtualCameraInverseProjectionMatrix' ].value= virtualCamera.projectionMatrixInverse;
		material.uniforms[ 'resolution' ].value = scope.resolution;

		// Update the texture matrix
		textureMatrix.set(
			0.5, 0.0, 0.0, 0.5,
			0.0, 0.5, 0.0, 0.5,
			0.0, 0.0, 0.5, 0.5,
			0.0, 0.0, 0.0, 1.0
		);
		textureMatrix.multiply( virtualCamera.projectionMatrix );
		textureMatrix.multiply( virtualCamera.matrixWorldInverse );
		textureMatrix.multiply( scope.matrixWorld );

		/* Note: For the sake of accurate tDepth, temporarily turned off this Oblique Near-Plane Clipping feature. https://github.com/mrdoob/three.js/pull/21403

			// Now update projection matrix with new clip plane, implementing code from: http://www.terathon.com/code/oblique.html
			// Paper explaining this technique: http://www.terathon.com/lengyel/Lengyel-Oblique.pdf
			reflectorPlane.setFromNormalAndCoplanarPoint( normal, reflectorWorldPosition );
			reflectorPlane.applyMatrix4( virtualCamera.matrixWorldInverse );

			clipPlane.set( reflectorPlane.normal.x, reflectorPlane.normal.y, reflectorPlane.normal.z, reflectorPlane.constant );

			var projectionMatrix = virtualCamera.projectionMatrix;

			q.x = ( Math.sign( clipPlane.x ) + projectionMatrix.elements[ 8 ] ) / projectionMatrix.elements[ 0 ];
			q.y = ( Math.sign( clipPlane.y ) + projectionMatrix.elements[ 9 ] ) / projectionMatrix.elements[ 5 ];
			q.z = - 1.0;
			q.w = ( 1.0 + projectionMatrix.elements[ 10 ] ) / projectionMatrix.elements[ 14 ];

			// Calculate the scaled plane vector
			clipPlane.multiplyScalar( 2.0 / clipPlane.dot( q ) );

			// Replacing the third row of the projection matrix
			projectionMatrix.elements[ 2 ] = clipPlane.x;
			projectionMatrix.elements[ 6 ] = clipPlane.y;
			projectionMatrix.elements[ 10 ] = clipPlane.z + 1.0 - clipBias;
			projectionMatrix.elements[ 14 ] = clipPlane.w;

		*/

		// Render

		renderTarget.texture.encoding = renderer.outputEncoding;

		// scope.visible = false;

		var currentRenderTarget = renderer.getRenderTarget();

		var currentXrEnabled = renderer.xr.enabled;
		var currentShadowAutoUpdate = renderer.shadowMap.autoUpdate;

		renderer.xr.enabled = false; // Avoid camera modification
		renderer.shadowMap.autoUpdate = false; // Avoid re-computing shadows

		renderer.setRenderTarget( renderTarget );

		renderer.state.buffers.depth.setMask( true ); // make sure the depth buffer is writable so it can be properly cleared, see #18897

		if ( renderer.autoClear === false ) renderer.clear();
		renderer.render( scene, virtualCamera );

		renderer.xr.enabled = currentXrEnabled;
		renderer.shadowMap.autoUpdate = currentShadowAutoUpdate;

		renderer.setRenderTarget( currentRenderTarget );

		// Restore viewport

		var viewport = camera.viewport;

		if ( viewport !== undefined ) {

			renderer.state.viewport( viewport );

		}

		// scope.visible = true;

	};

	this.getRenderTarget = function () {

		return renderTarget;

	};

};

ReflectorForSSRPass.prototype = Object.create( Mesh.prototype );
ReflectorForSSRPass.prototype.constructor = ReflectorForSSRPass;

ReflectorForSSRPass.ReflectorShader = {

	defines: {
<<<<<<< HEAD
		DISTANCE_ATTENUATION: true,
		FRESNEL: true,
=======
		isDistanceAttenuation: true,
		isFresnel: true,
>>>>>>> 98c06041
	},

	uniforms: {

		color: { value: null },
		tDiffuse: { value: null },
		tDepth: { value: null },
<<<<<<< HEAD
		textureMatrix: { value: new Matrix4() },
		maxDistance: { value: 180 },
		opacity: { value: 0.5 },
		fresnelCoe: { value: null },
		worldYBias: { value: null },
		virtualCameraNear: { value: null },
		virtualCameraFar: { value: null },
		virtualCameraProjectionMatrix: { value: new Matrix4() },
		virtualCameraMatrixWorld: { value: new Matrix4() },
		virtualCameraInverseProjectionMatrix: { value: new Matrix4() },
		resolution: { value: new Vector2() },
=======
		textureMatrix: { value: null },
		maxDistance: { value: 180 },
		opacity: { value: 0.5 },
		fresnel: { value: null },
>>>>>>> 98c06041

	},

	vertexShader: [
		'uniform mat4 textureMatrix;',
		'varying vec4 vUv;',

		'void main() {',

		'	vUv = textureMatrix * vec4( position, 1.0 );',

		'	gl_Position = projectionMatrix * modelViewMatrix * vec4( position, 1.0 );',

		'}'
	].join( '\n' ),

	fragmentShader: `
		uniform vec3 color;
		uniform sampler2D tDiffuse;
		uniform sampler2D tDepth;
		uniform float maxDistance;
		uniform float opacity;
		uniform float fresnelCoe;
		uniform float worldYBias;
		uniform float virtualCameraNear;
		uniform float virtualCameraFar;
		uniform mat4 virtualCameraProjectionMatrix;
		uniform mat4 virtualCameraInverseProjectionMatrix;
		uniform mat4 virtualCameraMatrixWorld;
		uniform vec2 resolution;
		varying vec4 vUv;
		#include <packing>
		float blendOverlay( float base, float blend ) {
			return( base < 0.5 ? ( 2.0 * base * blend ) : ( 1.0 - 2.0 * ( 1.0 - base ) * ( 1.0 - blend ) ) );
		}
		vec3 blendOverlay( vec3 base, vec3 blend ) {
			return vec3( blendOverlay( base.r, blend.r ), blendOverlay( base.g, blend.g ), blendOverlay( base.b, blend.b ) );
		}
		float getDepth( const in vec2 uv ) {
			return texture2D( tDepth, uv ).x;
		}
		float getViewZ( const in float depth ) {
			return perspectiveDepthToViewZ( depth, virtualCameraNear, virtualCameraFar );
		}
		vec3 getViewPosition( const in vec2 uv, const in float depth/*clip space*/, const in float clipW ) {
			vec4 clipPosition = vec4( ( vec3( uv, depth ) - 0.5 ) * 2.0, 1.0 );//ndc
			clipPosition *= clipW; //clip
			return ( virtualCameraInverseProjectionMatrix * clipPosition ).xyz;//view
		}
		void main() {
			vec4 base = texture2DProj( tDiffuse, vUv );
			#ifdef useDepthTexture
				vec2 uv=(gl_FragCoord.xy-.5)/resolution.xy;
				uv.x=1.-uv.x;
				float depth = texture2DProj( tDepth, vUv ).r;
				float viewZ = getViewZ( depth );
				float clipW = virtualCameraProjectionMatrix[2][3] * viewZ+virtualCameraProjectionMatrix[3][3];
				vec3 viewPosition=getViewPosition( uv, depth, clipW );
				vec3 worldPosition=(virtualCameraMatrixWorld*vec4(viewPosition,1)).xyz;
				worldPosition.y+=worldYBias; // TODO: Don't know why not start from zero, temporarily use manually defined bias, need fix afterwards.
				worldPosition.y=max(0.,worldPosition.y);
				if(worldPosition.y>maxDistance) discard;
				float op=opacity;
				#ifdef DISTANCE_ATTENUATION
					float ratio=1.-(worldPosition.y/maxDistance);
					float attenuation=ratio*ratio;
					op=opacity*attenuation;
				#endif
				#ifdef FRESNEL
					op*=fresnelCoe;
				#endif
				gl_FragColor = vec4( blendOverlay( base.rgb, color ), op );
			#else
				gl_FragColor = vec4( blendOverlay( base.rgb, color ), 1.0 );
			#endif
		}
	`,
};

export { ReflectorForSSRPass };<|MERGE_RESOLUTION|>--- conflicted
+++ resolved
@@ -41,7 +41,6 @@
 	//
 
 	scope.needsUpdate = false;
-<<<<<<< HEAD
 	scope.maxDistance = ReflectorForSSRPass.ReflectorShader.uniforms.maxDistance.value;
 	scope.opacity = ReflectorForSSRPass.ReflectorShader.uniforms.opacity.value;
 	scope.color = color;
@@ -72,43 +71,6 @@
 			scope._fresnel = val;
 			scope.material.defines.FRESNEL = val;
 			scope.material.needsUpdate = true;
-=======
-	scope.maxDistance = Reflector.ReflectorShader.uniforms.maxDistance.value;
-	scope.opacity = Reflector.ReflectorShader.uniforms.opacity.value;
-	scope.color = color;
-
-	scope._isDistanceAttenuation = Reflector.ReflectorShader.defines.isDistanceAttenuation;
-	Object.defineProperty( scope, 'isDistanceAttenuation', {
-		get() {
-
-			return scope._isDistanceAttenuation;
-
-		},
-		set( val ) {
-
-			if ( scope._isDistanceAttenuation === val ) return;
-			scope._isDistanceAttenuation = val;
-			scope.material.defines.isDistanceAttenuation = val;
-			scope.material.needsUpdate = true;
-
-		}
-	} );
-
-	scope._isFresnel = Reflector.ReflectorShader.defines.isFresnel;
-	Object.defineProperty( scope, 'isFresnel', {
-		get() {
-
-			return scope._isFresnel;
-
-		},
-		set( val ) {
-
-			if ( scope._isFresnel === val ) return;
-			scope._isFresnel = val;
-			scope.material.defines.isFresnel = val;
-			scope.material.needsUpdate = true;
-
->>>>>>> 98c06041
 		}
 	} );
 
@@ -132,11 +94,7 @@
 		var depthTexture = new DepthTexture();
 		depthTexture.type = UnsignedShortType;
 		depthTexture.minFilter = NearestFilter;
-<<<<<<< HEAD
 		depthTexture.magFilter = NearestFilter;
-=======
-		depthTexture.maxFilter = NearestFilter;
->>>>>>> 98c06041
 
 	}
 
@@ -157,11 +115,7 @@
 
 	var material = new ShaderMaterial( {
 		transparent: useDepthTexture,
-<<<<<<< HEAD
 		defines: Object.assign( {}, ReflectorForSSRPass.ReflectorShader.defines, {
-=======
-		defines: Object.assign( {}, Reflector.ReflectorShader.defines, {
->>>>>>> 98c06041
 			useDepthTexture
 		} ),
 		uniforms: UniformsUtils.clone( shader.uniforms ),
@@ -182,7 +136,6 @@
 
 	this.doRender = function ( renderer, scene, camera ) {
 
-<<<<<<< HEAD
 		material.uniforms[ 'maxDistance' ].value = scope.maxDistance;
 		material.uniforms[ 'color' ].value = scope.color;
 		material.uniforms[ 'opacity' ].value = scope.opacity;
@@ -191,20 +144,6 @@
 		vecTemp0.copy( camera.position ).normalize();
 		vecTemp1.copy( vecTemp0 ).reflect( yAxis );
 		material.uniforms[ 'fresnelCoe' ].value = ( vecTemp0.dot( vecTemp1 ) + 1. ) / 2.; // TODO: Also need to use glsl viewPosition and viewNormal per pixel.
-=======
-		material.uniforms[ 'maxDistance' ].value = scope.maxDistance * ( camera.position.length() / camera.position.y );
-		///todo: Temporary hack,
-		// need precise calculation like this https://github.com/mrdoob/three.js/pull/20156/commits/8181946068e386d14a283cbd4f8877bc7ae066d3 ,
-		// after fully understand http://www.terathon.com/lengyel/Lengyel-Oblique.pdf .
-
-		material.uniforms[ 'color' ].value = scope.color;
-		material.uniforms[ 'opacity' ].value = scope.opacity;
-
-		vecTemp0.copy( camera.position ).normalize();
-		vecTemp1.copy( vecTemp0 ).reflect( yAxis );
-		material.uniforms[ 'fresnel' ].value = ( vecTemp0.dot( vecTemp1 ) + 1. ) / 2.; ///todo: Also need to use glsl viewPosition and viewNormal per pixel.
-		// console.log(material.uniforms['fresnel'].value)
->>>>>>> 98c06041
 
 		reflectorWorldPosition.setFromMatrixPosition( scope.matrixWorld );
 		cameraWorldPosition.setFromMatrixPosition( camera.matrixWorld );
@@ -343,13 +282,8 @@
 ReflectorForSSRPass.ReflectorShader = {
 
 	defines: {
-<<<<<<< HEAD
 		DISTANCE_ATTENUATION: true,
 		FRESNEL: true,
-=======
-		isDistanceAttenuation: true,
-		isFresnel: true,
->>>>>>> 98c06041
 	},
 
 	uniforms: {
@@ -357,7 +291,6 @@
 		color: { value: null },
 		tDiffuse: { value: null },
 		tDepth: { value: null },
-<<<<<<< HEAD
 		textureMatrix: { value: new Matrix4() },
 		maxDistance: { value: 180 },
 		opacity: { value: 0.5 },
@@ -369,12 +302,6 @@
 		virtualCameraMatrixWorld: { value: new Matrix4() },
 		virtualCameraInverseProjectionMatrix: { value: new Matrix4() },
 		resolution: { value: new Vector2() },
-=======
-		textureMatrix: { value: null },
-		maxDistance: { value: 180 },
-		opacity: { value: 0.5 },
-		fresnel: { value: null },
->>>>>>> 98c06041
 
 	},
 
