import {
	EventDispatcher,
	MOUSE,
	Quaternion,
	Spherical,
	TOUCH,
	Vector2,
	Vector3
} from 'three';

// This set of controls performs orbiting, dollying (zooming), and panning.
// Unlike TrackballControls, it maintains the "up" direction object.up (+Y by default).
//
//    Orbit - left mouse / touch: one-finger move
//    Zoom - middle mouse, or mousewheel / touch: two-finger spread or squish
//    Pan - right mouse, or left mouse + ctrl/meta/shiftKey, or arrow keys / touch: two-finger move

const _changeEvent = { type: 'change' };
const _startEvent = { type: 'start' };
const _endEvent = { type: 'end' };

class OrbitControls extends EventDispatcher {

	constructor( object, domElement ) {

		super();

		if ( domElement === undefined ) console.warn( 'THREE.OrbitControls: The second parameter "domElement" is now mandatory.' );
		if ( domElement === document ) console.error( 'THREE.OrbitControls: "document" should not be used as the target "domElement". Please use "renderer.domElement" instead.' );

		this.object = object;
		this.domElement = domElement;
		this.domElement.style.touchAction = 'none'; // disable touch scroll

		// Set to false to disable this control
		this.enabled = true;

		// "target" sets the location of focus, where the object orbits around
		this.target = new Vector3();

		// How far you can dolly in and out ( PerspectiveCamera only )
		this.minDistance = 0;
		this.maxDistance = Infinity;

		// How far you can zoom in and out ( OrthographicCamera only )
		this.minZoom = 0;
		this.maxZoom = Infinity;

		// How far you can orbit vertically, upper and lower limits.
		// Range is 0 to Math.PI radians.
		this.minPolarAngle = 0; // radians
		this.maxPolarAngle = Math.PI; // radians

		// How far you can orbit horizontally, upper and lower limits.
		// If set, the interval [ min, max ] must be a sub-interval of [ - 2 PI, 2 PI ], with ( max - min < 2 PI )
		this.minAzimuthAngle = - Infinity; // radians
		this.maxAzimuthAngle = Infinity; // radians

		// Set to true to enable damping (inertia)
		// If damping is enabled, you must call controls.update() in your animation loop
		this.enableDamping = false;
		this.dampingFactor = 0.05;

		// This option actually enables dollying in and out; left as "zoom" for backwards compatibility.
		// Set to false to disable zooming
		this.enableZoom = true;
		this.zoomSpeed = 1.0;

		// Set to false to disable rotating
		this.enableRotate = true;
		this.rotateSpeed = 1.0;

		// Set to false to disable panning
		this.enablePan = true;
		this.panSpeed = 1.0;
		this.screenSpacePanning = true; // if false, pan orthogonal to world-space direction camera.up
		this.keyPanSpeed = 7.0;	// pixels moved per arrow key push

		// Set to true to automatically rotate around the target
		// If auto-rotate is enabled, you must call controls.update() in your animation loop
		this.autoRotate = false;
		this.autoRotateSpeed = 2.0; // 30 seconds per orbit when fps is 60

		// The four arrow keys
		this.keys = { LEFT: 'ArrowLeft', UP: 'ArrowUp', RIGHT: 'ArrowRight', BOTTOM: 'ArrowDown' };

		// Mouse buttons
		this.mouseButtons = { LEFT: MOUSE.ROTATE, MIDDLE: MOUSE.DOLLY, RIGHT: MOUSE.PAN };

		// Touch fingers
		this.touches = { ONE: TOUCH.ROTATE, TWO: TOUCH.DOLLY_PAN };

		// for reset
		this.target0 = this.target.clone();
		this.position0 = this.object.position.clone();
		this.zoom0 = this.object.zoom;

		// the target DOM element for key events
		this._domElementKeyEvents = null;

		//
		// public methods
		//

		this.getPolarAngle = function () {

			return spherical.phi;

		};

		this.getAzimuthalAngle = function () {

			return spherical.theta;

		};

		this.getDistance = function () {

			return this.object.position.distanceTo( this.target );

		};

		this.listenToKeyEvents = function ( domElement ) {

			domElement.addEventListener( 'keydown', onKeyDown );
			this._domElementKeyEvents = domElement;

		};

		this.saveState = function () {

			scope.target0.copy( scope.target );
			scope.position0.copy( scope.object.position );
			scope.zoom0 = scope.object.zoom;

		};

		this.reset = function () {

			scope.target.copy( scope.target0 );
			scope.object.position.copy( scope.position0 );
			scope.object.zoom = scope.zoom0;

			scope.object.updateProjectionMatrix();
			scope.dispatchEvent( _changeEvent );

			scope.update();

			state = STATE.NONE;

		};

		// this method is exposed, but perhaps it would be better if we can make it private...
		this.update = function () {

			const offset = new Vector3();

			// so camera.up is the orbit axis
			const quat = new Quaternion().setFromUnitVectors( object.up, new Vector3( 0, 1, 0 ) );
			const quatInverse = quat.clone().invert();

			const lastPosition = new Vector3();
			const lastQuaternion = new Quaternion();

			const twoPI = 2 * Math.PI;

			return function update() {

				const position = scope.object.position;

				offset.copy( position ).sub( scope.target );

				// rotate offset to "y-axis-is-up" space
				offset.applyQuaternion( quat );

				// angle from z-axis around y-axis
				spherical.setFromVector3( offset );

				if ( scope.autoRotate && state === STATE.NONE ) {

					rotateLeft( getAutoRotationAngle() );

				}

				if ( scope.enableDamping ) {

					spherical.theta += sphericalDelta.theta * scope.dampingFactor;
					spherical.phi += sphericalDelta.phi * scope.dampingFactor;

				} else {

					spherical.theta += sphericalDelta.theta;
					spherical.phi += sphericalDelta.phi;

				}

				// restrict theta to be between desired limits

				let min = scope.minAzimuthAngle;
				let max = scope.maxAzimuthAngle;

				if ( isFinite( min ) && isFinite( max ) ) {

					if ( min < - Math.PI ) min += twoPI; else if ( min > Math.PI ) min -= twoPI;

					if ( max < - Math.PI ) max += twoPI; else if ( max > Math.PI ) max -= twoPI;

					if ( min <= max ) {

						spherical.theta = Math.max( min, Math.min( max, spherical.theta ) );

					} else {

						spherical.theta = ( spherical.theta > ( min + max ) / 2 ) ?
							Math.max( min, spherical.theta ) :
							Math.min( max, spherical.theta );

					}

				}

				// restrict phi to be between desired limits
				spherical.phi = Math.max( scope.minPolarAngle, Math.min( scope.maxPolarAngle, spherical.phi ) );

				spherical.makeSafe();

				if ( scope.enableDamping === true ) {
<<<<<<< HEAD
					if ( scale != 1 ){
						from_radius = spherical.radius;
						dst_radius = spherical.radius * scale;
						delta_radius = (dst_radius - from_radius) * 3; // x3 to dolly in/out faster
					}
					spherical.radius += delta_radius * scope.dampingFactor 
					delta_radius = delta_radius - delta_radius * scope.dampingFactor
					if ( Math.abs( delta_radius ) < EPS*10 ){
						delta_radius = 0
=======

					if ( scale !== 1 ) {

						zoomFrom = spherical.radius;
						zoomTo = spherical.radius * scale;
						zoomDelta = ( zoomTo - zoomFrom ) * 3; // x3 because slow
					}

					spherical.radius += zoomDelta * scope.dampingFactor;
					zoomDelta = zoomDelta - zoomDelta * scope.dampingFactor;

					if ( Math.abs( zoomDelta ) < EPS * 10 ) {

						zoomDelta = 0;
>>>>>>> 5d295a3f
					}

				} else {

					spherical.radius *= scale;

				}

				// restrict radius to be between desired limits
				spherical.radius = Math.max( scope.minDistance, Math.min( scope.maxDistance, spherical.radius ) );

				// move target to panned location

				if ( scope.enableDamping === true ) {

					scope.target.addScaledVector( panOffset, scope.dampingFactor );

				} else {

					scope.target.add( panOffset );

				}

				offset.setFromSpherical( spherical );

				// rotate offset back to "camera-up-vector-is-up" space
				offset.applyQuaternion( quatInverse );

				position.copy( scope.target ).add( offset );

				scope.object.lookAt( scope.target );

				if ( scope.enableDamping === true ) {

					sphericalDelta.theta *= ( 1 - scope.dampingFactor );
					sphericalDelta.phi *= ( 1 - scope.dampingFactor );

					panOffset.multiplyScalar( 1 - scope.dampingFactor );

				} else {

					sphericalDelta.set( 0, 0, 0 );

					panOffset.set( 0, 0, 0 );

				}

				scale = 1;

				// update condition is:
				// min(camera displacement, camera rotation in radians)^2 > EPS
				// using small-angle approximation cos(x/2) = 1 - x^2 / 8

				if ( zoomChanged ||
					lastPosition.distanceToSquared( scope.object.position ) > EPS ||
					8 * ( 1 - lastQuaternion.dot( scope.object.quaternion ) ) > EPS ) {

					scope.dispatchEvent( _changeEvent );

					lastPosition.copy( scope.object.position );
					lastQuaternion.copy( scope.object.quaternion );
					zoomChanged = false;

					return true;

				}

				return false;

			};

		}();

		this.dispose = function () {

			scope.domElement.removeEventListener( 'contextmenu', onContextMenu );

			scope.domElement.removeEventListener( 'pointerdown', onPointerDown );
			scope.domElement.removeEventListener( 'pointercancel', onPointerCancel );
			scope.domElement.removeEventListener( 'wheel', onMouseWheel );

			scope.domElement.removeEventListener( 'pointermove', onPointerMove );
			scope.domElement.removeEventListener( 'pointerup', onPointerUp );


			if ( scope._domElementKeyEvents !== null ) {

				scope._domElementKeyEvents.removeEventListener( 'keydown', onKeyDown );

			}

			//scope.dispatchEvent( { type: 'dispose' } ); // should this be added here?

		};

		//
		// internals
		//

		const scope = this;

		const STATE = {
			NONE: - 1,
			ROTATE: 0,
			DOLLY: 1,
			PAN: 2,
			TOUCH_ROTATE: 3,
			TOUCH_PAN: 4,
			TOUCH_DOLLY_PAN: 5,
			TOUCH_DOLLY_ROTATE: 6
		};

		let state = STATE.NONE;

		const EPS = 0.000001;

		// current position in spherical coordinates
		const spherical = new Spherical();
		const sphericalDelta = new Spherical();

		let scale = 1;
		let zoomTo = 1;
		let zoomFrom = 1;
		let zoomDelta = 1;
		const panOffset = new Vector3();
		let zoomChanged = false;

		const rotateStart = new Vector2();
		const rotateEnd = new Vector2();
		const rotateDelta = new Vector2();

		const panStart = new Vector2();
		const panEnd = new Vector2();
		const panDelta = new Vector2();

		const dollyStart = new Vector2();
		const dollyEnd = new Vector2();
		const dollyDelta = new Vector2();

		const pointers = [];
		const pointerPositions = {};

		function getAutoRotationAngle() {

			return 2 * Math.PI / 60 / 60 * scope.autoRotateSpeed;

		}

		function getZoomScale() {

			return Math.pow( 0.95, scope.zoomSpeed );

		}

		function rotateLeft( angle ) {

			sphericalDelta.theta -= angle;

		}

		function rotateUp( angle ) {

			sphericalDelta.phi -= angle;

		}

		const panLeft = function () {

			const v = new Vector3();

			return function panLeft( distance, objectMatrix ) {

				v.setFromMatrixColumn( objectMatrix, 0 ); // get X column of objectMatrix
				v.multiplyScalar( - distance );

				panOffset.add( v );

			};

		}();

		const panUp = function () {

			const v = new Vector3();

			return function panUp( distance, objectMatrix ) {

				if ( scope.screenSpacePanning === true ) {

					v.setFromMatrixColumn( objectMatrix, 1 );

				} else {

					v.setFromMatrixColumn( objectMatrix, 0 );
					v.crossVectors( scope.object.up, v );

				}

				v.multiplyScalar( distance );

				panOffset.add( v );

			};

		}();

		// deltaX and deltaY are in pixels; right and down are positive
		const pan = function () {

			const offset = new Vector3();

			return function pan( deltaX, deltaY ) {

				const element = scope.domElement;

				if ( scope.object.isPerspectiveCamera ) {

					// perspective
					const position = scope.object.position;
					offset.copy( position ).sub( scope.target );
					let targetDistance = offset.length();

					// half of the fov is center to top of screen
					targetDistance *= Math.tan( ( scope.object.fov / 2 ) * Math.PI / 180.0 );

					// we use only clientHeight here so aspect ratio does not distort speed
					panLeft( 2 * deltaX * targetDistance / element.clientHeight, scope.object.matrix );
					panUp( 2 * deltaY * targetDistance / element.clientHeight, scope.object.matrix );

				} else if ( scope.object.isOrthographicCamera ) {

					// orthographic
					panLeft( deltaX * ( scope.object.right - scope.object.left ) / scope.object.zoom / element.clientWidth, scope.object.matrix );
					panUp( deltaY * ( scope.object.top - scope.object.bottom ) / scope.object.zoom / element.clientHeight, scope.object.matrix );

				} else {

					// camera neither orthographic nor perspective
					console.warn( 'WARNING: OrbitControls.js encountered an unknown camera type - pan disabled.' );
					scope.enablePan = false;

				}

			};

		}();

		function dollyOut( dollyScale ) {

			if ( scope.object.isPerspectiveCamera ) {

				scale /= dollyScale;

			} else if ( scope.object.isOrthographicCamera ) {

				scope.object.zoom = Math.max( scope.minZoom, Math.min( scope.maxZoom, scope.object.zoom * dollyScale ) );
				scope.object.updateProjectionMatrix();
				zoomChanged = true;

			} else {

				console.warn( 'WARNING: OrbitControls.js encountered an unknown camera type - dolly/zoom disabled.' );
				scope.enableZoom = false;

			}

		}

		function dollyIn( dollyScale ) {

			if ( scope.object.isPerspectiveCamera ) {

				scale *= dollyScale;

			} else if ( scope.object.isOrthographicCamera ) {

				scope.object.zoom = Math.max( scope.minZoom, Math.min( scope.maxZoom, scope.object.zoom / dollyScale ) );
				scope.object.updateProjectionMatrix();
				zoomChanged = true;

			} else {

				console.warn( 'WARNING: OrbitControls.js encountered an unknown camera type - dolly/zoom disabled.' );
				scope.enableZoom = false;

			}

		}

		//
		// event callbacks - update the object state
		//

		function handleMouseDownRotate( event ) {

			rotateStart.set( event.clientX, event.clientY );

		}

		function handleMouseDownDolly( event ) {

			dollyStart.set( event.clientX, event.clientY );

		}

		function handleMouseDownPan( event ) {

			panStart.set( event.clientX, event.clientY );

		}

		function handleMouseMoveRotate( event ) {

			rotateEnd.set( event.clientX, event.clientY );

			rotateDelta.subVectors( rotateEnd, rotateStart ).multiplyScalar( scope.rotateSpeed );

			const element = scope.domElement;

			rotateLeft( 2 * Math.PI * rotateDelta.x / element.clientHeight ); // yes, height

			rotateUp( 2 * Math.PI * rotateDelta.y / element.clientHeight );

			rotateStart.copy( rotateEnd );

			scope.update();

		}

		function handleMouseMoveDolly( event ) {

			dollyEnd.set( event.clientX, event.clientY );

			dollyDelta.subVectors( dollyEnd, dollyStart );

			if ( dollyDelta.y > 0 ) {

				dollyOut( getZoomScale() );

			} else if ( dollyDelta.y < 0 ) {

				dollyIn( getZoomScale() );

			}

			dollyStart.copy( dollyEnd );

			scope.update();

		}

		function handleMouseMovePan( event ) {

			panEnd.set( event.clientX, event.clientY );

			panDelta.subVectors( panEnd, panStart ).multiplyScalar( scope.panSpeed );

			pan( panDelta.x, panDelta.y );

			panStart.copy( panEnd );

			scope.update();

		}

		function handleMouseWheel( event ) {

			if ( event.deltaY < 0 ) {

				dollyIn( getZoomScale() );

			} else if ( event.deltaY > 0 ) {

				dollyOut( getZoomScale() );

			}

			scope.update();

		}

		function handleKeyDown( event ) {

			let needsUpdate = false;

			switch ( event.code ) {

				case scope.keys.UP:
					pan( 0, scope.keyPanSpeed );
					needsUpdate = true;
					break;

				case scope.keys.BOTTOM:
					pan( 0, - scope.keyPanSpeed );
					needsUpdate = true;
					break;

				case scope.keys.LEFT:
					pan( scope.keyPanSpeed, 0 );
					needsUpdate = true;
					break;

				case scope.keys.RIGHT:
					pan( - scope.keyPanSpeed, 0 );
					needsUpdate = true;
					break;

			}

			if ( needsUpdate ) {

				// prevent the browser from scrolling on cursor keys
				event.preventDefault();

				scope.update();

			}


		}

		function handleTouchStartRotate() {

			if ( pointers.length === 1 ) {

				rotateStart.set( pointers[ 0 ].pageX, pointers[ 0 ].pageY );

			} else {

				const x = 0.5 * ( pointers[ 0 ].pageX + pointers[ 1 ].pageX );
				const y = 0.5 * ( pointers[ 0 ].pageY + pointers[ 1 ].pageY );

				rotateStart.set( x, y );

			}

		}

		function handleTouchStartPan() {

			if ( pointers.length === 1 ) {

				panStart.set( pointers[ 0 ].pageX, pointers[ 0 ].pageY );

			} else {

				const x = 0.5 * ( pointers[ 0 ].pageX + pointers[ 1 ].pageX );
				const y = 0.5 * ( pointers[ 0 ].pageY + pointers[ 1 ].pageY );

				panStart.set( x, y );

			}

		}

		function handleTouchStartDolly() {

			const dx = pointers[ 0 ].pageX - pointers[ 1 ].pageX;
			const dy = pointers[ 0 ].pageY - pointers[ 1 ].pageY;

			const distance = Math.sqrt( dx * dx + dy * dy );

			dollyStart.set( 0, distance );

		}

		function handleTouchStartDollyPan() {

			if ( scope.enableZoom ) handleTouchStartDolly();

			if ( scope.enablePan ) handleTouchStartPan();

		}

		function handleTouchStartDollyRotate() {

			if ( scope.enableZoom ) handleTouchStartDolly();

			if ( scope.enableRotate ) handleTouchStartRotate();

		}

		function handleTouchMoveRotate( event ) {

			if ( pointers.length == 1 ) {

				rotateEnd.set( event.pageX, event.pageY );

			} else {

				const position = getSecondPointerPosition( event );

				const x = 0.5 * ( event.pageX + position.x );
				const y = 0.5 * ( event.pageY + position.y );

				rotateEnd.set( x, y );

			}

			rotateDelta.subVectors( rotateEnd, rotateStart ).multiplyScalar( scope.rotateSpeed );

			const element = scope.domElement;

			rotateLeft( 2 * Math.PI * rotateDelta.x / element.clientHeight ); // yes, height

			rotateUp( 2 * Math.PI * rotateDelta.y / element.clientHeight );

			rotateStart.copy( rotateEnd );

		}

		function handleTouchMovePan( event ) {

			if ( pointers.length === 1 ) {

				panEnd.set( event.pageX, event.pageY );

			} else {

				const position = getSecondPointerPosition( event );

				const x = 0.5 * ( event.pageX + position.x );
				const y = 0.5 * ( event.pageY + position.y );

				panEnd.set( x, y );

			}

			panDelta.subVectors( panEnd, panStart ).multiplyScalar( scope.panSpeed );

			pan( panDelta.x, panDelta.y );

			panStart.copy( panEnd );

		}

		function handleTouchMoveDolly( event ) {

			const position = getSecondPointerPosition( event );

			const dx = event.pageX - position.x;
			const dy = event.pageY - position.y;

			const distance = Math.sqrt( dx * dx + dy * dy );

			dollyEnd.set( 0, distance );

			dollyDelta.set( 0, Math.pow( dollyEnd.y / dollyStart.y, scope.zoomSpeed ) );

			dollyOut( dollyDelta.y );

			dollyStart.copy( dollyEnd );

		}

		function handleTouchMoveDollyPan( event ) {

			if ( scope.enableZoom ) handleTouchMoveDolly( event );

			if ( scope.enablePan ) handleTouchMovePan( event );

		}

		function handleTouchMoveDollyRotate( event ) {

			if ( scope.enableZoom ) handleTouchMoveDolly( event );

			if ( scope.enableRotate ) handleTouchMoveRotate( event );

		}

		//
		// event handlers - FSM: listen for events and reset state
		//

		function onPointerDown( event ) {

			if ( scope.enabled === false ) return;

			if ( pointers.length === 0 ) {

				scope.domElement.setPointerCapture( event.pointerId );

				scope.domElement.addEventListener( 'pointermove', onPointerMove );
				scope.domElement.addEventListener( 'pointerup', onPointerUp );

			}

			//

			addPointer( event );

			if ( event.pointerType === 'touch' ) {

				onTouchStart( event );

			} else {

				onMouseDown( event );

			}

		}

		function onPointerMove( event ) {

			if ( scope.enabled === false ) return;

			if ( event.pointerType === 'touch' ) {

				onTouchMove( event );

			} else {

				onMouseMove( event );

			}

		}

		function onPointerUp( event ) {

		    removePointer( event );

		    if ( pointers.length === 0 ) {

		        scope.domElement.releasePointerCapture( event.pointerId );

		        scope.domElement.removeEventListener( 'pointermove', onPointerMove );
		        scope.domElement.removeEventListener( 'pointerup', onPointerUp );

		    }

		    scope.dispatchEvent( _endEvent );

		    state = STATE.NONE;

		}

		function onPointerCancel( event ) {

			removePointer( event );

		}

		function onMouseDown( event ) {

			let mouseAction;

			switch ( event.button ) {

				case 0:

					mouseAction = scope.mouseButtons.LEFT;
					break;

				case 1:

					mouseAction = scope.mouseButtons.MIDDLE;
					break;

				case 2:

					mouseAction = scope.mouseButtons.RIGHT;
					break;

				default:

					mouseAction = - 1;

			}

			switch ( mouseAction ) {

				case MOUSE.DOLLY:

					if ( scope.enableZoom === false ) return;

					handleMouseDownDolly( event );

					state = STATE.DOLLY;

					break;

				case MOUSE.ROTATE:

					if ( event.ctrlKey || event.metaKey || event.shiftKey ) {

						if ( scope.enablePan === false ) return;

						handleMouseDownPan( event );

						state = STATE.PAN;

					} else {

						if ( scope.enableRotate === false ) return;

						handleMouseDownRotate( event );

						state = STATE.ROTATE;

					}

					break;

				case MOUSE.PAN:

					if ( event.ctrlKey || event.metaKey || event.shiftKey ) {

						if ( scope.enableRotate === false ) return;

						handleMouseDownRotate( event );

						state = STATE.ROTATE;

					} else {

						if ( scope.enablePan === false ) return;

						handleMouseDownPan( event );

						state = STATE.PAN;

					}

					break;

				default:

					state = STATE.NONE;

			}

			if ( state !== STATE.NONE ) {

				scope.dispatchEvent( _startEvent );

			}

		}

		function onMouseMove( event ) {

			if ( scope.enabled === false ) return;

			switch ( state ) {

				case STATE.ROTATE:

					if ( scope.enableRotate === false ) return;

					handleMouseMoveRotate( event );

					break;

				case STATE.DOLLY:

					if ( scope.enableZoom === false ) return;

					handleMouseMoveDolly( event );

					break;

				case STATE.PAN:

					if ( scope.enablePan === false ) return;

					handleMouseMovePan( event );

					break;

			}

		}

		function onMouseWheel( event ) {

			if ( scope.enabled === false || scope.enableZoom === false || state !== STATE.NONE ) return;

			event.preventDefault();

			scope.dispatchEvent( _startEvent );

			handleMouseWheel( event );

			scope.dispatchEvent( _endEvent );

		}

		function onKeyDown( event ) {

			if ( scope.enabled === false || scope.enablePan === false ) return;

			handleKeyDown( event );

		}

		function onTouchStart( event ) {

			trackPointer( event );

			switch ( pointers.length ) {

				case 1:

					switch ( scope.touches.ONE ) {

						case TOUCH.ROTATE:

							if ( scope.enableRotate === false ) return;

							handleTouchStartRotate();

							state = STATE.TOUCH_ROTATE;

							break;

						case TOUCH.PAN:

							if ( scope.enablePan === false ) return;

							handleTouchStartPan();

							state = STATE.TOUCH_PAN;

							break;

						default:

							state = STATE.NONE;

					}

					break;

				case 2:

					switch ( scope.touches.TWO ) {

						case TOUCH.DOLLY_PAN:

							if ( scope.enableZoom === false && scope.enablePan === false ) return;

							handleTouchStartDollyPan();

							state = STATE.TOUCH_DOLLY_PAN;

							break;

						case TOUCH.DOLLY_ROTATE:

							if ( scope.enableZoom === false && scope.enableRotate === false ) return;

							handleTouchStartDollyRotate();

							state = STATE.TOUCH_DOLLY_ROTATE;

							break;

						default:

							state = STATE.NONE;

					}

					break;

				default:

					state = STATE.NONE;

			}

			if ( state !== STATE.NONE ) {

				scope.dispatchEvent( _startEvent );

			}

		}

		function onTouchMove( event ) {

			trackPointer( event );

			switch ( state ) {

				case STATE.TOUCH_ROTATE:

					if ( scope.enableRotate === false ) return;

					handleTouchMoveRotate( event );

					scope.update();

					break;

				case STATE.TOUCH_PAN:

					if ( scope.enablePan === false ) return;

					handleTouchMovePan( event );

					scope.update();

					break;

				case STATE.TOUCH_DOLLY_PAN:

					if ( scope.enableZoom === false && scope.enablePan === false ) return;

					handleTouchMoveDollyPan( event );

					scope.update();

					break;

				case STATE.TOUCH_DOLLY_ROTATE:

					if ( scope.enableZoom === false && scope.enableRotate === false ) return;

					handleTouchMoveDollyRotate( event );

					scope.update();

					break;

				default:

					state = STATE.NONE;

			}

		}

		function onContextMenu( event ) {

			if ( scope.enabled === false ) return;

			event.preventDefault();

		}

		function addPointer( event ) {

			pointers.push( event );

		}

		function removePointer( event ) {

			delete pointerPositions[ event.pointerId ];

			for ( let i = 0; i < pointers.length; i ++ ) {

				if ( pointers[ i ].pointerId == event.pointerId ) {

					pointers.splice( i, 1 );
					return;

				}

			}

		}

		function trackPointer( event ) {

			let position = pointerPositions[ event.pointerId ];

			if ( position === undefined ) {

				position = new Vector2();
				pointerPositions[ event.pointerId ] = position;

			}

			position.set( event.pageX, event.pageY );

		}

		function getSecondPointerPosition( event ) {

			const pointer = ( event.pointerId === pointers[ 0 ].pointerId ) ? pointers[ 1 ] : pointers[ 0 ];

			return pointerPositions[ pointer.pointerId ];

		}

		//

		scope.domElement.addEventListener( 'contextmenu', onContextMenu );

		scope.domElement.addEventListener( 'pointerdown', onPointerDown );
		scope.domElement.addEventListener( 'pointercancel', onPointerCancel );
		scope.domElement.addEventListener( 'wheel', onMouseWheel, { passive: false } );

		// force an update at start

		this.update();

	}

}


// This set of controls performs orbiting, dollying (zooming), and panning.
// Unlike TrackballControls, it maintains the "up" direction object.up (+Y by default).
// This is very similar to OrbitControls, another set of touch behavior
//
//    Orbit - right mouse, or left mouse + ctrl/meta/shiftKey / touch: two-finger rotate
//    Zoom - middle mouse, or mousewheel / touch: two-finger spread or squish
//    Pan - left mouse, or arrow keys / touch: one-finger move

class MapControls extends OrbitControls {

	constructor( object, domElement ) {

		super( object, domElement );

		this.screenSpacePanning = false; // pan orthogonal to world-space direction camera.up

		this.mouseButtons.LEFT = MOUSE.PAN;
		this.mouseButtons.RIGHT = MOUSE.ROTATE;

		this.touches.ONE = TOUCH.PAN;
		this.touches.TWO = TOUCH.DOLLY_ROTATE;

	}

}

export { OrbitControls, MapControls };<|MERGE_RESOLUTION|>--- conflicted
+++ resolved
@@ -225,17 +225,6 @@
 				spherical.makeSafe();
 
 				if ( scope.enableDamping === true ) {
-<<<<<<< HEAD
-					if ( scale != 1 ){
-						from_radius = spherical.radius;
-						dst_radius = spherical.radius * scale;
-						delta_radius = (dst_radius - from_radius) * 3; // x3 to dolly in/out faster
-					}
-					spherical.radius += delta_radius * scope.dampingFactor 
-					delta_radius = delta_radius - delta_radius * scope.dampingFactor
-					if ( Math.abs( delta_radius ) < EPS*10 ){
-						delta_radius = 0
-=======
 
 					if ( scale !== 1 ) {
 
@@ -250,7 +239,6 @@
 					if ( Math.abs( zoomDelta ) < EPS * 10 ) {
 
 						zoomDelta = 0;
->>>>>>> 5d295a3f
 					}
 
 				} else {
