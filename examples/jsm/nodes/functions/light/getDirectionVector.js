--- conflicted
+++ resolved
@@ -4,11 +4,7 @@
 
 const getDirectionVector = ( light, camera, directionVector ) => {
 
-<<<<<<< HEAD
-	vector3 = vector3 || new Vector3();
-=======
 	vector3 || ( vector3 = new Vector3() );
->>>>>>> 87f696c4
 
 	directionVector.setFromMatrixPosition( light.matrixWorld );
 	vector3.setFromMatrixPosition( light.target.matrixWorld );
