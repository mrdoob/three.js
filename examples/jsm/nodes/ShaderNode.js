--- conflicted
+++ resolved
@@ -1,9 +1,9 @@
-// core
+// core nodes
 import PropertyNode from './core/PropertyNode.js';
 import VarNode from './core/VarNode.js';
 import AttributeNode from './core/AttributeNode.js';
 
-// inputs
+// input nodes
 import ColorNode from './inputs/ColorNode.js';
 import FloatNode from './inputs/FloatNode.js';
 import IntNode from './inputs/IntNode.js';
@@ -14,24 +14,24 @@
 import Matrix4Node from './inputs/Matrix4Node.js';
 import TextureNode from './inputs/TextureNode.js';
 
-// accessors
+// accessor nodes
 import PositionNode from './accessors/PositionNode.js';
 import NormalNode from './accessors/NormalNode.js';
 import UVNode from './accessors/UVNode.js';
 
-// math
+// math nodes
 import OperatorNode from './math/OperatorNode.js';
 import CondNode from './math/CondNode.js';
 import MathNode from './math/MathNode.js';
 
-// utils
+// util nodes
 import ArrayElementNode from './utils/ArrayElementNode.js';
 import ConvertNode from './utils/ConvertNode.js';
 import JoinNode from './utils/JoinNode.js';
 import SplitNode from './utils/SplitNode.js';
 
 // core
-import { Vector2, Vector3, Vector4, Color } from 'three';
+import { Vector2, Vector3, Vector4, Matrix3, Matri4, Color } from 'three';
 
 const NodeHandler = {
 
@@ -236,6 +236,9 @@
 export const vec3 = new ConvertType( Vector3Node, 'vec3', Vector3, 3 );
 export const vec4 = new ConvertType( Vector4Node, 'vec4', Vector4, 4 );
 
+export const mat3 = new ConvertType( Matrix3Node, 'mat3', Matrix3 );
+export const mat4 = new ConvertType( Matrix4Node, 'mat4', Matrix4 );
+
 export const join = ( ...params ) => {
 
 	return nodeObject( new JoinNode( getShaderNodeArray( params ) ) );
@@ -248,87 +251,6 @@
 
 };
 
-<<<<<<< HEAD
-=======
-export const vec2 = ( ...params ) => {
-
-	if ( params[ 0 ]?.isNode === true ) {
-
-		return nodeObject( new ConvertNode( params[ 0 ], 'vec2' ) );
-
-	} else {
-
-		// Providing one scalar value: This value is used for all components
-
-		if ( params.length === 1 ) {
-
-			params[ 1 ] = params[ 0 ];
-
-		}
-
-		return nodeObject( new Vector2Node( new Vector2( ...params ) ).setConst( true ) );
-
-	}
-
-};
-
-export const vec3 = ( ...params ) => {
-
-	if ( params[ 0 ]?.isNode === true ) {
-
-		return nodeObject( new ConvertNode( params[ 0 ], 'vec3' ) );
-
-	} else {
-
-		// Providing one scalar value: This value is used for all components
-
-		if ( params.length === 1 ) {
-
-			params[ 1 ] = params[ 2 ] = params[ 0 ];
-
-		}
-
-		return nodeObject( new Vector3Node( new Vector3( ...params ) ).setConst( true ) );
-
-	}
-
-};
-
-export const vec4 = ( ...params ) => {
-
-	if ( params[ 0 ]?.isNode === true ) {
-
-		return nodeObject( new ConvertNode( params[ 0 ], 'vec4' ) );
-
-	} else {
-
-		// Providing one scalar value: This value is used for all components
-
-		if ( params.length === 1 ) {
-
-			params[ 1 ] = params[ 2 ] = params[ 3 ] = params[ 0 ];
-
-		}
-
-		return nodeObject( new Vector4Node( new Vector4( ...params ) ).setConst( true ) );
-
-	}
-
-};
-
-export const mat3 = ( val ) => {
-
-	return nodeObject( new Matrix3Node( val ).setConst( true ) );
-
-};
-
-export const mat4 = ( val ) => {
-
-	return nodeObject( new Matrix4Node( val ).setConst( true ) );
-
-};
-
->>>>>>> c56c8c1f
 export const addTo = ( varNode, ...params ) => {
 
 	varNode.node = add( varNode.node, ...getShaderNodeArray( params ) );
