// core nodes
import PropertyNode from './core/PropertyNode.js';
import VarNode from './core/VarNode.js';
import AttributeNode from './core/AttributeNode.js';
import ConstNode from './core/ConstNode.js';
import UniformNode from './core/UniformNode.js';

// accessor nodes
import BufferNode from './accessors/BufferNode.js';
import PositionNode from './accessors/PositionNode.js';
import NormalNode from './accessors/NormalNode.js';
import TextureNode from './accessors/TextureNode.js';
import UVNode from './accessors/UVNode.js';

// math nodes
import OperatorNode from './math/OperatorNode.js';
import CondNode from './math/CondNode.js';
import MathNode from './math/MathNode.js';

// util nodes
import ArrayElementNode from './utils/ArrayElementNode.js';
import ConvertNode from './utils/ConvertNode.js';
import JoinNode from './utils/JoinNode.js';
import SplitNode from './utils/SplitNode.js';

// core
import { Vector2, Vector3, Vector4, Matrix3, Matrix4, Color } from 'three';

const NodeHandler = {

	construct( NodeClosure, params ) {

		const inputs = params.shift();

		return NodeClosure( new ShaderNodeObjects( inputs ), ...params );

	},

	get: function ( node, prop ) {

		if ( typeof prop === 'string' && node[ prop ] === undefined ) {

			if ( /^[xyzwrgbastpq]{1,4}$/.test( prop ) === true ) {

				// accessing properties ( swizzle )

				prop = prop
					.replace( /r|s/g, 'x' )
					.replace( /g|t/g, 'y' )
					.replace( /b|p/g, 'z' )
					.replace( /a|q/g, 'w' );

				return new ShaderNodeObject( new SplitNode( node, prop ) );

			} else if ( /^\d+$/.test( prop ) === true ) {

				// accessing array

				return new ShaderNodeObject( new ArrayElementNode( node, new ConstNode( Number( prop ), 'uint' ) ) );

			}

		}

		return node[ prop ];

	}

};

const nodeObjects = new WeakMap();

const ShaderNodeObject = function( obj ) {

	const type = typeof obj;

	if ( ( type === 'number' ) || ( type === 'boolean' ) ) {

		return new ShaderNodeObject( new ConstNode( obj ) );

	} else if ( type === 'object' ) {

		if ( obj.isNode === true ) {

			let nodeObject = nodeObjects.get( obj );

			if ( nodeObject === undefined ) {

				nodeObject = new Proxy( obj, NodeHandler );
				nodeObjects.set( obj, nodeObject );
				nodeObjects.set( nodeObject, nodeObject );

			}

			return nodeObject;

		}

	}

	return obj;

};

const ShaderNodeObjects = function( objects ) {

	for ( const name in objects ) {

		objects[ name ] = new ShaderNodeObject( objects[ name ] );

	}

	return objects;

};

const getShaderNodeArray = ( array ) => {

	const len = array.length;

	for ( let i = 0; i < len; i ++ ) {

		array[ i ] = new ShaderNodeObject( array[ i ] );

	}

	return array;

};

const ShaderNodeProxy = function( NodeClass, scope = null, factor = null ) {

	if ( scope === null ) {

		return ( ...params ) => {

			return new ShaderNodeObject( new NodeClass( ...getShaderNodeArray( params ) ) );

		};

	} else if ( factor === null ) {

		return ( ...params ) => {

			return new ShaderNodeObject( new NodeClass( scope, ...getShaderNodeArray( params ) ) );

		};

	} else {

		factor = new ShaderNodeObject( factor );

		return ( ...params ) => {

			return new ShaderNodeObject( new NodeClass( scope, ...getShaderNodeArray( params ), factor ) );

		};

	}

};

const ShaderNodeScript = function ( jsFunc ) {

	return ( inputs, builder ) => {

		new ShaderNodeObjects( inputs );

		return new ShaderNodeObject( jsFunc( inputs, builder ) );

	};

};

export const ShaderNode = new Proxy( ShaderNodeScript, NodeHandler );

//
// Node Material Shader Syntax
//

export const nodeObject = ( val ) => {

	return new ShaderNodeObject( val );

};

export const uniform = ( constNode ) => {

	return nodeObject( new UniformNode( constNode.value, constNode.nodeType ) );

};

export const label = ( node, name ) => {

	node = nodeObject( node );

	if ( node.isVarNode === true ) {

		node.name = name;

		return node;

	}

	return nodeObject( new VarNode( node, name ) );

};

export const temp = ( node ) => nodeObject( new VarNode( nodeObject( node ) ) );

<<<<<<< HEAD
const flatArray = obj => {
=======
const ConvertType = function ( type, valueClass = null, valueComponents = 1 ) {
>>>>>>> 4082a147

	let arr = [];

	for ( let el of obj ) {

		if ( Array.isArray( el ) ) {

			arr = arr.concat( flatArray( el ) );

		} else if ( typeof el === 'object' ) {

			// We should not flat number and strings, but should flat vectors, matrices, and colors

			arr = arr.concat( flatArray( el.toArray() ) );

		} else {

			arr.push( el );

		}

	}

	return arr;

};

const ConvertType = function ( nodeClass, type, valueClass = null, convertAfter = false ) {

	return ( ...params ) => {

		if ( params[ 0 ]?.isNode === true ) {

			return nodeObject( new ConvertNode( params[ 0 ], type ) );

		}

		let val = params[ 0 ];

		if ( ( valueClass !== null ) && ! ( val instanceof valueClass ) ) {

			val = new valueClass().set( ...flatArray( params ) );

		}

		return nodeObject( new ConstNode( val, type ) );

	};

};

<<<<<<< HEAD
export const float = new ConvertType( FloatNode, 'float' );
export const int = new ConvertType( IntNode, 'int' );
export const uint = new ConvertType( UintNode, 'uint' );
export const bool = new ConvertType( BoolNode, 'bool' );
export const color = new ConvertType( ColorNode, 'color', Color );

export const vec2 = new ConvertType( Vector2Node, 'vec2', Vector2 );
export const ivec2 = new ConvertType( Vector2Node, 'ivec2', Vector2, true );
export const uvec2 = new ConvertType( Vector2Node, 'uvec2', Vector2, true );
export const bvec2 = new ConvertType( Vector2Node, 'bvec2', Vector2, true );

export const vec3 = new ConvertType( Vector3Node, 'vec3', Vector3 );
export const ivec3 = new ConvertType( Vector3Node, 'ivec3', Vector3, true );
export const uvec3 = new ConvertType( Vector3Node, 'uvec3', Vector3, true );
export const bvec3 = new ConvertType( Vector3Node, 'bvec3', Vector3, true );

export const vec4 = new ConvertType( Vector4Node, 'vec4', Vector4 );
export const ivec4 = new ConvertType( Vector4Node, 'ivec4', Vector4, true );
export const uvec4 = new ConvertType( Vector4Node, 'uvec4', Vector4, true );
export const bvec4 = new ConvertType( Vector4Node, 'bvec4', Vector4, true );

export const mat3 = new ConvertType( Matrix3Node, 'mat3', Matrix3 );
export const imat3 = new ConvertType( Matrix3Node, 'imat3', Matrix3, true );
export const umat3 = new ConvertType( Matrix3Node, 'umat3', Matrix3, true );
export const bmat3 = new ConvertType( Matrix3Node, 'bmat3', Matrix3, true );

export const mat4 = new ConvertType( Matrix4Node, 'mat4', Matrix4 );
export const imat4 = new ConvertType( Matrix4Node, 'imat4', Matrix4, true );
export const umat4 = new ConvertType( Matrix4Node, 'umat4', Matrix4, true );
export const bmat4 = new ConvertType( Matrix4Node, 'bmat4', Matrix4, true );
=======
export const float = new ConvertType( 'float' );
export const int = new ConvertType( 'int' );
export const uint = new ConvertType( 'uint' );
export const bool = new ConvertType( 'bool' );
export const color = new ConvertType( 'color', Color );

export const vec2 = new ConvertType( 'vec2', Vector2, 2 );
export const ivec2 = new ConvertType( 'ivec2', Vector2, 2 );
export const uvec2 = new ConvertType( 'uvec2', Vector2, 2 );
export const bvec2 = new ConvertType( 'bvec2', Vector2, 2 );

export const vec3 = new ConvertType( 'vec3', Vector3, 3 );
export const ivec3 = new ConvertType( 'ivec3', Vector3, 3 );
export const uvec3 = new ConvertType( 'uvec3', Vector3, 3 );
export const bvec3 = new ConvertType( 'bvec3', Vector3, 3 );

export const vec4 = new ConvertType( 'vec4', Vector4, 4 );
export const ivec4 = new ConvertType( 'ivec4', Vector4, 4 );
export const uvec4 = new ConvertType( 'uvec4', Vector4, 4 );
export const bvec4 = new ConvertType( 'bvec4', Vector4, 4 );

export const mat3 = new ConvertType( 'mat3', Matrix3 );
export const imat3 = new ConvertType( 'imat3', Matrix3 );
export const umat3 = new ConvertType( 'umat3', Matrix3 );
export const bmat3 = new ConvertType( 'bmat3', Matrix3 );

export const mat4 = new ConvertType( 'mat4', Matrix4 );
export const imat4 = new ConvertType( 'imat4', Matrix4 );
export const umat4 = new ConvertType( 'umat4', Matrix4 );
export const bmat4 = new ConvertType( 'bmat4', Matrix4 );
>>>>>>> 4082a147

export const join = ( ...params ) => {

	return nodeObject( new JoinNode( getShaderNodeArray( params ) ) );

};

export const uv = ( ...params ) => nodeObject( new UVNode( ...params ) );
export const attribute = ( ...params ) => nodeObject( new AttributeNode( ...params ) );
export const buffer = ( ...params ) => nodeObject( new BufferNode( ...params ) );
export const texture = ( ...params ) => nodeObject( new TextureNode( ...params ) );

export const cond = ( ...params ) => {

	return nodeObject( new CondNode( ...getShaderNodeArray( params ) ) );

};

export const addTo = ( varNode, ...params ) => {

	varNode.node = add( varNode.node, ...getShaderNodeArray( params ) );

	return nodeObject( varNode );

};

export const add = new ShaderNodeProxy( OperatorNode, '+' );
export const sub = new ShaderNodeProxy( OperatorNode, '-' );
export const mul = new ShaderNodeProxy( OperatorNode, '*' );
export const div = new ShaderNodeProxy( OperatorNode, '/' );
export const remainder = new ShaderNodeProxy( OperatorNode, '%' );
export const equal = new ShaderNodeProxy( OperatorNode, '==' );
export const assign = new ShaderNodeProxy( OperatorNode, '=' );
export const lessThan = new ShaderNodeProxy( OperatorNode, '<' );
export const greaterThan = new ShaderNodeProxy( OperatorNode, '>' );
export const lessThanEqual = new ShaderNodeProxy( OperatorNode, '<=' );
export const greaterThanEqual = new ShaderNodeProxy( OperatorNode, '>=' );
export const and = new ShaderNodeProxy( OperatorNode, '&&' );
export const or = new ShaderNodeProxy( OperatorNode, '||' );
export const xor = new ShaderNodeProxy( OperatorNode, '^^' );
export const bitAnd = new ShaderNodeProxy( OperatorNode, '&' );
export const bitOr = new ShaderNodeProxy( OperatorNode, '|' );
export const bitXor = new ShaderNodeProxy( OperatorNode, '^' );
export const shiftLeft = new ShaderNodeProxy( OperatorNode, '<<' );
export const shiftRight = new ShaderNodeProxy( OperatorNode, '>>' );

export const element = new ShaderNodeProxy( ArrayElementNode );

export const normalGeometry = new ShaderNodeObject( new NormalNode( NormalNode.GEOMETRY ) );
export const normalLocal = new ShaderNodeObject( new NormalNode( NormalNode.LOCAL ) );
export const normalWorld = new ShaderNodeObject( new NormalNode( NormalNode.WORLD ) );
export const normalView = new ShaderNodeObject( new NormalNode( NormalNode.VIEW ) );
export const transformedNormalView = new ShaderNodeObject( new VarNode( new NormalNode( NormalNode.VIEW ), 'TransformedNormalView', 'vec3' ) );

export const positionLocal = new ShaderNodeObject( new PositionNode( PositionNode.LOCAL ) );
export const positionWorld = new ShaderNodeObject( new PositionNode( PositionNode.WORLD ) );
export const positionView = new ShaderNodeObject( new PositionNode( PositionNode.VIEW ) );
export const positionViewDirection = new ShaderNodeObject( new PositionNode( PositionNode.VIEW_DIRECTION ) );

export const PI = float( 3.141592653589793 );
export const PI2 = float( 6.283185307179586 );
export const PI_HALF = float( 1.5707963267948966 );
export const RECIPROCAL_PI = float( 0.3183098861837907 );
export const RECIPROCAL_PI2 = float( 0.15915494309189535 );
export const EPSILON = float( 1e-6 );

export const diffuseColor = new ShaderNodeObject( new PropertyNode( 'DiffuseColor', 'vec4' ) );
export const roughness = new ShaderNodeObject( new PropertyNode( 'Roughness', 'float' ) );
export const metalness = new ShaderNodeObject( new PropertyNode( 'Metalness', 'float' ) );
export const alphaTest = new ShaderNodeObject( new PropertyNode( 'AlphaTest', 'float' ) );
export const specularColor = new ShaderNodeObject( new PropertyNode( 'SpecularColor', 'color' ) );

export const abs = new ShaderNodeProxy( MathNode, 'abs' );
export const acos = new ShaderNodeProxy( MathNode, 'acos' );
export const asin = new ShaderNodeProxy( MathNode, 'asin' );
export const atan = new ShaderNodeProxy( MathNode, 'atan' );
export const ceil = new ShaderNodeProxy( MathNode, 'ceil' );
export const clamp = new ShaderNodeProxy( MathNode, 'clamp' );
export const cos = new ShaderNodeProxy( MathNode, 'cos' );
export const cross = new ShaderNodeProxy( MathNode, 'cross' );
export const degrees = new ShaderNodeProxy( MathNode, 'degrees' );
export const dFdx = new ShaderNodeProxy( MathNode, 'dFdx' );
export const dFdy = new ShaderNodeProxy( MathNode, 'dFdy' );
export const distance = new ShaderNodeProxy( MathNode, 'distance' );
export const dot = new ShaderNodeProxy( MathNode, 'dot' );
export const exp = new ShaderNodeProxy( MathNode, 'exp' );
export const exp2 = new ShaderNodeProxy( MathNode, 'exp2' );
export const faceforward = new ShaderNodeProxy( MathNode, 'faceforward' );
export const floor = new ShaderNodeProxy( MathNode, 'floor' );
export const fract = new ShaderNodeProxy( MathNode, 'fract' );
export const invert = new ShaderNodeProxy( MathNode, 'invert' );
export const inversesqrt = new ShaderNodeProxy( MathNode, 'inversesqrt' );
export const length = new ShaderNodeProxy( MathNode, 'length' );
export const log = new ShaderNodeProxy( MathNode, 'log' );
export const log2 = new ShaderNodeProxy( MathNode, 'log2' );
export const max = new ShaderNodeProxy( MathNode, 'max' );
export const min = new ShaderNodeProxy( MathNode, 'min' );
export const mix = new ShaderNodeProxy( MathNode, 'mix' );
export const mod = new ShaderNodeProxy( MathNode, 'mod' );
export const negate = new ShaderNodeProxy( MathNode, 'negate' );
export const normalize = new ShaderNodeProxy( MathNode, 'normalize' );
export const pow = new ShaderNodeProxy( MathNode, 'pow' );
export const pow2 = new ShaderNodeProxy( MathNode, 'pow', 2 );
export const pow3 = new ShaderNodeProxy( MathNode, 'pow', 3 );
export const pow4 = new ShaderNodeProxy( MathNode, 'pow', 4 );
export const radians = new ShaderNodeProxy( MathNode, 'radians' );
export const reflect = new ShaderNodeProxy( MathNode, 'reflect' );
export const refract = new ShaderNodeProxy( MathNode, 'refract' );
export const round = new ShaderNodeProxy( MathNode, 'round' );
export const saturate = new ShaderNodeProxy( MathNode, 'saturate' );
export const sign = new ShaderNodeProxy( MathNode, 'sign' );
export const sin = new ShaderNodeProxy( MathNode, 'sin' );
export const smoothstep = new ShaderNodeProxy( MathNode, 'smoothstep' );
export const sqrt = new ShaderNodeProxy( MathNode, 'sqrt' );
export const step = new ShaderNodeProxy( MathNode, 'step' );
export const tan = new ShaderNodeProxy( MathNode, 'tan' );
export const transformDirection = new ShaderNodeProxy( MathNode, 'transformDirection' );<|MERGE_RESOLUTION|>--- conflicted
+++ resolved
@@ -208,11 +208,7 @@
 
 export const temp = ( node ) => nodeObject( new VarNode( nodeObject( node ) ) );
 
-<<<<<<< HEAD
 const flatArray = obj => {
-=======
-const ConvertType = function ( type, valueClass = null, valueComponents = 1 ) {
->>>>>>> 4082a147
 
 	let arr = [];
 
@@ -240,7 +236,7 @@
 
 };
 
-const ConvertType = function ( nodeClass, type, valueClass = null, convertAfter = false ) {
+const ConvertType = function ( type, valueClass = null ) {
 
 	return ( ...params ) => {
 
@@ -264,58 +260,26 @@
 
 };
 
-<<<<<<< HEAD
-export const float = new ConvertType( FloatNode, 'float' );
-export const int = new ConvertType( IntNode, 'int' );
-export const uint = new ConvertType( UintNode, 'uint' );
-export const bool = new ConvertType( BoolNode, 'bool' );
-export const color = new ConvertType( ColorNode, 'color', Color );
-
-export const vec2 = new ConvertType( Vector2Node, 'vec2', Vector2 );
-export const ivec2 = new ConvertType( Vector2Node, 'ivec2', Vector2, true );
-export const uvec2 = new ConvertType( Vector2Node, 'uvec2', Vector2, true );
-export const bvec2 = new ConvertType( Vector2Node, 'bvec2', Vector2, true );
-
-export const vec3 = new ConvertType( Vector3Node, 'vec3', Vector3 );
-export const ivec3 = new ConvertType( Vector3Node, 'ivec3', Vector3, true );
-export const uvec3 = new ConvertType( Vector3Node, 'uvec3', Vector3, true );
-export const bvec3 = new ConvertType( Vector3Node, 'bvec3', Vector3, true );
-
-export const vec4 = new ConvertType( Vector4Node, 'vec4', Vector4 );
-export const ivec4 = new ConvertType( Vector4Node, 'ivec4', Vector4, true );
-export const uvec4 = new ConvertType( Vector4Node, 'uvec4', Vector4, true );
-export const bvec4 = new ConvertType( Vector4Node, 'bvec4', Vector4, true );
-
-export const mat3 = new ConvertType( Matrix3Node, 'mat3', Matrix3 );
-export const imat3 = new ConvertType( Matrix3Node, 'imat3', Matrix3, true );
-export const umat3 = new ConvertType( Matrix3Node, 'umat3', Matrix3, true );
-export const bmat3 = new ConvertType( Matrix3Node, 'bmat3', Matrix3, true );
-
-export const mat4 = new ConvertType( Matrix4Node, 'mat4', Matrix4 );
-export const imat4 = new ConvertType( Matrix4Node, 'imat4', Matrix4, true );
-export const umat4 = new ConvertType( Matrix4Node, 'umat4', Matrix4, true );
-export const bmat4 = new ConvertType( Matrix4Node, 'bmat4', Matrix4, true );
-=======
 export const float = new ConvertType( 'float' );
 export const int = new ConvertType( 'int' );
 export const uint = new ConvertType( 'uint' );
 export const bool = new ConvertType( 'bool' );
 export const color = new ConvertType( 'color', Color );
 
-export const vec2 = new ConvertType( 'vec2', Vector2, 2 );
-export const ivec2 = new ConvertType( 'ivec2', Vector2, 2 );
-export const uvec2 = new ConvertType( 'uvec2', Vector2, 2 );
-export const bvec2 = new ConvertType( 'bvec2', Vector2, 2 );
-
-export const vec3 = new ConvertType( 'vec3', Vector3, 3 );
-export const ivec3 = new ConvertType( 'ivec3', Vector3, 3 );
-export const uvec3 = new ConvertType( 'uvec3', Vector3, 3 );
-export const bvec3 = new ConvertType( 'bvec3', Vector3, 3 );
-
-export const vec4 = new ConvertType( 'vec4', Vector4, 4 );
-export const ivec4 = new ConvertType( 'ivec4', Vector4, 4 );
-export const uvec4 = new ConvertType( 'uvec4', Vector4, 4 );
-export const bvec4 = new ConvertType( 'bvec4', Vector4, 4 );
+export const vec2 = new ConvertType( 'vec2', Vector2 );
+export const ivec2 = new ConvertType( 'ivec2', Vector2 );
+export const uvec2 = new ConvertType( 'uvec2', Vector2 );
+export const bvec2 = new ConvertType( 'bvec2', Vector2 );
+
+export const vec3 = new ConvertType( 'vec3', Vector3 );
+export const ivec3 = new ConvertType( 'ivec3', Vector3 );
+export const uvec3 = new ConvertType( 'uvec3', Vector3 );
+export const bvec3 = new ConvertType( 'bvec3', Vector3 );
+
+export const vec4 = new ConvertType( 'vec4', Vector4 );
+export const ivec4 = new ConvertType( 'ivec4', Vector4 );
+export const uvec4 = new ConvertType( 'uvec4', Vector4 );
+export const bvec4 = new ConvertType( 'bvec4', Vector4 );
 
 export const mat3 = new ConvertType( 'mat3', Matrix3 );
 export const imat3 = new ConvertType( 'imat3', Matrix3 );
@@ -326,7 +290,6 @@
 export const imat4 = new ConvertType( 'imat4', Matrix4 );
 export const umat4 = new ConvertType( 'umat4', Matrix4 );
 export const bmat4 = new ConvertType( 'bmat4', Matrix4 );
->>>>>>> 4082a147
 
 export const join = ( ...params ) => {
 
