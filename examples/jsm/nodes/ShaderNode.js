// core nodes
import PropertyNode from './core/PropertyNode.js';
import VarNode from './core/VarNode.js';
import AttributeNode from './core/AttributeNode.js';

// input nodes
import BoolNode from './inputs/BoolNode.js';
import BufferNode from './inputs/BufferNode.js';
import ColorNode from './inputs/ColorNode.js';
import FloatNode from './inputs/FloatNode.js';
import IntNode from './inputs/IntNode.js';
import UintNode from './inputs/UintNode.js';
import Vector2Node from './inputs/Vector2Node.js';
import Vector3Node from './inputs/Vector3Node.js';
import Vector4Node from './inputs/Vector4Node.js';
import Matrix3Node from './inputs/Matrix3Node.js';
import Matrix4Node from './inputs/Matrix4Node.js';
import TextureNode from './inputs/TextureNode.js';

// accessor nodes
import PositionNode from './accessors/PositionNode.js';
import NormalNode from './accessors/NormalNode.js';
import UVNode from './accessors/UVNode.js';

// math nodes
import OperatorNode from './math/OperatorNode.js';
import CondNode from './math/CondNode.js';
import MathNode from './math/MathNode.js';

// util nodes
import ArrayElementNode from './utils/ArrayElementNode.js';
import ConvertNode from './utils/ConvertNode.js';
import JoinNode from './utils/JoinNode.js';
import SplitNode from './utils/SplitNode.js';

// core
import { Vector2, Vector3, Vector4, Matrix3, Matrix4, Color } from 'three';

const NodeHandler = {

	construct( NodeClosure, params ) {

		const inputs = params.shift();

		return NodeClosure( new ShaderNodeObjects( inputs ), ...params );

	},

	get: function ( node, prop ) {

		if ( typeof prop === 'string' && node[ prop ] === undefined ) {

			if ( /^[xyzwrgbastpq]{1,4}$/.test( prop ) === true ) {

				// accessing properties ( swizzle )

				prop = prop
					.replace( /r|s/g, 'x' )
					.replace( /g|t/g, 'y' )
					.replace( /b|p/g, 'z' )
					.replace( /a|q/g, 'w' );

				return new ShaderNodeObject( new SplitNode( node, prop ) );

			} else if ( /^\d+$/.test( prop ) === true ) {

				// accessing array

				return new ShaderNodeObject( new ArrayElementNode( node, new FloatNode( Number( prop ) ).setConst( true ) ) );

			}

		}

		return node[ prop ];

	}

};

const nodeObjects = new WeakMap();

const ShaderNodeObject = function( obj ) {

	const type = typeof obj;

	if ( type === 'number' ) {

		return new ShaderNodeObject( new FloatNode( obj ).setConst( true ) );

	} else if ( type === 'object' ) {

		if ( obj.isNode === true ) {

			let nodeObject = nodeObjects.get( obj );

			if ( nodeObject === undefined ) {

				nodeObject = new Proxy( obj, NodeHandler );
				nodeObjects.set( obj, nodeObject );
				nodeObjects.set( nodeObject, nodeObject );

			}

			return nodeObject;

		}

	}

	return obj;

};

const ShaderNodeObjects = function( objects ) {

	for ( const name in objects ) {

		objects[ name ] = new ShaderNodeObject( objects[ name ] );

	}

	return objects;

};

const getShaderNodeArray = ( array ) => {

	const len = array.length;

	for ( let i = 0; i < len; i ++ ) {

		array[ i ] = new ShaderNodeObject( array[ i ] );

	}

	return array;

};

const ShaderNodeProxy = function( NodeClass, scope = null, factor = null ) {

	if ( scope === null ) {

		return ( ...params ) => {

			return new ShaderNodeObject( new NodeClass( ...getShaderNodeArray( params ) ) );

		};

	} else if ( factor === null ) {

		return ( ...params ) => {

			return new ShaderNodeObject( new NodeClass( scope, ...getShaderNodeArray( params ) ) );

		};

	} else {

		factor = new ShaderNodeObject( factor );

		return ( ...params ) => {

			return new ShaderNodeObject( new NodeClass( scope, ...getShaderNodeArray( params ), factor ) );

		};

	}

};

const ShaderNodeScript = function ( jsFunc ) {

	return ( inputs, builder ) => {

		new ShaderNodeObjects( inputs );

		return new ShaderNodeObject( jsFunc( inputs, builder ) );

	};

};

export const ShaderNode = new Proxy( ShaderNodeScript, NodeHandler );

//
// Node Material Shader Syntax
//

export const uniform = new ShaderNode( ( inputNode ) => {

	inputNode.setConst( false );

	return inputNode;

} );

export const nodeObject = ( val ) => {

	return new ShaderNodeObject( val );

};

export const label = ( node, name ) => {

	node = nodeObject( node );

	if ( node.isVarNode === true ) {

		node.name = name;

		return node;

	}

	return nodeObject( new VarNode( node, name ) );

};

export const temp = ( node ) => nodeObject( new VarNode( nodeObject( node ) ) );

<<<<<<< HEAD
const flatArray = obj => {
=======
const ConvertType = function ( nodeClass, type, valueClass = null, valueComponents = 1, convertAfter = false ) {
>>>>>>> 96e74932

	let arr = [];

	for ( let el of obj ) {

		if ( Array.isArray( el ) ) {

			arr = arr.concat( flatArray( el ) );

		} else if ( typeof el === 'object' ) {

			// We should not flat number and strings, but should flat vectors, matrices, and colors

			arr = arr.concat( flatArray( el.toArray() ) );

		} else {

			arr.push( el );

		}

	}

	return arr;

};

const ConvertType = function ( nodeClass, type, valueClass = null ) {

	return ( ...params ) => {

		if ( params[ 0 ]?.isNode === true ) {

			return nodeObject( new ConvertNode( params[ 0 ], type ) );

		}

		let val = params[ 0 ];

		if ( ( valueClass !== null ) && ! ( val instanceof valueClass ) ) {

			val = new valueClass().set( ...flatArray( params ) );

		}

		const node = nodeObject( new nodeClass( val ).setConst( true ) );

		return convertAfter === true ? nodeObject( new ConvertNode( node, type ) ) : node;

	};

};

export const float = new ConvertType( FloatNode, 'float' );
export const int = new ConvertType( IntNode, 'int' );
export const uint = new ConvertType( UintNode, 'uint' );
export const bool = new ConvertType( BoolNode, 'bool' );
export const color = new ConvertType( ColorNode, 'color', Color );

<<<<<<< HEAD
export const vec2 = new ConvertType( Vector2Node, 'vec2', Vector2 );
export const vec3 = new ConvertType( Vector3Node, 'vec3', Vector3 );
export const vec4 = new ConvertType( Vector4Node, 'vec4', Vector4 );
=======
export const vec2 = new ConvertType( Vector2Node, 'vec2', Vector2, 2 );
export const ivec2 = new ConvertType( Vector2Node, 'ivec2', Vector2, 2, true );
export const uvec2 = new ConvertType( Vector2Node, 'uvec2', Vector2, 2, true );
export const bvec2 = new ConvertType( Vector2Node, 'bvec2', Vector2, 2, true );

export const vec3 = new ConvertType( Vector3Node, 'vec3', Vector3, 3 );
export const ivec3 = new ConvertType( Vector3Node, 'ivec3', Vector3, 3, true );
export const uvec3 = new ConvertType( Vector3Node, 'uvec3', Vector3, 3, true );
export const bvec3 = new ConvertType( Vector3Node, 'bvec3', Vector3, 3, true );

export const vec4 = new ConvertType( Vector4Node, 'vec4', Vector4, 4 );
export const ivec4 = new ConvertType( Vector4Node, 'ivec4', Vector4, 4, true );
export const uvec4 = new ConvertType( Vector4Node, 'uvec4', Vector4, 4, true );
export const bvec4 = new ConvertType( Vector4Node, 'bvec4', Vector4, 4, true );
>>>>>>> 96e74932

export const mat3 = new ConvertType( Matrix3Node, 'mat3', Matrix3 );
export const imat3 = new ConvertType( Matrix3Node, 'imat3', Matrix3, 1, true );
export const umat3 = new ConvertType( Matrix3Node, 'umat3', Matrix3, 1, true );
export const bmat3 = new ConvertType( Matrix3Node, 'bmat3', Matrix3, 1, true );

export const mat4 = new ConvertType( Matrix4Node, 'mat4', Matrix4 );
export const imat4 = new ConvertType( Matrix4Node, 'imat4', Matrix4, 1, true );
export const umat4 = new ConvertType( Matrix4Node, 'umat4', Matrix4, 1, true );
export const bmat4 = new ConvertType( Matrix4Node, 'bmat4', Matrix4, 1, true );

export const join = ( ...params ) => {

	return nodeObject( new JoinNode( getShaderNodeArray( params ) ) );

};

export const cond = ( ...params ) => {

	return nodeObject( new CondNode( ...getShaderNodeArray( params ) ) );

};

export const addTo = ( varNode, ...params ) => {

	varNode.node = add( varNode.node, ...getShaderNodeArray( params ) );

	return nodeObject( varNode );

};

export const uv = new ShaderNodeProxy( UVNode );
export const attribute = new ShaderNodeProxy( AttributeNode );

export const buffer = new ShaderNodeProxy( BufferNode );
export const texture = new ShaderNodeProxy( TextureNode );

export const add = new ShaderNodeProxy( OperatorNode, '+' );
export const sub = new ShaderNodeProxy( OperatorNode, '-' );
export const mul = new ShaderNodeProxy( OperatorNode, '*' );
export const div = new ShaderNodeProxy( OperatorNode, '/' );
export const remainder = new ShaderNodeProxy( OperatorNode, '%' );
export const equal = new ShaderNodeProxy( OperatorNode, '==' );
export const assign = new ShaderNodeProxy( OperatorNode, '=' );
export const lessThan = new ShaderNodeProxy( OperatorNode, '<' );
export const greaterThan = new ShaderNodeProxy( OperatorNode, '>' );
export const lessThanEqual = new ShaderNodeProxy( OperatorNode, '<=' );
export const greaterThanEqual = new ShaderNodeProxy( OperatorNode, '>=' );
export const and = new ShaderNodeProxy( OperatorNode, '&&' );
export const or = new ShaderNodeProxy( OperatorNode, '||' );
export const xor = new ShaderNodeProxy( OperatorNode, '^^' );
export const bitAnd = new ShaderNodeProxy( OperatorNode, '&' );
export const bitOr = new ShaderNodeProxy( OperatorNode, '|' );
export const bitXor = new ShaderNodeProxy( OperatorNode, '^' );
export const shiftLeft = new ShaderNodeProxy( OperatorNode, '<<' );
export const shiftRight = new ShaderNodeProxy( OperatorNode, '>>' );

export const element = new ShaderNodeProxy( ArrayElementNode );

export const normalGeometry = new ShaderNodeObject( new NormalNode( NormalNode.GEOMETRY ) );
export const normalLocal = new ShaderNodeObject( new NormalNode( NormalNode.LOCAL ) );
export const normalWorld = new ShaderNodeObject( new NormalNode( NormalNode.WORLD ) );
export const normalView = new ShaderNodeObject( new NormalNode( NormalNode.VIEW ) );
export const transformedNormalView = new ShaderNodeObject( new VarNode( new NormalNode( NormalNode.VIEW ), 'TransformedNormalView', 'vec3' ) );

export const positionLocal = new ShaderNodeObject( new PositionNode( PositionNode.LOCAL ) );
export const positionWorld = new ShaderNodeObject( new PositionNode( PositionNode.WORLD ) );
export const positionView = new ShaderNodeObject( new PositionNode( PositionNode.VIEW ) );
export const positionViewDirection = new ShaderNodeObject( new PositionNode( PositionNode.VIEW_DIRECTION ) );

export const PI = float( 3.141592653589793 );
export const PI2 = float( 6.283185307179586 );
export const PI_HALF = float( 1.5707963267948966 );
export const RECIPROCAL_PI = float( 0.3183098861837907 );
export const RECIPROCAL_PI2 = float( 0.15915494309189535 );
export const EPSILON = float( 1e-6 );

export const diffuseColor = new ShaderNodeObject( new PropertyNode( 'DiffuseColor', 'vec4' ) );
export const roughness = new ShaderNodeObject( new PropertyNode( 'Roughness', 'float' ) );
export const metalness = new ShaderNodeObject( new PropertyNode( 'Metalness', 'float' ) );
export const alphaTest = new ShaderNodeObject( new PropertyNode( 'AlphaTest', 'float' ) );
export const specularColor = new ShaderNodeObject( new PropertyNode( 'SpecularColor', 'color' ) );

export const abs = new ShaderNodeProxy( MathNode, 'abs' );
export const acos = new ShaderNodeProxy( MathNode, 'acos' );
export const asin = new ShaderNodeProxy( MathNode, 'asin' );
export const atan = new ShaderNodeProxy( MathNode, 'atan' );
export const ceil = new ShaderNodeProxy( MathNode, 'ceil' );
export const clamp = new ShaderNodeProxy( MathNode, 'clamp' );
export const cos = new ShaderNodeProxy( MathNode, 'cos' );
export const cross = new ShaderNodeProxy( MathNode, 'cross' );
export const degrees = new ShaderNodeProxy( MathNode, 'degrees' );
export const dFdx = new ShaderNodeProxy( MathNode, 'dFdx' );
export const dFdy = new ShaderNodeProxy( MathNode, 'dFdy' );
export const distance = new ShaderNodeProxy( MathNode, 'distance' );
export const dot = new ShaderNodeProxy( MathNode, 'dot' );
export const exp = new ShaderNodeProxy( MathNode, 'exp' );
export const exp2 = new ShaderNodeProxy( MathNode, 'exp2' );
export const faceforward = new ShaderNodeProxy( MathNode, 'faceforward' );
export const floor = new ShaderNodeProxy( MathNode, 'floor' );
export const fract = new ShaderNodeProxy( MathNode, 'fract' );
export const invert = new ShaderNodeProxy( MathNode, 'invert' );
export const inversesqrt = new ShaderNodeProxy( MathNode, 'inversesqrt' );
export const length = new ShaderNodeProxy( MathNode, 'length' );
export const log = new ShaderNodeProxy( MathNode, 'log' );
export const log2 = new ShaderNodeProxy( MathNode, 'log2' );
export const max = new ShaderNodeProxy( MathNode, 'max' );
export const min = new ShaderNodeProxy( MathNode, 'min' );
export const mix = new ShaderNodeProxy( MathNode, 'mix' );
export const mod = new ShaderNodeProxy( MathNode, 'mod' );
export const negate = new ShaderNodeProxy( MathNode, 'negate' );
export const normalize = new ShaderNodeProxy( MathNode, 'normalize' );
export const pow = new ShaderNodeProxy( MathNode, 'pow' );
export const pow2 = new ShaderNodeProxy( MathNode, 'pow', 2 );
export const pow3 = new ShaderNodeProxy( MathNode, 'pow', 3 );
export const pow4 = new ShaderNodeProxy( MathNode, 'pow', 4 );
export const radians = new ShaderNodeProxy( MathNode, 'radians' );
export const reflect = new ShaderNodeProxy( MathNode, 'reflect' );
export const refract = new ShaderNodeProxy( MathNode, 'refract' );
export const round = new ShaderNodeProxy( MathNode, 'round' );
export const saturate = new ShaderNodeProxy( MathNode, 'saturate' );
export const sign = new ShaderNodeProxy( MathNode, 'sign' );
export const sin = new ShaderNodeProxy( MathNode, 'sin' );
export const smoothstep = new ShaderNodeProxy( MathNode, 'smoothstep' );
export const sqrt = new ShaderNodeProxy( MathNode, 'sqrt' );
export const step = new ShaderNodeProxy( MathNode, 'step' );
export const tan = new ShaderNodeProxy( MathNode, 'tan' );
export const transformDirection = new ShaderNodeProxy( MathNode, 'transformDirection' );<|MERGE_RESOLUTION|>--- conflicted
+++ resolved
@@ -220,11 +220,7 @@
 
 export const temp = ( node ) => nodeObject( new VarNode( nodeObject( node ) ) );
 
-<<<<<<< HEAD
 const flatArray = obj => {
-=======
-const ConvertType = function ( nodeClass, type, valueClass = null, valueComponents = 1, convertAfter = false ) {
->>>>>>> 96e74932
 
 	let arr = [];
 
@@ -252,7 +248,7 @@
 
 };
 
-const ConvertType = function ( nodeClass, type, valueClass = null ) {
+const ConvertType = function ( nodeClass, type, valueClass = null, convertAfter = false ) {
 
 	return ( ...params ) => {
 
@@ -284,36 +280,30 @@
 export const bool = new ConvertType( BoolNode, 'bool' );
 export const color = new ConvertType( ColorNode, 'color', Color );
 
-<<<<<<< HEAD
 export const vec2 = new ConvertType( Vector2Node, 'vec2', Vector2 );
+export const ivec2 = new ConvertType( Vector2Node, 'ivec2', Vector2, true );
+export const uvec2 = new ConvertType( Vector2Node, 'uvec2', Vector2, true );
+export const bvec2 = new ConvertType( Vector2Node, 'bvec2', Vector2, true );
+
 export const vec3 = new ConvertType( Vector3Node, 'vec3', Vector3 );
+export const ivec3 = new ConvertType( Vector3Node, 'ivec3', Vector3, true );
+export const uvec3 = new ConvertType( Vector3Node, 'uvec3', Vector3, true );
+export const bvec3 = new ConvertType( Vector3Node, 'bvec3', Vector3, true );
+
 export const vec4 = new ConvertType( Vector4Node, 'vec4', Vector4 );
-=======
-export const vec2 = new ConvertType( Vector2Node, 'vec2', Vector2, 2 );
-export const ivec2 = new ConvertType( Vector2Node, 'ivec2', Vector2, 2, true );
-export const uvec2 = new ConvertType( Vector2Node, 'uvec2', Vector2, 2, true );
-export const bvec2 = new ConvertType( Vector2Node, 'bvec2', Vector2, 2, true );
-
-export const vec3 = new ConvertType( Vector3Node, 'vec3', Vector3, 3 );
-export const ivec3 = new ConvertType( Vector3Node, 'ivec3', Vector3, 3, true );
-export const uvec3 = new ConvertType( Vector3Node, 'uvec3', Vector3, 3, true );
-export const bvec3 = new ConvertType( Vector3Node, 'bvec3', Vector3, 3, true );
-
-export const vec4 = new ConvertType( Vector4Node, 'vec4', Vector4, 4 );
-export const ivec4 = new ConvertType( Vector4Node, 'ivec4', Vector4, 4, true );
-export const uvec4 = new ConvertType( Vector4Node, 'uvec4', Vector4, 4, true );
-export const bvec4 = new ConvertType( Vector4Node, 'bvec4', Vector4, 4, true );
->>>>>>> 96e74932
+export const ivec4 = new ConvertType( Vector4Node, 'ivec4', Vector4, true );
+export const uvec4 = new ConvertType( Vector4Node, 'uvec4', Vector4, true );
+export const bvec4 = new ConvertType( Vector4Node, 'bvec4', Vector4, true );
 
 export const mat3 = new ConvertType( Matrix3Node, 'mat3', Matrix3 );
-export const imat3 = new ConvertType( Matrix3Node, 'imat3', Matrix3, 1, true );
-export const umat3 = new ConvertType( Matrix3Node, 'umat3', Matrix3, 1, true );
-export const bmat3 = new ConvertType( Matrix3Node, 'bmat3', Matrix3, 1, true );
+export const imat3 = new ConvertType( Matrix3Node, 'imat3', Matrix3, true );
+export const umat3 = new ConvertType( Matrix3Node, 'umat3', Matrix3, true );
+export const bmat3 = new ConvertType( Matrix3Node, 'bmat3', Matrix3, true );
 
 export const mat4 = new ConvertType( Matrix4Node, 'mat4', Matrix4 );
-export const imat4 = new ConvertType( Matrix4Node, 'imat4', Matrix4, 1, true );
-export const umat4 = new ConvertType( Matrix4Node, 'umat4', Matrix4, 1, true );
-export const bmat4 = new ConvertType( Matrix4Node, 'bmat4', Matrix4, 1, true );
+export const imat4 = new ConvertType( Matrix4Node, 'imat4', Matrix4, true );
+export const umat4 = new ConvertType( Matrix4Node, 'umat4', Matrix4, true );
+export const bmat4 = new ConvertType( Matrix4Node, 'bmat4', Matrix4, true );
 
 export const join = ( ...params ) => {
 
