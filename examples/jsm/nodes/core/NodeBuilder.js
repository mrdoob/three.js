--- conflicted
+++ resolved
@@ -602,12 +602,11 @@
 
 			return snippet;
 
-<<<<<<< HEAD
 		}
 
 		const fromTypeLength = this.getTypeLength( fromType );
 		const toTypeLength = this.getTypeLength( toType );
-		
+
 		if ( fromTypeLength === 0 ) { // fromType is matrix-like
 
 			const vectorType = this.getVectorFromMatrix( fromType );
@@ -619,72 +618,6 @@
 		if ( toTypeLength === 0 ) { // toType is matrix-like
 
 			return `${ this.getType( toType ) }( ${ snippet } )`;
-=======
-			case 'int to float' : return `${ this.getType( 'float' ) }( ${ snippet } )`;
-			case 'int to uint' : return `${ this.getType( 'uint' ) }( ${ snippet } )`;
-			case 'int to bool' : return `${ this.getType( 'bool' ) }( ${ snippet } )`;
-			case 'int to vec2' : return `${ this.getType( 'vec2' ) }( ${ this.getType( 'float' ) }( ${ snippet } ) )`;
-			case 'int to vec3' : return `${ this.getType( 'vec3' ) }( ${ this.getType( 'float' ) }( ${ snippet } ) )`;
-			case 'int to vec4' : return `${ this.getType( 'vec4' ) }( ${ this.getType( 'vec3' ) }( ${ this.getType( 'float' ) }( ${ snippet } ) ), 1.0 )`;
-
-			case 'uint to float' : return `${ this.getType( 'float' ) }( ${ snippet } )`;
-			case 'uint to int' : return `${ this.getType( 'int' ) }( ${ snippet } )`;
-			case 'uint to bool' : return `${ this.getType( 'bool' ) }( ${ snippet } )`;
-			case 'uint to vec2' : return `${ this.getType( 'vec2' ) }( ${ this.getType( 'float' ) }( ${ snippet } ) )`;
-			case 'uint to vec3' : return `${ this.getType( 'vec3' ) }( ${ this.getType( 'float' ) }( ${ snippet } ) )`;
-			case 'uint to vec4' : return `${ this.getType( 'vec4' ) }( ${ this.getType( 'vec3' ) }( ${ this.getType( 'float' ) }( ${ snippet } ) ), 1.0 )`;
-
-			case 'bool to float' : return `${ this.getType( 'float' ) }( ${ snippet } )`;
-			case 'bool to int' : return `${ this.getType( 'int' ) }( ${ snippet } )`;
-			case 'bool to uint' : return `${ this.getType( 'uint' ) }( ${ snippet } )`;
-			case 'bool to vec2' : return `${ this.getType( 'vec2' ) }( ${ this.getType( 'float' ) }( ${ snippet } ) )`;
-			case 'bool to vec3' : return `${ this.getType( 'vec3' ) }( ${ this.getType( 'float' ) }( ${ snippet } ) )`;
-			case 'bool to vec4' : return `${ this.getType( 'vec4' ) }( ${ this.getType( 'vec3' ) }( ${ this.getType( 'float' ) }( ${ snippet } ) ), 1.0 )`;
-
-			case 'float to int' : return `${ this.getType( 'int' ) }( ${ snippet } )`;
-			case 'float to uint' : return `${ this.getType( 'uint' ) }( ${ snippet } )`;
-			case 'float to bool' : return `${ this.getType( 'bool' ) }( ${ snippet } )`;
-			case 'float to vec2' : return `${ this.getType( 'vec2' ) }( ${ snippet } )`;
-			case 'float to vec3' : return `${ this.getType( 'vec3' ) }( ${ snippet } )`;
-			case 'float to vec4' : return `${ this.getType( 'vec4' ) }( ${ this.getType( 'vec3' ) }( ${ snippet } ), 1.0 )`;
-
-			case 'vec2 to int' : return `${ this.getType( 'int' ) }( ${ snippet }.x )`;
-			case 'vec2 to uint' : return `${ this.getType( 'uint' ) }( ${ snippet }.x )`;
-			case 'vec2 to bool' : return `${ this.getType( 'bool' ) }( ${ snippet }.x )`;
-			case 'vec2 to float' : return `${ snippet }.x`;
-			case 'vec2 to vec3' : return `${ this.getType( 'vec3' ) }( ${ snippet }, 0.0 )`;
-			case 'vec2 to vec4' : return `${ this.getType( 'vec4' ) }( ${ snippet }.xy, 0.0, 1.0 )`;
-
-			case 'vec3 to int' : return `${ this.getType( 'int' ) }( ${ snippet }.x )`;
-			case 'vec3 to uint' : return `${ this.getType( 'uint' ) }( ${ snippet }.x )`;
-			case 'vec3 to bool' : return `${ this.getType( 'bool' ) }( ${ snippet }.x )`;
-			case 'vec3 to float' : return `${ snippet }.x`;
-			case 'vec3 to vec2' : return `${ snippet }.xy`;
-			case 'vec3 to vec4' : return `${ this.getType( 'vec4' ) }( ${ snippet }, 1.0 )`;
-
-			case 'vec4 to int' : return `${ this.getType( 'int' ) }( ${ snippet }.x )`;
-			case 'vec4 to uint' : return `${ this.getType( 'uint' ) }( ${ snippet }.x )`;
-			case 'vec4 to bool' : return `${ this.getType( 'bool' ) }( ${ snippet }.x )`;
-			case 'vec4 to float' : return `${ snippet }.x`;
-			case 'vec4 to vec2' : return `${ snippet }.xy`;
-			case 'vec4 to vec3' : return `${ snippet }.xyz`;
-
-			case 'mat3 to int' : return `${ this.getType( 'int' ) }( ( ${ snippet } * ${ this.getType( 'vec3' ) }( 1.0 ) ).x )`;
-			case 'mat3 to uint' : return `${ this.getType( 'uint' ) }( ( ${ snippet } * ${ this.getType( 'vec3' ) }( 1.0 ) ).x )`;
-			case 'mat3 to bool' : return `${ this.getType( 'bool' ) }( ( ${ snippet } * ${ this.getType( 'vec3' ) }( 1.0 ) ).x )`;
-			case 'mat3 to float' : return `( ${ snippet } * ${ this.getType( 'vec3' ) }( 1.0 ) ).x`;
-			case 'mat3 to vec2' : return `( ${ snippet } * ${ this.getType( 'vec3' ) }( 1.0 ) ).xy`;
-			case 'mat3 to vec3' : return `( ${ snippet } * ${ this.getType( 'vec3' ) }( 1.0 ) ).xyz`;
-			case 'mat3 to vec4' : return `${ this.getType( 'vec4' ) }( ${ snippet } * ${ this.getType( 'vec3' ) }( 1.0 ), 1.0 )`;
-
-			case 'mat4 to int' : return `${ this.getType( 'int' ) }( ( ${ snippet } * ${ this.getType( 'vec4' ) }( 1.0 ) ).x )`;
-			case 'mat4 to uint' : return `${ this.getType( 'uint' ) }( ( ${ snippet } * ${ this.getType( 'vec4' ) }( 1.0 ) ).x )`;
-			case 'mat4 to bool' : return `${ this.getType( 'bool' ) }( ( ${ snippet } * ${ this.getType( 'vec4' ) }( 1.0 ) ).x )`;
-			case 'mat4 to float' : return `( ${ snippet } * ${ this.getType( 'vec4' ) }( 1.0 ) ).x`;
-			case 'mat4 to vec2' : return `( ${ snippet } * ${ this.getType( 'vec4' ) }( 1.0 ) ).xy`;
-			case 'mat4 to vec3' : return `( ${ snippet } * ${ this.getType( 'vec4' ) }( 1.0 ) ).xyz`;
-			case 'mat4 to vec4' : return `( ${ snippet } * ${ this.getType( 'vec4' ) }( 1.0 ) )`;
->>>>>>> 8323901e
 
 		}
 
