--- conflicted
+++ resolved
@@ -473,13 +473,7 @@
 
 		const nodeData = this.getDataFromNode( node, shaderStage );
 
-<<<<<<< HEAD
-		nodeData.properties = nodeData.properties || { outputNode: null };
-=======
-		nodeData.properties || ( nodeData.properties = { outputNode: null } );
->>>>>>> 87f696c4
-
-		return nodeData.properties;
+		return nodeData.properties || ( nodeData.properties = { outputNode: null } );
 
 	}
 
