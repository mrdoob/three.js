--- conflicted
+++ resolved
@@ -43,21 +43,11 @@
 		this.updateNodes = [];
 		this.hashNodes = {};
 
-<<<<<<< HEAD
-		this.flowNodes = { vertex: [], fragment: [] };
-		this.flowCode = { vertex: '', fragment: '' };
-		this.uniforms = { vertex: [], fragment: [], index: 0 };
-		this.codes = { vertex: [], fragment: [] };
-=======
-		this.vertexShader = null;
-		this.fragmentShader = null;
-		this.computeShader = null;
-
 		this.flowNodes = { vertex: [], fragment: [], compute: [] };
 		this.flowCode = { vertex: '', fragment: '', compute: [] };
 		this.uniforms = { vertex: [], fragment: [], compute: [], index: 0 };
 		this.codes = { vertex: [], fragment: [], compute: [] };
->>>>>>> f3e92d71
+
 		this.attributes = [];
 		this.varys = [];
 		this.vars = { vertex: [], fragment: [], compute: [] };
@@ -633,7 +623,11 @@
 
 		// stage 0: build material
 
-		NodeMaterial.fromMaterial( this.material ).build( this );
+    if ( this.material !== null ) {
+
+		    NodeMaterial.fromMaterial( this.material ).build( this );
+
+    }
 
 		// stage 1: analyze nodes to possible optimization and validation
 
