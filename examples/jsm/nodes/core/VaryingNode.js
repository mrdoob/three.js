import Node from './Node.js';
import { NodeShaderStage } from './constants.js';

class VaryingNode extends Node {

	constructor( node, name = null ) {

		super();

		this.node = node;
		this.name = name;

	}

	isGlobal() {

		return true;

	}

	getHash( builder ) {

		return this.name || super.getHash( builder );

	}

	getNodeType( builder ) {

		// VaryingNode is auto type

		return this.node.getNodeType( builder );

	}

	generate( builder ) {

		const { name, node } = this;
		const type = this.getNodeType( builder );

		const nodeVarying = builder.getVaryingFromNode( this, type );

		// this property can be used to check if the varying can be optimized for a var
<<<<<<< HEAD
		nodeVarying.needsInterpolation = nodeVarying.needsInterpolation || builder.shaderStage === 'fragment';
=======
		nodeVarying.needsInterpolation || ( nodeVarying.needsInterpolation = ( builder.shaderStage === 'fragment' ) );
>>>>>>> 87f696c4

		if ( name !== null ) {

			nodeVarying.name = name;

		}

		const propertyName = builder.getPropertyName( nodeVarying, NodeShaderStage.VERTEX );

		// force node run in vertex stage
		builder.flowNodeFromShaderStage( NodeShaderStage.VERTEX, node, type, propertyName );

		return builder.getPropertyName( nodeVarying );

	}

}

export default VaryingNode;<|MERGE_RESOLUTION|>--- conflicted
+++ resolved
@@ -40,11 +40,7 @@
 		const nodeVarying = builder.getVaryingFromNode( this, type );
 
 		// this property can be used to check if the varying can be optimized for a var
-<<<<<<< HEAD
-		nodeVarying.needsInterpolation = nodeVarying.needsInterpolation || builder.shaderStage === 'fragment';
-=======
 		nodeVarying.needsInterpolation || ( nodeVarying.needsInterpolation = ( builder.shaderStage === 'fragment' ) );
->>>>>>> 87f696c4
 
 		if ( name !== null ) {
 
