import Node, { addNodeClass } from './Node.js';
import { bypass } from '../core/BypassNode.js';
import { expression } from '../code/ExpressionNode.js';
import { cond } from '../math/CondNode.js';
<<<<<<< HEAD
import { ShaderNode, nodeProxy } from '../shadernode/ShaderNode.js';
=======
import { loop } from '../utils/LoopNode.js';
import SetNode from '../utils/SetNode.js';
import { ShaderNode, nodeProxy, nodeObject } from '../shadernode/ShaderNode.js';
>>>>>>> 9480ccd1

class StackNode extends Node {

	constructor( parent = null ) {

		super();

		this.nodes = [];
		this.outputNode = null;

		this.parent = parent;

		this._currentCond = null;

		this.isStackNode = true;

	}

	getNodeType( builder ) {

		return this.outputNode ? this.outputNode.getNodeType( builder ) : 'void';

	}

	add( node ) {

		this.nodes.push( bypass( expression(), node ) );

		return this;

	}

	if( boolNode, method ) {

		const methodNode = new ShaderNode( method );
		this._currentCond = cond( boolNode, methodNode );

		return this.add( this._currentCond );

	}

	elseif( boolNode, method ) {

		const methodNode = new ShaderNode( method );
		const ifNode = cond( boolNode, methodNode );

		this._currentCond.elseNode = ifNode;
		this._currentCond = ifNode;

		return this;

	}

	else( method ) {

		this._currentCond.elseNode = new ShaderNode( method );

		return this;

	}

<<<<<<< HEAD
=======
	assign( targetNode, sourceValue ) {

		sourceValue = nodeObject( sourceValue );

		if ( targetNode.isSplitNode ) {

			sourceValue = new SetNode( targetNode.node, targetNode.components, sourceValue );
			targetNode = targetNode.node;

		}

		if ( targetNode.isPropertyNode !== true && targetNode.isVarNode !== true && targetNode.isArrayElementNode !== true && targetNode.isVaryingNode !== true ) {

			console.error( 'THREE.TSL: Invalid assign, target must be a property or variable.', targetNode.getSelf() );

			//return this;

		}

		return this.add( assign( targetNode, sourceValue ) );

	}

	loop( ...params ) {

		return this.add( loop( ...params ) );

	}

>>>>>>> 9480ccd1
	build( builder, ...params ) {

		for ( const node of this.nodes ) {

			node.build( builder, 'void' );

		}

		return this.outputNode ? this.outputNode.build( builder, ...params ) : super.build( builder, ...params );

	}

}

export default StackNode;

export const stack = nodeProxy( StackNode );

addNodeClass( 'StackNode', StackNode );<|MERGE_RESOLUTION|>--- conflicted
+++ resolved
@@ -2,13 +2,7 @@
 import { bypass } from '../core/BypassNode.js';
 import { expression } from '../code/ExpressionNode.js';
 import { cond } from '../math/CondNode.js';
-<<<<<<< HEAD
 import { ShaderNode, nodeProxy } from '../shadernode/ShaderNode.js';
-=======
-import { loop } from '../utils/LoopNode.js';
-import SetNode from '../utils/SetNode.js';
-import { ShaderNode, nodeProxy, nodeObject } from '../shadernode/ShaderNode.js';
->>>>>>> 9480ccd1
 
 class StackNode extends Node {
 
@@ -70,38 +64,6 @@
 
 	}
 
-<<<<<<< HEAD
-=======
-	assign( targetNode, sourceValue ) {
-
-		sourceValue = nodeObject( sourceValue );
-
-		if ( targetNode.isSplitNode ) {
-
-			sourceValue = new SetNode( targetNode.node, targetNode.components, sourceValue );
-			targetNode = targetNode.node;
-
-		}
-
-		if ( targetNode.isPropertyNode !== true && targetNode.isVarNode !== true && targetNode.isArrayElementNode !== true && targetNode.isVaryingNode !== true ) {
-
-			console.error( 'THREE.TSL: Invalid assign, target must be a property or variable.', targetNode.getSelf() );
-
-			//return this;
-
-		}
-
-		return this.add( assign( targetNode, sourceValue ) );
-
-	}
-
-	loop( ...params ) {
-
-		return this.add( loop( ...params ) );
-
-	}
-
->>>>>>> 9480ccd1
 	build( builder, ...params ) {
 
 		for ( const node of this.nodes ) {
