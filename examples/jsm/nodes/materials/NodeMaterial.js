import { Material, ShaderMaterial, NoColorSpace } from 'three';
import { getNodeChildren, getCacheKey } from '../core/NodeUtils.js';
import { attribute } from '../core/AttributeNode.js';
import { output, diffuseColor } from '../core/PropertyNode.js';
import { materialNormal } from '../accessors/ExtendedMaterialNode.js';
import { materialAlphaTest, materialColor, materialOpacity, materialEmissive } from '../accessors/MaterialNode.js';
import { modelViewProjection } from '../accessors/ModelViewProjectionNode.js';
import { transformedNormalView } from '../accessors/NormalNode.js';
import { instance } from '../accessors/InstanceNode.js';
import { positionLocal, positionView } from '../accessors/PositionNode.js';
import { skinning } from '../accessors/SkinningNode.js';
import { morph } from '../accessors/MorphNode.js';
import { texture } from '../accessors/TextureNode.js';
import { cubeTexture } from '../accessors/CubeTextureNode.js';
import { lightsWithoutWrap } from '../lighting/LightsNode.js';
import { mix, dFdx, dFdy } from '../math/MathNode.js';
import { float, vec3, vec4 } from '../shadernode/ShaderNode.js';
import AONode from '../lighting/AONode.js';
import EnvironmentNode from '../lighting/EnvironmentNode.js';

const NodeMaterials = new Map();

class NodeMaterial extends ShaderMaterial {

	constructor() {

		super();

		this.isNodeMaterial = true;

		this.type = this.constructor.name;

		this.forceSinglePass = false;

		this.lights = true;
		this.normals = true;

		this.lightsNode = null;
		this.envNode = null;

		this.colorNode = null;
		this.normalNode = null;
		this.opacityNode = null;
		this.backdropNode = null;
		this.backdropAlphaNode = null;
		this.alphaTestNode = null;

		this.positionNode = null;
		this.outputNode = null;

	}

	customProgramCacheKey() {

		return this.type + getCacheKey( this );

	}

	build( builder ) {

		this.construct( builder );

	}

	construct( builder ) {

		// < VERTEX STAGE >

		builder.addStack();

		builder.stack.outputNode = this.constructPosition( builder );

		builder.addFlow( 'vertex', builder.removeStack() );

		// < FRAGMENT STAGE >

		builder.addStack();

		let outputNode;

		if ( this.isUnlit === false ) {

			if ( this.normals === true ) this.constructNormal( builder );

			this.constructDiffuseColor( builder );
			this.constructVariants( builder );

			const outgoingLightNode = this.constructLighting( builder );

			outputNode = this.constructOutput( builder, vec4( outgoingLightNode, diffuseColor.a ) );

			if ( this.outputNode !== null ) outputNode = this.outputNode;

		} else {

			outputNode = this.constructOutput( builder, this.outputNode || vec4( 0, 0, 0, 1 ) );

		}

		builder.stack.outputNode = outputNode;

		builder.addFlow( 'fragment', builder.removeStack() );

	}

	constructPosition( builder ) {

		const object = builder.object;
		const geometry = object.geometry;

		builder.addStack();

		if ( geometry.morphAttributes.position || geometry.morphAttributes.normal || geometry.morphAttributes.color ) {

			builder.stack.add( morph( object ) );

		}

		if ( object.isSkinnedMesh === true ) {

			builder.stack.add( skinning( object ) );

		}

		if ( ( object.instanceMatrix && object.instanceMatrix.isInstancedBufferAttribute === true ) && builder.isAvailable( 'instance' ) === true ) {

			builder.stack.add( instance( object ) );

		}

		if ( this.positionNode !== null ) {

			builder.stack.assign( positionLocal, this.positionNode );

		}

		builder.context.vertex = builder.removeStack();

		return modelViewProjection();

	}

	constructDiffuseColor( { stack, geometry } ) {

		let colorNode = this.colorNode ? vec4( this.colorNode ) : materialColor;

		// VERTEX COLORS

		if ( this.vertexColors === true && geometry.hasAttribute( 'color' ) ) {

			colorNode = vec4( colorNode.xyz.mul( attribute( 'color' ) ), colorNode.a );

		}

		// COLOR

		stack.assign( diffuseColor, colorNode );

		// OPACITY

		const opacityNode = this.opacityNode ? float( this.opacityNode ) : materialOpacity;
		stack.assign( diffuseColor.a, diffuseColor.a.mul( opacityNode ) );

		// ALPHA TEST

		if ( this.alphaTestNode !== null || this.alphaTest > 0 ) {

			const alphaTestNode = this.alphaTestNode !== null ? float( this.alphaTestNode ) : materialAlphaTest;

			stack.add( diffuseColor.a.lessThanEqual( alphaTestNode ).discard() );

		}

	}

	constructVariants( /*builder*/ ) {

		// Interface function.

	}

	constructNormal( { stack } ) {

		// NORMAL VIEW

		if ( this.flatShading === true ) {

			const fdx = dFdx( positionView );
			const fdy = dFdy( positionView.negate() ); // use -positionView ?
			const normalNode = fdx.cross( fdy ).normalize();

			stack.assign( transformedNormalView, normalNode );

		} else {

			const normalNode = this.normalNode ? vec3( this.normalNode ) : materialNormal;

			stack.assign( transformedNormalView, normalNode );

		}

	}

	getEnvNode( builder ) {

		let node = null;

		if ( this.envNode ) {

			node = this.envNode;

		} else if ( this.envMap ) {

			node = this.envMap.isCubeTexture ? cubeTexture( this.envMap ) : texture( this.envMap );

		} else if ( builder.environmentNode ) {

			node = builder.environmentNode;

		}

		return node;

	}

	constructLights( builder ) {

		const envNode = this.getEnvNode( builder );

		//

		const materialLightsNode = [];

		if ( envNode ) {

			materialLightsNode.push( new EnvironmentNode( envNode ) );

		}

		if ( builder.material.aoMap ) {

			materialLightsNode.push( new AONode( texture( builder.material.aoMap ) ) );

		}

		let lightsNode = this.lightsNode || builder.lightsNode;

		if ( materialLightsNode.length > 0 ) {

			lightsNode = lightsWithoutWrap( [ ...lightsNode.lightNodes, ...materialLightsNode ] );

		}

		return lightsNode;

	}

	constructLightingModel( /*builder*/ ) {

		// Interface function.

	}

	constructLighting( builder ) {

		const { material } = builder;
		const { backdropNode, backdropAlphaNode, emissiveNode } = this;

		// OUTGOING LIGHT

		const lights = this.lights === true || this.lightsNode !== null;

		const lightsNode = lights ? this.constructLights( builder ) : null;

		let outgoingLightNode = diffuseColor.rgb;

		if ( lightsNode && lightsNode.hasLight !== false ) {

			const lightingModelNode = this.constructLightingModel( builder );

			outgoingLightNode = lightsNode.lightingContext( lightingModelNode, backdropNode, backdropAlphaNode );

		} else if ( backdropNode !== null ) {

			outgoingLightNode = vec3( backdropAlphaNode !== null ? mix( outgoingLightNode, backdropNode, backdropAlphaNode ) : backdropNode );

		}

		// EMISSIVE

		if ( ( emissiveNode && emissiveNode.isNode === true ) || ( material.emissive && material.emissive.isColor === true ) ) {

			outgoingLightNode = outgoingLightNode.add( emissiveNode ? vec3( emissiveNode ) : materialEmissive );

		}

		return outgoingLightNode;

	}

	constructOutput( builder, outputNode ) {

		const renderer = builder.renderer;

		// TONE MAPPING

		const toneMappingNode = builder.toneMappingNode;

		if ( toneMappingNode ) {

			outputNode = vec4( toneMappingNode.context( { color: outputNode.rgb } ), outputNode.a );

		}

		// FOG

		const fogNode = builder.fogNode;

		if ( fogNode ) outputNode = vec4( fogNode.mixAssign( outputNode.rgb ), outputNode.a );

		// ENCODING

		const renderTarget = renderer.getRenderTarget();

		let outputColorSpace;

		if ( renderTarget !== null ) {

			outputColorSpace = renderTarget.texture.colorSpace;

		} else {

			outputColorSpace = renderer.outputColorSpace;

		}

		if ( outputColorSpace !== NoColorSpace ) outputNode = outputNode.linearToColorSpace( outputColorSpace );

<<<<<<< HEAD
=======
		// FOG

		const fogNode = builder.fogNode;

		if ( fogNode ) outputNode = vec4( fogNode.mixAssign( outputNode.rgb ), outputNode.a );

		// OUTPUT NODE

		builder.stack.assign( output, outputNode );

>>>>>>> 986e8981
		return outputNode;

	}

	setDefaultValues( material ) {

		// This approach is to reuse the native refreshUniforms*
		// and turn available the use of features like transmission and environment in core

		for ( const property in material ) {

			const value = material[ property ];

			if ( this[ property ] === undefined ) {

				this[ property ] = value;

				if ( value && value.clone ) this[ property ] = value.clone();

			}

		}

		Object.assign( this.defines, material.defines );

		const descriptors = Object.getOwnPropertyDescriptors( material.constructor.prototype );

		for ( const key in descriptors ) {

			if ( Object.getOwnPropertyDescriptor( this.constructor.prototype, key ) === undefined &&
			     descriptors[ key ].get !== undefined ) {

				Object.defineProperty( this.constructor.prototype, key, descriptors[ key ] );

			}

		}

	}

	toJSON( meta ) {

		const isRoot = ( meta === undefined || typeof meta === 'string' );

		if ( isRoot ) {

			meta = {
				textures: {},
				images: {},
				nodes: {}
			};

		}

		const data = Material.prototype.toJSON.call( this, meta );
		const nodeChildren = getNodeChildren( this );

		data.inputNodes = {};

		for ( const { property, childNode } of nodeChildren ) {

			data.inputNodes[ property ] = childNode.toJSON( meta ).uuid;

		}

		// TODO: Copied from Object3D.toJSON

		function extractFromCache( cache ) {

			const values = [];

			for ( const key in cache ) {

				const data = cache[ key ];
				delete data.metadata;
				values.push( data );

			}

			return values;

		}

		if ( isRoot ) {

			const textures = extractFromCache( meta.textures );
			const images = extractFromCache( meta.images );
			const nodes = extractFromCache( meta.nodes );

			if ( textures.length > 0 ) data.textures = textures;
			if ( images.length > 0 ) data.images = images;
			if ( nodes.length > 0 ) data.nodes = nodes;

		}

		return data;

	}

	get isUnlit() {

		return this.constructor === NodeMaterial.prototype.constructor;

	}

	copy( source ) {

		this.lightsNode = source.lightsNode;
		this.envNode = source.envNode;

		this.colorNode = source.colorNode;
		this.normalNode = source.normalNode;
		this.opacityNode = source.opacityNode;
		this.backdropNode = source.backdropNode;
		this.backdropAlphaNode = source.backdropAlphaNode;
		this.alphaTestNode = source.alphaTestNode;

		this.positionNode = source.positionNode;
		this.outputNode = source.outputNode;

		return super.copy( source );

	}

	static fromMaterial( material ) {

		if ( material.isNodeMaterial === true ) { // is already a node material

			return material;

		}

		const type = material.type.replace( 'Material', 'NodeMaterial' );

		const nodeMaterial = createNodeMaterialFromType( type );

		if ( nodeMaterial === undefined ) {

			throw new Error( `NodeMaterial: Material "${ material.type }" is not compatible.` );

		}

		for ( const key in material ) {

			nodeMaterial[ key ] = material[ key ];

		}

		return nodeMaterial;

	}

}

export default NodeMaterial;

export function addNodeMaterial( nodeMaterial ) {

	if ( typeof nodeMaterial !== 'function' || ! nodeMaterial.name ) throw new Error( `Node material ${ nodeMaterial.name } is not a class` );
	if ( NodeMaterials.has( nodeMaterial.name ) ) throw new Error( `Redefinition of node material ${ nodeMaterial.name }` );

	NodeMaterials.set( nodeMaterial.name, nodeMaterial );

}

export function createNodeMaterialFromType( type ) {

	const Material = NodeMaterials.get( type );

	if ( Material !== undefined ) {

		return new Material();

	}

}

addNodeMaterial( NodeMaterial );<|MERGE_RESOLUTION|>--- conflicted
+++ resolved
@@ -312,43 +312,34 @@
 
 		}
 
+		// ENCODING
+
+		const renderTarget = renderer.getRenderTarget();
+
+		let outputColorSpace;
+
+		if ( renderTarget !== null ) {
+
+			outputColorSpace = renderTarget.texture.colorSpace;
+
+		} else {
+
+			outputColorSpace = renderer.outputColorSpace;
+
+		}
+
+		if ( outputColorSpace !== NoColorSpace ) outputNode = outputNode.linearToColorSpace( outputColorSpace );
+
 		// FOG
 
 		const fogNode = builder.fogNode;
 
 		if ( fogNode ) outputNode = vec4( fogNode.mixAssign( outputNode.rgb ), outputNode.a );
 
-		// ENCODING
-
-		const renderTarget = renderer.getRenderTarget();
-
-		let outputColorSpace;
-
-		if ( renderTarget !== null ) {
-
-			outputColorSpace = renderTarget.texture.colorSpace;
-
-		} else {
-
-			outputColorSpace = renderer.outputColorSpace;
-
-		}
-
-		if ( outputColorSpace !== NoColorSpace ) outputNode = outputNode.linearToColorSpace( outputColorSpace );
-
-<<<<<<< HEAD
-=======
-		// FOG
-
-		const fogNode = builder.fogNode;
-
-		if ( fogNode ) outputNode = vec4( fogNode.mixAssign( outputNode.rgb ), outputNode.a );
-
 		// OUTPUT NODE
 
 		builder.stack.assign( output, outputNode );
 
->>>>>>> 986e8981
 		return outputNode;
 
 	}
