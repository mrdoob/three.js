<<<<<<< HEAD
import { Material } from '../../../../src/materials/Material.js';
=======
import { Material, NormalBlending } from 'three';
>>>>>>> 3ea98564
import { getNodeChildren, getCacheKey } from '../core/NodeUtils.js';
import { attribute } from '../core/AttributeNode.js';
import { output, diffuseColor, varyingProperty } from '../core/PropertyNode.js';
import { materialAlphaTest, materialColor, materialOpacity, materialEmissive, materialNormal } from '../accessors/MaterialNode.js';
import { modelViewProjection } from '../accessors/ModelViewProjectionNode.js';
import { transformedNormalView, normalLocal } from '../accessors/NormalNode.js';
import { instance } from '../accessors/InstanceNode.js';
import { batch } from '../accessors/BatchNode.js';
import { materialReference } from '../accessors/MaterialReferenceNode.js';
import { positionLocal, positionView } from '../accessors/PositionNode.js';
import { skinningReference } from '../accessors/SkinningNode.js';
import { morphReference } from '../accessors/MorphNode.js';
import { texture } from '../accessors/TextureNode.js';
import { cubeTexture } from '../accessors/CubeTextureNode.js';
import { lightsNode } from '../lighting/LightsNode.js';
import { mix } from '../math/MathNode.js';
import { float, vec3, vec4 } from '../shadernode/ShaderNode.js';
import AONode from '../lighting/AONode.js';
import { lightingContext } from '../lighting/LightingContextNode.js';
import EnvironmentNode from '../lighting/EnvironmentNode.js';
import IrradianceNode from '../lighting/IrradianceNode.js';
import { depthPixel } from '../display/ViewportDepthNode.js';
import { cameraLogDepth } from '../accessors/CameraNode.js';
import { clipping, clippingAlpha } from '../accessors/ClippingNode.js';
import { faceDirection } from '../display/FrontFacingNode.js';

const NodeMaterials = new Map();

class NodeMaterial extends Material {

	constructor() {

		super();

		this.isNodeMaterial = true;

		this.type = this.constructor.type;

		this.forceSinglePass = false;

		this.fog = true;
		this.lights = true;
		this.normals = true;

		this.lightsNode = null;
		this.envNode = null;
		this.aoNode = null;

		this.colorNode = null;
		this.normalNode = null;
		this.opacityNode = null;
		this.backdropNode = null;
		this.backdropAlphaNode = null;
		this.alphaTestNode = null;

		this.positionNode = null;

		this.depthNode = null;
		this.shadowNode = null;
		this.shadowPositionNode = null;

		this.outputNode = null;

		this.fragmentNode = null;
		this.vertexNode = null;

	}

	customProgramCacheKey() {

		return this.type + getCacheKey( this );

	}

	build( builder ) {

		this.setup( builder );

	}

	setup( builder ) {

		// < VERTEX STAGE >

		builder.addStack();

		builder.stack.outputNode = this.vertexNode || this.setupPosition( builder );

		builder.addFlow( 'vertex', builder.removeStack() );

		// < FRAGMENT STAGE >

		builder.addStack();

		let resultNode;

		const clippingNode = this.setupClipping( builder );

		if ( this.depthWrite === true ) this.setupDepth( builder );

		if ( this.fragmentNode === null ) {

			if ( this.normals === true ) this.setupNormal( builder );

			this.setupDiffuseColor( builder );
			this.setupVariants( builder );

			const outgoingLightNode = this.setupLighting( builder );

			if ( clippingNode !== null ) builder.stack.add( clippingNode );

			// force unsigned floats - useful for RenderTargets

			const basicOutput = vec4( outgoingLightNode, diffuseColor.a ).max( 0 );

			resultNode = this.setupOutput( builder, basicOutput );

			// OUTPUT NODE

			output.assign( resultNode );

			//

			if ( this.outputNode !== null ) resultNode = this.outputNode;

		} else {

			let fragmentNode = this.fragmentNode;

			if ( fragmentNode.isOutputStructNode !== true ) {

				fragmentNode = vec4( fragmentNode );

			}

			resultNode = this.setupOutput( builder, fragmentNode );

		}

		builder.stack.outputNode = resultNode;

		builder.addFlow( 'fragment', builder.removeStack() );

	}

	setupClipping( builder ) {

		if ( builder.clippingContext === null ) return null;

		const { globalClippingCount, localClippingCount } = builder.clippingContext;

		let result = null;

		if ( globalClippingCount || localClippingCount ) {

			if ( this.alphaToCoverage ) {

				// to be added to flow when the color/alpha value has been determined
				result = clippingAlpha();

			} else {

				builder.stack.add( clipping() );

			}

		}

		return result;

	}

	setupDepth( builder ) {

		const { renderer } = builder;

		// Depth

		let depthNode = this.depthNode;

		if ( depthNode === null && renderer.logarithmicDepthBuffer === true ) {

			const fragDepth = modelViewProjection().w.add( 1 );

			depthNode = fragDepth.log2().mul( cameraLogDepth ).mul( 0.5 );

		}

		if ( depthNode !== null ) {

			depthPixel.assign( depthNode ).append();

		}

	}

	setupPosition( builder ) {

		const { object } = builder;
		const geometry = object.geometry;

		builder.addStack();

		// Vertex

		if ( geometry.morphAttributes.position || geometry.morphAttributes.normal || geometry.morphAttributes.color ) {

			morphReference( object ).append();

		}

		if ( object.isSkinnedMesh === true ) {

			skinningReference( object ).append();

		}

		if ( this.displacementMap ) {

			const displacementMap = materialReference( 'displacementMap', 'texture' );
			const displacementScale = materialReference( 'displacementScale', 'float' );
			const displacementBias = materialReference( 'displacementBias', 'float' );

			positionLocal.addAssign( normalLocal.normalize().mul( ( displacementMap.x.mul( displacementScale ).add( displacementBias ) ) ) );

		}

		if ( object.isBatchedMesh ) {

			batch( object ).append();

		}

		if ( ( object.instanceMatrix && object.instanceMatrix.isInstancedBufferAttribute === true ) ) {

			instance( object ).append();

		}

		if ( this.positionNode !== null ) {

			positionLocal.assign( this.positionNode );

		}

		const mvp = modelViewProjection();

		builder.context.vertex = builder.removeStack();
		builder.context.mvp = mvp;

		return mvp;

	}

	setupDiffuseColor( { object, geometry } ) {

		let colorNode = this.colorNode ? vec4( this.colorNode ) : materialColor;

		// VERTEX COLORS

		if ( this.vertexColors === true && geometry.hasAttribute( 'color' ) ) {

			colorNode = vec4( colorNode.xyz.mul( attribute( 'color', 'vec3' ) ), colorNode.a );

		}

		// Instanced colors

		if ( object.instanceColor ) {

			const instanceColor = varyingProperty( 'vec3', 'vInstanceColor' );

			colorNode = instanceColor.mul( colorNode );

		}

		// COLOR

		diffuseColor.assign( colorNode );

		// OPACITY

		const opacityNode = this.opacityNode ? float( this.opacityNode ) : materialOpacity;
		diffuseColor.a.assign( diffuseColor.a.mul( opacityNode ) );

		// ALPHA TEST

		if ( this.alphaTestNode !== null || this.alphaTest > 0 ) {

			const alphaTestNode = this.alphaTestNode !== null ? float( this.alphaTestNode ) : materialAlphaTest;

			diffuseColor.a.lessThanEqual( alphaTestNode ).discard();

		}

		if ( this.transparent === false && this.blending === NormalBlending && this.alphaToCoverage === false ) {

			diffuseColor.a.assign( 1.0 );

		}

	}

	setupVariants( /*builder*/ ) {

		// Interface function.

	}

	setupNormal() {

		// NORMAL VIEW

		if ( this.flatShading === true ) {

			const normalNode = positionView.dFdx().cross( positionView.dFdy() ).normalize();

			transformedNormalView.assign( normalNode.mul( faceDirection ) );

		} else {

			const normalNode = this.normalNode ? vec3( this.normalNode ) : materialNormal;

			transformedNormalView.assign( normalNode.mul( faceDirection ) );

		}

	}

	getEnvNode( builder ) {

		let node = null;

		if ( this.envNode ) {

			node = this.envNode;

		} else if ( this.envMap ) {

			node = this.envMap.isCubeTexture ? cubeTexture( this.envMap ) : texture( this.envMap );

		} else if ( builder.environmentNode ) {

			node = builder.environmentNode;

		}

		return node;

	}

	setupLights( builder ) {

		const envNode = this.getEnvNode( builder );

		//

		const materialLightsNode = [];

		if ( envNode ) {

			materialLightsNode.push( new EnvironmentNode( envNode ) );

		}

		if ( builder.material.lightMap ) {

			materialLightsNode.push( new IrradianceNode( materialReference( 'lightMap', 'texture' ) ) );

		}

		if ( this.aoNode !== null || builder.material.aoMap ) {

			const aoNode = this.aoNode !== null ? this.aoNode : texture( builder.material.aoMap );

			materialLightsNode.push( new AONode( aoNode ) );

		}

		let lightsN = this.lightsNode || builder.lightsNode;

		if ( materialLightsNode.length > 0 ) {

			lightsN = lightsNode( [ ...lightsN.lightNodes, ...materialLightsNode ] );

		}

		return lightsN;

	}

	setupLightingModel( /*builder*/ ) {

		// Interface function.

	}

	setupLighting( builder ) {

		const { material } = builder;
		const { backdropNode, backdropAlphaNode, emissiveNode } = this;

		// OUTGOING LIGHT

		const lights = this.lights === true || this.lightsNode !== null;

		const lightsNode = lights ? this.setupLights( builder ) : null;

		let outgoingLightNode = diffuseColor.rgb;

		if ( lightsNode && lightsNode.hasLight !== false ) {

			const lightingModel = this.setupLightingModel( builder );

			outgoingLightNode = lightingContext( lightsNode, lightingModel, backdropNode, backdropAlphaNode );

		} else if ( backdropNode !== null ) {

			outgoingLightNode = vec3( backdropAlphaNode !== null ? mix( outgoingLightNode, backdropNode, backdropAlphaNode ) : backdropNode );

		}

		// EMISSIVE

		if ( ( emissiveNode && emissiveNode.isNode === true ) || ( material.emissive && material.emissive.isColor === true ) ) {

			outgoingLightNode = outgoingLightNode.add( vec3( emissiveNode ? emissiveNode : materialEmissive ) );

		}

		return outgoingLightNode;

	}

	setupOutput( builder, outputNode ) {

		// FOG

		const fogNode = builder.fogNode;

		if ( fogNode ) outputNode = vec4( fogNode.mix( outputNode.rgb, fogNode.colorNode ), outputNode.a );

		return outputNode;

	}

	setDefaultValues( material ) {

		// This approach is to reuse the native refreshUniforms*
		// and turn available the use of features like transmission and environment in core

		for ( const property in material ) {

			const value = material[ property ];

			if ( this[ property ] === undefined ) {

				this[ property ] = value;

				if ( value && value.clone ) this[ property ] = value.clone();

			}

		}

		const descriptors = Object.getOwnPropertyDescriptors( material.constructor.prototype );

		for ( const key in descriptors ) {

			if ( Object.getOwnPropertyDescriptor( this.constructor.prototype, key ) === undefined &&
			     descriptors[ key ].get !== undefined ) {

				Object.defineProperty( this.constructor.prototype, key, descriptors[ key ] );

			}

		}

	}

	toJSON( meta ) {

		const isRoot = ( meta === undefined || typeof meta === 'string' );

		if ( isRoot ) {

			meta = {
				textures: {},
				images: {},
				nodes: {}
			};

		}

		const data = Material.prototype.toJSON.call( this, meta );
		const nodeChildren = getNodeChildren( this );

		data.inputNodes = {};

		for ( const { property, childNode } of nodeChildren ) {

			data.inputNodes[ property ] = childNode.toJSON( meta ).uuid;

		}

		// TODO: Copied from Object3D.toJSON

		function extractFromCache( cache ) {

			const values = [];

			for ( const key in cache ) {

				const data = cache[ key ];
				delete data.metadata;
				values.push( data );

			}

			return values;

		}

		if ( isRoot ) {

			const textures = extractFromCache( meta.textures );
			const images = extractFromCache( meta.images );
			const nodes = extractFromCache( meta.nodes );

			if ( textures.length > 0 ) data.textures = textures;
			if ( images.length > 0 ) data.images = images;
			if ( nodes.length > 0 ) data.nodes = nodes;

		}

		return data;

	}

	copy( source ) {

		this.lightsNode = source.lightsNode;
		this.envNode = source.envNode;

		this.colorNode = source.colorNode;
		this.normalNode = source.normalNode;
		this.opacityNode = source.opacityNode;
		this.backdropNode = source.backdropNode;
		this.backdropAlphaNode = source.backdropAlphaNode;
		this.alphaTestNode = source.alphaTestNode;

		this.positionNode = source.positionNode;

		this.depthNode = source.depthNode;
		this.shadowNode = source.shadowNode;
		this.shadowPositionNode = source.shadowPositionNode;

		this.outputNode = source.outputNode;

		this.fragmentNode = source.fragmentNode;
		this.vertexNode = source.vertexNode;

		return super.copy( source );

	}

	static fromMaterial( material ) {

		if ( material.isNodeMaterial === true ) { // is already a node material

			return material;

		}

		const type = material.type.replace( 'Material', 'NodeMaterial' );

		const nodeMaterial = createNodeMaterialFromType( type );

		if ( nodeMaterial === undefined ) {

			throw new Error( `NodeMaterial: Material "${ material.type }" is not compatible.` );

		}

		for ( const key in material ) {

			nodeMaterial[ key ] = material[ key ];

		}

		return nodeMaterial;

	}

}

export default NodeMaterial;

export function addNodeMaterial( type, nodeMaterial ) {

	if ( typeof nodeMaterial !== 'function' || ! type ) throw new Error( `Node material ${ type } is not a class` );
	if ( NodeMaterials.has( type ) ) {

		console.warn( `Redefinition of node material ${ type }` );
		return;

	}

	NodeMaterials.set( type, nodeMaterial );
	nodeMaterial.type = type;

}

export function createNodeMaterialFromType( type ) {

	const Material = NodeMaterials.get( type );

	if ( Material !== undefined ) {

		return new Material();

	}

}

addNodeMaterial( 'NodeMaterial', NodeMaterial );<|MERGE_RESOLUTION|>--- conflicted
+++ resolved
@@ -1,8 +1,6 @@
-<<<<<<< HEAD
 import { Material } from '../../../../src/materials/Material.js';
-=======
-import { Material, NormalBlending } from 'three';
->>>>>>> 3ea98564
+import { NormalBlending } from '../../../../src/constants.js';
+
 import { getNodeChildren, getCacheKey } from '../core/NodeUtils.js';
 import { attribute } from '../core/AttributeNode.js';
 import { output, diffuseColor, varyingProperty } from '../core/PropertyNode.js';
