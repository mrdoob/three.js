--- conflicted
+++ resolved
@@ -60,11 +60,7 @@
 
 		let alignedPosition = vertex.xy;
 
-<<<<<<< HEAD
-		if ( object.center?.isVector2 === true ) {
-=======
-		if ( builder.object.center && builder.object.center.isVector2 === true ) {
->>>>>>> 746afd33
+		if ( object.center && object.center.isVector2 === true ) {
 
 			alignedPosition = alignedPosition.sub( uniform( object.center ).sub( vec2( 0.5 ) ) );
 
