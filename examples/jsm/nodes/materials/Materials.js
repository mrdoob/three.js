--- conflicted
+++ resolved
@@ -3,11 +3,7 @@
 import MeshBasicNodeMaterial from './MeshBasicNodeMaterial.js';
 import MeshStandardNodeMaterial from './MeshStandardNodeMaterial.js';
 import PointsNodeMaterial from './PointsNodeMaterial.js';
-<<<<<<< HEAD
-=======
 import SpriteNodeMaterial from './SpriteNodeMaterial.js';
-import { Material } from 'three';
->>>>>>> de173582
 
 export {
 	NodeMaterial,
@@ -18,32 +14,6 @@
 	SpriteNodeMaterial
 };
 
-<<<<<<< HEAD
-=======
-const materialLib = {
-	NodeMaterial,
-	LineBasicNodeMaterial,
-	MeshBasicNodeMaterial,
-	MeshStandardNodeMaterial,
-	PointsNodeMaterial,
-	SpriteNodeMaterial
-};
-
-const fromTypeFunction = Material.fromType;
-
-Material.fromType = function ( type ) {
-
-	if ( materialLib[ type ] !== undefined ) {
-
-		return new materialLib[ type ]();
-
-	}
-
-	return fromTypeFunction.call( this, type );
-
-};
-
->>>>>>> de173582
 NodeMaterial.fromMaterial = function ( material ) {
 
 	const materialLib = {
@@ -51,7 +21,8 @@
 		LineBasicNodeMaterial,
 		MeshBasicNodeMaterial,
 		MeshStandardNodeMaterial,
-		PointsNodeMaterial
+		PointsNodeMaterial,
+		SpriteNodeMaterial,
 	};
 
 	const type = material.type.replace( 'Material', 'NodeMaterial' );
