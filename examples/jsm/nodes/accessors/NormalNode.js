--- conflicted
+++ resolved
@@ -2,115 +2,6 @@
 import { varying } from '../core/VaryingNode.js';
 import { property } from '../core/PropertyNode.js';
 import { cameraViewMatrix } from './CameraNode.js';
-<<<<<<< HEAD
-// import { modelNormalMatrix } from './ModelNode.js';
-import { nodeImmutable, vec3 } from '../shadernode/ShaderNode.js';
-import { modelNormalMatrix } from './ModelNode.js';
-
-class NormalNode extends Node {
-
-	constructor( scope = NormalNode.LOCAL ) {
-
-		super( 'vec3' );
-
-		this.scope = scope;
-
-	}
-
-	isGlobal() {
-
-		return true;
-
-	}
-
-	getHash( /*builder*/ ) {
-
-		return `normal-${this.scope}`;
-
-	}
-
-	generate( builder ) {
-
-		const scope = this.scope;
-
-		let outputNode = null;
-
-		if ( scope === NormalNode.GEOMETRY ) {
-
-			const geometryAttribute = builder.hasGeometryAttribute( 'normal' );
-
-			if ( geometryAttribute === false ) {
-
-				outputNode = vec3( 0, 1, 0 );
-
-			} else {
-
-				outputNode = attribute( 'normal', 'vec3' );
-
-			}
-
-		} else if ( scope === NormalNode.LOCAL ) {
-
-			outputNode = varying( normalGeometry );
-
-		} else if ( scope === NormalNode.VIEW ) {
-
-
-			// TODO: For static mode prevent the necessary usage of modelViewMatrix and keep camera dynamic
-			// TODO: Add inverse() support to WGSL
-			// Use positionView for static mode to prevent usage for camera
-			// cameraViewMatrix.mul( modelWorldMatrix ).inverse().transpose() And TODO update modelNormalMatrix
-			// const vertexNode = cameraViewMatrix.mul( modelWorldMatrix ).transpose().mul( normalLocal );
-			const vertexNode = modelNormalMatrix.mul( normalLocal );
-			outputNode = normalize( varying( vertexNode ) );
-
-		} else if ( scope === NormalNode.WORLD ) {
-
-			// To use inverseTransformDirection only inverse the param order like this: cameraViewMatrix.transformDirection( normalView )
-			const vertexNode = normalView.transformDirection( cameraViewMatrix );
-			outputNode = normalize( varying( vertexNode ) );
-
-		}
-
-		return outputNode.build( builder, this.getNodeType( builder ) );
-
-	}
-
-	serialize( data ) {
-
-		super.serialize( data );
-
-		data.scope = this.scope;
-
-	}
-
-	deserialize( data ) {
-
-		super.deserialize( data );
-
-		this.scope = data.scope;
-
-	}
-
-}
-
-NormalNode.GEOMETRY = 'geometry';
-NormalNode.LOCAL = 'local';
-NormalNode.VIEW = 'view';
-NormalNode.WORLD = 'world';
-
-export default NormalNode;
-
-export const normalGeometry = nodeImmutable( NormalNode, NormalNode.GEOMETRY );
-export const normalLocal = nodeImmutable( NormalNode, NormalNode.LOCAL ).temp( 'Normal' );
-export const normalView = nodeImmutable( NormalNode, NormalNode.VIEW );
-export const normalWorld = nodeImmutable( NormalNode, NormalNode.WORLD );
-export const transformedNormalView = property( 'vec3', 'TransformedNormalView' );
-export const transformedNormalWorld = transformedNormalView.transformDirection( cameraViewMatrix ).normalize();
-export const transformedClearcoatNormalView = property( 'vec3', 'TransformedClearcoatNormalView' );
-
-addNodeClass( 'NormalNode', NormalNode );
-=======
 import { modelNormalMatrix } from './ModelNode.js';
 import { vec3 } from '../shadernode/ShaderNode.js';
 
@@ -120,5 +11,4 @@
 export const normalWorld = /*#__PURE__*/ varying( normalView.transformDirection( cameraViewMatrix ), 'normalWorld' ).normalize();
 export const transformedNormalView = /*#__PURE__*/ property( 'vec3', 'transformedNormalView' );
 export const transformedNormalWorld = /*#__PURE__*/ transformedNormalView.transformDirection( cameraViewMatrix ).normalize();
-export const transformedClearcoatNormalView = /*#__PURE__*/ property( 'vec3', 'transformedClearcoatNormalView' );
->>>>>>> b296bb1e
+export const transformedClearcoatNormalView = /*#__PURE__*/ property( 'vec3', 'transformedClearcoatNormalView' );