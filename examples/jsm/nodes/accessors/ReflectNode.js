--- conflicted
+++ resolved
@@ -55,25 +55,12 @@
 
 			case ReflectNode.VECTOR:
 
-<<<<<<< HEAD
-				var viewNormalNode = builder.context.viewNormal || new NormalNode();
+				var viewNormalNode = builder.getContextProperty( 'viewNormal' ) || new NormalNode( NormalNode.VIEW );
 				var roughnessNode = builder.context.roughness;
 
 				var viewNormal = viewNormalNode.build( builder, 'v3' );
-				var viewPosition = new PositionNode( PositionNode.VIEW ).build( builder, 'v3' );
+				var viewPosition = '-normalize( ' + new PositionNode( PositionNode.VIEW ).build( builder, 'v3' ) + ' )';
 				var roughness = roughnessNode ? roughnessNode.build( builder, 'f' ) : undefined;
-
-				var method = `reflect( -normalize( ${viewPosition} ), ${viewNormal} )`;
-
-				if ( viewNormalNode && roughness ) {
-
-					// Mixing the reflection with the normal is more accurate and keeps rough objects from gathering light from behind their tangent plane.
-					method = `normalize( mix( ${method}, ${viewNormal}, ${roughness} * ${roughness} ) )`;
-=======
-				var viewNormalNode = builder.getContextProperty( 'viewNormal' ) || new NormalNode( NormalNode.VIEW );
-
-				var viewNormal = viewNormalNode.build( builder, 'v3' );
-				var viewPosition = '-normalize( ' + new PositionNode( PositionNode.VIEW ).build( builder, 'v3' ) + ' )';
 
 				var method;
 
@@ -86,7 +73,13 @@
 				} else {
 
 					method = `reflect( ${viewPosition}, ${viewNormal} )`;
->>>>>>> 0ef86f66
+
+				}
+
+				if ( roughness ) {
+
+					// Mixing the reflection with the normal is more accurate and keeps rough objects from gathering light from behind their tangent plane.
+					method = `normalize( mix( ${method}, ${viewNormal}, ${roughness} * ${roughness} ) )`;
 
 				}
 
