--- conflicted
+++ resolved
@@ -24,13 +24,7 @@
 
 	getDefaultUV() {
 
-<<<<<<< HEAD
-		defaultUV = defaultUV || new ReflectVectorNode();
-=======
-		defaultUV || ( defaultUV = new ReflectVectorNode() );
->>>>>>> 87f696c4
-
-		return defaultUV;
+		return defaultUV || ( defaultUV = new ReflectVectorNode() );;
 
 	}
 
