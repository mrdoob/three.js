--- conflicted
+++ resolved
@@ -14,11 +14,7 @@
 
 	setup( builder ) {
 
-<<<<<<< HEAD
-		builder.stack.addAssign( context.irradiance, this.colorNode );
-=======
 		builder.stack.addAssign( builder.context.irradiance, this.colorNode );
->>>>>>> 9480ccd1
 
 	}
 
