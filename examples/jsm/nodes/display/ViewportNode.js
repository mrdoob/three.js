--- conflicted
+++ resolved
@@ -55,13 +55,7 @@
 
 		if ( scope === ViewportNode.RESOLUTION ) {
 
-<<<<<<< HEAD
-			resolution = resolution || new Vector2();
-=======
-			resolution || ( resolution = new Vector2() );
->>>>>>> 87f696c4
-
-			output = uniform( resolution );
+			output = uniform( resolution || ( resolution = new Vector2() ) );
 
 		} else {
 
