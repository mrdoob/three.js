import Node from '../core/Node.js';
import Object3DNode from '../accessors/Object3DNode.js';
import PositionNode from '../accessors/PositionNode.js';
import UniformNode from '../core/UniformNode.js';
import OperatorNode from '../math/OperatorNode.js';
import MathNode from '../math/MathNode.js';
import { NodeUpdateType } from '../core/constants.js';
import { getDistanceAttenuation } from '../functions/BSDFs.js';

import { Color } from 'three';

class LightNode extends Node {

	constructor( light = null ) {

		super( 'vec3' );

		this.updateType = NodeUpdateType.Object;

		this.light = light;

<<<<<<< HEAD
		this.colorNode = new UniformNode( new Color() );

		this.lightCutoffDistanceNode = new UniformNode( 0 );
		this.lightDecayExponentNode = new UniformNode( 0 );
=======
		this._colorNode = new ColorNode( new Color() );

		this._lightCutoffDistanceNode = new FloatNode( 0 );
		this._lightDecayExponentNode = new FloatNode( 0 );

	}

	getHash( /*builder*/ ) {

		return this.light.uuid;
>>>>>>> aa01ab38

	}

	update( /* frame */ ) {

		this._colorNode.value.copy( this.light.color ).multiplyScalar( this.light.intensity );
		this._lightCutoffDistanceNode.value = this.light.distance;
		this._lightDecayExponentNode.value = this.light.decay;

	}

	generate( builder ) {

		const lightPositionView = new Object3DNode( Object3DNode.VIEW_POSITION );
		const positionView = new PositionNode( PositionNode.VIEW );

		const lVector = new OperatorNode( '-', lightPositionView, positionView );

		const lightDirection = new MathNode( MathNode.NORMALIZE, lVector );

		const lightDistance = new MathNode( MathNode.LENGTH, lVector );

		const lightAttenuation = getDistanceAttenuation( {
			lightDistance,
			cutoffDistance: this._lightCutoffDistanceNode,
			decayExponent: this._lightDecayExponentNode
		} );

		const lightColor = new OperatorNode( '*', this._colorNode, lightAttenuation );

		lightPositionView.object3d = this.light;

		const lightingModelFunction = builder.context.lightingModel;

		if ( lightingModelFunction !== undefined ) {

			const directDiffuse = builder.context.directDiffuse;
			const directSpecular = builder.context.directSpecular;

			lightingModelFunction( {
				lightDirection,
				lightColor,
				directDiffuse,
				directSpecular
			}, builder );

		}

	}

}

export default LightNode;<|MERGE_RESOLUTION|>--- conflicted
+++ resolved
@@ -19,23 +19,16 @@
 
 		this.light = light;
 
-<<<<<<< HEAD
-		this.colorNode = new UniformNode( new Color() );
+		this._colorNode = new UniformNode( new Color() );
 
-		this.lightCutoffDistanceNode = new UniformNode( 0 );
-		this.lightDecayExponentNode = new UniformNode( 0 );
-=======
-		this._colorNode = new ColorNode( new Color() );
-
-		this._lightCutoffDistanceNode = new FloatNode( 0 );
-		this._lightDecayExponentNode = new FloatNode( 0 );
+		this._lightCutoffDistanceNode = new UniformNode( 0 );
+		this._lightDecayExponentNode = new UniformNode( 0 );
 
 	}
 
 	getHash( /*builder*/ ) {
 
 		return this.light.uuid;
->>>>>>> aa01ab38
 
 	}
 
