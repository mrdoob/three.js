import { Clock, Vector3, Quaternion, Matrix4 } from 'three';

const RAPIER_PATH = 'https://cdn.skypack.dev/@dimforge/rapier3d-compat@0.12.0';

const frameRate = 60;

const _scale = new Vector3( 1, 1, 1 );
const ZERO = new Vector3();

let RAPIER = null;

function getShape( geometry ) {

	const parameters = geometry.parameters;

	// TODO change type to is*

	if ( geometry.type === 'BoxGeometry' ) {

		const sx = parameters.width !== undefined ? parameters.width / 2 : 0.5;
		const sy = parameters.height !== undefined ? parameters.height / 2 : 0.5;
		const sz = parameters.depth !== undefined ? parameters.depth / 2 : 0.5;

		return RAPIER.ColliderDesc.cuboid( sx, sy, sz );

	} else if ( geometry.type === 'SphereGeometry' || geometry.type === 'IcosahedronGeometry' ) {

		const radius = parameters.radius !== undefined ? parameters.radius : 1;
		return RAPIER.ColliderDesc.ball( radius );

	} else if ( geometry.type === 'CylinderGeometry' ) {

		const radius = parameters.radiusBottom !== undefined ? parameters.radiusBottom : 0.5;
		const length = parameters.length !== undefined ? parameters.length : 0.5;

		return RAPIER.ColliderDesc.cylinder( length / 2, radius );

	} else if ( geometry.type === 'CapsuleGeometry' ) {

		const radius = parameters.radius !== undefined ? parameters.radius : 0.5;
		const length = parameters.length !== undefined ? parameters.length : 0.5;

		return RAPIER.ColliderDesc.capsule( length / 2, radius );

	} else if ( geometry.type === 'BufferGeometry' ) {

		const vertices = [];
		const vertex = new Vector3();
		const position = geometry.getAttribute( 'position' );

		for ( let i = 0; i < position.count; i ++ ) {

			vertex.fromBufferAttribute( position, i );
			vertices.push( vertex.x, vertex.y, vertex.z );

		}

		// if the buffer is non-indexed, generate an index buffer
		const indices = geometry.getIndex() === null
			? Uint32Array.from( Array( parseInt( vertices.length / 3 ) ).keys() )
			: geometry.getIndex().array;

		return RAPIER.ColliderDesc.trimesh( vertices, indices );

	}

	return null;

}

/**
 * @classdesc Can be used to include Rapier as a Physics engine into
 * `three.js` apps. The API can be initialized via:
 * ```js
 * const physics = await RapierPhysics();
 * ```
 * The component automatically imports Rapier from a CDN so make sure
 * to use the component with an active Internet connection.
 *
 * @name RapierPhysics
 * @class
 * @hideconstructor
 */
async function RapierPhysics() {

	if ( RAPIER === null ) {

		RAPIER = await import( `${RAPIER_PATH}` );
		await RAPIER.init();

	}

	// Docs: https://rapier.rs/docs/api/javascript/JavaScript3D/

	const gravity = new Vector3( 0.0, - 9.81, 0.0 );
	const world = new RAPIER.World( gravity );

	const meshes = [];
	const meshMap = new WeakMap();

	const _vector = new Vector3();
	const _quaternion = new Quaternion();
	const _matrix = new Matrix4();

	function addScene( scene ) {

		scene.traverse( function ( child ) {

			if ( child.isMesh ) {

				const physics = child.userData.physics;

				if ( physics ) {

					addMesh( child, physics.mass, physics.restitution );

				}

			}

		} );

	}

<<<<<<< HEAD
=======
	function getBody( mesh ) {

		return meshMap.get( mesh );

	}

>>>>>>> f354a250
	function addMesh( mesh, mass = 0, restitution = 0 ) {

		const shape = getShape( mesh.geometry );

		if ( shape === null ) return;

		shape.setMass( mass );
		shape.setRestitution( restitution );

		const body = mesh.isInstancedMesh
			? createInstancedBody( mesh, mass, shape )
			: createBody( mesh.position, mesh.quaternion, mass, shape );

		if ( !mesh.userData.physics ) mesh.userData.physics = {};

		mesh.userData.physics.body = body;

		if ( mass > 0 ) {

		meshes.push( mesh );
		meshMap.set( mesh, body );

		}

		return body;

	}

	function createInstancedBody( mesh, mass, shape ) {

		const array = mesh.instanceMatrix.array;

		const bodies = [];

		for ( let i = 0; i < mesh.count; i ++ ) {

			const position = _vector.fromArray( array, i * 16 + 12 );
			bodies.push( createBody( position, null, mass, shape ) );

		}

		return bodies;

	}

	function createBody( position, quaternion, mass, shape ) {

		const desc = mass > 0 ? RAPIER.RigidBodyDesc.dynamic() : RAPIER.RigidBodyDesc.fixed();
		desc.setTranslation( ...position );
		if ( quaternion !== null ) desc.setRotation( quaternion );

		const body = world.createRigidBody( desc );
		world.createCollider( shape, body );

		return body;

	}

	function setMeshPosition( mesh, position, index = 0 ) {

		let body = meshMap.get( mesh );

		if ( mesh.isInstancedMesh ) {

			body = body[ index ];

		}

		body.setAngvel( ZERO );
		body.setLinvel( ZERO );
		body.setTranslation( position );

	}

	function setMeshVelocity( mesh, velocity, index = 0 ) {

		let body = meshMap.get( mesh );

		if ( mesh.isInstancedMesh ) {

			body = body[ index ];

		}

		body.setLinvel( velocity );

	}

	//

	const clock = new Clock();

	function step() {

		world.timestep = clock.getDelta();
		world.step();

		//

		for ( let i = 0, l = meshes.length; i < l; i ++ ) {

			const mesh = meshes[ i ];

			if ( mesh.isInstancedMesh ) {

				const array = mesh.instanceMatrix.array;
				const bodies = meshMap.get( mesh );

				for ( let j = 0; j < bodies.length; j ++ ) {

					const body = bodies[ j ];

					const position = body.translation();
					_quaternion.copy( body.rotation() );

					_matrix.compose( position, _quaternion, _scale ).toArray( array, j * 16 );

				}

				mesh.instanceMatrix.needsUpdate = true;
				mesh.computeBoundingSphere();

			} else {

				const body = meshMap.get( mesh );

				mesh.position.copy( body.translation() );
				mesh.quaternion.copy( body.rotation() );

			}

		}

	}

	// animate

	setInterval( step, 1000 / frameRate );

	return {
		RAPIER,
		world,
		/**
<<<<<<< HEAD
=======
		 * Returns the Rapier RigidBody given a ThreeJS mesh that has been added via
		 * addScene or addBody
		 *
		 *
		 * @method
		 * @name RapierPhysics#getBody
		 * @param {Object3D} mesh A ThreeJS mesh that is included in the physics.
		 */
		getBody,
		/**
>>>>>>> f354a250
		 * Adds the given scene to this physics simulation. Only meshes with a
		 * `physics` object in their {@link Object3D#userData} field will be honored.
		 * The object can be used to store the mass and restitution of the mesh. E.g.:
		 * ```js
		 * box.userData.physics = { mass: 1, restitution: 0 };
		 * ```
		 *
		 * @method
		 * @name RapierPhysics#addScene
		 * @param {Object3D} scene The scene or any type of 3D object to add.
		 */
		addScene: addScene,

		/**
		 * Adds the given mesh to this physics simulation.
		 *
		 * @method
		 * @name RapierPhysics#addMesh
		 * @param {Mesh} mesh The mesh to add.
		 * @param {number} [mass=0] The mass in kg of the mesh.
		 * @param {number} [restitution=0] The restitution/friction of the mesh.
		 */
		addMesh: addMesh,

		/**
		 * Set the position of the given mesh which is part of the physics simulation. Calling this
		 * method will reset the current simulated velocity of the mesh.
		 *
		 * @method
		 * @name RapierPhysics#setMeshPosition
		 * @param {Mesh} mesh The mesh to update the position for.
		 * @param {Vector3} position - The new position.
		 * @param {number} [index=0] - If the mesh is instanced, the index represents the instanced ID.
		 */
		setMeshPosition: setMeshPosition,

		/**
		 * Set the velocity of the given mesh which is part of the physics simulation.
		 *
		 * @method
		 * @name RapierPhysics#setMeshVelocity
		 * @param {Mesh} mesh The mesh to update the velocity for.
		 * @param {Vector3} velocity - The new velocity.
		 * @param {number} [index=0] - If the mesh is instanced, the index represents the instanced ID.
		 */
		setMeshVelocity: setMeshVelocity
	};

}

export { RapierPhysics };<|MERGE_RESOLUTION|>--- conflicted
+++ resolved
@@ -122,15 +122,10 @@
 
 	}
 
-<<<<<<< HEAD
-=======
-	function getBody( mesh ) {
-
-		return meshMap.get( mesh );
-
-	}
-
->>>>>>> f354a250
+	function getBody( mesh ){
+        return meshMap.get( mesh );
+    }
+
 	function addMesh( mesh, mass = 0, restitution = 0 ) {
 
 		const shape = getShape( mesh.geometry );
@@ -274,19 +269,6 @@
 		RAPIER,
 		world,
 		/**
-<<<<<<< HEAD
-=======
-		 * Returns the Rapier RigidBody given a ThreeJS mesh that has been added via
-		 * addScene or addBody
-		 *
-		 *
-		 * @method
-		 * @name RapierPhysics#getBody
-		 * @param {Object3D} mesh A ThreeJS mesh that is included in the physics.
-		 */
-		getBody,
-		/**
->>>>>>> f354a250
 		 * Adds the given scene to this physics simulation. Only meshes with a
 		 * `physics` object in their {@link Object3D#userData} field will be honored.
 		 * The object can be used to store the mass and restitution of the mesh. E.g.:
