import {
	Matrix4,
	Vector2
} from '../../../build/three.module.js';
/**
 * References:
 * https://lettier.github.io/3d-game-shaders-for-beginners/screen-space-reflection.html
 */

var SSRShader = {

	defines: {
		MAX_STEP: 0,
		PERSPECTIVE_CAMERA: true,
		DISTANCE_ATTENUATION: true,
		FRESNEL: true,
		INFINITE_THICK: false,
		SELECTIVE: false,
	},

	uniforms: {

		'tDiffuse': { value: null },
		'tNormal': { value: null },
		'tMetalness': { value: null },
		'tDepth': { value: null },
		'cameraNear': { value: null },
		'cameraFar': { value: null },
		'resolution': { value: new Vector2() },
		'cameraProjectionMatrix': { value: new Matrix4() },
		'cameraInverseProjectionMatrix': { value: new Matrix4() },
		'opacity': { value: .5 },
		'maxDistance': { value: 180 },
		'cameraRange': { value: 0 },
		'surfDist': { value: .007 },
		'thickTolerance': { value: .03 },

	},

	vertexShader: /* glsl */`

<<<<<<< HEAD
  uniforms: {

    "tDiffuse": { value: null },
    "tNormal": { value: null },
    "tMetalness": { value: null },
    "tDepth": { value: null },
    "cameraNear": { value: null },
    "cameraFar": { value: null },
    "resolution": { value: new Vector2() },
    "cameraProjectionMatrix": { value: new Matrix4() },
    "cameraInverseProjectionMatrix": { value: new Matrix4() },
    "opacity": { value: .5 },
    "maxDistance": { value: 180 },
    "cameraRange": { value: 0 },
    "thickness": { value: .007 },

  },

  vertexShader: /* glsl */`

    varying vec2 vUv;
=======
		varying vec2 vUv;
>>>>>>> 11fd885f

		void main() {

			vUv = uv;

			gl_Position = projectionMatrix * modelViewMatrix * vec4( position, 1.0 );

		}

	`,

	fragmentShader: /* glsl */`
		// precision highp float;
		precision highp sampler2D;
		varying vec2 vUv;
		uniform sampler2D tDepth;
		uniform sampler2D tNormal;
		uniform sampler2D tMetalness;
		uniform sampler2D tDiffuse;
		uniform float cameraRange;
		uniform vec2 resolution;
		uniform float opacity;
		uniform float cameraNear;
		uniform float cameraFar;
		uniform float maxDistance;
		uniform float thickness;
		uniform mat4 cameraProjectionMatrix;
		uniform mat4 cameraInverseProjectionMatrix;
		#include <packing>
		float pointToLineDistance(vec3 x0, vec3 x1, vec3 x2) {
			//x0: point, x1: linePointA, x2: linePointB
			//https://mathworld.wolfram.com/Point-LineDistance3-Dimensional.html
			return length(cross(x0-x1,x0-x2))/length(x2-x1);
		}
		float pointPlaneDistance(vec3 point,vec3 planePoint,vec3 planeNormal){
			// https://mathworld.wolfram.com/Point-PlaneDistance.html
			//// https://en.wikipedia.org/wiki/Plane_(geometry)
			//// http://paulbourke.net/geometry/pointlineplane/
			float a=planeNormal.x,b=planeNormal.y,c=planeNormal.z;
			float x0=point.x,y0=point.y,z0=point.z;
			float x=planePoint.x,y=planePoint.y,z=planePoint.z;
			float d=-(a*x+b*y+c*z);
			float distance=(a*x0+b*y0+c*z0+d)/sqrt(a*a+b*b+c*c);
			return distance;
		}
		float getDepth( const in vec2 uv ) {
			return texture2D( tDepth, uv ).x;
		}
		float getViewZ( const in float depth ) {
			#ifdef PERSPECTIVE_CAMERA
				return perspectiveDepthToViewZ( depth, cameraNear, cameraFar );
			#else
				return orthographicDepthToViewZ( depth, cameraNear, cameraFar );
			#endif
		}
		vec3 getViewPosition( const in vec2 uv, const in float depth/*clip space*/, const in float clipW ) {
			vec4 clipPosition = vec4( ( vec3( uv, depth ) - 0.5 ) * 2.0, 1.0 );//ndc
			clipPosition *= clipW; //clip
			return ( cameraInverseProjectionMatrix * clipPosition ).xyz;//view
		}
		vec3 getViewNormal( const in vec2 uv ) {
			return unpackRGBToNormal( texture2D( tNormal, uv ).xyz );
		}
		vec2 viewPositionToXY(vec3 viewPosition){
			vec2 xy;
			vec4 clip=cameraProjectionMatrix*vec4(viewPosition,1);
			xy=clip.xy;//clip
			float clipW=clip.w;
			xy/=clipW;//NDC
			xy=(xy+1.)/2.;//uv
			xy*=resolution;//screen
			return xy;
		}
		void main(){
			#ifdef SELECTIVE
				float metalness=texture2D(tMetalness,vUv).r;
				if(metalness==0.) return;
			#endif

			float depth = getDepth( vUv );
			float viewZ = getViewZ( depth );
			if(-viewZ>=cameraFar) return;

			float clipW = cameraProjectionMatrix[2][3] * viewZ+cameraProjectionMatrix[3][3];
			vec3 viewPosition=getViewPosition( vUv, depth, clipW );

			vec2 d0=gl_FragCoord.xy;
			vec2 d1;

			vec3 viewNormal=getViewNormal( vUv );

			#ifdef PERSPECTIVE_CAMERA
				vec3 viewIncidentDir=normalize(viewPosition);
				vec3 viewReflectDir=reflect(viewIncidentDir,viewNormal);
			#else
				vec3 viewIncidentDir=vec3(0,0,-1);
				vec3 viewReflectDir=reflect(viewIncidentDir,viewNormal);
			#endif

			float maxReflectRayLen=maxDistance/dot(-viewIncidentDir,viewNormal);
			// dot(a,b)==length(a)*length(b)*cos(theta) // https://www.mathsisfun.com/algebra/vectors-dot-product.html
			// if(a.isNormalized&&b.isNormalized) dot(a,b)==cos(theta)
			// maxDistance/maxReflectRayLen=cos(theta)
			// maxDistance/maxReflectRayLen==dot(a,b)
			// maxReflectRayLen==maxDistance/dot(a,b)

			vec3 d1viewPosition=viewPosition+viewReflectDir*maxReflectRayLen;
			#ifdef PERSPECTIVE_CAMERA
				if(d1viewPosition.z>-cameraNear){
					//https://tutorial.math.lamar.edu/Classes/CalcIII/EqnsOfLines.aspx
					float t=(-cameraNear-viewPosition.z)/viewReflectDir.z;
					d1viewPosition=viewPosition+viewReflectDir*t;
				}
			#endif
			d1=viewPositionToXY(d1viewPosition);

			float totalLen=length(d1-d0);
			float xLen=d1.x-d0.x;
			float yLen=d1.y-d0.y;
			float totalStep=max(abs(xLen),abs(yLen));
			float xSpan=xLen/totalStep;
			float ySpan=yLen/totalStep;
			for(float i=0.;i<float(MAX_STEP);i++){
				if(i>=totalStep) break;
				vec2 xy=vec2(d0.x+i*xSpan,d0.y+i*ySpan);
				if(xy.x<0.||xy.x>resolution.x||xy.y<0.||xy.y>resolution.y) break;
				float s=length(xy-d0)/totalLen;
				vec2 uv=xy/resolution;

				float d = getDepth(uv);
				float vZ = getViewZ( d );
				if(-vZ>=cameraFar) continue;
				float cW = cameraProjectionMatrix[2][3] * vZ+cameraProjectionMatrix[3][3];
				vec3 vP=getViewPosition( uv, d, cW );

				#ifdef PERSPECTIVE_CAMERA
					// https://www.comp.nus.edu.sg/~lowkl/publications/lowk_persp_interp_techrep.pdf
					float recipVPZ=1./viewPosition.z;
					float viewReflectRayZ=1./(recipVPZ+s*(1./d1viewPosition.z-recipVPZ));
					float tk=thickness*cW;
				#else
					float viewReflectRayZ=viewPosition.z+s*(d1viewPosition.z-viewPosition.z);
					float tk=thickness;
				#endif

				if(viewReflectRayZ>vZ) continue;

				bool hit;
				#ifdef INFINITE_THICK
					hit=true;
				#else
					float away=pointToLineDistance(vP,viewPosition,d1viewPosition);
					hit=away<=tk;
				#endif

				if(hit){
					vec3 vN=getViewNormal( uv );
					if(dot(viewReflectDir,vN)>=0.) continue;
					float distance=pointPlaneDistance(vP,viewPosition,viewNormal);
					if(distance>maxDistance) break;
					float op=opacity;
					#ifdef DISTANCE_ATTENUATION
						float ratio=1.-(distance/maxDistance);
						float attenuation=ratio*ratio;
						op=opacity*attenuation;
					#endif
					#ifdef FRESNEL
						float fresnelCoe=(dot(viewIncidentDir,viewReflectDir)+1.)/2.;
						op*=fresnelCoe;
					#endif
					vec4 reflectColor=texture2D(tDiffuse,uv);
					gl_FragColor.xyz=reflectColor.xyz;
					gl_FragColor.a=op;
					break;
				}
			}
		}
	`

};

var SSRDepthShader = {

	defines: {
		'PERSPECTIVE_CAMERA': 1
	},

	uniforms: {

		'tDepth': { value: null },
		'cameraNear': { value: null },
		'cameraFar': { value: null },

	},

	vertexShader: /* glsl */`

		varying vec2 vUv;

		void main() {

			vUv = uv;
			gl_Position = projectionMatrix * modelViewMatrix * vec4( position, 1.0 );

		}

	`,

	fragmentShader: /* glsl */`

		uniform sampler2D tDepth;

		uniform float cameraNear;
		uniform float cameraFar;

		varying vec2 vUv;

		#include <packing>

		float getLinearDepth( const in vec2 uv ) {

			#if PERSPECTIVE_CAMERA == 1

				float fragCoordZ = texture2D( tDepth, uv ).x;
				float viewZ = perspectiveDepthToViewZ( fragCoordZ, cameraNear, cameraFar );
				return viewZToOrthographicDepth( viewZ, cameraNear, cameraFar );

			#else

				return texture2D( tDepth, uv ).x;

			#endif

		}

		void main() {

			float depth = getLinearDepth( vUv );
			float d = 1.0 - depth;
			// d=(d-.999)*1000.;
			gl_FragColor = vec4( vec3( d ), 1.0 );

		}

	`

};

var SSRBlurShader = {

	uniforms: {

		'tDiffuse': { value: null },
		'resolution': { value: new Vector2() },
		'opacity': { value: .5 },

	},

	vertexShader: /* glsl */`

		varying vec2 vUv;

		void main() {

			vUv = uv;
			gl_Position = projectionMatrix * modelViewMatrix * vec4( position, 1.0 );

		}

	`,

	fragmentShader: /* glsl */`

		uniform sampler2D tDiffuse;
		uniform vec2 resolution;
		varying vec2 vUv;
		void main() {
			//reverse engineering from PhotoShop blur filter, then change coefficient

			vec2 texelSize = ( 1.0 / resolution );

			vec4 c=texture2D(tDiffuse,vUv);

			vec2 offset;

			offset=(vec2(-1,0))*texelSize;
			vec4 cl=texture2D(tDiffuse,vUv+offset);

			offset=(vec2(1,0))*texelSize;
			vec4 cr=texture2D(tDiffuse,vUv+offset);

			offset=(vec2(0,-1))*texelSize;
			vec4 cb=texture2D(tDiffuse,vUv+offset);

			offset=(vec2(0,1))*texelSize;
			vec4 ct=texture2D(tDiffuse,vUv+offset);

			// float coeCenter=.5;
			// float coeSide=.125;
			float coeCenter=.2;
			float coeSide=.2;
			float a=c.a*coeCenter+cl.a*coeSide+cr.a*coeSide+cb.a*coeSide+ct.a*coeSide;
			vec3 rgb=(c.rgb*c.a*coeCenter+cl.rgb*cl.a*coeSide+cr.rgb*cr.a*coeSide+cb.rgb*cb.a*coeSide+ct.rgb*ct.a*coeSide)/a;
			gl_FragColor=vec4(rgb,a);

		}
	`


};

export { SSRShader, SSRDepthShader, SSRBlurShader };<|MERGE_RESOLUTION|>--- conflicted
+++ resolved
@@ -32,38 +32,13 @@
 		'opacity': { value: .5 },
 		'maxDistance': { value: 180 },
 		'cameraRange': { value: 0 },
-		'surfDist': { value: .007 },
-		'thickTolerance': { value: .03 },
-
+    		'thickness': { value: .007 },
+		
 	},
 
 	vertexShader: /* glsl */`
 
-<<<<<<< HEAD
-  uniforms: {
-
-    "tDiffuse": { value: null },
-    "tNormal": { value: null },
-    "tMetalness": { value: null },
-    "tDepth": { value: null },
-    "cameraNear": { value: null },
-    "cameraFar": { value: null },
-    "resolution": { value: new Vector2() },
-    "cameraProjectionMatrix": { value: new Matrix4() },
-    "cameraInverseProjectionMatrix": { value: new Matrix4() },
-    "opacity": { value: .5 },
-    "maxDistance": { value: 180 },
-    "cameraRange": { value: 0 },
-    "thickness": { value: .007 },
-
-  },
-
-  vertexShader: /* glsl */`
-
-    varying vec2 vUv;
-=======
-		varying vec2 vUv;
->>>>>>> 11fd885f
+		varying vec2 vUv;
 
 		void main() {
 
@@ -208,7 +183,7 @@
 					float viewReflectRayZ=viewPosition.z+s*(d1viewPosition.z-viewPosition.z);
 					float tk=thickness;
 				#endif
-
+				
 				if(viewReflectRayZ>vZ) continue;
 
 				bool hit;
