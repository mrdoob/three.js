--- conflicted
+++ resolved
@@ -23,11 +23,7 @@
 
 	constructor( object, renderer, shader ) {
 
-<<<<<<< HEAD
-		super( material, renderer, new GLSLNodeParser() );
-=======
-		super( object, renderer );
->>>>>>> e62a3ae7
+		super( object, renderer, new GLSLNodeParser() );
 
 		this.shader = shader;
 
