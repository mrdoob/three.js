--- conflicted
+++ resolved
@@ -12,21 +12,6 @@
 
 	}
 
-<<<<<<< HEAD
-	renderAsync() {
-
-		quadMesh.material.fragmentNode = this.outputNode;
-
-		return quadMesh.renderAsync( this.renderer );
-
-	}
-
-	render() {
-
-		quadMesh.material.fragmentNode = this.outputNode;
-
-		quadMesh.render( this.renderer );
-=======
 	render() {
 
 		quadMesh.material.fragmentNode = this.outputNode;
@@ -40,7 +25,6 @@
 		quadMesh.material.fragmentNode = this.outputNode;
 
 		return quadMesh.renderAsync( this.renderer );
->>>>>>> 93be1831
 
 	}
 
