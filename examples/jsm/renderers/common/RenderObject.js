--- conflicted
+++ resolved
@@ -75,11 +75,7 @@
 
 	}
 
-<<<<<<< HEAD
-	clippingNeedsUpdate() {
-=======
 	get clippingNeedsUpdate() {
->>>>>>> 4736375b
 
 		if ( this.clippingContext.version === this.clippingContextVersion ) return false;
 
