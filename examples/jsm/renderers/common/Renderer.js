--- conflicted
+++ resolved
@@ -1161,26 +1161,7 @@
 
 	}
 
-
-	get compute() {
-
-		return this.computeAsync;
-
-	}
-
-	get compile() {
-
-		return this.compileAsync;
-
-	}
-
-	get render() {
-
-		return this.renderAsync;
-
-	}
-
-<<<<<<< HEAD
+	
 	_createObjectPipeline( object, material, scene, camera, lightsNode, passId ) {
 
 		const renderObject = this._objects.get( object, material, scene, camera, lightsNode, this._currentRenderContext, passId );
@@ -1196,7 +1177,28 @@
 		this._bindings.updateForRender( renderObject );
 
 		this._pipelines.getForRender( renderObject, this._compilationPromises );
-=======
+
+	}
+
+
+	get compute() {
+
+		return this.computeAsync;
+
+	}
+
+	get compile() {
+
+		return this.compileAsync;
+
+	}
+
+	get render() {
+
+		return this.renderAsync;
+
+	}
+
 	get clear() {
 
 		return this.clearAsync;
@@ -1218,7 +1220,6 @@
 	get clearStencil() {
 
 		return this.clearStencilAsync;
->>>>>>> d963e6b3
 
 	}
 
