import { GPUIndexFormat, GPUTextureFormat } from './constants.js';
import WebGPUAnimation from './WebGPUAnimation.js';
import WebGPURenderObjects from './WebGPURenderObjects.js';
import WebGPUAttributes from './WebGPUAttributes.js';
import WebGPUGeometries from './WebGPUGeometries.js';
import WebGPUInfo from './WebGPUInfo.js';
import WebGPUProperties from './WebGPUProperties.js';
import WebGPURenderPipelines from './WebGPURenderPipelines.js';
import WebGPUComputePipelines from './WebGPUComputePipelines.js';
import WebGPUBindings from './WebGPUBindings.js';
import WebGPURenderLists from './WebGPURenderLists.js';
import WebGPURenderStates from './WebGPURenderStates.js';
import WebGPUTextures from './WebGPUTextures.js';
import WebGPUBackground from './WebGPUBackground.js';
import WebGPUNodes from './nodes/WebGPUNodes.js';
import WebGPUUtils from './WebGPUUtils.js';

<<<<<<< HEAD
import { Frustum, Matrix4, Vector3, Color, NoToneMapping, SRGBColorSpace } from 'three';
=======
import { Frustum, Matrix4, Vector3, Color, LinearSRGBColorSpace, NoToneMapping, DepthFormat } from 'three';
>>>>>>> 64107eca

console.info( 'THREE.WebGPURenderer: Modified Matrix4.makePerspective() and Matrix4.makeOrtographic() to work with WebGPU, see https://github.com/mrdoob/three.js/issues/20276.' );

Matrix4.prototype.makePerspective = function ( left, right, top, bottom, near, far ) {

	const te = this.elements;
	const x = 2 * near / ( right - left );
	const y = 2 * near / ( top - bottom );

	const a = ( right + left ) / ( right - left );
	const b = ( top + bottom ) / ( top - bottom );
	const c = - far / ( far - near );
	const d = - far * near / ( far - near );

	te[ 0 ] = x;	te[ 4 ] = 0;	te[ 8 ] = a;	te[ 12 ] = 0;
	te[ 1 ] = 0;	te[ 5 ] = y;	te[ 9 ] = b;	te[ 13 ] = 0;
	te[ 2 ] = 0;	te[ 6 ] = 0;	te[ 10 ] = c;	te[ 14 ] = d;
	te[ 3 ] = 0;	te[ 7 ] = 0;	te[ 11 ] = - 1;	te[ 15 ] = 0;

	return this;

};

Matrix4.prototype.makeOrthographic = function ( left, right, top, bottom, near, far ) {

	const te = this.elements;
	const w = 1.0 / ( right - left );
	const h = 1.0 / ( top - bottom );
	const p = 1.0 / ( far - near );

	const x = ( right + left ) * w;
	const y = ( top + bottom ) * h;
	const z = near * p;

	te[ 0 ] = 2 * w;	te[ 4 ] = 0;		te[ 8 ] = 0;		te[ 12 ] = - x;
	te[ 1 ] = 0;		te[ 5 ] = 2 * h;	te[ 9 ] = 0;		te[ 13 ] = - y;
	te[ 2 ] = 0;		te[ 6 ] = 0;		te[ 10 ] = - 1 * p;	te[ 14 ] = - z;
	te[ 3 ] = 0;		te[ 7 ] = 0;		te[ 11 ] = 0;		te[ 15 ] = 1;

	return this;

};

Frustum.prototype.setFromProjectionMatrix = function ( m ) {

	const planes = this.planes;
	const me = m.elements;
	const me0 = me[ 0 ], me1 = me[ 1 ], me2 = me[ 2 ], me3 = me[ 3 ];
	const me4 = me[ 4 ], me5 = me[ 5 ], me6 = me[ 6 ], me7 = me[ 7 ];
	const me8 = me[ 8 ], me9 = me[ 9 ], me10 = me[ 10 ], me11 = me[ 11 ];
	const me12 = me[ 12 ], me13 = me[ 13 ], me14 = me[ 14 ], me15 = me[ 15 ];

	planes[ 0 ].setComponents( me3 - me0, me7 - me4, me11 - me8, me15 - me12 ).normalize();
	planes[ 1 ].setComponents( me3 + me0, me7 + me4, me11 + me8, me15 + me12 ).normalize();
	planes[ 2 ].setComponents( me3 + me1, me7 + me5, me11 + me9, me15 + me13 ).normalize();
	planes[ 3 ].setComponents( me3 - me1, me7 - me5, me11 - me9, me15 - me13 ).normalize();
	planes[ 4 ].setComponents( me3 - me2, me7 - me6, me11 - me10, me15 - me14 ).normalize();
	planes[ 5 ].setComponents( me2, me6, me10, me14 ).normalize();

	return this;

};

const _frustum = new Frustum();
const _projScreenMatrix = new Matrix4();
const _vector3 = new Vector3();

class WebGPURenderer {

	constructor( parameters = {} ) {

		this.isWebGPURenderer = true;

		// public

		this.domElement = ( parameters.canvas !== undefined ) ? parameters.canvas : this._createCanvasElement();

		this.autoClear = true;
		this.autoClearColor = true;
		this.autoClearDepth = true;
		this.autoClearStencil = true;

		this.outputColorSpace = SRGBColorSpace;

		this.toneMapping = NoToneMapping;
		this.toneMappingExposure = 1.0;

		this.sortObjects = true;

		// internals

		this._parameters = Object.assign( {}, parameters );

		this._pixelRatio = 1;
		this._width = this.domElement.width;
		this._height = this.domElement.height;

		this._viewport = null;
		this._scissor = null;

		this._adapter = null;
		this._device = null;
		this._context = null;
		this._colorBuffer = null;
		this._depthBuffer = null;

		this._info = null;
		this._properties = null;
		this._attributes = null;
		this._geometries = null;
		this._nodes = null;
		this._bindings = null;
		this._objects = null;
		this._renderPipelines = null;
		this._computePipelines = null;
		this._renderLists = null;
		this._renderStates = null;
		this._textures = null;
		this._background = null;

		this._animation = new WebGPUAnimation();

		this._currentRenderState = null;

		this._currentRenderList = null;
		this._opaqueSort = null;
		this._transparentSort = null;

		this._clearAlpha = 1;
		this._clearColor = new Color( 0x000000 );
		this._clearDepth = 1;
		this._clearStencil = 0;

		this._renderTarget = null;

		this._initialized = false;

		// some parameters require default values other than "undefined"

		this._parameters.antialias = ( parameters.antialias === true );

		if ( this._parameters.antialias === true ) {

			this._parameters.sampleCount = ( parameters.sampleCount === undefined ) ? 4 : parameters.sampleCount;

		} else {

			this._parameters.sampleCount = 1;

		}

		this._parameters.requiredFeatures = ( parameters.requiredFeatures === undefined ) ? [] : parameters.requiredFeatures;
		this._parameters.requiredLimits = ( parameters.requiredLimits === undefined ) ? {} : parameters.requiredLimits;

	}

	async init() {

		if ( this._initialized === true ) {

			throw new Error( 'WebGPURenderer: Device has already been initialized.' );

		}

		const parameters = this._parameters;

		const adapterOptions = {
			powerPreference: parameters.powerPreference
		};

		const adapter = await navigator.gpu.requestAdapter( adapterOptions );

		if ( adapter === null ) {

			throw new Error( 'WebGPURenderer: Unable to create WebGPU adapter.' );

		}

		const deviceDescriptor = {
			requiredFeatures: parameters.requiredFeatures,
			requiredLimits: parameters.requiredLimits
		};

		const device = await adapter.requestDevice( deviceDescriptor );

		const context = ( parameters.context !== undefined ) ? parameters.context : this.domElement.getContext( 'webgpu' );

		context.configure( {
			device,
			format: GPUTextureFormat.BGRA8Unorm, // this is the only valid context format right now (r121)
			alphaMode: 'premultiplied'
		} );

		this._adapter = adapter;
		this._device = device;
		this._context = context;

		this._info = new WebGPUInfo();
		this._properties = new WebGPUProperties();
		this._attributes = new WebGPUAttributes( device );
		this._geometries = new WebGPUGeometries( this._attributes, this._properties, this._info );
		this._textures = new WebGPUTextures( device, this._properties, this._info );
		this._utils = new WebGPUUtils( this );
		this._nodes = new WebGPUNodes( this, this._properties );
		this._objects = new WebGPURenderObjects( this, this._nodes, this._geometries, this._info );
		this._computePipelines = new WebGPUComputePipelines( device, this._nodes );
		this._renderPipelines = new WebGPURenderPipelines( device, this._nodes, this._utils );
		this._bindings = this._renderPipelines.bindings = new WebGPUBindings( device, this._info, this._properties, this._textures, this._renderPipelines, this._computePipelines, this._attributes, this._nodes );
		this._renderLists = new WebGPURenderLists();
		this._renderStates = new WebGPURenderStates();
		this._background = new WebGPUBackground( this, this._properties );

		//

		this._setupColorBuffer();
		this._setupDepthBuffer();

		this._animation.setNodes( this._nodes );
		this._animation.start();

		this._initialized = true;

	}

	async render( scene, camera ) {

		if ( this._initialized === false ) await this.init();

		//

		if ( this._animation.isAnimating === false ) this._nodes.updateFrame();

		if ( scene.matrixWorldAutoUpdate === true ) scene.updateMatrixWorld();

		if ( camera.parent === null && camera.matrixWorldAutoUpdate === true ) camera.updateMatrixWorld();

		if ( this._info.autoReset === true ) this._info.reset();

		_projScreenMatrix.multiplyMatrices( camera.projectionMatrix, camera.matrixWorldInverse );
		_frustum.setFromProjectionMatrix( _projScreenMatrix );

		this._currentRenderList = this._renderLists.get( scene, camera );
		this._currentRenderList.init();

		this._currentRenderState = this._renderStates.get( scene );
		this._currentRenderState.init();

		this._projectObject( scene, camera, 0 );

		this._currentRenderList.finish();

		if ( this.sortObjects === true ) {

			this._currentRenderList.sort( this._opaqueSort, this._transparentSort );

		}

		// prepare render pass descriptor

		const renderPassDescriptor = {
			colorAttachments: [ {
				view: null
			} ],
			depthStencilAttachment: {
				view: null
			}
		};

		const renderAttachments = {
			depth: true,
			stencil: true
		};

		const colorAttachment = renderPassDescriptor.colorAttachments[ 0 ];
		const depthStencilAttachment = renderPassDescriptor.depthStencilAttachment;

		const renderTarget = this._renderTarget;

		if ( renderTarget !== null ) {

			this._textures.initRenderTarget( renderTarget );

			// @TODO: Support RenderTarget with antialiasing.

			const renderTargetProperties = this._properties.get( renderTarget );

			colorAttachment.view = renderTargetProperties.colorTextureGPU.createView();
			depthStencilAttachment.view = renderTargetProperties.depthTextureGPU.createView();

			renderAttachments.stencil = renderTarget.depthTexture ? renderTarget.depthTexture.format !== DepthFormat : true;

		} else {

			if ( this._parameters.antialias === true ) {

				colorAttachment.view = this._colorBuffer.createView();
				colorAttachment.resolveTarget = this._context.getCurrentTexture().createView();

			} else {

				colorAttachment.view = this._context.getCurrentTexture().createView();
				colorAttachment.resolveTarget = undefined;

			}

			depthStencilAttachment.view = this._depthBuffer.createView();

		}

		//

		this._nodes.updateEnvironment( scene );
		this._nodes.updateFog( scene );
		this._nodes.updateBackground( scene );
		this._nodes.updateToneMapping();

		//

		this._background.update( this._currentRenderList, scene, renderPassDescriptor, renderAttachments );

		// start render pass

		const device = this._device;
		const cmdEncoder = device.createCommandEncoder( {} );
		const passEncoder = cmdEncoder.beginRenderPass( renderPassDescriptor );

		// global rasterization settings for all renderable objects

		const vp = this._viewport;

		if ( vp !== null ) {

			const width = Math.floor( vp.width * this._pixelRatio );
			const height = Math.floor( vp.height * this._pixelRatio );

			passEncoder.setViewport( vp.x, vp.y, width, height, vp.minDepth, vp.maxDepth );

		}

		const sc = this._scissor;

		if ( sc !== null ) {

			const width = Math.floor( sc.width * this._pixelRatio );
			const height = Math.floor( sc.height * this._pixelRatio );

			passEncoder.setScissorRect( sc.x, sc.y, width, height );

		}

		// lights node

		const lightsNode = this._currentRenderState.getLightsNode();

		// process render lists

		const opaqueObjects = this._currentRenderList.opaque;
		const transparentObjects = this._currentRenderList.transparent;

		if ( opaqueObjects.length > 0 ) this._renderObjects( opaqueObjects, camera, scene, lightsNode, passEncoder );
		if ( transparentObjects.length > 0 ) this._renderObjects( transparentObjects, camera, scene, lightsNode, passEncoder );

		// finish render pass

		passEncoder.end();
		device.queue.submit( [ cmdEncoder.finish() ] );

	}

	setAnimationLoop( callback ) {

		if ( this._initialized === false ) this.init();

		const animation = this._animation;

		animation.setAnimationLoop( callback );

		( callback === null ) ? animation.stop() : animation.start();

	}

	async getArrayBuffer( attribute ) {

		return await this._attributes.getArrayBuffer( attribute );

	}

	getContext() {

		return this._context;

	}

	getPixelRatio() {

		return this._pixelRatio;

	}

	getDrawingBufferSize( target ) {

		return target.set( this._width * this._pixelRatio, this._height * this._pixelRatio ).floor();

	}

	getSize( target ) {

		return target.set( this._width, this._height );

	}

	setPixelRatio( value = 1 ) {

		this._pixelRatio = value;

		this.setSize( this._width, this._height, false );

	}

	setDrawingBufferSize( width, height, pixelRatio ) {

		this._width = width;
		this._height = height;

		this._pixelRatio = pixelRatio;

		this.domElement.width = Math.floor( width * pixelRatio );
		this.domElement.height = Math.floor( height * pixelRatio );

		this._configureContext();
		this._setupColorBuffer();
		this._setupDepthBuffer();

	}

	setSize( width, height, updateStyle = true ) {

		this._width = width;
		this._height = height;

		this.domElement.width = Math.floor( width * this._pixelRatio );
		this.domElement.height = Math.floor( height * this._pixelRatio );

		if ( updateStyle === true ) {

			this.domElement.style.width = width + 'px';
			this.domElement.style.height = height + 'px';

		}

		this._configureContext();
		this._setupColorBuffer();
		this._setupDepthBuffer();

	}

	setOpaqueSort( method ) {

		this._opaqueSort = method;

	}

	setTransparentSort( method ) {

		this._transparentSort = method;

	}

	getScissor( target ) {

		const scissor = this._scissor;

		target.x = scissor.x;
		target.y = scissor.y;
		target.width = scissor.width;
		target.height = scissor.height;

		return target;

	}

	setScissor( x, y, width, height ) {

		if ( x === null ) {

			this._scissor = null;

		} else {

			this._scissor = {
				x: x,
				y: y,
				width: width,
				height: height
			};

		}

	}

	getViewport( target ) {

		const viewport = this._viewport;

		target.x = viewport.x;
		target.y = viewport.y;
		target.width = viewport.width;
		target.height = viewport.height;
		target.minDepth = viewport.minDepth;
		target.maxDepth = viewport.maxDepth;

		return target;

	}

	setViewport( x, y, width, height, minDepth = 0, maxDepth = 1 ) {

		if ( x === null ) {

			this._viewport = null;

		} else {

			this._viewport = {
				x: x,
				y: y,
				width: width,
				height: height,
				minDepth: minDepth,
				maxDepth: maxDepth
			};

		}

	}

	getClearColor( target ) {

		return target.copy( this._clearColor );

	}

	setClearColor( color, alpha = 1 ) {

		this._clearColor.set( color );
		this._clearAlpha = alpha;

	}

	getClearAlpha() {

		return this._clearAlpha;

	}

	setClearAlpha( alpha ) {

		this._clearAlpha = alpha;

	}

	getClearDepth() {

		return this._clearDepth;

	}

	setClearDepth( depth ) {

		this._clearDepth = depth;

	}

	getClearStencil() {

		return this._clearStencil;

	}

	setClearStencil( stencil ) {

		this._clearStencil = stencil;

	}

	clear() {

		if ( this._background ) this._background.clear();

	}

	dispose() {

		this._objects.dispose();
		this._properties.dispose();
		this._renderPipelines.dispose();
		this._computePipelines.dispose();
		this._nodes.dispose();
		this._bindings.dispose();
		this._info.dispose();
		this._renderLists.dispose();
		this._renderStates.dispose();
		this._textures.dispose();

		this.setRenderTarget( null );
		this.setAnimationLoop( null );

	}

	setRenderTarget( renderTarget ) {

		this._renderTarget = renderTarget;

	}

	async compute( ...computeNodes ) {

		if ( this._initialized === false ) await this.init();

		const device = this._device;
		const computePipelines = this._computePipelines;

		const cmdEncoder = device.createCommandEncoder( {} );
		const passEncoder = cmdEncoder.beginComputePass();

		for ( const computeNode of computeNodes ) {

			// onInit

			if ( computePipelines.has( computeNode ) === false ) {

				computeNode.onInit( { renderer: this } );

			}

			// pipeline

			const pipeline = computePipelines.get( computeNode );
			passEncoder.setPipeline( pipeline );

			// node

			//this._nodes.update( computeNode );

			// bind group

			const bindGroup = this._bindings.getForCompute( computeNode ).group;
			this._bindings.update( computeNode );
			passEncoder.setBindGroup( 0, bindGroup );

			passEncoder.dispatchWorkgroups( computeNode.dispatchCount );

		}

		passEncoder.end();
		device.queue.submit( [ cmdEncoder.finish() ] );

	}

	getRenderTarget() {

		return this._renderTarget;

	}

	_projectObject( object, camera, groupOrder ) {

		const currentRenderList = this._currentRenderList;
		const currentRenderState = this._currentRenderState;

		if ( object.visible === false ) return;

		const visible = object.layers.test( camera.layers );

		if ( visible ) {

			if ( object.isGroup ) {

				groupOrder = object.renderOrder;

			} else if ( object.isLOD ) {

				if ( object.autoUpdate === true ) object.update( camera );

			} else if ( object.isLight ) {

				currentRenderState.pushLight( object );

				if ( object.castShadow ) {

					//currentRenderState.pushShadow( object );

				}

			} else if ( object.isSprite ) {

				if ( ! object.frustumCulled || _frustum.intersectsSprite( object ) ) {

					if ( this.sortObjects === true ) {

						_vector3.setFromMatrixPosition( object.matrixWorld ).applyMatrix4( _projScreenMatrix );

					}

					const geometry = object.geometry;
					const material = object.material;

					if ( material.visible ) {

						currentRenderList.push( object, geometry, material, groupOrder, _vector3.z, null );

					}

				}

			} else if ( object.isLineLoop ) {

				console.error( 'THREE.WebGPURenderer: Objects of type THREE.LineLoop are not supported. Please use THREE.Line or THREE.LineSegments.' );

			} else if ( object.isMesh || object.isLine || object.isPoints ) {

				if ( ! object.frustumCulled || _frustum.intersectsObject( object ) ) {

					if ( this.sortObjects === true ) {

						_vector3.setFromMatrixPosition( object.matrixWorld ).applyMatrix4( _projScreenMatrix );

					}

					const geometry = object.geometry;
					const material = object.material;

					if ( Array.isArray( material ) ) {

						const groups = geometry.groups;

						for ( let i = 0, l = groups.length; i < l; i ++ ) {

							const group = groups[ i ];
							const groupMaterial = material[ group.materialIndex ];

							if ( groupMaterial && groupMaterial.visible ) {

								currentRenderList.push( object, geometry, groupMaterial, groupOrder, _vector3.z, group );

							}

						}

					} else if ( material.visible ) {

						currentRenderList.push( object, geometry, material, groupOrder, _vector3.z, null );

					}

				}

			}

		}

		const children = object.children;

		for ( let i = 0, l = children.length; i < l; i ++ ) {

			this._projectObject( children[ i ], camera, groupOrder );

		}

	}

	_renderObjects( renderList, camera, scene, lightsNode, passEncoder ) {

		// process renderable objects

		for ( let i = 0, il = renderList.length; i < il; i ++ ) {

			const renderItem = renderList[ i ];

			// @TODO: Add support for multiple materials per object. This will require to extract
			// the material from the renderItem object and pass it with its group data to _renderObject().

			const { object, geometry, material, group } = renderItem;

			if ( camera.isArrayCamera ) {

				const cameras = camera.cameras;

				for ( let j = 0, jl = cameras.length; j < jl; j ++ ) {

					const camera2 = cameras[ j ];

					if ( object.layers.test( camera2.layers ) ) {

						const vp = camera2.viewport;
						const minDepth = ( vp.minDepth === undefined ) ? 0 : vp.minDepth;
						const maxDepth = ( vp.maxDepth === undefined ) ? 1 : vp.maxDepth;

						passEncoder.setViewport( vp.x, vp.y, vp.width, vp.height, minDepth, maxDepth );

						this._renderObject( object, scene, camera2, geometry, material, group, lightsNode, passEncoder );

					}

				}

			} else {

				this._renderObject( object, scene, camera, geometry, material, group, lightsNode, passEncoder );

			}

		}

	}

	_renderObject( object, scene, camera, geometry, material, group, lightsNode, passEncoder ) {

		const info = this._info;

		material = scene.overrideMaterial !== null ? scene.overrideMaterial : material;

		//

		object.onBeforeRender( this, scene, camera, geometry, material, group );

		//

		const renderObject = this._getRenderObject( object, material, scene, camera, lightsNode );

		//

		object.modelViewMatrix.multiplyMatrices( camera.matrixWorldInverse, object.matrixWorld );
		object.normalMatrix.getNormalMatrix( object.modelViewMatrix );

		// updates

		this._nodes.update( renderObject );
		this._geometries.update( renderObject );
		this._bindings.update( renderObject );

		// pipeline

		const renderPipeline = this._renderPipelines.get( renderObject );
		passEncoder.setPipeline( renderPipeline.pipeline );

		// bind group

		const bindGroup = this._bindings.get( renderObject ).group;
		passEncoder.setBindGroup( 0, bindGroup );

		// index

		const index = this._geometries.getIndex( renderObject );

		const hasIndex = ( index !== null );

		if ( hasIndex === true ) {

			this._setupIndexBuffer( index, passEncoder );

		}

		// vertex buffers

		this._setupVertexBuffers( geometry.attributes, passEncoder, renderPipeline );

		// draw

		const drawRange = geometry.drawRange;
		const firstVertex = drawRange.start;

		const instanceCount = geometry.isInstancedBufferGeometry ? geometry.instanceCount : ( object.isInstancedMesh ? object.count : 1 );

		if ( hasIndex === true ) {

			const indexCount = ( drawRange.count !== Infinity ) ? drawRange.count : index.count;

			passEncoder.drawIndexed( indexCount, instanceCount, firstVertex, 0, 0 );

			info.update( object, indexCount, instanceCount );

		} else {

			const positionAttribute = geometry.attributes.position;
			const vertexCount = ( drawRange.count !== Infinity ) ? drawRange.count : positionAttribute.count;

			passEncoder.draw( vertexCount, instanceCount, firstVertex, 0 );

			info.update( object, vertexCount, instanceCount );

		}

	}

	_getRenderObject( object, material, scene, camera, lightsNode ) {

		const renderObject = this._objects.get( object, material, scene, camera, lightsNode );
		const renderObjectProperties = this._properties.get( renderObject );

		if ( renderObjectProperties.initialized !== true ) {

			renderObjectProperties.initialized = true;

			const dispose = () => {

				this._renderPipelines.remove( renderObject );
				this._nodes.remove( renderObject );
				this._properties.remove( renderObject );

				this._objects.remove( object, material, scene, camera, lightsNode );

				renderObject.material.removeEventListener( 'dispose', dispose );

			};

			renderObject.material.addEventListener( 'dispose', dispose );

		}

		const cacheKey = renderObject.getCacheKey();

		if ( renderObjectProperties.cacheKey !== cacheKey ) {

			renderObjectProperties.cacheKey = cacheKey;

			this._renderPipelines.remove( renderObject );
			this._nodes.remove( renderObject );

		}

		return renderObject;

	}

	_setupIndexBuffer( index, encoder ) {

		const buffer = this._attributes.get( index ).buffer;
		const indexFormat = ( index.array instanceof Uint16Array ) ? GPUIndexFormat.Uint16 : GPUIndexFormat.Uint32;

		encoder.setIndexBuffer( buffer, indexFormat );

	}

	_setupVertexBuffers( geometryAttributes, encoder, renderPipeline ) {

		const shaderAttributes = renderPipeline.shaderAttributes;

		for ( const shaderAttribute of shaderAttributes ) {

			const name = shaderAttribute.name;
			const slot = shaderAttribute.slot;

			const attribute = geometryAttributes[ name ];

			if ( attribute !== undefined ) {

				const buffer = this._attributes.get( attribute ).buffer;
				encoder.setVertexBuffer( slot, buffer );

			}

		}

	}

	_setupColorBuffer() {

		const device = this._device;

		if ( device ) {

			if ( this._colorBuffer ) this._colorBuffer.destroy();

			this._colorBuffer = this._device.createTexture( {
				label: 'colorBuffer',
				size: {
					width: Math.floor( this._width * this._pixelRatio ),
					height: Math.floor( this._height * this._pixelRatio ),
					depthOrArrayLayers: 1
				},
				sampleCount: this._parameters.sampleCount,
				format: GPUTextureFormat.BGRA8Unorm,
				usage: GPUTextureUsage.RENDER_ATTACHMENT
			} );

		}

	}

	_setupDepthBuffer() {

		const device = this._device;

		if ( device ) {

			if ( this._depthBuffer ) this._depthBuffer.destroy();

			this._depthBuffer = this._device.createTexture( {
				label: 'depthBuffer',
				size: {
					width: Math.floor( this._width * this._pixelRatio ),
					height: Math.floor( this._height * this._pixelRatio ),
					depthOrArrayLayers: 1
				},
				sampleCount: this._parameters.sampleCount,
				format: GPUTextureFormat.Depth24PlusStencil8,
				usage: GPUTextureUsage.RENDER_ATTACHMENT
			} );

		}

	}

	_configureContext() {

		const device = this._device;

		if ( device ) {

			this._context.configure( {
				device: device,
				format: GPUTextureFormat.BGRA8Unorm,
				usage: GPUTextureUsage.RENDER_ATTACHMENT,
				alphaMode: 'premultiplied'
			} );

		}

	}

	_createCanvasElement() {

		const canvas = document.createElementNS( 'http://www.w3.org/1999/xhtml', 'canvas' );
		canvas.style.display = 'block';
		return canvas;

	}

}

export default WebGPURenderer;<|MERGE_RESOLUTION|>--- conflicted
+++ resolved
@@ -15,11 +15,7 @@
 import WebGPUNodes from './nodes/WebGPUNodes.js';
 import WebGPUUtils from './WebGPUUtils.js';
 
-<<<<<<< HEAD
-import { Frustum, Matrix4, Vector3, Color, NoToneMapping, SRGBColorSpace } from 'three';
-=======
-import { Frustum, Matrix4, Vector3, Color, LinearSRGBColorSpace, NoToneMapping, DepthFormat } from 'three';
->>>>>>> 64107eca
+import { Frustum, Matrix4, Vector3, Color, SRGBColorSpace, NoToneMapping, DepthFormat } from 'three';
 
 console.info( 'THREE.WebGPURenderer: Modified Matrix4.makePerspective() and Matrix4.makeOrtographic() to work with WebGPU, see https://github.com/mrdoob/three.js/issues/20276.' );
 
