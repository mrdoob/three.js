--- conflicted
+++ resolved
@@ -144,13 +144,8 @@
 			material.stencilFuncMask, material.stencilWriteMask,
 			material.side,
 			utils.getSampleCount(),
-<<<<<<< HEAD
 			utils.getCurrentColorSpace(), utils.getCurrentColorFormat(), utils.getCurrentDepthStencilFormat(),
-			utils.getPrimitiveTopology( object )
-=======
-			utils.getCurrentEncoding(), utils.getCurrentColorFormat(), utils.getCurrentDepthStencilFormat(),
 			utils.getPrimitiveTopology( object, material )
->>>>>>> 8cc9f32a
 		];
 
 		return parameters.join();
