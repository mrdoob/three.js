import { GPUPrimitiveTopology, GPUIndexFormat, GPUTextureFormat, GPUCompareFunction, GPUFrontFace, GPUCullMode, GPUVertexFormat, GPUBlendFactor, GPUBlendOperation, BlendColorFactor, OneMinusBlendColorFactor, GPUColorWriteFlags, GPUStencilOperation, GPUInputStepMode } from './constants.js';
import {
	FrontSide, BackSide, DoubleSide,
	NeverDepth, AlwaysDepth, LessDepth, LessEqualDepth, EqualDepth, GreaterEqualDepth, GreaterDepth, NotEqualDepth,
	NeverStencilFunc, AlwaysStencilFunc, LessStencilFunc, LessEqualStencilFunc, EqualStencilFunc, GreaterEqualStencilFunc, GreaterStencilFunc, NotEqualStencilFunc,
	KeepStencilOp, ZeroStencilOp, ReplaceStencilOp, InvertStencilOp, IncrementStencilOp, DecrementStencilOp, IncrementWrapStencilOp, DecrementWrapStencilOp,
	NoBlending, NormalBlending, AdditiveBlending, SubtractiveBlending, MultiplyBlending, CustomBlending,
	AddEquation, SubtractEquation, ReverseSubtractEquation, MinEquation, MaxEquation,
	ZeroFactor, OneFactor, SrcColorFactor, OneMinusSrcColorFactor, SrcAlphaFactor, OneMinusSrcAlphaFactor, DstAlphaFactor, OneMinusDstAlphaFactor, DstColorFactor, OneMinusDstColorFactor, SrcAlphaSaturateFactor
} from '../../../../build/three.module.js';

<<<<<<< HEAD
import WebGPUNodeBuilder from './WebGPUNodeBuilder.js';
=======
import ShaderLib from './ShaderLib.js';
>>>>>>> 45b0103e

class WebGPURenderPipelines {

	constructor( renderer, properties, device, glslang, sampleCount ) {

		this.renderer = renderer;
		this.properties = properties;
		this.device = device;
		this.glslang = glslang;
		this.sampleCount = sampleCount;

		this.nodeBindings = new WeakMap();

		this.pipelines = new WeakMap();
		this.shaderAttributes = new WeakMap();
		this.shaderModules = {
			vertex: new WeakMap(),
			fragment: new WeakMap()
		};

	}

	get( object ) {

		// @TODO: Avoid a 1:1 relationship between pipelines and objects. It's necessary
		// to check various conditions in order to request an appropriate pipeline.
		//
		// - material's version and node configuration
		// - environment map (material)
		// - fog and environment (scene)
		// - output encoding (renderer)
		// - light state
		// - clipping planes
		//
		// The renderer needs to manage multiple pipelines per object so
		// GPUDevice.createRenderPipeline() is only called when no pipeline exists for the
		// current configuration.

		let pipeline = this.pipelines.get( object );

		if ( pipeline === undefined ) {

			const device = this.device;
			const material = object.material;

			// shader source

			let shader;

			if ( material.isMeshBasicMaterial ) {

				shader = ShaderLib.meshBasic;

			} else if ( material.isPointsMaterial ) {

				shader = ShaderLib.pointsBasic;

			} else if ( material.isLineBasicMaterial ) {

				shader = ShaderLib.lineBasic;

			} else {

				console.error( 'THREE.WebGPURenderer: Unknwon shader type.' );

			}

			// parse nodes

			const nodeBuilder = new WebGPUNodeBuilder( material, this.renderer );

			shader = nodeBuilder.parse( shader.vertexShader, shader.fragmentShader );

			this.nodeBindings.set( object, nodeBuilder.getBindings() );

			// shader modules

			const glslang = this.glslang;

			let moduleVertex = this.shaderModules.vertex.get( shader );

			if ( moduleVertex === undefined ) {

				const byteCodeVertex = glslang.compileGLSL( shader.vertexShader, 'vertex' );

				moduleVertex = {
					module: device.createShaderModule( { code: byteCodeVertex } ),
					entryPoint: 'main'
				};

				this.shaderModules.vertex.set( shader, moduleVertex );

			}

			let moduleFragment = this.shaderModules.fragment.get( shader );

			if ( moduleFragment === undefined ) {

				const byteCodeFragment = glslang.compileGLSL( shader.fragmentShader, 'fragment' );

				moduleFragment = {
					module: device.createShaderModule( { code: byteCodeFragment } ),
					entryPoint: 'main'
				};

				this.shaderModules.fragment.set( shader, moduleFragment );

			}

			// determine shader attributes

			const shaderAttributes = this._parseShaderAttributes( shader.vertexShader );

			// vertex buffers

			const vertexBuffers = [];
			const geometry = object.geometry;

			for ( const attribute of shaderAttributes ) {

				const name = attribute.name;
				const geometryAttribute = geometry.getAttribute( name );
				const stepMode = ( geometryAttribute !== undefined && geometryAttribute.isInstancedBufferAttribute ) ? GPUInputStepMode.Instance : GPUInputStepMode.Vertex;

				vertexBuffers.push( {
					arrayStride: attribute.arrayStride,
					attributes: [ { shaderLocation: attribute.slot, offset: 0, format: attribute.format } ],
					stepMode: stepMode
				} );

			}

			//

			let indexFormat;

			if ( object.isLine ) {

				const count = ( geometry.index ) ? geometry.index.count : geometry.attributes.position.count;

				indexFormat = ( count > 65535 ) ? GPUIndexFormat.Uint32 : GPUIndexFormat.Uint16; // define data type for primitive restart value

			}

			//

			let alphaBlend = {};
			let colorBlend = {};

			if ( material.transparent === true && material.blending !== NoBlending ) {

				alphaBlend = this._getAlphaBlend( material );
				colorBlend = this._getColorBlend( material );

			}

			//

			let stencilFront = {};

			if ( material.stencilWrite === true ) {

				stencilFront = {
					compare: this._getStencilCompare( material ),
					failOp: this._getStencilOperation( material.stencilFail ),
					depthFailOp: this._getStencilOperation( material.stencilZFail ),
					passOp: this._getStencilOperation( material.stencilZPass )
				};

			}

			// pipeline

			const primitiveTopology = this._getPrimitiveTopology( object );
			const rasterizationState = this._getRasterizationStateDescriptor( material );
			const colorWriteMask = this._getColorWriteMask( material );
			const depthCompare = this._getDepthCompare( material );
			const colorFormat = this._getColorFormat( this.renderer );
			const depthStencilFormat = this._getDepthStencilFormat( this.renderer );

			pipeline = device.createRenderPipeline( {
				vertexStage: moduleVertex,
				fragmentStage: moduleFragment,
				primitiveTopology: primitiveTopology,
				rasterizationState: rasterizationState,
				colorStates: [ {
					format: colorFormat,
					alphaBlend: alphaBlend,
					colorBlend: colorBlend,
					writeMask: colorWriteMask
				} ],
				depthStencilState: {
					format: depthStencilFormat,
					depthWriteEnabled: material.depthWrite,
					depthCompare: depthCompare,
					stencilFront: stencilFront,
					stencilBack: {}, // three.js does not provide an API to configure the back function (gl.stencilFuncSeparate() was never used)
					stencilReadMask: material.stencilFuncMask,
					stencilWriteMask: material.stencilWriteMask
				},
				vertexState: {
					indexFormat: indexFormat,
					vertexBuffers: vertexBuffers
				},
				sampleCount: this.sampleCount
			} );

			this.pipelines.set( object, pipeline );
			this.shaderAttributes.set( pipeline, shaderAttributes );

		}

		return pipeline;

	}

	getNodeBindings( object ) {

		return this.nodeBindings.get( object );

	}

	getShaderAttributes( pipeline ) {

		return this.shaderAttributes.get( pipeline );

	}

	dispose() {

		this.pipelines = new WeakMap();
		this.shaderAttributes = new WeakMap();
		this.shaderModules = {
			vertex: new WeakMap(),
			fragment: new WeakMap()
		};

	}

	_getArrayStride( type ) {

		// @TODO: This code is GLSL specific. We need to update when we switch to WGSL.

		if ( type === 'float' ) return 4;
		if ( type === 'vec2' ) return 8;
		if ( type === 'vec3' ) return 12;
		if ( type === 'vec4' ) return 16;

		if ( type === 'int' ) return 4;
		if ( type === 'ivec2' ) return 8;
		if ( type === 'ivec3' ) return 12;
		if ( type === 'ivec4' ) return 16;

		if ( type === 'uint' ) return 4;
		if ( type === 'uvec2' ) return 8;
		if ( type === 'uvec3' ) return 12;
		if ( type === 'uvec4' ) return 16;

		console.error( 'THREE.WebGPURenderer: Shader variable type not supported yet.', type );

	}

	_getAlphaBlend( material ) {

		const blending = material.blending;
		const premultipliedAlpha = material.premultipliedAlpha;

		let alphaBlend = undefined;

		switch ( blending ) {

			case NormalBlending:

				if ( premultipliedAlpha === false ) {

					alphaBlend = {
						srcFactor: GPUBlendFactor.One,
						dstFactor: GPUBlendFactor.OneMinusSrcAlpha,
						operation: GPUBlendOperation.Add
					};

				}

				break;

			case AdditiveBlending:
				// no alphaBlend settings
				break;

			case SubtractiveBlending:

				if ( premultipliedAlpha === true ) {

					alphaBlend = {
						srcFactor: GPUBlendFactor.OneMinusSrcColor,
						dstFactor: GPUBlendFactor.OneMinusSrcAlpha,
						operation: GPUBlendOperation.Add
					};

				}

				break;

			case MultiplyBlending:
				if ( premultipliedAlpha === true ) {

					alphaBlend = {
						srcFactor: GPUBlendFactor.Zero,
						dstFactor: GPUBlendFactor.SrcAlpha,
						operation: GPUBlendOperation.Add
					};

				}

				break;

			case CustomBlending:

				const blendSrcAlpha = material.blendSrcAlpha;
				const blendDstAlpha = material.blendDstAlpha;
				const blendEquationAlpha = material.blendEquationAlpha;

				if ( blendSrcAlpha !== null && blendDstAlpha !== null && blendEquationAlpha !== null ) {

					alphaBlend = {
						srcFactor: this._getBlendFactor( blendSrcAlpha ),
						dstFactor: this._getBlendFactor( blendDstAlpha ),
						operation: this._getBlendOperation( blendEquationAlpha )
					};

				}

				break;

			default:
				console.error( 'THREE.WebGPURenderer: Blending not supported.', blending );

		}

		return alphaBlend;

	}

	_getBlendFactor( blend ) {

		let blendFactor;

		switch ( blend ) {

			case ZeroFactor:
				blendFactor = GPUBlendFactor.Zero;
				break;

			case OneFactor:
				blendFactor = GPUBlendFactor.One;
				break;

			case SrcColorFactor:
				blendFactor = GPUBlendFactor.SrcColor;
				break;

			case OneMinusSrcColorFactor:
				blendFactor = GPUBlendFactor.OneMinusSrcColor;
				break;

			case SrcAlphaFactor:
				blendFactor = GPUBlendFactor.SrcAlpha;
				break;

			case OneMinusSrcAlphaFactor:
				blendFactor = GPUBlendFactor.OneMinusSrcAlpha;
				break;

			case DstColorFactor:
				blendFactor = GPUBlendFactor.DstColor;
				break;

			case OneMinusDstColorFactor:
				blendFactor = GPUBlendFactor.OneMinusDstColor;
				break;

			case DstAlphaFactor:
				blendFactor = GPUBlendFactor.DstAlpha;
				break;

			case OneMinusDstAlphaFactor:
				blendFactor = GPUBlendFactor.OneMinusDstAlpha;
				break;

			case SrcAlphaSaturateFactor:
				blendFactor = GPUBlendFactor.SrcAlphaSaturated;
				break;

			case BlendColorFactor:
				blendFactor = GPUBlendFactor.BlendColor;
				break;

			case OneMinusBlendColorFactor:
				blendFactor = GPUBlendFactor.OneMinusBlendColor;
				break;


			default:
				console.error( 'THREE.WebGPURenderer: Blend factor not supported.', blend );

		}

		return blendFactor;

	}

	_getBlendOperation( blendEquation ) {

		let blendOperation;

		switch ( blendEquation ) {

			case AddEquation:
				blendOperation = GPUBlendOperation.Add;
				break;

			case SubtractEquation:
				blendOperation = GPUBlendOperation.Subtract;
				break;

			case ReverseSubtractEquation:
				blendOperation = GPUBlendOperation.ReverseSubtract;
				break;

			case MinEquation:
				blendOperation = GPUBlendOperation.Min;
				break;

			case MaxEquation:
				blendOperation = GPUBlendOperation.Max;
				break;

			default:
				console.error( 'THREE.WebGPURenderer: Blend equation not supported.', blendEquation );

		}

		return blendOperation;

	}

	_getColorBlend( material ) {

		const blending = material.blending;
		const premultipliedAlpha = material.premultipliedAlpha;

		const colorBlend = {
			srcFactor: null,
			dstFactor: null,
			operation: null
		};

		switch ( blending ) {

			case NormalBlending:

				colorBlend.srcFactor = ( premultipliedAlpha === true ) ? GPUBlendFactor.One : GPUBlendFactor.SrcAlpha;
				colorBlend.dstFactor = GPUBlendFactor.OneMinusSrcAlpha;
				colorBlend.operation = GPUBlendOperation.Add;
				break;

			case AdditiveBlending:
				colorBlend.srcFactor = ( premultipliedAlpha === true ) ? GPUBlendFactor.One : GPUBlendFactor.SrcAlpha;
				colorBlend.operation = GPUBlendOperation.Add;
				break;

			case SubtractiveBlending:
				colorBlend.srcFactor = GPUBlendFactor.Zero;
				colorBlend.dstFactor = ( premultipliedAlpha === true ) ? GPUBlendFactor.Zero : GPUBlendFactor.OneMinusSrcColor;
				colorBlend.operation = GPUBlendOperation.Add;
				break;

			case MultiplyBlending:
				colorBlend.srcFactor = GPUBlendFactor.Zero;
				colorBlend.dstFactor = GPUBlendFactor.SrcColor;
				colorBlend.operation = GPUBlendOperation.Add;
				break;

			case CustomBlending:
				colorBlend.srcFactor = this._getBlendFactor( material.blendSrc );
				colorBlend.dstFactor = this._getBlendFactor( material.blendDst );
				colorBlend.operation = this._getBlendOperation( material.blendEquation );
				break;

			default:
				console.error( 'THREE.WebGPURenderer: Blending not supported.', blending );

		}

		return colorBlend;

	}

	_getColorFormat( renderer ) {

		let format;

		const renderTarget = renderer.getRenderTarget();

		if ( renderTarget !== null ) {

			const renderTargetProperties = this.properties.get( renderTarget );
			format = renderTargetProperties.colorTextureFormat;

		} else {

			format = GPUTextureFormat.BRGA8Unorm; // default swap chain format

		}

		return format;

	}

	_getColorWriteMask( material ) {

		return ( material.colorWrite === true ) ? GPUColorWriteFlags.All : GPUColorWriteFlags.None;

	}

	_getDepthCompare( material ) {

		let depthCompare;

		if ( material.depthTest === false ) {

			depthCompare = GPUCompareFunction.Always;

		} else {

			const depthFunc = material.depthFunc;

			switch ( depthFunc ) {

				case NeverDepth:
					depthCompare = GPUCompareFunction.Never;
					break;

				case AlwaysDepth:
					depthCompare = GPUCompareFunction.Always;
					break;

				case LessDepth:
					depthCompare = GPUCompareFunction.Less;
					break;

				case LessEqualDepth:
					depthCompare = GPUCompareFunction.LessEqual;
					break;

				case EqualDepth:
					depthCompare = GPUCompareFunction.Equal;
					break;

				case GreaterEqualDepth:
					depthCompare = GPUCompareFunction.GreaterEqual;
					break;

				case GreaterDepth:
					depthCompare = GPUCompareFunction.Greater;
					break;

				case NotEqualDepth:
					depthCompare = GPUCompareFunction.NotEqual;
					break;

				default:
					console.error( 'THREE.WebGPURenderer: Invalid depth function.', depthFunc );

			}

		}

		return depthCompare;

	}

	_getDepthStencilFormat( renderer ) {

		let format;

		const renderTarget = renderer.getRenderTarget();

		if ( renderTarget !== null ) {

			const renderTargetProperties = this.properties.get( renderTarget );
			format = renderTargetProperties.depthTextureFormat;

		} else {

			format = GPUTextureFormat.Depth24PlusStencil8;

		}

		return format;

	}

	_getPrimitiveTopology( object ) {

		if ( object.isMesh ) return GPUPrimitiveTopology.TriangleList;
		else if ( object.isPoints ) return GPUPrimitiveTopology.PointList;
		else if ( object.isLine ) return GPUPrimitiveTopology.LineStrip;
		else if ( object.isLineSegments ) return GPUPrimitiveTopology.LineList;

	}

	_getRasterizationStateDescriptor( material ) {

		const descriptor = {};

		switch ( material.side ) {

			case FrontSide:
				descriptor.frontFace = GPUFrontFace.CCW;
				descriptor.cullMode = GPUCullMode.Back;
				break;

			case BackSide:
				descriptor.frontFace = GPUFrontFace.CW;
				descriptor.cullMode = GPUCullMode.Back;
				break;

			case DoubleSide:
				descriptor.frontFace = GPUFrontFace.CCW;
				descriptor.cullMode = GPUCullMode.None;
				break;

			default:
				console.error( 'THREE.WebGPURenderer: Unknown Material.side value.', material.side );
				break;

		}

		return descriptor;

	}

	_getStencilCompare( material ) {

		let stencilCompare;

		const stencilFunc = material.stencilFunc;

		switch ( stencilFunc ) {

			case NeverStencilFunc:
				stencilCompare = GPUCompareFunction.Never;
				break;

			case AlwaysStencilFunc:
				stencilCompare = GPUCompareFunction.Always;
				break;

			case LessStencilFunc:
				stencilCompare = GPUCompareFunction.Less;
				break;

			case LessEqualStencilFunc:
				stencilCompare = GPUCompareFunction.LessEqual;
				break;

			case EqualStencilFunc:
				stencilCompare = GPUCompareFunction.Equal;
				break;

			case GreaterEqualStencilFunc:
				stencilCompare = GPUCompareFunction.GreaterEqual;
				break;

			case GreaterStencilFunc:
				stencilCompare = GPUCompareFunction.Greater;
				break;

			case NotEqualStencilFunc:
				stencilCompare = GPUCompareFunction.NotEqual;
				break;

			default:
				console.error( 'THREE.WebGPURenderer: Invalid stencil function.', stencilFunc );

		}

		return stencilCompare;

	}

	_getStencilOperation( op ) {

		let stencilOperation;

		switch ( op ) {

			case KeepStencilOp:
				stencilOperation = GPUStencilOperation.Keep;
				break;

			case ZeroStencilOp:
				stencilOperation = GPUStencilOperation.Zero;
				break;

			case ReplaceStencilOp:
				stencilOperation = GPUStencilOperation.Replace;
				break;

			case InvertStencilOp:
				stencilOperation = GPUStencilOperation.Invert;
				break;

			case IncrementStencilOp:
				stencilOperation = GPUStencilOperation.IncrementClamp;
				break;

			case DecrementStencilOp:
				stencilOperation = GPUStencilOperation.DecrementClamp;
				break;

			case IncrementWrapStencilOp:
				stencilOperation = GPUStencilOperation.IncrementWrap;
				break;

			case DecrementWrapStencilOp:
				stencilOperation = GPUStencilOperation.DecrementWrap;
				break;

			default:
				console.error( 'THREE.WebGPURenderer: Invalid stencil operation.', stencilOperation );

		}

		return stencilOperation;

	}

	_getVertexFormat( type ) {

		// @TODO: This code is GLSL specific. We need to update when we switch to WGSL.

		if ( type === 'float' ) return GPUVertexFormat.Float;
		if ( type === 'vec2' ) return GPUVertexFormat.Float2;
		if ( type === 'vec3' ) return GPUVertexFormat.Float3;
		if ( type === 'vec4' ) return GPUVertexFormat.Float4;

		if ( type === 'int' ) return GPUVertexFormat.Int;
		if ( type === 'ivec2' ) return GPUVertexFormat.Int2;
		if ( type === 'ivec3' ) return GPUVertexFormat.Int3;
		if ( type === 'ivec4' ) return GPUVertexFormat.Int4;

		if ( type === 'uint' ) return GPUVertexFormat.UInt;
		if ( type === 'uvec2' ) return GPUVertexFormat.UInt2;
		if ( type === 'uvec3' ) return GPUVertexFormat.UInt3;
		if ( type === 'uvec4' ) return GPUVertexFormat.UInt4;

		console.error( 'THREE.WebGPURenderer: Shader variable type not supported yet.', type );

	}

	_parseShaderAttributes( shader ) {

		// find "layout (location = num) in type name" in vertex shader

		const regex = /^\s*layout\s*\(\s*location\s*=\s*(?<location>[0-9]+)\s*\)\s*in\s+(?<type>\w+)\s+(?<name>\w+)\s*;/gmi;
		let shaderAttribute = null;

		const attributes = [];

		while ( shaderAttribute = regex.exec( shader ) ) {

			const shaderLocation = parseInt( shaderAttribute.groups.location );
			const arrayStride = this._getArrayStride( shaderAttribute.groups.type );
			const vertexFormat = this._getVertexFormat( shaderAttribute.groups.type );

			attributes.push( {
				name: shaderAttribute.groups.name,
				arrayStride: arrayStride,
				slot: shaderLocation,
				format: vertexFormat
			} );

		}

		// the sort ensures to setup vertex buffers in the correct order

		return attributes.sort( function ( a, b ) {

			return a.slot - b.slot;

		} );

	}

}

<<<<<<< HEAD
const ShaderLib = {
	mesh_basic: {
		vertexShader: `#version 450

		layout(location = 0) in vec3 position;
		layout(location = 1) in vec2 uv;

		layout(location = 0) out vec2 vUv;

		layout(set = 0, binding = 0) uniform ModelUniforms {
			mat4 modelMatrix;
			mat4 modelViewMatrix;
			mat3 normalMatrix;
		} modelUniforms;

		layout(set = 0, binding = 1) uniform CameraUniforms {
			mat4 projectionMatrix;
			mat4 viewMatrix;
		} cameraUniforms;

		void main(){
			vUv = uv;
			gl_Position = cameraUniforms.projectionMatrix * modelUniforms.modelViewMatrix * vec4( position, 1.0 );
		}`,
		fragmentShader: `#version 450

		layout(set = 0, binding = 2) uniform OpacityUniforms {
			float opacity;
		} opacityUniforms;

		layout(set = 0, binding = 3) uniform sampler mySampler;
		layout(set = 0, binding = 4) uniform texture2D myTexture;

		#ifdef NODE_UNIFORMS
		layout(set = 0, binding = 5) uniform NodeUniforms {
			NODE_UNIFORMS
		} nodeUniforms;
		#endif

		layout(location = 0) in vec2 vUv;
		layout(location = 0) out vec4 outColor;

		void main() {
			outColor = texture( sampler2D( myTexture, mySampler ), vUv );

			#ifdef NODE_COLOR
				/* NODE_COLOR_CODE ignore (node code group) for now */
				outColor.rgb = NODE_COLOR;
			#endif

			#ifdef NODE_OPACITY
				outColor.a *= NODE_OPACITY;
			#endif

			outColor.a *= opacityUniforms.opacity;
		}`
	},
	points_basic: {
		vertexShader: `#version 450

		layout(location = 0) in vec3 position;

		layout(set = 0, binding = 0) uniform ModelUniforms {
			mat4 modelMatrix;
			mat4 modelViewMatrix;
		} modelUniforms;

		layout(set = 0, binding = 1) uniform CameraUniforms {
			mat4 projectionMatrix;
			mat4 viewMatrix;
		} cameraUniforms;

		void main(){
			gl_Position = cameraUniforms.projectionMatrix * modelUniforms.modelViewMatrix * vec4( position, 1.0 );
		}`,
		fragmentShader: `#version 450

		#ifdef NODE_UNIFORMS
		layout(set = 0, binding = 2) uniform NodeUniforms {
			NODE_UNIFORMS
		} nodeUniforms;
		#endif

		layout(location = 0) out vec4 outColor;

		void main() {

			outColor = vec4( 1.0, 1.0, 1.0, 1.0 );

			#ifdef NODE_COLOR
				outColor.rgb = NODE_COLOR;
			#endif

			#ifdef NODE_OPACITY
				outColor.a *= NODE_OPACITY;
			#endif

		}`
	},
	line_basic: {
		vertexShader: `#version 450

		layout(location = 0) in vec3 position;

		layout(set = 0, binding = 0) uniform ModelUniforms {
			mat4 modelMatrix;
			mat4 modelViewMatrix;
		} modelUniforms;

		layout(set = 0, binding = 1) uniform CameraUniforms {
			mat4 projectionMatrix;
			mat4 viewMatrix;
		} cameraUniforms;

		void main(){
			gl_Position = cameraUniforms.projectionMatrix * modelUniforms.modelViewMatrix * vec4( position, 1.0 );
		}`,
		fragmentShader: `#version 450

		layout(location = 0) out vec4 outColor;

		void main() {
			outColor = vec4( 1.0, 0.0, 0.0, 1.0 );
		}`
	}
};

=======
>>>>>>> 45b0103e
export default WebGPURenderPipelines;<|MERGE_RESOLUTION|>--- conflicted
+++ resolved
@@ -9,11 +9,9 @@
 	ZeroFactor, OneFactor, SrcColorFactor, OneMinusSrcColorFactor, SrcAlphaFactor, OneMinusSrcAlphaFactor, DstAlphaFactor, OneMinusDstAlphaFactor, DstColorFactor, OneMinusDstColorFactor, SrcAlphaSaturateFactor
 } from '../../../../build/three.module.js';
 
-<<<<<<< HEAD
+import ShaderLib from './ShaderLib.js';
+
 import WebGPUNodeBuilder from './WebGPUNodeBuilder.js';
-=======
-import ShaderLib from './ShaderLib.js';
->>>>>>> 45b0103e
 
 class WebGPURenderPipelines {
 
@@ -812,134 +810,4 @@
 
 }
 
-<<<<<<< HEAD
-const ShaderLib = {
-	mesh_basic: {
-		vertexShader: `#version 450
-
-		layout(location = 0) in vec3 position;
-		layout(location = 1) in vec2 uv;
-
-		layout(location = 0) out vec2 vUv;
-
-		layout(set = 0, binding = 0) uniform ModelUniforms {
-			mat4 modelMatrix;
-			mat4 modelViewMatrix;
-			mat3 normalMatrix;
-		} modelUniforms;
-
-		layout(set = 0, binding = 1) uniform CameraUniforms {
-			mat4 projectionMatrix;
-			mat4 viewMatrix;
-		} cameraUniforms;
-
-		void main(){
-			vUv = uv;
-			gl_Position = cameraUniforms.projectionMatrix * modelUniforms.modelViewMatrix * vec4( position, 1.0 );
-		}`,
-		fragmentShader: `#version 450
-
-		layout(set = 0, binding = 2) uniform OpacityUniforms {
-			float opacity;
-		} opacityUniforms;
-
-		layout(set = 0, binding = 3) uniform sampler mySampler;
-		layout(set = 0, binding = 4) uniform texture2D myTexture;
-
-		#ifdef NODE_UNIFORMS
-		layout(set = 0, binding = 5) uniform NodeUniforms {
-			NODE_UNIFORMS
-		} nodeUniforms;
-		#endif
-
-		layout(location = 0) in vec2 vUv;
-		layout(location = 0) out vec4 outColor;
-
-		void main() {
-			outColor = texture( sampler2D( myTexture, mySampler ), vUv );
-
-			#ifdef NODE_COLOR
-				/* NODE_COLOR_CODE ignore (node code group) for now */
-				outColor.rgb = NODE_COLOR;
-			#endif
-
-			#ifdef NODE_OPACITY
-				outColor.a *= NODE_OPACITY;
-			#endif
-
-			outColor.a *= opacityUniforms.opacity;
-		}`
-	},
-	points_basic: {
-		vertexShader: `#version 450
-
-		layout(location = 0) in vec3 position;
-
-		layout(set = 0, binding = 0) uniform ModelUniforms {
-			mat4 modelMatrix;
-			mat4 modelViewMatrix;
-		} modelUniforms;
-
-		layout(set = 0, binding = 1) uniform CameraUniforms {
-			mat4 projectionMatrix;
-			mat4 viewMatrix;
-		} cameraUniforms;
-
-		void main(){
-			gl_Position = cameraUniforms.projectionMatrix * modelUniforms.modelViewMatrix * vec4( position, 1.0 );
-		}`,
-		fragmentShader: `#version 450
-
-		#ifdef NODE_UNIFORMS
-		layout(set = 0, binding = 2) uniform NodeUniforms {
-			NODE_UNIFORMS
-		} nodeUniforms;
-		#endif
-
-		layout(location = 0) out vec4 outColor;
-
-		void main() {
-
-			outColor = vec4( 1.0, 1.0, 1.0, 1.0 );
-
-			#ifdef NODE_COLOR
-				outColor.rgb = NODE_COLOR;
-			#endif
-
-			#ifdef NODE_OPACITY
-				outColor.a *= NODE_OPACITY;
-			#endif
-
-		}`
-	},
-	line_basic: {
-		vertexShader: `#version 450
-
-		layout(location = 0) in vec3 position;
-
-		layout(set = 0, binding = 0) uniform ModelUniforms {
-			mat4 modelMatrix;
-			mat4 modelViewMatrix;
-		} modelUniforms;
-
-		layout(set = 0, binding = 1) uniform CameraUniforms {
-			mat4 projectionMatrix;
-			mat4 viewMatrix;
-		} cameraUniforms;
-
-		void main(){
-			gl_Position = cameraUniforms.projectionMatrix * modelUniforms.modelViewMatrix * vec4( position, 1.0 );
-		}`,
-		fragmentShader: `#version 450
-
-		layout(location = 0) out vec4 outColor;
-
-		void main() {
-			outColor = vec4( 1.0, 0.0, 0.0, 1.0 );
-		}`
-	}
-};
-
-=======
->>>>>>> 45b0103e
 export default WebGPURenderPipelines;