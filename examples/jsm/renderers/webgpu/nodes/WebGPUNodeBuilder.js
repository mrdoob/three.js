--- conflicted
+++ resolved
@@ -11,11 +11,8 @@
 
 import NodeSlot from '../../nodes/core/NodeSlot.js';
 import VarNode from '../../nodes/core/VarNode.js';
-<<<<<<< HEAD
 import GLSLNodeParser from '../../nodes/parsers/GLSLNodeParser.js';
-=======
 import BypassNode from '../../nodes/core/BypassNode.js';
->>>>>>> e62a3ae7
 import NodeBuilder from '../../nodes/core/NodeBuilder.js';
 import MaterialNode from '../../nodes/accessors/MaterialNode.js';
 import PositionNode from '../../nodes/accessors/PositionNode.js';
@@ -29,11 +26,7 @@
 
 	constructor( object, renderer, lightNode = null ) {
 
-<<<<<<< HEAD
-		super( material, renderer, new GLSLNodeParser() );
-=======
-		super( object, renderer );
->>>>>>> e62a3ae7
+		super( object, renderer, new GLSLNodeParser() );
 
 		this.lightNode = lightNode;
 
