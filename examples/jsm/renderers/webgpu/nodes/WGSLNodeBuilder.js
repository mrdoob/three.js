--- conflicted
+++ resolved
@@ -513,13 +513,8 @@
 
 			} else if ( type === 'buffer' || type === 'storageBuffer' ) {
 
-<<<<<<< HEAD
-				const bufferClass = type !== 'buffer' ? NodeStorageBuffer : NodeUniformBuffer;
-				const buffer = new bufferClass( node );
-=======
 				const bufferClass = type === 'storageBuffer' ? NodeStorageBuffer : NodeUniformBuffer;
 				const buffer = new bufferClass( node, group );
->>>>>>> eb6d44f5
 				buffer.setVisibility( gpuShaderStageLib[ shaderStage ] );
 
 				bindings.push( buffer );
@@ -904,13 +899,8 @@
 				const bufferCount = bufferNode.bufferCount;
 
 				const bufferCountSnippet = bufferCount > 0 ? ', ' + bufferCount : '';
-<<<<<<< HEAD
 				const bufferSnippet = `\t${uniform.name} : array< ${bufferType}${bufferCountSnippet} >\n`;
 				const bufferAccessMode = bufferNode.isStorageBufferNode ? `storage, ${this.getStorageAccess( bufferNode )}` : 'uniform';
-=======
-				const bufferSnippet = `\t${ uniform.name } : array< ${ bufferType }${ bufferCountSnippet } >\n`;
-				const bufferAccessMode = bufferNode.isStorageBufferNode ? 'storage,read_write' : 'uniform';
->>>>>>> eb6d44f5
 
 				bufferSnippets.push( this._getWGSLStructBinding( 'NodeBuffer_' + bufferNode.id, bufferSnippet, bufferAccessMode, uniformIndexes.binding ++, uniformIndexes.group ) );
 
