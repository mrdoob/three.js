import {
	AddEquation,
	Color,
	NormalBlending,
	DepthTexture,
	SrcAlphaFactor,
	OneMinusSrcAlphaFactor,
	MeshNormalMaterial,
	MeshBasicMaterial,
	NearestFilter,
	NoBlending,
	RGBAFormat,
	ShaderMaterial,
	UniformsUtils,
	UnsignedShortType,
	WebGLRenderTarget,
	HalfFloatType,
} from '../../../build/three.module.js';
import { Pass, FullScreenQuad } from '../postprocessing/Pass.js';
import { SSRShader } from '../shaders/SSRShader.js';
import { SSRBlurShader } from '../shaders/SSRShader.js';
import { SSRDepthShader } from '../shaders/SSRShader.js';
import { CopyShader } from '../shaders/CopyShader.js';

class SSRPass extends Pass {

	constructor( { renderer, scene, camera, width, height, selects, encoding, bouncing = false, morphTargets = false, groundReflector } ) {

		super();

		this.width = ( width !== undefined ) ? width : 512;
		this.height = ( height !== undefined ) ? height : 512;

		this.clear = true;

		this.renderer = renderer;
		this.scene = scene;
		this.camera = camera;
		this.groundReflector = groundReflector;

<<<<<<< HEAD
	this.maxDistance = SSRShader.uniforms.maxDistance.value;
	this.thickness = SSRShader.uniforms.thickness.value;
=======
		this.opacity = SSRShader.uniforms.opacity.value;
		this.output = 0;
>>>>>>> 11fd885f

		this.maxDistance = SSRShader.uniforms.maxDistance.value;
		this.surfDist = SSRShader.uniforms.surfDist.value;

		this.encoding = encoding;

		this.tempColor = new Color();

		this._selects = selects;
		this.selective = Array.isArray( this._selects );
		Object.defineProperty( this, 'selects', {
			get() {

				return this._selects;

			},
			set( val ) {

				if ( this._selects === val ) return;
				this._selects = val;
				if ( Array.isArray( val ) ) {

					this.selective = true;
					this.ssrMaterial.defines.SELECTIVE = true;
					this.ssrMaterial.needsUpdate = true;

				} else {

					this.selective = false;
					this.ssrMaterial.defines.SELECTIVE = false;
					this.ssrMaterial.needsUpdate = true;

				}

			}
		} );

		this._bouncing = bouncing;
		Object.defineProperty( this, 'bouncing', {
			get() {

				return this._bouncing;

			},
			set( val ) {

				if ( this._bouncing === val ) return;
				this._bouncing = val;
				if ( val ) {

					this.ssrMaterial.uniforms[ 'tDiffuse' ].value = this.prevRenderTarget.texture;

				} else {

					this.ssrMaterial.uniforms[ 'tDiffuse' ].value = this.beautyRenderTarget.texture;

				}

			}
		} );

		this.blur = true;

		this._distanceAttenuation = SSRShader.defines.DISTANCE_ATTENUATION;
		Object.defineProperty( this, 'distanceAttenuation', {
			get() {

				return this._distanceAttenuation;

			},
			set( val ) {

				if ( this._distanceAttenuation === val ) return;
				this._distanceAttenuation = val;
				this.ssrMaterial.defines.DISTANCE_ATTENUATION = val;
				this.ssrMaterial.needsUpdate = true;

			}
		} );


		this._fresnel = SSRShader.defines.FRESNEL;
		Object.defineProperty( this, 'fresnel', {
			get() {

				return this._fresnel;

			},
			set( val ) {

				if ( this._fresnel === val ) return;
				this._fresnel = val;
				this.ssrMaterial.defines.FRESNEL = val;
				this.ssrMaterial.needsUpdate = true;

			}
		} );

		this._infiniteThick = SSRShader.defines.INFINITE_THICK;
		Object.defineProperty( this, 'infiniteThick', {
			get() {

				return this._infiniteThick;

			},
			set( val ) {

				if ( this._infiniteThick === val ) return;
				this._infiniteThick = val;
				this.ssrMaterial.defines.INFINITE_THICK = val;
				this.ssrMaterial.needsUpdate = true;

			}
		} );
		this.thickTolerance = SSRShader.uniforms.thickTolerance.value;

<<<<<<< HEAD
		}
	} );
=======
		// beauty render target with depth buffer

		const depthTexture = new DepthTexture();
		depthTexture.type = UnsignedShortType;
		depthTexture.minFilter = NearestFilter;
		depthTexture.magFilter = NearestFilter;

		this.beautyRenderTarget = new WebGLRenderTarget( this.width, this.height, {
			minFilter: LinearFilter,
			magFilter: LinearFilter,
			format: RGBAFormat,
			depthTexture: depthTexture,
			depthBuffer: true
		} );

		//for bouncing
		this.prevRenderTarget = new WebGLRenderTarget( this.width, this.height, {
			minFilter: LinearFilter,
			magFilter: LinearFilter,
			format: RGBAFormat,
		} );
>>>>>>> 11fd885f

		// normal render target

		this.normalRenderTarget = new WebGLRenderTarget( this.width, this.height, {
			minFilter: NearestFilter,
			magFilter: NearestFilter,
			format: RGBAFormat,
			type: HalfFloatType,
		} );

		// metalness render target

		this.metalnessRenderTarget = new WebGLRenderTarget( this.width, this.height, {
			minFilter: NearestFilter,
			magFilter: NearestFilter,
			format: RGBAFormat
		} );

<<<<<<< HEAD
	this.beautyRenderTarget = new WebGLRenderTarget( this.width, this.height, {
		minFilter: NearestFilter,
		magFilter: NearestFilter,
		format: RGBAFormat,
		depthTexture: depthTexture,
		depthBuffer: true
	} );

	//for bouncing
	this.prevRenderTarget = new WebGLRenderTarget( this.width, this.height, {
		minFilter: NearestFilter,
		magFilter: NearestFilter,
		format: RGBAFormat,
	} );
=======

>>>>>>> 11fd885f

		// ssr render target

		this.ssrRenderTarget = new WebGLRenderTarget( this.width, this.height, {
			minFilter: LinearFilter,
			magFilter: LinearFilter,
			format: RGBAFormat
		} );

		this.blurRenderTarget = this.ssrRenderTarget.clone();
		this.blurRenderTarget2 = this.ssrRenderTarget.clone();
		// this.blurRenderTarget3 = this.ssrRenderTarget.clone();

		// ssr material

		if ( SSRShader === undefined ) {

			console.error( 'THREE.SSRPass: The pass relies on SSRShader.' );

		}

<<<<<<< HEAD
	this.ssrRenderTarget = new WebGLRenderTarget( this.width, this.height, {
		minFilter: NearestFilter,
		magFilter: NearestFilter,
		format: RGBAFormat
	} );
=======
		this.ssrMaterial = new ShaderMaterial( {
			defines: Object.assign( {}, SSRShader.defines, {
				MAX_STEP: Math.sqrt( this.width * this.width + this.height * this.height )
			} ),
			uniforms: UniformsUtils.clone( SSRShader.uniforms ),
			vertexShader: SSRShader.vertexShader,
			fragmentShader: SSRShader.fragmentShader,
			blending: NoBlending
		} );
>>>>>>> 11fd885f

		this.ssrMaterial.uniforms[ 'tDiffuse' ].value = this.beautyRenderTarget.texture;
		this.ssrMaterial.uniforms[ 'tNormal' ].value = this.normalRenderTarget.texture;
		this.ssrMaterial.defines.SELECTIVE = this.selective;
		this.ssrMaterial.needsUpdate = true;
		this.ssrMaterial.uniforms[ 'tMetalness' ].value = this.metalnessRenderTarget.texture;
		this.ssrMaterial.uniforms[ 'tDepth' ].value = this.beautyRenderTarget.depthTexture;
		this.ssrMaterial.uniforms[ 'cameraNear' ].value = this.camera.near;
		this.ssrMaterial.uniforms[ 'cameraFar' ].value = this.camera.far;
		this.ssrMaterial.uniforms[ 'surfDist' ].value = this.surfDist;
		this.ssrMaterial.uniforms[ 'resolution' ].value.set( this.width, this.height );
		this.ssrMaterial.uniforms[ 'cameraProjectionMatrix' ].value.copy( this.camera.projectionMatrix );
		this.ssrMaterial.uniforms[ 'cameraInverseProjectionMatrix' ].value.copy( this.camera.projectionMatrixInverse );

		// normal material

		this.normalMaterial = new MeshNormalMaterial( { morphTargets } );
		this.normalMaterial.blending = NoBlending;

		// metalnessOn material

		this.metalnessOnMaterial = new MeshBasicMaterial( {
			color: 'white'
		} );

<<<<<<< HEAD
	this.ssrMaterial = new ShaderMaterial( {
		defines: Object.assign( {}, SSRShader.defines, {
			MAX_STEP: Math.sqrt( this.width * this.width + this.height * this.height )
		} ),
		uniforms: UniformsUtils.clone( SSRShader.uniforms ),
		vertexShader: SSRShader.vertexShader,
		fragmentShader: SSRShader.fragmentShader,
		blending: NoBlending
	} );

	this.ssrMaterial.uniforms[ 'tDiffuse' ].value = this.beautyRenderTarget.texture;
	this.ssrMaterial.uniforms[ 'tNormal' ].value = this.normalRenderTarget.texture;
	this.ssrMaterial.defines.SELECTIVE = this.selective;
	this.ssrMaterial.needsUpdate = true;
	this.ssrMaterial.uniforms[ 'tMetalness' ].value = this.metalnessRenderTarget.texture;
	this.ssrMaterial.uniforms[ 'tDepth' ].value = this.beautyRenderTarget.depthTexture;
	this.ssrMaterial.uniforms[ 'cameraNear' ].value = this.camera.near;
	this.ssrMaterial.uniforms[ 'cameraFar' ].value = this.camera.far;
	this.ssrMaterial.uniforms[ 'thickness' ].value = this.thickness;
	this.ssrMaterial.uniforms[ 'resolution' ].value.set( this.width, this.height );
	this.ssrMaterial.uniforms[ 'cameraProjectionMatrix' ].value.copy( this.camera.projectionMatrix );
	this.ssrMaterial.uniforms[ 'cameraInverseProjectionMatrix' ].value.copy( this.camera.projectionMatrixInverse );

	// normal material

	this.normalMaterial = new MeshNormalMaterial( { morphTargets } );
	this.normalMaterial.blending = NoBlending;

	// metalnessOn material

	this.metalnessOnMaterial = new MeshBasicMaterial( {
		color: 'white'
	} );

	// metalnessOff material

	this.metalnessOffMaterial = new MeshBasicMaterial( {
		color: 'black'
	} );

	// blur material

	this.blurMaterial = new ShaderMaterial( {
		defines: Object.assign( {}, SSRBlurShader.defines ),
		uniforms: UniformsUtils.clone( SSRBlurShader.uniforms ),
		vertexShader: SSRBlurShader.vertexShader,
		fragmentShader: SSRBlurShader.fragmentShader
	} );
	this.blurMaterial.uniforms[ 'tDiffuse' ].value = this.ssrRenderTarget.texture;
	this.blurMaterial.uniforms[ 'resolution' ].value.set( this.width, this.height );

	// blur material 2

	this.blurMaterial2 = new ShaderMaterial( {
		defines: Object.assign( {}, SSRBlurShader.defines ),
		uniforms: UniformsUtils.clone( SSRBlurShader.uniforms ),
		vertexShader: SSRBlurShader.vertexShader,
		fragmentShader: SSRBlurShader.fragmentShader
	} );
	this.blurMaterial2.uniforms[ 'tDiffuse' ].value = this.blurRenderTarget.texture;
	this.blurMaterial2.uniforms[ 'resolution' ].value.set( this.width, this.height );

	// // blur material 3

	// this.blurMaterial3 = new ShaderMaterial({
	//   defines: Object.assign({}, SSRBlurShader.defines),
	//   uniforms: UniformsUtils.clone(SSRBlurShader.uniforms),
	//   vertexShader: SSRBlurShader.vertexShader,
	//   fragmentShader: SSRBlurShader.fragmentShader
	// });
	// this.blurMaterial3.uniforms['tDiffuse'].value = this.blurRenderTarget2.texture;
	// this.blurMaterial3.uniforms['resolution'].value.set(this.width, this.height);

	// material for rendering the depth

	this.depthRenderMaterial = new ShaderMaterial( {
		defines: Object.assign( {}, SSRDepthShader.defines ),
		uniforms: UniformsUtils.clone( SSRDepthShader.uniforms ),
		vertexShader: SSRDepthShader.vertexShader,
		fragmentShader: SSRDepthShader.fragmentShader,
		blending: NoBlending
	} );
	this.depthRenderMaterial.uniforms[ 'tDepth' ].value = this.beautyRenderTarget.depthTexture;
	this.depthRenderMaterial.uniforms[ 'cameraNear' ].value = this.camera.near;
	this.depthRenderMaterial.uniforms[ 'cameraFar' ].value = this.camera.far;

	// material for rendering the content of a render target

	this.copyMaterial = new ShaderMaterial( {
		uniforms: UniformsUtils.clone( CopyShader.uniforms ),
		vertexShader: CopyShader.vertexShader,
		fragmentShader: CopyShader.fragmentShader,
		transparent: true,
		depthTest: false,
		depthWrite: false,
		blendSrc: SrcAlphaFactor,
		blendDst: OneMinusSrcAlphaFactor,
		blendEquation: AddEquation,
		blendSrcAlpha: SrcAlphaFactor,
		blendDstAlpha: OneMinusSrcAlphaFactor,
		blendEquationAlpha: AddEquation,
		// premultipliedAlpha:true,
	} );

	this.fsQuad = new Pass.FullScreenQuad( null );

	this.originalClearColor = new Color();
=======
		// metalnessOff material
>>>>>>> 11fd885f

		this.metalnessOffMaterial = new MeshBasicMaterial( {
			color: 'black'
		} );

		// blur material

		this.blurMaterial = new ShaderMaterial( {
			defines: Object.assign( {}, SSRBlurShader.defines ),
			uniforms: UniformsUtils.clone( SSRBlurShader.uniforms ),
			vertexShader: SSRBlurShader.vertexShader,
			fragmentShader: SSRBlurShader.fragmentShader
		} );
		this.blurMaterial.uniforms[ 'tDiffuse' ].value = this.ssrRenderTarget.texture;
		this.blurMaterial.uniforms[ 'resolution' ].value.set( this.width, this.height );

		// blur material 2

		this.blurMaterial2 = new ShaderMaterial( {
			defines: Object.assign( {}, SSRBlurShader.defines ),
			uniforms: UniformsUtils.clone( SSRBlurShader.uniforms ),
			vertexShader: SSRBlurShader.vertexShader,
			fragmentShader: SSRBlurShader.fragmentShader
		} );
		this.blurMaterial2.uniforms[ 'tDiffuse' ].value = this.blurRenderTarget.texture;
		this.blurMaterial2.uniforms[ 'resolution' ].value.set( this.width, this.height );

		// // blur material 3

		// this.blurMaterial3 = new ShaderMaterial({
		//   defines: Object.assign({}, SSRBlurShader.defines),
		//   uniforms: UniformsUtils.clone(SSRBlurShader.uniforms),
		//   vertexShader: SSRBlurShader.vertexShader,
		//   fragmentShader: SSRBlurShader.fragmentShader
		// });
		// this.blurMaterial3.uniforms['tDiffuse'].value = this.blurRenderTarget2.texture;
		// this.blurMaterial3.uniforms['resolution'].value.set(this.width, this.height);

		// material for rendering the depth

		this.depthRenderMaterial = new ShaderMaterial( {
			defines: Object.assign( {}, SSRDepthShader.defines ),
			uniforms: UniformsUtils.clone( SSRDepthShader.uniforms ),
			vertexShader: SSRDepthShader.vertexShader,
			fragmentShader: SSRDepthShader.fragmentShader,
			blending: NoBlending
		} );
		this.depthRenderMaterial.uniforms[ 'tDepth' ].value = this.beautyRenderTarget.depthTexture;
		this.depthRenderMaterial.uniforms[ 'cameraNear' ].value = this.camera.near;
		this.depthRenderMaterial.uniforms[ 'cameraFar' ].value = this.camera.far;

		// material for rendering the content of a render target

		this.copyMaterial = new ShaderMaterial( {
			uniforms: UniformsUtils.clone( CopyShader.uniforms ),
			vertexShader: CopyShader.vertexShader,
			fragmentShader: CopyShader.fragmentShader,
			transparent: true,
			depthTest: false,
			depthWrite: false,
			blendSrc: SrcAlphaFactor,
			blendDst: OneMinusSrcAlphaFactor,
			blendEquation: AddEquation,
			blendSrcAlpha: SrcAlphaFactor,
			blendDstAlpha: OneMinusSrcAlphaFactor,
			blendEquationAlpha: AddEquation,
			// premultipliedAlpha:true,
		} );

		this.fsQuad = new FullScreenQuad( null );

		this.originalClearColor = new Color();

	}

	dispose() {

		// dispose render targets

		this.beautyRenderTarget.dispose();
		this.prevRenderTarget.dispose();
		this.normalRenderTarget.dispose();
		this.metalnessRenderTarget.dispose();
		this.ssrRenderTarget.dispose();
		this.blurRenderTarget.dispose();
		this.blurRenderTarget2.dispose();
		// this.blurRenderTarget3.dispose();

		// dispose materials

		this.normalMaterial.dispose();
		this.metalnessOnMaterial.dispose();
		this.metalnessOffMaterial.dispose();
		this.blurMaterial.dispose();
		this.blurMaterial2.dispose();
		this.copyMaterial.dispose();
		this.depthRenderMaterial.dispose();

		// dipsose full screen quad

		this.fsQuad.dispose();

	}

	render( renderer, writeBuffer /*, readBuffer, deltaTime, maskActive */ ) {

		// render beauty and depth

		if ( this.encoding ) this.beautyRenderTarget.texture.encoding = this.encoding;
		renderer.setRenderTarget( this.beautyRenderTarget );
		renderer.clear();
		if ( this.groundReflector ) {

			this.groundReflector.visible = false;
			this.groundReflector.doRender( this.renderer, this.scene, this.camera );
			this.groundReflector.visible = true;

		}

		renderer.render( this.scene, this.camera );
		if ( this.groundReflector ) this.groundReflector.visible = false;

		// render normals

		this.renderOverride( renderer, this.normalMaterial, this.normalRenderTarget, 0, 0 );

		// render metalnesses

		if ( this.selective ) {

			this.renderMetalness( renderer, this.metalnessOnMaterial, this.metalnessRenderTarget, 0, 0 );

		}

		// render SSR

		this.ssrMaterial.uniforms[ 'opacity' ].value = this.opacity;
		this.ssrMaterial.uniforms[ 'maxDistance' ].value = this.maxDistance;
		this.ssrMaterial.uniforms[ 'thickness' ].value = this.thickness;
		this.renderPass( renderer, this.ssrMaterial, this.ssrRenderTarget );


		// render blur

		if ( this.blur ) {

			this.renderPass( renderer, this.blurMaterial, this.blurRenderTarget );
			this.renderPass( renderer, this.blurMaterial2, this.blurRenderTarget2 );
			// this.renderPass(renderer, this.blurMaterial3, this.blurRenderTarget3);

		}

		// output result to screen

		switch ( this.output ) {

			case SSRPass.OUTPUT.Default:

				if ( this.bouncing ) {

					this.copyMaterial.uniforms[ 'tDiffuse' ].value = this.beautyRenderTarget.texture;
					this.copyMaterial.blending = NoBlending;
					this.renderPass( renderer, this.copyMaterial, this.prevRenderTarget );

					if ( this.blur )
						this.copyMaterial.uniforms[ 'tDiffuse' ].value = this.blurRenderTarget2.texture;
					else
						this.copyMaterial.uniforms[ 'tDiffuse' ].value = this.ssrRenderTarget.texture;
					this.copyMaterial.blending = NormalBlending;
					this.renderPass( renderer, this.copyMaterial, this.prevRenderTarget );

					this.copyMaterial.uniforms[ 'tDiffuse' ].value = this.prevRenderTarget.texture;
					this.copyMaterial.blending = NoBlending;
					this.renderPass( renderer, this.copyMaterial, this.renderToScreen ? null : writeBuffer );

				} else {

					this.copyMaterial.uniforms[ 'tDiffuse' ].value = this.beautyRenderTarget.texture;
					this.copyMaterial.blending = NoBlending;
					this.renderPass( renderer, this.copyMaterial, this.renderToScreen ? null : writeBuffer );

					if ( this.blur )
						this.copyMaterial.uniforms[ 'tDiffuse' ].value = this.blurRenderTarget2.texture;
					else
						this.copyMaterial.uniforms[ 'tDiffuse' ].value = this.ssrRenderTarget.texture;
					this.copyMaterial.blending = NormalBlending;
					this.renderPass( renderer, this.copyMaterial, this.renderToScreen ? null : writeBuffer );

				}

				break;
			case SSRPass.OUTPUT.SSR:

				if ( this.blur )
					this.copyMaterial.uniforms[ 'tDiffuse' ].value = this.blurRenderTarget2.texture;
				else
					this.copyMaterial.uniforms[ 'tDiffuse' ].value = this.ssrRenderTarget.texture;
				this.copyMaterial.blending = NoBlending;
				this.renderPass( renderer, this.copyMaterial, this.renderToScreen ? null : writeBuffer );

				if ( this.bouncing ) {

					if ( this.blur )
						this.copyMaterial.uniforms[ 'tDiffuse' ].value = this.blurRenderTarget2.texture;
					else
						this.copyMaterial.uniforms[ 'tDiffuse' ].value = this.beautyRenderTarget.texture;
					this.copyMaterial.blending = NoBlending;
					this.renderPass( renderer, this.copyMaterial, this.prevRenderTarget );

					this.copyMaterial.uniforms[ 'tDiffuse' ].value = this.ssrRenderTarget.texture;
					this.copyMaterial.blending = NormalBlending;
					this.renderPass( renderer, this.copyMaterial, this.prevRenderTarget );

				}

				break;

			case SSRPass.OUTPUT.Beauty:

				this.copyMaterial.uniforms[ 'tDiffuse' ].value = this.beautyRenderTarget.texture;
				this.copyMaterial.blending = NoBlending;
				this.renderPass( renderer, this.copyMaterial, this.renderToScreen ? null : writeBuffer );

				break;

			case SSRPass.OUTPUT.Depth:

				this.renderPass( renderer, this.depthRenderMaterial, this.renderToScreen ? null : writeBuffer );

				break;

			case SSRPass.OUTPUT.Normal:

				this.copyMaterial.uniforms[ 'tDiffuse' ].value = this.normalRenderTarget.texture;
				this.copyMaterial.blending = NoBlending;
				this.renderPass( renderer, this.copyMaterial, this.renderToScreen ? null : writeBuffer );

				break;

			case SSRPass.OUTPUT.Metalness:

				this.copyMaterial.uniforms[ 'tDiffuse' ].value = this.metalnessRenderTarget.texture;
				this.copyMaterial.blending = NoBlending;
				this.renderPass( renderer, this.copyMaterial, this.renderToScreen ? null : writeBuffer );

				break;

			default:
				console.warn( 'THREE.SSRPass: Unknown output type.' );

		}

	}

	renderPass( renderer, passMaterial, renderTarget, clearColor, clearAlpha ) {

		// save original state
		this.originalClearColor.copy( renderer.getClearColor( this.tempColor ) );
		const originalClearAlpha = renderer.getClearAlpha( this.tempColor );
		const originalAutoClear = renderer.autoClear;

		renderer.setRenderTarget( renderTarget );

		// setup pass state
		renderer.autoClear = false;
		if ( ( clearColor !== undefined ) && ( clearColor !== null ) ) {

			renderer.setClearColor( clearColor );
			renderer.setClearAlpha( clearAlpha || 0.0 );
			renderer.clear();

		}

		this.fsQuad.material = passMaterial;
		this.fsQuad.render( renderer );

		// restore original state
		renderer.autoClear = originalAutoClear;
		renderer.setClearColor( this.originalClearColor );
		renderer.setClearAlpha( originalClearAlpha );

	}

	renderOverride( renderer, overrideMaterial, renderTarget, clearColor, clearAlpha ) {

		this.originalClearColor.copy( renderer.getClearColor( this.tempColor ) );
		const originalClearAlpha = renderer.getClearAlpha( this.tempColor );
		const originalAutoClear = renderer.autoClear;

		renderer.setRenderTarget( renderTarget );
		renderer.autoClear = false;

		clearColor = overrideMaterial.clearColor || clearColor;
		clearAlpha = overrideMaterial.clearAlpha || clearAlpha;

		if ( ( clearColor !== undefined ) && ( clearColor !== null ) ) {

			renderer.setClearColor( clearColor );
			renderer.setClearAlpha( clearAlpha || 0.0 );
			renderer.clear();

		}

		this.scene.overrideMaterial = overrideMaterial;
		renderer.render( this.scene, this.camera );
		this.scene.overrideMaterial = null;

		// restore original state

		renderer.autoClear = originalAutoClear;
		renderer.setClearColor( this.originalClearColor );
		renderer.setClearAlpha( originalClearAlpha );

	}

	renderMetalness( renderer, overrideMaterial, renderTarget, clearColor, clearAlpha ) {

		this.originalClearColor.copy( renderer.getClearColor( this.tempColor ) );
		const originalClearAlpha = renderer.getClearAlpha( this.tempColor );
		const originalAutoClear = renderer.autoClear;

		renderer.setRenderTarget( renderTarget );
		renderer.autoClear = false;

		clearColor = overrideMaterial.clearColor || clearColor;
		clearAlpha = overrideMaterial.clearAlpha || clearAlpha;

		if ( ( clearColor !== undefined ) && ( clearColor !== null ) ) {

			renderer.setClearColor( clearColor );
			renderer.setClearAlpha( clearAlpha || 0.0 );
			renderer.clear();

		}

		this.scene.traverseVisible( child => {

			child._SSRPassBackupMaterial = child.material;
			if ( this._selects.includes( child ) ) {

				child.material = this.metalnessOnMaterial;

			} else {

				child.material = this.metalnessOffMaterial;

			}

		} );
		renderer.render( this.scene, this.camera );
		this.scene.traverseVisible( child => {

			child.material = child._SSRPassBackupMaterial;

		} );

		// restore original state

		renderer.autoClear = originalAutoClear;
		renderer.setClearColor( this.originalClearColor );
		renderer.setClearAlpha( originalClearAlpha );

	}

	setSize( width, height ) {

		this.width = width;
		this.height = height;

		this.ssrMaterial.defines.MAX_STEP = Math.sqrt( width * width + height * height );
		this.ssrMaterial.needsUpdate = true;
		this.beautyRenderTarget.setSize( width, height );
		this.prevRenderTarget.setSize( width, height );
		this.ssrRenderTarget.setSize( width, height );
		this.normalRenderTarget.setSize( width, height );
		this.metalnessRenderTarget.setSize( width, height );
		this.blurRenderTarget.setSize( width, height );
		this.blurRenderTarget2.setSize( width, height );
		// this.blurRenderTarget3.setSize(width, height);

		this.ssrMaterial.uniforms[ 'resolution' ].value.set( width, height );
		this.ssrMaterial.uniforms[ 'cameraProjectionMatrix' ].value.copy( this.camera.projectionMatrix );
		this.ssrMaterial.uniforms[ 'cameraInverseProjectionMatrix' ].value.copy( this.camera.projectionMatrixInverse );

		this.blurMaterial.uniforms[ 'resolution' ].value.set( width, height );
		this.blurMaterial2.uniforms[ 'resolution' ].value.set( width, height );

	}

}

SSRPass.OUTPUT = {
	'Default': 0,
	'SSR': 1,
	'Beauty': 3,
	'Depth': 4,
	'Normal': 5,
	'Metalness': 7,
};

export { SSRPass };<|MERGE_RESOLUTION|>--- conflicted
+++ resolved
@@ -5,6 +5,7 @@
 	DepthTexture,
 	SrcAlphaFactor,
 	OneMinusSrcAlphaFactor,
+	LinearFilter,
 	MeshNormalMaterial,
 	MeshBasicMaterial,
 	NearestFilter,
@@ -38,16 +39,11 @@
 		this.camera = camera;
 		this.groundReflector = groundReflector;
 
-<<<<<<< HEAD
-	this.maxDistance = SSRShader.uniforms.maxDistance.value;
-	this.thickness = SSRShader.uniforms.thickness.value;
-=======
 		this.opacity = SSRShader.uniforms.opacity.value;
 		this.output = 0;
->>>>>>> 11fd885f
 
 		this.maxDistance = SSRShader.uniforms.maxDistance.value;
-		this.surfDist = SSRShader.uniforms.surfDist.value;
+		this.thickness = SSRShader.uniforms.thickness.value;
 
 		this.encoding = encoding;
 
@@ -159,12 +155,8 @@
 
 			}
 		} );
-		this.thickTolerance = SSRShader.uniforms.thickTolerance.value;
-
-<<<<<<< HEAD
-		}
-	} );
-=======
+	this.thickTolerance = SSRShader.uniforms.thickTolerance.value;
+
 		// beauty render target with depth buffer
 
 		const depthTexture = new DepthTexture();
@@ -173,8 +165,8 @@
 		depthTexture.magFilter = NearestFilter;
 
 		this.beautyRenderTarget = new WebGLRenderTarget( this.width, this.height, {
-			minFilter: LinearFilter,
-			magFilter: LinearFilter,
+			minFilter: NearestFilter,
+			magFilter: NearestFilter,
 			format: RGBAFormat,
 			depthTexture: depthTexture,
 			depthBuffer: true
@@ -182,11 +174,10 @@
 
 		//for bouncing
 		this.prevRenderTarget = new WebGLRenderTarget( this.width, this.height, {
-			minFilter: LinearFilter,
-			magFilter: LinearFilter,
+			minFilter: NearestFilter,
+			magFilter: NearestFilter,
 			format: RGBAFormat,
 		} );
->>>>>>> 11fd885f
 
 		// normal render target
 
@@ -205,30 +196,13 @@
 			format: RGBAFormat
 		} );
 
-<<<<<<< HEAD
-	this.beautyRenderTarget = new WebGLRenderTarget( this.width, this.height, {
-		minFilter: NearestFilter,
-		magFilter: NearestFilter,
-		format: RGBAFormat,
-		depthTexture: depthTexture,
-		depthBuffer: true
-	} );
-
-	//for bouncing
-	this.prevRenderTarget = new WebGLRenderTarget( this.width, this.height, {
-		minFilter: NearestFilter,
-		magFilter: NearestFilter,
-		format: RGBAFormat,
-	} );
-=======
-
->>>>>>> 11fd885f
+
 
 		// ssr render target
 
 		this.ssrRenderTarget = new WebGLRenderTarget( this.width, this.height, {
-			minFilter: LinearFilter,
-			magFilter: LinearFilter,
+			minFilter: NearestFilter,
+			magFilter: NearestFilter,
 			format: RGBAFormat
 		} );
 
@@ -244,13 +218,6 @@
 
 		}
 
-<<<<<<< HEAD
-	this.ssrRenderTarget = new WebGLRenderTarget( this.width, this.height, {
-		minFilter: NearestFilter,
-		magFilter: NearestFilter,
-		format: RGBAFormat
-	} );
-=======
 		this.ssrMaterial = new ShaderMaterial( {
 			defines: Object.assign( {}, SSRShader.defines, {
 				MAX_STEP: Math.sqrt( this.width * this.width + this.height * this.height )
@@ -260,7 +227,6 @@
 			fragmentShader: SSRShader.fragmentShader,
 			blending: NoBlending
 		} );
->>>>>>> 11fd885f
 
 		this.ssrMaterial.uniforms[ 'tDiffuse' ].value = this.beautyRenderTarget.texture;
 		this.ssrMaterial.uniforms[ 'tNormal' ].value = this.normalRenderTarget.texture;
@@ -270,7 +236,7 @@
 		this.ssrMaterial.uniforms[ 'tDepth' ].value = this.beautyRenderTarget.depthTexture;
 		this.ssrMaterial.uniforms[ 'cameraNear' ].value = this.camera.near;
 		this.ssrMaterial.uniforms[ 'cameraFar' ].value = this.camera.far;
-		this.ssrMaterial.uniforms[ 'surfDist' ].value = this.surfDist;
+		this.ssrMaterial.uniforms[ 'thickness' ].value = this.thickness;
 		this.ssrMaterial.uniforms[ 'resolution' ].value.set( this.width, this.height );
 		this.ssrMaterial.uniforms[ 'cameraProjectionMatrix' ].value.copy( this.camera.projectionMatrix );
 		this.ssrMaterial.uniforms[ 'cameraInverseProjectionMatrix' ].value.copy( this.camera.projectionMatrixInverse );
@@ -286,117 +252,7 @@
 			color: 'white'
 		} );
 
-<<<<<<< HEAD
-	this.ssrMaterial = new ShaderMaterial( {
-		defines: Object.assign( {}, SSRShader.defines, {
-			MAX_STEP: Math.sqrt( this.width * this.width + this.height * this.height )
-		} ),
-		uniforms: UniformsUtils.clone( SSRShader.uniforms ),
-		vertexShader: SSRShader.vertexShader,
-		fragmentShader: SSRShader.fragmentShader,
-		blending: NoBlending
-	} );
-
-	this.ssrMaterial.uniforms[ 'tDiffuse' ].value = this.beautyRenderTarget.texture;
-	this.ssrMaterial.uniforms[ 'tNormal' ].value = this.normalRenderTarget.texture;
-	this.ssrMaterial.defines.SELECTIVE = this.selective;
-	this.ssrMaterial.needsUpdate = true;
-	this.ssrMaterial.uniforms[ 'tMetalness' ].value = this.metalnessRenderTarget.texture;
-	this.ssrMaterial.uniforms[ 'tDepth' ].value = this.beautyRenderTarget.depthTexture;
-	this.ssrMaterial.uniforms[ 'cameraNear' ].value = this.camera.near;
-	this.ssrMaterial.uniforms[ 'cameraFar' ].value = this.camera.far;
-	this.ssrMaterial.uniforms[ 'thickness' ].value = this.thickness;
-	this.ssrMaterial.uniforms[ 'resolution' ].value.set( this.width, this.height );
-	this.ssrMaterial.uniforms[ 'cameraProjectionMatrix' ].value.copy( this.camera.projectionMatrix );
-	this.ssrMaterial.uniforms[ 'cameraInverseProjectionMatrix' ].value.copy( this.camera.projectionMatrixInverse );
-
-	// normal material
-
-	this.normalMaterial = new MeshNormalMaterial( { morphTargets } );
-	this.normalMaterial.blending = NoBlending;
-
-	// metalnessOn material
-
-	this.metalnessOnMaterial = new MeshBasicMaterial( {
-		color: 'white'
-	} );
-
-	// metalnessOff material
-
-	this.metalnessOffMaterial = new MeshBasicMaterial( {
-		color: 'black'
-	} );
-
-	// blur material
-
-	this.blurMaterial = new ShaderMaterial( {
-		defines: Object.assign( {}, SSRBlurShader.defines ),
-		uniforms: UniformsUtils.clone( SSRBlurShader.uniforms ),
-		vertexShader: SSRBlurShader.vertexShader,
-		fragmentShader: SSRBlurShader.fragmentShader
-	} );
-	this.blurMaterial.uniforms[ 'tDiffuse' ].value = this.ssrRenderTarget.texture;
-	this.blurMaterial.uniforms[ 'resolution' ].value.set( this.width, this.height );
-
-	// blur material 2
-
-	this.blurMaterial2 = new ShaderMaterial( {
-		defines: Object.assign( {}, SSRBlurShader.defines ),
-		uniforms: UniformsUtils.clone( SSRBlurShader.uniforms ),
-		vertexShader: SSRBlurShader.vertexShader,
-		fragmentShader: SSRBlurShader.fragmentShader
-	} );
-	this.blurMaterial2.uniforms[ 'tDiffuse' ].value = this.blurRenderTarget.texture;
-	this.blurMaterial2.uniforms[ 'resolution' ].value.set( this.width, this.height );
-
-	// // blur material 3
-
-	// this.blurMaterial3 = new ShaderMaterial({
-	//   defines: Object.assign({}, SSRBlurShader.defines),
-	//   uniforms: UniformsUtils.clone(SSRBlurShader.uniforms),
-	//   vertexShader: SSRBlurShader.vertexShader,
-	//   fragmentShader: SSRBlurShader.fragmentShader
-	// });
-	// this.blurMaterial3.uniforms['tDiffuse'].value = this.blurRenderTarget2.texture;
-	// this.blurMaterial3.uniforms['resolution'].value.set(this.width, this.height);
-
-	// material for rendering the depth
-
-	this.depthRenderMaterial = new ShaderMaterial( {
-		defines: Object.assign( {}, SSRDepthShader.defines ),
-		uniforms: UniformsUtils.clone( SSRDepthShader.uniforms ),
-		vertexShader: SSRDepthShader.vertexShader,
-		fragmentShader: SSRDepthShader.fragmentShader,
-		blending: NoBlending
-	} );
-	this.depthRenderMaterial.uniforms[ 'tDepth' ].value = this.beautyRenderTarget.depthTexture;
-	this.depthRenderMaterial.uniforms[ 'cameraNear' ].value = this.camera.near;
-	this.depthRenderMaterial.uniforms[ 'cameraFar' ].value = this.camera.far;
-
-	// material for rendering the content of a render target
-
-	this.copyMaterial = new ShaderMaterial( {
-		uniforms: UniformsUtils.clone( CopyShader.uniforms ),
-		vertexShader: CopyShader.vertexShader,
-		fragmentShader: CopyShader.fragmentShader,
-		transparent: true,
-		depthTest: false,
-		depthWrite: false,
-		blendSrc: SrcAlphaFactor,
-		blendDst: OneMinusSrcAlphaFactor,
-		blendEquation: AddEquation,
-		blendSrcAlpha: SrcAlphaFactor,
-		blendDstAlpha: OneMinusSrcAlphaFactor,
-		blendEquationAlpha: AddEquation,
-		// premultipliedAlpha:true,
-	} );
-
-	this.fsQuad = new Pass.FullScreenQuad( null );
-
-	this.originalClearColor = new Color();
-=======
 		// metalnessOff material
->>>>>>> 11fd885f
 
 		this.metalnessOffMaterial = new MeshBasicMaterial( {
 			color: 'black'
