--- conflicted
+++ resolved
@@ -43,17 +43,6 @@
 
 // https://github.com/mrdoob/three.js/pull/21358
 
-<<<<<<< HEAD
-const _geometry = /* @__PURE__ */ ( () => {
-
-	const _geometry = new BufferGeometry();
-	_geometry.setAttribute( 'position', new Float32BufferAttribute( [ - 1, 3, 0, - 1, - 1, 0, 3, - 1, 0 ], 3 ) );
-	_geometry.setAttribute( 'uv', new Float32BufferAttribute( [ 0, 2, 0, 0, 2, 0 ], 2 ) );
-
-	return _geometry;
-
-} )();
-=======
 class FullscreenTriangleGeometry extends BufferGeometry {
 
 	constructor() {
@@ -67,8 +56,7 @@
 
 }
 
-const _geometry = new FullscreenTriangleGeometry();
->>>>>>> 6bb78f53
+const _geometry = /* @__PURE__ */ new FullscreenTriangleGeometry();
 
 class FullScreenQuad {
 
