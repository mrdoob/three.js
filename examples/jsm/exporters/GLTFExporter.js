import {
	BufferAttribute,
	ClampToEdgeWrapping,
	Color,
	DoubleSide,
	InterpolateDiscrete,
	InterpolateLinear,
	NoColorSpace,
	LinearFilter,
	LinearMipmapLinearFilter,
	LinearMipmapNearestFilter,
	MathUtils,
	Matrix4,
	MirroredRepeatWrapping,
	NearestFilter,
	NearestMipmapLinearFilter,
	NearestMipmapNearestFilter,
	PropertyBinding,
	RGBAFormat,
	RepeatWrapping,
	Scene,
	Source,
	SRGBColorSpace,
	CompressedTexture,
	Vector3,
	Quaternion,
	REVISION
} from 'three';
<<<<<<< HEAD
=======
import { decompress } from './../utils/WebGLTextureUtils.js';
>>>>>>> 86b8447f


/**
 * The KHR_mesh_quantization extension allows these extra attribute component types
 *
 * @see https://github.com/KhronosGroup/glTF/blob/main/extensions/2.0/Khronos/KHR_mesh_quantization/README.md#extending-mesh-attributes
 */
const KHR_mesh_quantization_ExtraAttrTypes = {
	POSITION: [
		'byte',
		'byte normalized',
		'unsigned byte',
		'unsigned byte normalized',
		'short',
		'short normalized',
		'unsigned short',
		'unsigned short normalized',
	],
	NORMAL: [
		'byte normalized',
		'short normalized',
	],
	TANGENT: [
		'byte normalized',
		'short normalized',
	],
	TEXCOORD: [
		'byte',
		'byte normalized',
		'unsigned byte',
		'short',
		'short normalized',
		'unsigned short',
	],
};


class GLTFExporter {

	constructor() {

		this.textureUtils = null;

		this.pluginCallbacks = [];

		this.register( function ( writer ) {

			return new GLTFLightExtension( writer );

		} );

		this.register( function ( writer ) {

			return new GLTFMaterialsUnlitExtension( writer );

		} );

		this.register( function ( writer ) {

			return new GLTFMaterialsTransmissionExtension( writer );

		} );

		this.register( function ( writer ) {

			return new GLTFMaterialsVolumeExtension( writer );

		} );

		this.register( function ( writer ) {

			return new GLTFMaterialsIorExtension( writer );

		} );

		this.register( function ( writer ) {

			return new GLTFMaterialsSpecularExtension( writer );

		} );

		this.register( function ( writer ) {

			return new GLTFMaterialsClearcoatExtension( writer );

		} );

		this.register( function ( writer ) {

			return new GLTFMaterialsDispersionExtension( writer );

		} );

		this.register( function ( writer ) {

			return new GLTFMaterialsIridescenceExtension( writer );

		} );

		this.register( function ( writer ) {

			return new GLTFMaterialsSheenExtension( writer );

		} );

		this.register( function ( writer ) {

			return new GLTFMaterialsAnisotropyExtension( writer );

		} );

		this.register( function ( writer ) {

			return new GLTFMaterialsEmissiveStrengthExtension( writer );

		} );

		this.register( function ( writer ) {

			return new GLTFMaterialsBumpExtension( writer );

		} );

		this.register( function ( writer ) {

			return new GLTFMeshGpuInstancing( writer );

		} );

	}

	register( callback ) {

		if ( this.pluginCallbacks.indexOf( callback ) === - 1 ) {

			this.pluginCallbacks.push( callback );

		}

		return this;

	}

	unregister( callback ) {

		if ( this.pluginCallbacks.indexOf( callback ) !== - 1 ) {

			this.pluginCallbacks.splice( this.pluginCallbacks.indexOf( callback ), 1 );

		}

		return this;

	}

	setTextureUtils( utils ) {

		this.textureUtils = utils;

		return this;

	}

	/**
	 * Parse scenes and generate GLTF output
	 * @param  {Scene or [THREE.Scenes]} input   Scene or Array of THREE.Scenes
	 * @param  {Function} onDone  Callback on completed
	 * @param  {Function} onError  Callback on errors
	 * @param  {Object} options options
	 */
	parse( input, onDone, onError, options ) {

		const writer = new GLTFWriter();
		const plugins = [];

		for ( let i = 0, il = this.pluginCallbacks.length; i < il; i ++ ) {

			plugins.push( this.pluginCallbacks[ i ]( writer ) );

		}

		writer.setPlugins( plugins );
		writer.setTextureUtils( this.textureUtils );
		writer.write( input, onDone, options ).catch( onError );

	}

	parseAsync( input, options ) {

		const scope = this;

		return new Promise( function ( resolve, reject ) {

			scope.parse( input, resolve, reject, options );

		} );

	}

}

//------------------------------------------------------------------------------
// Constants
//------------------------------------------------------------------------------

const WEBGL_CONSTANTS = {
	POINTS: 0x0000,
	LINES: 0x0001,
	LINE_LOOP: 0x0002,
	LINE_STRIP: 0x0003,
	TRIANGLES: 0x0004,
	TRIANGLE_STRIP: 0x0005,
	TRIANGLE_FAN: 0x0006,

	BYTE: 0x1400,
	UNSIGNED_BYTE: 0x1401,
	SHORT: 0x1402,
	UNSIGNED_SHORT: 0x1403,
	INT: 0x1404,
	UNSIGNED_INT: 0x1405,
	FLOAT: 0x1406,

	ARRAY_BUFFER: 0x8892,
	ELEMENT_ARRAY_BUFFER: 0x8893,

	NEAREST: 0x2600,
	LINEAR: 0x2601,
	NEAREST_MIPMAP_NEAREST: 0x2700,
	LINEAR_MIPMAP_NEAREST: 0x2701,
	NEAREST_MIPMAP_LINEAR: 0x2702,
	LINEAR_MIPMAP_LINEAR: 0x2703,

	CLAMP_TO_EDGE: 33071,
	MIRRORED_REPEAT: 33648,
	REPEAT: 10497
};

const KHR_MESH_QUANTIZATION = 'KHR_mesh_quantization';

const THREE_TO_WEBGL = {};

THREE_TO_WEBGL[ NearestFilter ] = WEBGL_CONSTANTS.NEAREST;
THREE_TO_WEBGL[ NearestMipmapNearestFilter ] = WEBGL_CONSTANTS.NEAREST_MIPMAP_NEAREST;
THREE_TO_WEBGL[ NearestMipmapLinearFilter ] = WEBGL_CONSTANTS.NEAREST_MIPMAP_LINEAR;
THREE_TO_WEBGL[ LinearFilter ] = WEBGL_CONSTANTS.LINEAR;
THREE_TO_WEBGL[ LinearMipmapNearestFilter ] = WEBGL_CONSTANTS.LINEAR_MIPMAP_NEAREST;
THREE_TO_WEBGL[ LinearMipmapLinearFilter ] = WEBGL_CONSTANTS.LINEAR_MIPMAP_LINEAR;

THREE_TO_WEBGL[ ClampToEdgeWrapping ] = WEBGL_CONSTANTS.CLAMP_TO_EDGE;
THREE_TO_WEBGL[ RepeatWrapping ] = WEBGL_CONSTANTS.REPEAT;
THREE_TO_WEBGL[ MirroredRepeatWrapping ] = WEBGL_CONSTANTS.MIRRORED_REPEAT;

const PATH_PROPERTIES = {
	scale: 'scale',
	position: 'translation',
	quaternion: 'rotation',
	morphTargetInfluences: 'weights'
};

const DEFAULT_SPECULAR_COLOR = new Color();

// GLB constants
// https://github.com/KhronosGroup/glTF/blob/master/specification/2.0/README.md#glb-file-format-specification

const GLB_HEADER_BYTES = 12;
const GLB_HEADER_MAGIC = 0x46546C67;
const GLB_VERSION = 2;

const GLB_CHUNK_PREFIX_BYTES = 8;
const GLB_CHUNK_TYPE_JSON = 0x4E4F534A;
const GLB_CHUNK_TYPE_BIN = 0x004E4942;

//------------------------------------------------------------------------------
// Utility functions
//------------------------------------------------------------------------------

/**
 * Compare two arrays
 * @param  {Array} array1 Array 1 to compare
 * @param  {Array} array2 Array 2 to compare
 * @return {Boolean}        Returns true if both arrays are equal
 */
function equalArray( array1, array2 ) {

	return ( array1.length === array2.length ) && array1.every( function ( element, index ) {

		return element === array2[ index ];

	} );

}

/**
 * Converts a string to an ArrayBuffer.
 * @param  {string} text
 * @return {ArrayBuffer}
 */
function stringToArrayBuffer( text ) {

	return new TextEncoder().encode( text ).buffer;

}

/**
 * Is identity matrix
 *
 * @param {Matrix4} matrix
 * @returns {Boolean} Returns true, if parameter is identity matrix
 */
function isIdentityMatrix( matrix ) {

	return equalArray( matrix.elements, [ 1, 0, 0, 0, 0, 1, 0, 0, 0, 0, 1, 0, 0, 0, 0, 1 ] );

}

/**
 * Get the min and max vectors from the given attribute
 * @param  {BufferAttribute} attribute Attribute to find the min/max in range from start to start + count
 * @param  {Integer} start
 * @param  {Integer} count
 * @return {Object} Object containing the `min` and `max` values (As an array of attribute.itemSize components)
 */
function getMinMax( attribute, start, count ) {

	const output = {

		min: new Array( attribute.itemSize ).fill( Number.POSITIVE_INFINITY ),
		max: new Array( attribute.itemSize ).fill( Number.NEGATIVE_INFINITY )

	};

	for ( let i = start; i < start + count; i ++ ) {

		for ( let a = 0; a < attribute.itemSize; a ++ ) {

			let value;

			if ( attribute.itemSize > 4 ) {

				 // no support for interleaved data for itemSize > 4

				value = attribute.array[ i * attribute.itemSize + a ];

			} else {

				if ( a === 0 ) value = attribute.getX( i );
				else if ( a === 1 ) value = attribute.getY( i );
				else if ( a === 2 ) value = attribute.getZ( i );
				else if ( a === 3 ) value = attribute.getW( i );

				if ( attribute.normalized === true ) {

					value = MathUtils.normalize( value, attribute.array );

				}

			}

			output.min[ a ] = Math.min( output.min[ a ], value );
			output.max[ a ] = Math.max( output.max[ a ], value );

		}

	}

	return output;

}

/**
 * Get the required size + padding for a buffer, rounded to the next 4-byte boundary.
 * https://github.com/KhronosGroup/glTF/tree/master/specification/2.0#data-alignment
 *
 * @param {Integer} bufferSize The size the original buffer.
 * @returns {Integer} new buffer size with required padding.
 *
 */
function getPaddedBufferSize( bufferSize ) {

	return Math.ceil( bufferSize / 4 ) * 4;

}

/**
 * Returns a buffer aligned to 4-byte boundary.
 *
 * @param {ArrayBuffer} arrayBuffer Buffer to pad
 * @param {Integer} paddingByte (Optional)
 * @returns {ArrayBuffer} The same buffer if it's already aligned to 4-byte boundary or a new buffer
 */
function getPaddedArrayBuffer( arrayBuffer, paddingByte = 0 ) {

	const paddedLength = getPaddedBufferSize( arrayBuffer.byteLength );

	if ( paddedLength !== arrayBuffer.byteLength ) {

		const array = new Uint8Array( paddedLength );
		array.set( new Uint8Array( arrayBuffer ) );

		if ( paddingByte !== 0 ) {

			for ( let i = arrayBuffer.byteLength; i < paddedLength; i ++ ) {

				array[ i ] = paddingByte;

			}

		}

		return array.buffer;

	}

	return arrayBuffer;

}

function getCanvas() {

	if ( typeof document === 'undefined' && typeof OffscreenCanvas !== 'undefined' ) {

		return new OffscreenCanvas( 1, 1 );

	}

	return document.createElement( 'canvas' );

}

function getToBlobPromise( canvas, mimeType ) {

	if ( canvas.toBlob !== undefined ) {

		return new Promise( ( resolve ) => canvas.toBlob( resolve, mimeType ) );

	}

	let quality;

	// Blink's implementation of convertToBlob seems to default to a quality level of 100%
	// Use the Blink default quality levels of toBlob instead so that file sizes are comparable.
	if ( mimeType === 'image/jpeg' ) {

		quality = 0.92;

	} else if ( mimeType === 'image/webp' ) {

		quality = 0.8;

	}

	return canvas.convertToBlob( {

		type: mimeType,
		quality: quality

	} );

}

/**
 * Writer
 */
class GLTFWriter {

	constructor() {

		this.plugins = [];

		this.options = {};
		this.pending = [];
		this.buffers = [];

		this.byteOffset = 0;
		this.buffers = [];
		this.nodeMap = new Map();
		this.skins = [];

		this.extensionsUsed = {};
		this.extensionsRequired = {};

		this.uids = new Map();
		this.uid = 0;

		this.json = {
			asset: {
				version: '2.0',
				generator: 'THREE.GLTFExporter r' + REVISION
			}
		};

		this.cache = {
			meshes: new Map(),
			attributes: new Map(),
			attributesNormalized: new Map(),
			materials: new Map(),
			textures: new Map(),
			images: new Map()
		};

		this.textureUtils = null;

	}

	setPlugins( plugins ) {

		this.plugins = plugins;

	}

	setTextureUtils( utils ) {

		this.textureUtils = utils;

	}

	/**
	 * Parse scenes and generate GLTF output
	 * @param  {Scene or [THREE.Scenes]} input   Scene or Array of THREE.Scenes
	 * @param  {Function} onDone  Callback on completed
	 * @param  {Object} options options
	 */
	async write( input, onDone, options = {} ) {

		this.options = Object.assign( {
			// default options
			binary: false,
			trs: false,
			onlyVisible: true,
			maxTextureSize: Infinity,
			animations: [],
			includeCustomExtensions: false
		}, options );

		if ( this.options.animations.length > 0 ) {

			// Only TRS properties, and not matrices, may be targeted by animation.
			this.options.trs = true;

		}

		await this.processInput( input );

		await Promise.all( this.pending );

		const writer = this;
		const buffers = writer.buffers;
		const json = writer.json;
		options = writer.options;

		const extensionsUsed = writer.extensionsUsed;
		const extensionsRequired = writer.extensionsRequired;

		// Merge buffers.
		const blob = new Blob( buffers, { type: 'application/octet-stream' } );

		// Declare extensions.
		const extensionsUsedList = Object.keys( extensionsUsed );
		const extensionsRequiredList = Object.keys( extensionsRequired );

		if ( extensionsUsedList.length > 0 ) json.extensionsUsed = extensionsUsedList;
		if ( extensionsRequiredList.length > 0 ) json.extensionsRequired = extensionsRequiredList;

		// Update bytelength of the single buffer.
		if ( json.buffers && json.buffers.length > 0 ) json.buffers[ 0 ].byteLength = blob.size;

		if ( options.binary === true ) {

			// https://github.com/KhronosGroup/glTF/blob/master/specification/2.0/README.md#glb-file-format-specification

			const reader = new FileReader();
			reader.readAsArrayBuffer( blob );
			reader.onloadend = function () {

				// Binary chunk.
				const binaryChunk = getPaddedArrayBuffer( reader.result );
				const binaryChunkPrefix = new DataView( new ArrayBuffer( GLB_CHUNK_PREFIX_BYTES ) );
				binaryChunkPrefix.setUint32( 0, binaryChunk.byteLength, true );
				binaryChunkPrefix.setUint32( 4, GLB_CHUNK_TYPE_BIN, true );

				// JSON chunk.
				const jsonChunk = getPaddedArrayBuffer( stringToArrayBuffer( JSON.stringify( json ) ), 0x20 );
				const jsonChunkPrefix = new DataView( new ArrayBuffer( GLB_CHUNK_PREFIX_BYTES ) );
				jsonChunkPrefix.setUint32( 0, jsonChunk.byteLength, true );
				jsonChunkPrefix.setUint32( 4, GLB_CHUNK_TYPE_JSON, true );

				// GLB header.
				const header = new ArrayBuffer( GLB_HEADER_BYTES );
				const headerView = new DataView( header );
				headerView.setUint32( 0, GLB_HEADER_MAGIC, true );
				headerView.setUint32( 4, GLB_VERSION, true );
				const totalByteLength = GLB_HEADER_BYTES
					+ jsonChunkPrefix.byteLength + jsonChunk.byteLength
					+ binaryChunkPrefix.byteLength + binaryChunk.byteLength;
				headerView.setUint32( 8, totalByteLength, true );

				const glbBlob = new Blob( [
					header,
					jsonChunkPrefix,
					jsonChunk,
					binaryChunkPrefix,
					binaryChunk
				], { type: 'application/octet-stream' } );

				const glbReader = new FileReader();
				glbReader.readAsArrayBuffer( glbBlob );
				glbReader.onloadend = function () {

					onDone( glbReader.result );

				};

			};

		} else {

			if ( json.buffers && json.buffers.length > 0 ) {

				const reader = new FileReader();
				reader.readAsDataURL( blob );
				reader.onloadend = function () {

					const base64data = reader.result;
					json.buffers[ 0 ].uri = base64data;
					onDone( json );

				};

			} else {

				onDone( json );

			}

		}


	}

	/**
	 * Serializes a userData.
	 *
	 * @param {THREE.Object3D|THREE.Material} object
	 * @param {Object} objectDef
	 */
	serializeUserData( object, objectDef ) {

		if ( Object.keys( object.userData ).length === 0 ) return;

		const options = this.options;
		const extensionsUsed = this.extensionsUsed;

		try {

			const json = JSON.parse( JSON.stringify( object.userData ) );

			if ( options.includeCustomExtensions && json.gltfExtensions ) {

				if ( objectDef.extensions === undefined ) objectDef.extensions = {};

				for ( const extensionName in json.gltfExtensions ) {

					objectDef.extensions[ extensionName ] = json.gltfExtensions[ extensionName ];
					extensionsUsed[ extensionName ] = true;

				}

				delete json.gltfExtensions;

			}

			if ( Object.keys( json ).length > 0 ) objectDef.extras = json;

		} catch ( error ) {

			console.warn( 'THREE.GLTFExporter: userData of \'' + object.name + '\' ' +
				'won\'t be serialized because of JSON.stringify error - ' + error.message );

		}

	}

	/**
	 * Returns ids for buffer attributes.
	 * @param  {Object} object
	 * @return {Integer}
	 */
	getUID( attribute, isRelativeCopy = false ) {

		if ( this.uids.has( attribute ) === false ) {

			const uids = new Map();

			uids.set( true, this.uid ++ );
			uids.set( false, this.uid ++ );

			this.uids.set( attribute, uids );

		}

		const uids = this.uids.get( attribute );

		return uids.get( isRelativeCopy );

	}

	/**
	 * Checks if normal attribute values are normalized.
	 *
	 * @param {BufferAttribute} normal
	 * @returns {Boolean}
	 */
	isNormalizedNormalAttribute( normal ) {

		const cache = this.cache;

		if ( cache.attributesNormalized.has( normal ) ) return false;

		const v = new Vector3();

		for ( let i = 0, il = normal.count; i < il; i ++ ) {

			// 0.0005 is from glTF-validator
			if ( Math.abs( v.fromBufferAttribute( normal, i ).length() - 1.0 ) > 0.0005 ) return false;

		}

		return true;

	}

	/**
	 * Creates normalized normal buffer attribute.
	 *
	 * @param {BufferAttribute} normal
	 * @returns {BufferAttribute}
	 *
	 */
	createNormalizedNormalAttribute( normal ) {

		const cache = this.cache;

		if ( cache.attributesNormalized.has( normal ) )	return cache.attributesNormalized.get( normal );

		const attribute = normal.clone();
		const v = new Vector3();

		for ( let i = 0, il = attribute.count; i < il; i ++ ) {

			v.fromBufferAttribute( attribute, i );

			if ( v.x === 0 && v.y === 0 && v.z === 0 ) {

				// if values can't be normalized set (1, 0, 0)
				v.setX( 1.0 );

			} else {

				v.normalize();

			}

			attribute.setXYZ( i, v.x, v.y, v.z );

		}

		cache.attributesNormalized.set( normal, attribute );

		return attribute;

	}

	/**
	 * Applies a texture transform, if present, to the map definition. Requires
	 * the KHR_texture_transform extension.
	 *
	 * @param {Object} mapDef
	 * @param {THREE.Texture} texture
	 */
	applyTextureTransform( mapDef, texture ) {

		let didTransform = false;
		const transformDef = {};

		if ( texture.offset.x !== 0 || texture.offset.y !== 0 ) {

			transformDef.offset = texture.offset.toArray();
			didTransform = true;

		}

		if ( texture.rotation !== 0 ) {

			transformDef.rotation = texture.rotation;
			didTransform = true;

		}

		if ( texture.repeat.x !== 1 || texture.repeat.y !== 1 ) {

			transformDef.scale = texture.repeat.toArray();
			didTransform = true;

		}

		if ( didTransform ) {

			mapDef.extensions = mapDef.extensions || {};
			mapDef.extensions[ 'KHR_texture_transform' ] = transformDef;
			this.extensionsUsed[ 'KHR_texture_transform' ] = true;

		}

	}

	async buildMetalRoughTexture( metalnessMap, roughnessMap ) {

		if ( metalnessMap === roughnessMap ) return metalnessMap;

		function getEncodingConversion( map ) {

			if ( map.colorSpace === SRGBColorSpace ) {

				return function SRGBToLinear( c ) {

					return ( c < 0.04045 ) ? c * 0.0773993808 : Math.pow( c * 0.9478672986 + 0.0521327014, 2.4 );

				};

			}

			return function LinearToLinear( c ) {

				return c;

			};

		}

		if ( metalnessMap instanceof CompressedTexture ) {

			metalnessMap = await this.decompressTexture( metalnessMap );

		}

		if ( roughnessMap instanceof CompressedTexture ) {

			roughnessMap = await this.decompressTexture( roughnessMap );

		}

		const metalness = metalnessMap ? metalnessMap.image : null;
		const roughness = roughnessMap ? roughnessMap.image : null;

		const width = Math.max( metalness ? metalness.width : 0, roughness ? roughness.width : 0 );
		const height = Math.max( metalness ? metalness.height : 0, roughness ? roughness.height : 0 );

		const canvas = getCanvas();
		canvas.width = width;
		canvas.height = height;

		const context = canvas.getContext( '2d', {
			willReadFrequently: true,
		} );
		context.fillStyle = '#00ffff';
		context.fillRect( 0, 0, width, height );

		const composite = context.getImageData( 0, 0, width, height );

		if ( metalness ) {

			context.drawImage( metalness, 0, 0, width, height );

			const convert = getEncodingConversion( metalnessMap );
			const data = context.getImageData( 0, 0, width, height ).data;

			for ( let i = 2; i < data.length; i += 4 ) {

				composite.data[ i ] = convert( data[ i ] / 256 ) * 256;

			}

		}

		if ( roughness ) {

			context.drawImage( roughness, 0, 0, width, height );

			const convert = getEncodingConversion( roughnessMap );
			const data = context.getImageData( 0, 0, width, height ).data;

			for ( let i = 1; i < data.length; i += 4 ) {

				composite.data[ i ] = convert( data[ i ] / 256 ) * 256;

			}

		}

		context.putImageData( composite, 0, 0 );

		//

		const reference = metalnessMap || roughnessMap;

		const texture = reference.clone();

		texture.source = new Source( canvas );
		texture.colorSpace = NoColorSpace;
		texture.channel = ( metalnessMap || roughnessMap ).channel;

		if ( metalnessMap && roughnessMap && metalnessMap.channel !== roughnessMap.channel ) {

			console.warn( 'THREE.GLTFExporter: UV channels for metalnessMap and roughnessMap textures must match.' );

		}

		console.warn( 'THREE.GLTFExporter: Merged metalnessMap and roughnessMap textures.' );

		return texture;

	}


	async decompressTexture( texture, maxTextureSize = Infinity ) {

		if ( this.textureUtils === null ) {

			throw new Error( 'THREE.GLTFExporter: setTextureUtils() must be called to process compressed textures.' );

		}

		return await this.textureUtils.decompress( texture, maxTextureSize );

	}

	/**
	 * Process a buffer to append to the default one.
	 * @param  {ArrayBuffer} buffer
	 * @return {Integer}
	 */
	processBuffer( buffer ) {

		const json = this.json;
		const buffers = this.buffers;

		if ( ! json.buffers ) json.buffers = [ { byteLength: 0 } ];

		// All buffers are merged before export.
		buffers.push( buffer );

		return 0;

	}

	/**
	 * Process and generate a BufferView
	 * @param  {BufferAttribute} attribute
	 * @param  {number} componentType
	 * @param  {number} start
	 * @param  {number} count
	 * @param  {number} target (Optional) Target usage of the BufferView
	 * @return {Object}
	 */
	processBufferView( attribute, componentType, start, count, target ) {

		const json = this.json;

		if ( ! json.bufferViews ) json.bufferViews = [];

		// Create a new dataview and dump the attribute's array into it

		let componentSize;

		switch ( componentType ) {

			case WEBGL_CONSTANTS.BYTE:
			case WEBGL_CONSTANTS.UNSIGNED_BYTE:

				componentSize = 1;

				break;

			case WEBGL_CONSTANTS.SHORT:
			case WEBGL_CONSTANTS.UNSIGNED_SHORT:

				componentSize = 2;

				break;

			default:

				componentSize = 4;

		}

		let byteStride = attribute.itemSize * componentSize;

		if ( target === WEBGL_CONSTANTS.ARRAY_BUFFER ) {

			// Each element of a vertex attribute MUST be aligned to 4-byte boundaries
			// inside a bufferView
			byteStride = Math.ceil( byteStride / 4 ) * 4;

		}

		const byteLength = getPaddedBufferSize( count * byteStride );
		const dataView = new DataView( new ArrayBuffer( byteLength ) );
		let offset = 0;

		for ( let i = start; i < start + count; i ++ ) {

			for ( let a = 0; a < attribute.itemSize; a ++ ) {

				let value;

				if ( attribute.itemSize > 4 ) {

					 // no support for interleaved data for itemSize > 4

					value = attribute.array[ i * attribute.itemSize + a ];

				} else {

					if ( a === 0 ) value = attribute.getX( i );
					else if ( a === 1 ) value = attribute.getY( i );
					else if ( a === 2 ) value = attribute.getZ( i );
					else if ( a === 3 ) value = attribute.getW( i );

					if ( attribute.normalized === true ) {

						value = MathUtils.normalize( value, attribute.array );

					}

				}

				if ( componentType === WEBGL_CONSTANTS.FLOAT ) {

					dataView.setFloat32( offset, value, true );

				} else if ( componentType === WEBGL_CONSTANTS.INT ) {

					dataView.setInt32( offset, value, true );

				} else if ( componentType === WEBGL_CONSTANTS.UNSIGNED_INT ) {

					dataView.setUint32( offset, value, true );

				} else if ( componentType === WEBGL_CONSTANTS.SHORT ) {

					dataView.setInt16( offset, value, true );

				} else if ( componentType === WEBGL_CONSTANTS.UNSIGNED_SHORT ) {

					dataView.setUint16( offset, value, true );

				} else if ( componentType === WEBGL_CONSTANTS.BYTE ) {

					dataView.setInt8( offset, value );

				} else if ( componentType === WEBGL_CONSTANTS.UNSIGNED_BYTE ) {

					dataView.setUint8( offset, value );

				}

				offset += componentSize;

			}

			if ( ( offset % byteStride ) !== 0 ) {

				offset += byteStride - ( offset % byteStride );

			}

		}

		const bufferViewDef = {

			buffer: this.processBuffer( dataView.buffer ),
			byteOffset: this.byteOffset,
			byteLength: byteLength

		};

		if ( target !== undefined ) bufferViewDef.target = target;

		if ( target === WEBGL_CONSTANTS.ARRAY_BUFFER ) {

			// Only define byteStride for vertex attributes.
			bufferViewDef.byteStride = byteStride;

		}

		this.byteOffset += byteLength;

		json.bufferViews.push( bufferViewDef );

		// @TODO Merge bufferViews where possible.
		const output = {

			id: json.bufferViews.length - 1,
			byteLength: 0

		};

		return output;

	}

	/**
	 * Process and generate a BufferView from an image Blob.
	 * @param {Blob} blob
	 * @return {Promise<Integer>}
	 */
	processBufferViewImage( blob ) {

		const writer = this;
		const json = writer.json;

		if ( ! json.bufferViews ) json.bufferViews = [];

		return new Promise( function ( resolve ) {

			const reader = new FileReader();
			reader.readAsArrayBuffer( blob );
			reader.onloadend = function () {

				const buffer = getPaddedArrayBuffer( reader.result );

				const bufferViewDef = {
					buffer: writer.processBuffer( buffer ),
					byteOffset: writer.byteOffset,
					byteLength: buffer.byteLength
				};

				writer.byteOffset += buffer.byteLength;
				resolve( json.bufferViews.push( bufferViewDef ) - 1 );

			};

		} );

	}

	/**
	 * Process attribute to generate an accessor
	 * @param  {BufferAttribute} attribute Attribute to process
	 * @param  {THREE.BufferGeometry} geometry (Optional) Geometry used for truncated draw range
	 * @param  {Integer} start (Optional)
	 * @param  {Integer} count (Optional)
	 * @return {Integer|null} Index of the processed accessor on the "accessors" array
	 */
	processAccessor( attribute, geometry, start, count ) {

		const json = this.json;

		const types = {

			1: 'SCALAR',
			2: 'VEC2',
			3: 'VEC3',
			4: 'VEC4',
			9: 'MAT3',
			16: 'MAT4'

		};

		let componentType;

		// Detect the component type of the attribute array
		if ( attribute.array.constructor === Float32Array ) {

			componentType = WEBGL_CONSTANTS.FLOAT;

		} else if ( attribute.array.constructor === Int32Array ) {

			componentType = WEBGL_CONSTANTS.INT;

		} else if ( attribute.array.constructor === Uint32Array ) {

			componentType = WEBGL_CONSTANTS.UNSIGNED_INT;

		} else if ( attribute.array.constructor === Int16Array ) {

			componentType = WEBGL_CONSTANTS.SHORT;

		} else if ( attribute.array.constructor === Uint16Array ) {

			componentType = WEBGL_CONSTANTS.UNSIGNED_SHORT;

		} else if ( attribute.array.constructor === Int8Array ) {

			componentType = WEBGL_CONSTANTS.BYTE;

		} else if ( attribute.array.constructor === Uint8Array ) {

			componentType = WEBGL_CONSTANTS.UNSIGNED_BYTE;

		} else {

			throw new Error( 'THREE.GLTFExporter: Unsupported bufferAttribute component type: ' + attribute.array.constructor.name );

		}

		if ( start === undefined ) start = 0;
		if ( count === undefined || count === Infinity ) count = attribute.count;

		// Skip creating an accessor if the attribute doesn't have data to export
		if ( count === 0 ) return null;

		const minMax = getMinMax( attribute, start, count );
		let bufferViewTarget;

		// If geometry isn't provided, don't infer the target usage of the bufferView. For
		// animation samplers, target must not be set.
		if ( geometry !== undefined ) {

			bufferViewTarget = attribute === geometry.index ? WEBGL_CONSTANTS.ELEMENT_ARRAY_BUFFER : WEBGL_CONSTANTS.ARRAY_BUFFER;

		}

		const bufferView = this.processBufferView( attribute, componentType, start, count, bufferViewTarget );

		const accessorDef = {

			bufferView: bufferView.id,
			byteOffset: bufferView.byteOffset,
			componentType: componentType,
			count: count,
			max: minMax.max,
			min: minMax.min,
			type: types[ attribute.itemSize ]

		};

		if ( attribute.normalized === true ) accessorDef.normalized = true;
		if ( ! json.accessors ) json.accessors = [];

		return json.accessors.push( accessorDef ) - 1;

	}

	/**
	 * Process image
	 * @param  {Image} image to process
	 * @param  {Integer} format of the image (RGBAFormat)
	 * @param  {Boolean} flipY before writing out the image
	 * @param  {String} mimeType export format
	 * @return {Integer}     Index of the processed texture in the "images" array
	 */
	processImage( image, format, flipY, mimeType = 'image/png' ) {

		if ( image !== null ) {

			const writer = this;
			const cache = writer.cache;
			const json = writer.json;
			const options = writer.options;
			const pending = writer.pending;

			if ( ! cache.images.has( image ) ) cache.images.set( image, {} );

			const cachedImages = cache.images.get( image );

			const key = mimeType + ':flipY/' + flipY.toString();

			if ( cachedImages[ key ] !== undefined ) return cachedImages[ key ];

			if ( ! json.images ) json.images = [];

			const imageDef = { mimeType: mimeType };

			const canvas = getCanvas();

			canvas.width = Math.min( image.width, options.maxTextureSize );
			canvas.height = Math.min( image.height, options.maxTextureSize );

			const ctx = canvas.getContext( '2d', {
				willReadFrequently: true,
			} );

			if ( flipY === true ) {

				ctx.translate( 0, canvas.height );
				ctx.scale( 1, - 1 );

			}

			if ( image.data !== undefined ) { // THREE.DataTexture

				if ( format !== RGBAFormat ) {

					console.error( 'GLTFExporter: Only RGBAFormat is supported.', format );

				}

				if ( image.width > options.maxTextureSize || image.height > options.maxTextureSize ) {

					console.warn( 'GLTFExporter: Image size is bigger than maxTextureSize', image );

				}

				const data = new Uint8ClampedArray( image.height * image.width * 4 );

				for ( let i = 0; i < data.length; i += 4 ) {

					data[ i + 0 ] = image.data[ i + 0 ];
					data[ i + 1 ] = image.data[ i + 1 ];
					data[ i + 2 ] = image.data[ i + 2 ];
					data[ i + 3 ] = image.data[ i + 3 ];

				}

				ctx.putImageData( new ImageData( data, image.width, image.height ), 0, 0 );

			} else {

				if ( ( typeof HTMLImageElement !== 'undefined' && image instanceof HTMLImageElement ) ||
					( typeof HTMLCanvasElement !== 'undefined' && image instanceof HTMLCanvasElement ) ||
					( typeof ImageBitmap !== 'undefined' && image instanceof ImageBitmap ) ||
					( typeof OffscreenCanvas !== 'undefined' && image instanceof OffscreenCanvas ) ) {

					ctx.drawImage( image, 0, 0, canvas.width, canvas.height );

				} else {

					throw new Error( 'THREE.GLTFExporter: Invalid image type. Use HTMLImageElement, HTMLCanvasElement, ImageBitmap or OffscreenCanvas.' );

				}

			}

			if ( options.binary === true ) {

				pending.push(

					getToBlobPromise( canvas, mimeType )
						.then( blob => writer.processBufferViewImage( blob ) )
						.then( bufferViewIndex => {

							imageDef.bufferView = bufferViewIndex;

						} )

				);

			} else {

				if ( canvas.toDataURL !== undefined ) {

					imageDef.uri = canvas.toDataURL( mimeType );

				} else {

					pending.push(

						getToBlobPromise( canvas, mimeType )
							.then( blob => new FileReader().readAsDataURL( blob ) )
							.then( dataURL => {

								imageDef.uri = dataURL;

							} )

					);

				}

			}

			const index = json.images.push( imageDef ) - 1;
			cachedImages[ key ] = index;
			return index;

		} else {

			throw new Error( 'THREE.GLTFExporter: No valid image data found. Unable to process texture.' );

		}

	}

	/**
	 * Process sampler
	 * @param  {Texture} map Texture to process
	 * @return {Integer}     Index of the processed texture in the "samplers" array
	 */
	processSampler( map ) {

		const json = this.json;

		if ( ! json.samplers ) json.samplers = [];

		const samplerDef = {
			magFilter: THREE_TO_WEBGL[ map.magFilter ],
			minFilter: THREE_TO_WEBGL[ map.minFilter ],
			wrapS: THREE_TO_WEBGL[ map.wrapS ],
			wrapT: THREE_TO_WEBGL[ map.wrapT ]
		};

		return json.samplers.push( samplerDef ) - 1;

	}

	/**
	 * Process texture
	 * @param  {Texture} map Map to process
	 * @return {Integer} Index of the processed texture in the "textures" array
	 */
	async processTexture( map ) {

		const writer = this;
		const options = writer.options;
		const cache = this.cache;
		const json = this.json;

		if ( cache.textures.has( map ) ) return cache.textures.get( map );

		if ( ! json.textures ) json.textures = [];

		// make non-readable textures (e.g. CompressedTexture) readable by blitting them into a new texture
		if ( map instanceof CompressedTexture ) {

			map = await this.decompressTexture( map, options.maxTextureSize );

		}

		let mimeType = map.userData.mimeType;

		if ( mimeType === 'image/webp' ) mimeType = 'image/png';

		const textureDef = {
			sampler: this.processSampler( map ),
			source: this.processImage( map.image, map.format, map.flipY, mimeType )
		};

		if ( map.name ) textureDef.name = map.name;

		await this._invokeAll( async function ( ext ) {

			ext.writeTexture && await ext.writeTexture( map, textureDef );

		} );

		const index = json.textures.push( textureDef ) - 1;
		cache.textures.set( map, index );
		return index;

	}

	/**
	 * Process material
	 * @param  {THREE.Material} material Material to process
	 * @return {Integer|null} Index of the processed material in the "materials" array
	 */
	async processMaterial( material ) {

		const cache = this.cache;
		const json = this.json;

		if ( cache.materials.has( material ) ) return cache.materials.get( material );

		if ( material.isShaderMaterial ) {

			console.warn( 'GLTFExporter: THREE.ShaderMaterial not supported.' );
			return null;

		}

		if ( ! json.materials ) json.materials = [];

		// @QUESTION Should we avoid including any attribute that has the default value?
		const materialDef = {	pbrMetallicRoughness: {} };

		if ( material.isMeshStandardMaterial !== true && material.isMeshBasicMaterial !== true ) {

			console.warn( 'GLTFExporter: Use MeshStandardMaterial or MeshBasicMaterial for best results.' );

		}

		// pbrMetallicRoughness.baseColorFactor
		const color = material.color.toArray().concat( [ material.opacity ] );

		if ( ! equalArray( color, [ 1, 1, 1, 1 ] ) ) {

			materialDef.pbrMetallicRoughness.baseColorFactor = color;

		}

		if ( material.isMeshStandardMaterial ) {

			materialDef.pbrMetallicRoughness.metallicFactor = material.metalness;
			materialDef.pbrMetallicRoughness.roughnessFactor = material.roughness;

		} else {

			materialDef.pbrMetallicRoughness.metallicFactor = 0.5;
			materialDef.pbrMetallicRoughness.roughnessFactor = 0.5;

		}

		// pbrMetallicRoughness.metallicRoughnessTexture
		if ( material.metalnessMap || material.roughnessMap ) {

			const metalRoughTexture = await this.buildMetalRoughTexture( material.metalnessMap, material.roughnessMap );

			const metalRoughMapDef = {
				index: await this.processTexture( metalRoughTexture ),
				texCoord: metalRoughTexture.channel
			};
			this.applyTextureTransform( metalRoughMapDef, metalRoughTexture );
			materialDef.pbrMetallicRoughness.metallicRoughnessTexture = metalRoughMapDef;

		}

		// pbrMetallicRoughness.baseColorTexture
		if ( material.map ) {

			const baseColorMapDef = {
				index: await this.processTexture( material.map ),
				texCoord: material.map.channel
			};
			this.applyTextureTransform( baseColorMapDef, material.map );
			materialDef.pbrMetallicRoughness.baseColorTexture = baseColorMapDef;

		}

		if ( material.emissive ) {

			const emissive = material.emissive;
			const maxEmissiveComponent = Math.max( emissive.r, emissive.g, emissive.b );

			if ( maxEmissiveComponent > 0 ) {

				materialDef.emissiveFactor = material.emissive.toArray();

			}

			// emissiveTexture
			if ( material.emissiveMap ) {

				const emissiveMapDef = {
					index: await this.processTexture( material.emissiveMap ),
					texCoord: material.emissiveMap.channel
				};
				this.applyTextureTransform( emissiveMapDef, material.emissiveMap );
				materialDef.emissiveTexture = emissiveMapDef;

			}

		}

		// normalTexture
		if ( material.normalMap ) {

			const normalMapDef = {
				index: await this.processTexture( material.normalMap ),
				texCoord: material.normalMap.channel
			};

			if ( material.normalScale && material.normalScale.x !== 1 ) {

				// glTF normal scale is univariate. Ignore `y`, which may be flipped.
				// Context: https://github.com/mrdoob/three.js/issues/11438#issuecomment-507003995
				normalMapDef.scale = material.normalScale.x;

			}

			this.applyTextureTransform( normalMapDef, material.normalMap );
			materialDef.normalTexture = normalMapDef;

		}

		// occlusionTexture
		if ( material.aoMap ) {

			const occlusionMapDef = {
				index: await this.processTexture( material.aoMap ),
				texCoord: material.aoMap.channel
			};

			if ( material.aoMapIntensity !== 1.0 ) {

				occlusionMapDef.strength = material.aoMapIntensity;

			}

			this.applyTextureTransform( occlusionMapDef, material.aoMap );
			materialDef.occlusionTexture = occlusionMapDef;

		}

		// alphaMode
		if ( material.transparent ) {

			materialDef.alphaMode = 'BLEND';

		} else {

			if ( material.alphaTest > 0.0 ) {

				materialDef.alphaMode = 'MASK';
				materialDef.alphaCutoff = material.alphaTest;

			}

		}

		// doubleSided
		if ( material.side === DoubleSide ) materialDef.doubleSided = true;
		if ( material.name !== '' ) materialDef.name = material.name;

		this.serializeUserData( material, materialDef );

		await this._invokeAll( async function ( ext ) {

			ext.writeMaterial && await ext.writeMaterial( material, materialDef );

		} );

		const index = json.materials.push( materialDef ) - 1;
		cache.materials.set( material, index );
		return index;

	}

	/**
	 * Process mesh
	 * @param  {THREE.Mesh} mesh Mesh to process
	 * @return {Integer|null} Index of the processed mesh in the "meshes" array
	 */
	async processMesh( mesh ) {

		const cache = this.cache;
		const json = this.json;

		const meshCacheKeyParts = [ mesh.geometry.uuid ];

		if ( Array.isArray( mesh.material ) ) {

			for ( let i = 0, l = mesh.material.length; i < l; i ++ ) {

				meshCacheKeyParts.push( mesh.material[ i ].uuid	);

			}

		} else {

			meshCacheKeyParts.push( mesh.material.uuid );

		}

		const meshCacheKey = meshCacheKeyParts.join( ':' );

		if ( cache.meshes.has( meshCacheKey ) ) return cache.meshes.get( meshCacheKey );

		const geometry = mesh.geometry;

		let mode;

		// Use the correct mode
		if ( mesh.isLineSegments ) {

			mode = WEBGL_CONSTANTS.LINES;

		} else if ( mesh.isLineLoop ) {

			mode = WEBGL_CONSTANTS.LINE_LOOP;

		} else if ( mesh.isLine ) {

			mode = WEBGL_CONSTANTS.LINE_STRIP;

		} else if ( mesh.isPoints ) {

			mode = WEBGL_CONSTANTS.POINTS;

		} else {

			mode = mesh.material.wireframe ? WEBGL_CONSTANTS.LINES : WEBGL_CONSTANTS.TRIANGLES;

		}

		const meshDef = {};
		const attributes = {};
		const primitives = [];
		const targets = [];

		// Conversion between attributes names in threejs and gltf spec
		const nameConversion = {
			uv: 'TEXCOORD_0',
			uv1: 'TEXCOORD_1',
			uv2: 'TEXCOORD_2',
			uv3: 'TEXCOORD_3',
			color: 'COLOR_0',
			skinWeight: 'WEIGHTS_0',
			skinIndex: 'JOINTS_0'
		};

		const originalNormal = geometry.getAttribute( 'normal' );

		if ( originalNormal !== undefined && ! this.isNormalizedNormalAttribute( originalNormal ) ) {

			console.warn( 'THREE.GLTFExporter: Creating normalized normal attribute from the non-normalized one.' );

			geometry.setAttribute( 'normal', this.createNormalizedNormalAttribute( originalNormal ) );

		}

		// @QUESTION Detect if .vertexColors = true?
		// For every attribute create an accessor
		let modifiedAttribute = null;

		for ( let attributeName in geometry.attributes ) {

			// Ignore morph target attributes, which are exported later.
			if ( attributeName.slice( 0, 5 ) === 'morph' ) continue;

			const attribute = geometry.attributes[ attributeName ];
			attributeName = nameConversion[ attributeName ] || attributeName.toUpperCase();

			// Prefix all geometry attributes except the ones specifically
			// listed in the spec; non-spec attributes are considered custom.
			const validVertexAttributes =
					/^(POSITION|NORMAL|TANGENT|TEXCOORD_\d+|COLOR_\d+|JOINTS_\d+|WEIGHTS_\d+)$/;

			if ( ! validVertexAttributes.test( attributeName ) ) attributeName = '_' + attributeName;

			if ( cache.attributes.has( this.getUID( attribute ) ) ) {

				attributes[ attributeName ] = cache.attributes.get( this.getUID( attribute ) );
				continue;

			}

			// JOINTS_0 must be UNSIGNED_BYTE or UNSIGNED_SHORT.
			modifiedAttribute = null;
			const array = attribute.array;

			if ( attributeName === 'JOINTS_0' &&
				! ( array instanceof Uint16Array ) &&
				! ( array instanceof Uint8Array ) ) {

				console.warn( 'GLTFExporter: Attribute "skinIndex" converted to type UNSIGNED_SHORT.' );
				modifiedAttribute = new BufferAttribute( new Uint16Array( array ), attribute.itemSize, attribute.normalized );

			}

			const accessor = this.processAccessor( modifiedAttribute || attribute, geometry );

			if ( accessor !== null ) {

				if ( ! attributeName.startsWith( '_' ) ) {

					this.detectMeshQuantization( attributeName, attribute );

				}

				attributes[ attributeName ] = accessor;
				cache.attributes.set( this.getUID( attribute ), accessor );

			}

		}

		if ( originalNormal !== undefined ) geometry.setAttribute( 'normal', originalNormal );

		// Skip if no exportable attributes found
		if ( Object.keys( attributes ).length === 0 ) return null;

		// Morph targets
		if ( mesh.morphTargetInfluences !== undefined && mesh.morphTargetInfluences.length > 0 ) {

			const weights = [];
			const targetNames = [];
			const reverseDictionary = {};

			if ( mesh.morphTargetDictionary !== undefined ) {

				for ( const key in mesh.morphTargetDictionary ) {

					reverseDictionary[ mesh.morphTargetDictionary[ key ] ] = key;

				}

			}

			for ( let i = 0; i < mesh.morphTargetInfluences.length; ++ i ) {

				const target = {};
				let warned = false;

				for ( const attributeName in geometry.morphAttributes ) {

					// glTF 2.0 morph supports only POSITION/NORMAL/TANGENT.
					// Three.js doesn't support TANGENT yet.

					if ( attributeName !== 'position' && attributeName !== 'normal' ) {

						if ( ! warned ) {

							console.warn( 'GLTFExporter: Only POSITION and NORMAL morph are supported.' );
							warned = true;

						}

						continue;

					}

					const attribute = geometry.morphAttributes[ attributeName ][ i ];
					const gltfAttributeName = attributeName.toUpperCase();

					// Three.js morph attribute has absolute values while the one of glTF has relative values.
					//
					// glTF 2.0 Specification:
					// https://github.com/KhronosGroup/glTF/tree/master/specification/2.0#morph-targets

					const baseAttribute = geometry.attributes[ attributeName ];

					if ( cache.attributes.has( this.getUID( attribute, true ) ) ) {

						target[ gltfAttributeName ] = cache.attributes.get( this.getUID( attribute, true ) );
						continue;

					}

					// Clones attribute not to override
					const relativeAttribute = attribute.clone();

					if ( ! geometry.morphTargetsRelative ) {

						for ( let j = 0, jl = attribute.count; j < jl; j ++ ) {

							for ( let a = 0; a < attribute.itemSize; a ++ ) {

								if ( a === 0 ) relativeAttribute.setX( j, attribute.getX( j ) - baseAttribute.getX( j ) );
								if ( a === 1 ) relativeAttribute.setY( j, attribute.getY( j ) - baseAttribute.getY( j ) );
								if ( a === 2 ) relativeAttribute.setZ( j, attribute.getZ( j ) - baseAttribute.getZ( j ) );
								if ( a === 3 ) relativeAttribute.setW( j, attribute.getW( j ) - baseAttribute.getW( j ) );

							}

						}

					}

					target[ gltfAttributeName ] = this.processAccessor( relativeAttribute, geometry );
					cache.attributes.set( this.getUID( baseAttribute, true ), target[ gltfAttributeName ] );

				}

				targets.push( target );

				weights.push( mesh.morphTargetInfluences[ i ] );

				if ( mesh.morphTargetDictionary !== undefined ) targetNames.push( reverseDictionary[ i ] );

			}

			meshDef.weights = weights;

			if ( targetNames.length > 0 ) {

				meshDef.extras = {};
				meshDef.extras.targetNames = targetNames;

			}

		}

		const isMultiMaterial = Array.isArray( mesh.material );

		if ( isMultiMaterial && geometry.groups.length === 0 ) return null;

		let didForceIndices = false;

		if ( isMultiMaterial && geometry.index === null ) {

			const indices = [];

			for ( let i = 0, il = geometry.attributes.position.count; i < il; i ++ ) {

				indices[ i ] = i;

			}

			geometry.setIndex( indices );

			didForceIndices = true;

		}

		const materials = isMultiMaterial ? mesh.material : [ mesh.material ];
		const groups = isMultiMaterial ? geometry.groups : [ { materialIndex: 0, start: undefined, count: undefined } ];

		for ( let i = 0, il = groups.length; i < il; i ++ ) {

			const primitive = {
				mode: mode,
				attributes: attributes,
			};

			this.serializeUserData( geometry, primitive );

			if ( targets.length > 0 ) primitive.targets = targets;

			if ( geometry.index !== null ) {

				let cacheKey = this.getUID( geometry.index );

				if ( groups[ i ].start !== undefined || groups[ i ].count !== undefined ) {

					cacheKey += ':' + groups[ i ].start + ':' + groups[ i ].count;

				}

				if ( cache.attributes.has( cacheKey ) ) {

					primitive.indices = cache.attributes.get( cacheKey );

				} else {

					primitive.indices = this.processAccessor( geometry.index, geometry, groups[ i ].start, groups[ i ].count );
					cache.attributes.set( cacheKey, primitive.indices );

				}

				if ( primitive.indices === null ) delete primitive.indices;

			}

			const material = await this.processMaterial( materials[ groups[ i ].materialIndex ] );

			if ( material !== null ) primitive.material = material;

			primitives.push( primitive );

		}

		if ( didForceIndices === true ) {

			geometry.setIndex( null );

		}

		meshDef.primitives = primitives;

		if ( ! json.meshes ) json.meshes = [];

		await this._invokeAll( function ( ext ) {

			ext.writeMesh && ext.writeMesh( mesh, meshDef );

		} );

		const index = json.meshes.push( meshDef ) - 1;
		cache.meshes.set( meshCacheKey, index );
		return index;

	}

	/**
	 * If a vertex attribute with a
	 * [non-standard data type](https://registry.khronos.org/glTF/specs/2.0/glTF-2.0.html#meshes-overview)
	 * is used, it is checked whether it is a valid data type according to the
	 * [KHR_mesh_quantization](https://github.com/KhronosGroup/glTF/blob/main/extensions/2.0/Khronos/KHR_mesh_quantization/README.md)
	 * extension.
	 * In this case the extension is automatically added to the list of used extensions.
	 *
	 * @param {string} attributeName
	 * @param {THREE.BufferAttribute} attribute
	 */
	detectMeshQuantization( attributeName, attribute ) {

		if ( this.extensionsUsed[ KHR_MESH_QUANTIZATION ] ) return;

		let attrType = undefined;

		switch ( attribute.array.constructor ) {

			case Int8Array:

				attrType = 'byte';

				break;

			case Uint8Array:

				attrType = 'unsigned byte';

				break;

			case Int16Array:

				attrType = 'short';

				break;

			case Uint16Array:

				attrType = 'unsigned short';

				break;

			default:

				return;

		}

		if ( attribute.normalized ) attrType += ' normalized';

		const attrNamePrefix = attributeName.split( '_', 1 )[ 0 ];

		if ( KHR_mesh_quantization_ExtraAttrTypes[ attrNamePrefix ] && KHR_mesh_quantization_ExtraAttrTypes[ attrNamePrefix ].includes( attrType ) ) {

			this.extensionsUsed[ KHR_MESH_QUANTIZATION ] = true;
			this.extensionsRequired[ KHR_MESH_QUANTIZATION ] = true;

		}

	}

	/**
	 * Process camera
	 * @param  {THREE.Camera} camera Camera to process
	 * @return {Integer}      Index of the processed mesh in the "camera" array
	 */
	processCamera( camera ) {

		const json = this.json;

		if ( ! json.cameras ) json.cameras = [];

		const isOrtho = camera.isOrthographicCamera;

		const cameraDef = {
			type: isOrtho ? 'orthographic' : 'perspective'
		};

		if ( isOrtho ) {

			cameraDef.orthographic = {
				xmag: camera.right * 2,
				ymag: camera.top * 2,
				zfar: camera.far <= 0 ? 0.001 : camera.far,
				znear: camera.near < 0 ? 0 : camera.near
			};

		} else {

			cameraDef.perspective = {
				aspectRatio: camera.aspect,
				yfov: MathUtils.degToRad( camera.fov ),
				zfar: camera.far <= 0 ? 0.001 : camera.far,
				znear: camera.near < 0 ? 0 : camera.near
			};

		}

		// Question: Is saving "type" as name intentional?
		if ( camera.name !== '' ) cameraDef.name = camera.type;

		return json.cameras.push( cameraDef ) - 1;

	}

	/**
	 * Creates glTF animation entry from AnimationClip object.
	 *
	 * Status:
	 * - Only properties listed in PATH_PROPERTIES may be animated.
	 *
	 * @param {THREE.AnimationClip} clip
	 * @param {THREE.Object3D} root
	 * @return {number|null}
	 */
	processAnimation( clip, root ) {

		const json = this.json;
		const nodeMap = this.nodeMap;

		if ( ! json.animations ) json.animations = [];

		clip = GLTFExporter.Utils.mergeMorphTargetTracks( clip.clone(), root );

		const tracks = clip.tracks;
		const channels = [];
		const samplers = [];

		for ( let i = 0; i < tracks.length; ++ i ) {

			const track = tracks[ i ];
			const trackBinding = PropertyBinding.parseTrackName( track.name );
			let trackNode = PropertyBinding.findNode( root, trackBinding.nodeName );
			const trackProperty = PATH_PROPERTIES[ trackBinding.propertyName ];

			if ( trackBinding.objectName === 'bones' ) {

				if ( trackNode.isSkinnedMesh === true ) {

					trackNode = trackNode.skeleton.getBoneByName( trackBinding.objectIndex );

				} else {

					trackNode = undefined;

				}

			}

			if ( ! trackNode || ! trackProperty ) {

				console.warn( 'THREE.GLTFExporter: Could not export animation track "%s".', track.name );
				continue;

			}

			const inputItemSize = 1;
			let outputItemSize = track.values.length / track.times.length;

			if ( trackProperty === PATH_PROPERTIES.morphTargetInfluences ) {

				outputItemSize /= trackNode.morphTargetInfluences.length;

			}

			let interpolation;

			// @TODO export CubicInterpolant(InterpolateSmooth) as CUBICSPLINE

			// Detecting glTF cubic spline interpolant by checking factory method's special property
			// GLTFCubicSplineInterpolant is a custom interpolant and track doesn't return
			// valid value from .getInterpolation().
			if ( track.createInterpolant.isInterpolantFactoryMethodGLTFCubicSpline === true ) {

				interpolation = 'CUBICSPLINE';

				// itemSize of CUBICSPLINE keyframe is 9
				// (VEC3 * 3: inTangent, splineVertex, and outTangent)
				// but needs to be stored as VEC3 so dividing by 3 here.
				outputItemSize /= 3;

			} else if ( track.getInterpolation() === InterpolateDiscrete ) {

				interpolation = 'STEP';

			} else {

				interpolation = 'LINEAR';

			}

			samplers.push( {
				input: this.processAccessor( new BufferAttribute( track.times, inputItemSize ) ),
				output: this.processAccessor( new BufferAttribute( track.values, outputItemSize ) ),
				interpolation: interpolation
			} );

			channels.push( {
				sampler: samplers.length - 1,
				target: {
					node: nodeMap.get( trackNode ),
					path: trackProperty
				}
			} );

		}

		json.animations.push( {
			name: clip.name || 'clip_' + json.animations.length,
			samplers: samplers,
			channels: channels
		} );

		return json.animations.length - 1;

	}

	/**
	 * @param {THREE.Object3D} object
	 * @return {number|null}
	 */
	 processSkin( object ) {

		const json = this.json;
		const nodeMap = this.nodeMap;

		const node = json.nodes[ nodeMap.get( object ) ];

		const skeleton = object.skeleton;

		if ( skeleton === undefined ) return null;

		const rootJoint = object.skeleton.bones[ 0 ];

		if ( rootJoint === undefined ) return null;

		const joints = [];
		const inverseBindMatrices = new Float32Array( skeleton.bones.length * 16 );
		const temporaryBoneInverse = new Matrix4();

		for ( let i = 0; i < skeleton.bones.length; ++ i ) {

			joints.push( nodeMap.get( skeleton.bones[ i ] ) );
			temporaryBoneInverse.copy( skeleton.boneInverses[ i ] );
			temporaryBoneInverse.multiply( object.bindMatrix ).toArray( inverseBindMatrices, i * 16 );

		}

		if ( json.skins === undefined ) json.skins = [];

		json.skins.push( {
			inverseBindMatrices: this.processAccessor( new BufferAttribute( inverseBindMatrices, 16 ) ),
			joints: joints,
			skeleton: nodeMap.get( rootJoint )
		} );

		const skinIndex = node.skin = json.skins.length - 1;

		return skinIndex;

	}

	/**
	 * Process Object3D node
	 * @param  {THREE.Object3D} node Object3D to processNode
	 * @return {Integer} Index of the node in the nodes list
	 */
	async processNode( object ) {

		const json = this.json;
		const options = this.options;
		const nodeMap = this.nodeMap;

		if ( ! json.nodes ) json.nodes = [];

		const nodeDef = {};

		if ( options.trs ) {

			const rotation = object.quaternion.toArray();
			const position = object.position.toArray();
			const scale = object.scale.toArray();

			if ( ! equalArray( rotation, [ 0, 0, 0, 1 ] ) ) {

				nodeDef.rotation = rotation;

			}

			if ( ! equalArray( position, [ 0, 0, 0 ] ) ) {

				nodeDef.translation = position;

			}

			if ( ! equalArray( scale, [ 1, 1, 1 ] ) ) {

				nodeDef.scale = scale;

			}

		} else {

			if ( object.matrixAutoUpdate ) {

				object.updateMatrix();

			}

			if ( isIdentityMatrix( object.matrix ) === false ) {

				nodeDef.matrix = object.matrix.elements;

			}

		}

		// We don't export empty strings name because it represents no-name in Three.js.
		if ( object.name !== '' ) nodeDef.name = String( object.name );

		this.serializeUserData( object, nodeDef );

		if ( object.isMesh || object.isLine || object.isPoints ) {

			const meshIndex = await this.processMesh( object );

			if ( meshIndex !== null ) nodeDef.mesh = meshIndex;

		} else if ( object.isCamera ) {

			nodeDef.camera = this.processCamera( object );

		}

		if ( object.isSkinnedMesh ) this.skins.push( object );

		if ( object.children.length > 0 ) {

			const children = [];

			for ( let i = 0, l = object.children.length; i < l; i ++ ) {

				const child = object.children[ i ];

				if ( child.visible || options.onlyVisible === false ) {

					const nodeIndex = await this.processNode( child );

					if ( nodeIndex !== null ) children.push( nodeIndex );

				}

			}

			if ( children.length > 0 ) nodeDef.children = children;

		}

		await this._invokeAll( function ( ext ) {

			ext.writeNode && ext.writeNode( object, nodeDef );

		} );

		const nodeIndex = json.nodes.push( nodeDef ) - 1;
		nodeMap.set( object, nodeIndex );
		return nodeIndex;

	}

	/**
	 * Process Scene
	 * @param  {Scene} node Scene to process
	 */
	async processScene( scene ) {

		const json = this.json;
		const options = this.options;

		if ( ! json.scenes ) {

			json.scenes = [];
			json.scene = 0;

		}

		const sceneDef = {};

		if ( scene.name !== '' ) sceneDef.name = scene.name;

		json.scenes.push( sceneDef );

		const nodes = [];

		for ( let i = 0, l = scene.children.length; i < l; i ++ ) {

			const child = scene.children[ i ];

			if ( child.visible || options.onlyVisible === false ) {

				const nodeIndex = await this.processNode( child );

				if ( nodeIndex !== null ) nodes.push( nodeIndex );

			}

		}

		if ( nodes.length > 0 ) sceneDef.nodes = nodes;

		this.serializeUserData( scene, sceneDef );

	}

	/**
	 * Creates a Scene to hold a list of objects and parse it
	 * @param  {Array} objects List of objects to process
	 */
	async processObjects( objects ) {

		const scene = new Scene();
		scene.name = 'AuxScene';

		for ( let i = 0; i < objects.length; i ++ ) {

			// We push directly to children instead of calling `add` to prevent
			// modify the .parent and break its original scene and hierarchy
			scene.children.push( objects[ i ] );

		}

		await this.processScene( scene );

	}

	/**
	 * @param {THREE.Object3D|Array<THREE.Object3D>} input
	 */
	async processInput( input ) {

		const options = this.options;

		input = input instanceof Array ? input : [ input ];

		await this._invokeAll( function ( ext ) {

			ext.beforeParse && ext.beforeParse( input );

		} );

		const objectsWithoutScene = [];

		for ( let i = 0; i < input.length; i ++ ) {

			if ( input[ i ] instanceof Scene ) {

				this.processScene( input[ i ] );

			} else {

				objectsWithoutScene.push( input[ i ] );

			}

		}

		if ( objectsWithoutScene.length > 0 ) {

			await this.processObjects( objectsWithoutScene );

		}

		for ( let i = 0; i < this.skins.length; ++ i ) {

			this.processSkin( this.skins[ i ] );

		}

		for ( let i = 0; i < options.animations.length; ++ i ) {

			this.processAnimation( options.animations[ i ], input[ 0 ] );

		}

		await this._invokeAll( function ( ext ) {

			ext.afterParse && ext.afterParse( input );

		} );

	}

	async _invokeAll( func ) {

		for ( let i = 0, il = this.plugins.length; i < il; i ++ ) {

			await func( this.plugins[ i ] );

		}

	}

}

/**
 * Punctual Lights Extension
 *
 * Specification: https://github.com/KhronosGroup/glTF/tree/master/extensions/2.0/Khronos/KHR_lights_punctual
 */
class GLTFLightExtension {

	constructor( writer ) {

		this.writer = writer;
		this.name = 'KHR_lights_punctual';

	}

	writeNode( light, nodeDef ) {

		if ( ! light.isLight ) return;

		if ( ! light.isDirectionalLight && ! light.isPointLight && ! light.isSpotLight ) {

			console.warn( 'THREE.GLTFExporter: Only directional, point, and spot lights are supported.', light );
			return;

		}

		const writer = this.writer;
		const json = writer.json;
		const extensionsUsed = writer.extensionsUsed;

		const lightDef = {};

		if ( light.name ) lightDef.name = light.name;

		lightDef.color = light.color.toArray();

		lightDef.intensity = light.intensity;

		if ( light.isDirectionalLight ) {

			lightDef.type = 'directional';

		} else if ( light.isPointLight ) {

			lightDef.type = 'point';

			if ( light.distance > 0 ) lightDef.range = light.distance;

		} else if ( light.isSpotLight ) {

			lightDef.type = 'spot';

			if ( light.distance > 0 ) lightDef.range = light.distance;

			lightDef.spot = {};
			lightDef.spot.innerConeAngle = ( 1.0 - light.penumbra ) * light.angle;
			lightDef.spot.outerConeAngle = light.angle;

		}

		if ( light.decay !== undefined && light.decay !== 2 ) {

			console.warn( 'THREE.GLTFExporter: Light decay may be lost. glTF is physically-based, '
				+ 'and expects light.decay=2.' );

		}

		if ( light.target
				&& ( light.target.parent !== light
				|| light.target.position.x !== 0
				|| light.target.position.y !== 0
				|| light.target.position.z !== - 1 ) ) {

			console.warn( 'THREE.GLTFExporter: Light direction may be lost. For best results, '
				+ 'make light.target a child of the light with position 0,0,-1.' );

		}

		if ( ! extensionsUsed[ this.name ] ) {

			json.extensions = json.extensions || {};
			json.extensions[ this.name ] = { lights: [] };
			extensionsUsed[ this.name ] = true;

		}

		const lights = json.extensions[ this.name ].lights;
		lights.push( lightDef );

		nodeDef.extensions = nodeDef.extensions || {};
		nodeDef.extensions[ this.name ] = { light: lights.length - 1 };

	}

}

/**
 * Unlit Materials Extension
 *
 * Specification: https://github.com/KhronosGroup/glTF/tree/master/extensions/2.0/Khronos/KHR_materials_unlit
 */
class GLTFMaterialsUnlitExtension {

	constructor( writer ) {

		this.writer = writer;
		this.name = 'KHR_materials_unlit';

	}

	async writeMaterial( material, materialDef ) {

		if ( ! material.isMeshBasicMaterial ) return;

		const writer = this.writer;
		const extensionsUsed = writer.extensionsUsed;

		materialDef.extensions = materialDef.extensions || {};
		materialDef.extensions[ this.name ] = {};

		extensionsUsed[ this.name ] = true;

		materialDef.pbrMetallicRoughness.metallicFactor = 0.0;
		materialDef.pbrMetallicRoughness.roughnessFactor = 0.9;

	}

}

/**
 * Clearcoat Materials Extension
 *
 * Specification: https://github.com/KhronosGroup/glTF/tree/master/extensions/2.0/Khronos/KHR_materials_clearcoat
 */
class GLTFMaterialsClearcoatExtension {

	constructor( writer ) {

		this.writer = writer;
		this.name = 'KHR_materials_clearcoat';

	}

	async writeMaterial( material, materialDef ) {

		if ( ! material.isMeshPhysicalMaterial || material.clearcoat === 0 ) return;

		const writer = this.writer;
		const extensionsUsed = writer.extensionsUsed;

		const extensionDef = {};

		extensionDef.clearcoatFactor = material.clearcoat;

		if ( material.clearcoatMap ) {

			const clearcoatMapDef = {
				index: await writer.processTexture( material.clearcoatMap ),
				texCoord: material.clearcoatMap.channel
			};
			writer.applyTextureTransform( clearcoatMapDef, material.clearcoatMap );
			extensionDef.clearcoatTexture = clearcoatMapDef;

		}

		extensionDef.clearcoatRoughnessFactor = material.clearcoatRoughness;

		if ( material.clearcoatRoughnessMap ) {

			const clearcoatRoughnessMapDef = {
				index: await writer.processTexture( material.clearcoatRoughnessMap ),
				texCoord: material.clearcoatRoughnessMap.channel
			};
			writer.applyTextureTransform( clearcoatRoughnessMapDef, material.clearcoatRoughnessMap );
			extensionDef.clearcoatRoughnessTexture = clearcoatRoughnessMapDef;

		}

		if ( material.clearcoatNormalMap ) {

			const clearcoatNormalMapDef = {
				index: await writer.processTexture( material.clearcoatNormalMap ),
				texCoord: material.clearcoatNormalMap.channel
			};

			if ( material.clearcoatNormalScale.x !== 1 ) clearcoatNormalMapDef.scale = material.clearcoatNormalScale.x;

			writer.applyTextureTransform( clearcoatNormalMapDef, material.clearcoatNormalMap );
			extensionDef.clearcoatNormalTexture = clearcoatNormalMapDef;

		}

		materialDef.extensions = materialDef.extensions || {};
		materialDef.extensions[ this.name ] = extensionDef;

		extensionsUsed[ this.name ] = true;


	}

}

/**
 * Materials dispersion Extension
 *
 * Specification: https://github.com/KhronosGroup/glTF/tree/master/extensions/2.0/Khronos/KHR_materials_dispersion
 */
class GLTFMaterialsDispersionExtension {

	constructor( writer ) {

		this.writer = writer;
		this.name = 'KHR_materials_dispersion';

	}

	async writeMaterial( material, materialDef ) {

		if ( ! material.isMeshPhysicalMaterial || material.dispersion === 0 ) return;

		const writer = this.writer;
		const extensionsUsed = writer.extensionsUsed;

		const extensionDef = {};

		extensionDef.dispersion = material.dispersion;

		materialDef.extensions = materialDef.extensions || {};
		materialDef.extensions[ this.name ] = extensionDef;

		extensionsUsed[ this.name ] = true;

	}

}

/**
 * Iridescence Materials Extension
 *
 * Specification: https://github.com/KhronosGroup/glTF/tree/master/extensions/2.0/Khronos/KHR_materials_iridescence
 */
class GLTFMaterialsIridescenceExtension {

	constructor( writer ) {

		this.writer = writer;
		this.name = 'KHR_materials_iridescence';

	}

	async writeMaterial( material, materialDef ) {

		if ( ! material.isMeshPhysicalMaterial || material.iridescence === 0 ) return;

		const writer = this.writer;
		const extensionsUsed = writer.extensionsUsed;

		const extensionDef = {};

		extensionDef.iridescenceFactor = material.iridescence;

		if ( material.iridescenceMap ) {

			const iridescenceMapDef = {
				index: await writer.processTexture( material.iridescenceMap ),
				texCoord: material.iridescenceMap.channel
			};
			writer.applyTextureTransform( iridescenceMapDef, material.iridescenceMap );
			extensionDef.iridescenceTexture = iridescenceMapDef;

		}

		extensionDef.iridescenceIor = material.iridescenceIOR;
		extensionDef.iridescenceThicknessMinimum = material.iridescenceThicknessRange[ 0 ];
		extensionDef.iridescenceThicknessMaximum = material.iridescenceThicknessRange[ 1 ];

		if ( material.iridescenceThicknessMap ) {

			const iridescenceThicknessMapDef = {
				index: await writer.processTexture( material.iridescenceThicknessMap ),
				texCoord: material.iridescenceThicknessMap.channel
			};
			writer.applyTextureTransform( iridescenceThicknessMapDef, material.iridescenceThicknessMap );
			extensionDef.iridescenceThicknessTexture = iridescenceThicknessMapDef;

		}

		materialDef.extensions = materialDef.extensions || {};
		materialDef.extensions[ this.name ] = extensionDef;

		extensionsUsed[ this.name ] = true;

	}

}

/**
 * Transmission Materials Extension
 *
 * Specification: https://github.com/KhronosGroup/glTF/tree/master/extensions/2.0/Khronos/KHR_materials_transmission
 */
class GLTFMaterialsTransmissionExtension {

	constructor( writer ) {

		this.writer = writer;
		this.name = 'KHR_materials_transmission';

	}

	async writeMaterial( material, materialDef ) {

		if ( ! material.isMeshPhysicalMaterial || material.transmission === 0 ) return;

		const writer = this.writer;
		const extensionsUsed = writer.extensionsUsed;

		const extensionDef = {};

		extensionDef.transmissionFactor = material.transmission;

		if ( material.transmissionMap ) {

			const transmissionMapDef = {
				index: await writer.processTexture( material.transmissionMap ),
				texCoord: material.transmissionMap.channel
			};
			writer.applyTextureTransform( transmissionMapDef, material.transmissionMap );
			extensionDef.transmissionTexture = transmissionMapDef;

		}

		materialDef.extensions = materialDef.extensions || {};
		materialDef.extensions[ this.name ] = extensionDef;

		extensionsUsed[ this.name ] = true;

	}

}

/**
 * Materials Volume Extension
 *
 * Specification: https://github.com/KhronosGroup/glTF/tree/master/extensions/2.0/Khronos/KHR_materials_volume
 */
class GLTFMaterialsVolumeExtension {

	constructor( writer ) {

		this.writer = writer;
		this.name = 'KHR_materials_volume';

	}

	async writeMaterial( material, materialDef ) {

		if ( ! material.isMeshPhysicalMaterial || material.transmission === 0 ) return;

		const writer = this.writer;
		const extensionsUsed = writer.extensionsUsed;

		const extensionDef = {};

		extensionDef.thicknessFactor = material.thickness;

		if ( material.thicknessMap ) {

			const thicknessMapDef = {
				index: await writer.processTexture( material.thicknessMap ),
				texCoord: material.thicknessMap.channel
			};
			writer.applyTextureTransform( thicknessMapDef, material.thicknessMap );
			extensionDef.thicknessTexture = thicknessMapDef;

		}

		if ( material.attenuationDistance !== Infinity ) {

			extensionDef.attenuationDistance = material.attenuationDistance;

		}

		extensionDef.attenuationColor = material.attenuationColor.toArray();

		materialDef.extensions = materialDef.extensions || {};
		materialDef.extensions[ this.name ] = extensionDef;

		extensionsUsed[ this.name ] = true;

	}

}

/**
 * Materials ior Extension
 *
 * Specification: https://github.com/KhronosGroup/glTF/tree/master/extensions/2.0/Khronos/KHR_materials_ior
 */
class GLTFMaterialsIorExtension {

	constructor( writer ) {

		this.writer = writer;
		this.name = 'KHR_materials_ior';

	}

	async writeMaterial( material, materialDef ) {

		if ( ! material.isMeshPhysicalMaterial || material.ior === 1.5 ) return;

		const writer = this.writer;
		const extensionsUsed = writer.extensionsUsed;

		const extensionDef = {};

		extensionDef.ior = material.ior;

		materialDef.extensions = materialDef.extensions || {};
		materialDef.extensions[ this.name ] = extensionDef;

		extensionsUsed[ this.name ] = true;

	}

}

/**
 * Materials specular Extension
 *
 * Specification: https://github.com/KhronosGroup/glTF/tree/master/extensions/2.0/Khronos/KHR_materials_specular
 */
class GLTFMaterialsSpecularExtension {

	constructor( writer ) {

		this.writer = writer;
		this.name = 'KHR_materials_specular';

	}

	async writeMaterial( material, materialDef ) {

		if ( ! material.isMeshPhysicalMaterial || ( material.specularIntensity === 1.0 &&
		       material.specularColor.equals( DEFAULT_SPECULAR_COLOR ) &&
		     ! material.specularIntensityMap && ! material.specularColorMap ) ) return;

		const writer = this.writer;
		const extensionsUsed = writer.extensionsUsed;

		const extensionDef = {};

		if ( material.specularIntensityMap ) {

			const specularIntensityMapDef = {
				index: await writer.processTexture( material.specularIntensityMap ),
				texCoord: material.specularIntensityMap.channel
			};
			writer.applyTextureTransform( specularIntensityMapDef, material.specularIntensityMap );
			extensionDef.specularTexture = specularIntensityMapDef;

		}

		if ( material.specularColorMap ) {

			const specularColorMapDef = {
				index: await writer.processTexture( material.specularColorMap ),
				texCoord: material.specularColorMap.channel
			};
			writer.applyTextureTransform( specularColorMapDef, material.specularColorMap );
			extensionDef.specularColorTexture = specularColorMapDef;

		}

		extensionDef.specularFactor = material.specularIntensity;
		extensionDef.specularColorFactor = material.specularColor.toArray();

		materialDef.extensions = materialDef.extensions || {};
		materialDef.extensions[ this.name ] = extensionDef;

		extensionsUsed[ this.name ] = true;

	}

}

/**
 * Sheen Materials Extension
 *
 * Specification: https://github.com/KhronosGroup/glTF/tree/main/extensions/2.0/Khronos/KHR_materials_sheen
 */
class GLTFMaterialsSheenExtension {

	constructor( writer ) {

		this.writer = writer;
		this.name = 'KHR_materials_sheen';

	}

	async writeMaterial( material, materialDef ) {

		if ( ! material.isMeshPhysicalMaterial || material.sheen == 0.0 ) return;

		const writer = this.writer;
		const extensionsUsed = writer.extensionsUsed;

		const extensionDef = {};

		if ( material.sheenRoughnessMap ) {

			const sheenRoughnessMapDef = {
				index: await writer.processTexture( material.sheenRoughnessMap ),
				texCoord: material.sheenRoughnessMap.channel
			};
			writer.applyTextureTransform( sheenRoughnessMapDef, material.sheenRoughnessMap );
			extensionDef.sheenRoughnessTexture = sheenRoughnessMapDef;

		}

		if ( material.sheenColorMap ) {

			const sheenColorMapDef = {
				index: await writer.processTexture( material.sheenColorMap ),
				texCoord: material.sheenColorMap.channel
			};
			writer.applyTextureTransform( sheenColorMapDef, material.sheenColorMap );
			extensionDef.sheenColorTexture = sheenColorMapDef;

		}

		extensionDef.sheenRoughnessFactor = material.sheenRoughness;
		extensionDef.sheenColorFactor = material.sheenColor.toArray();

		materialDef.extensions = materialDef.extensions || {};
		materialDef.extensions[ this.name ] = extensionDef;

		extensionsUsed[ this.name ] = true;

	}

}

/**
 * Anisotropy Materials Extension
 *
 * Specification: https://github.com/KhronosGroup/glTF/tree/main/extensions/2.0/Khronos/KHR_materials_anisotropy
 */
class GLTFMaterialsAnisotropyExtension {

	constructor( writer ) {

		this.writer = writer;
		this.name = 'KHR_materials_anisotropy';

	}

	async writeMaterial( material, materialDef ) {

		if ( ! material.isMeshPhysicalMaterial || material.anisotropy == 0.0 ) return;

		const writer = this.writer;
		const extensionsUsed = writer.extensionsUsed;

		const extensionDef = {};

		if ( material.anisotropyMap ) {

			const anisotropyMapDef = { index: await writer.processTexture( material.anisotropyMap ) };
			writer.applyTextureTransform( anisotropyMapDef, material.anisotropyMap );
			extensionDef.anisotropyTexture = anisotropyMapDef;

		}

		extensionDef.anisotropyStrength = material.anisotropy;
		extensionDef.anisotropyRotation = material.anisotropyRotation;

		materialDef.extensions = materialDef.extensions || {};
		materialDef.extensions[ this.name ] = extensionDef;

		extensionsUsed[ this.name ] = true;

	}

}

/**
 * Materials Emissive Strength Extension
 *
 * Specification: https://github.com/KhronosGroup/glTF/blob/5768b3ce0ef32bc39cdf1bef10b948586635ead3/extensions/2.0/Khronos/KHR_materials_emissive_strength/README.md
 */
class GLTFMaterialsEmissiveStrengthExtension {

	constructor( writer ) {

		this.writer = writer;
		this.name = 'KHR_materials_emissive_strength';

	}

	async writeMaterial( material, materialDef ) {

		if ( ! material.isMeshStandardMaterial || material.emissiveIntensity === 1.0 ) return;

		const writer = this.writer;
		const extensionsUsed = writer.extensionsUsed;

		const extensionDef = {};

		extensionDef.emissiveStrength = material.emissiveIntensity;

		materialDef.extensions = materialDef.extensions || {};
		materialDef.extensions[ this.name ] = extensionDef;

		extensionsUsed[ this.name ] = true;

	}

}


/**
 * Materials bump Extension
 *
 * Specification: https://github.com/KhronosGroup/glTF/tree/master/extensions/2.0/Khronos/EXT_materials_bump
 */
class GLTFMaterialsBumpExtension {

	constructor( writer ) {

		this.writer = writer;
		this.name = 'EXT_materials_bump';

	}

	async writeMaterial( material, materialDef ) {

		if ( ! material.isMeshStandardMaterial || (
		       material.bumpScale === 1 &&
		     ! material.bumpMap ) ) return;

		const writer = this.writer;
		const extensionsUsed = writer.extensionsUsed;

		const extensionDef = {};

		if ( material.bumpMap ) {

			const bumpMapDef = {
				index: await writer.processTexture( material.bumpMap ),
				texCoord: material.bumpMap.channel
			};
			writer.applyTextureTransform( bumpMapDef, material.bumpMap );
			extensionDef.bumpTexture = bumpMapDef;

		}

		extensionDef.bumpFactor = material.bumpScale;

		materialDef.extensions = materialDef.extensions || {};
		materialDef.extensions[ this.name ] = extensionDef;

		extensionsUsed[ this.name ] = true;

	}

}

/**
 * GPU Instancing Extension
 *
 * Specification: https://github.com/KhronosGroup/glTF/tree/master/extensions/2.0/Vendor/EXT_mesh_gpu_instancing
 */
class GLTFMeshGpuInstancing {

	constructor( writer ) {

		this.writer = writer;
		this.name = 'EXT_mesh_gpu_instancing';

	}

	writeNode( object, nodeDef ) {

		if ( ! object.isInstancedMesh ) return;

		const writer = this.writer;

		const mesh = object;

		const translationAttr = new Float32Array( mesh.count * 3 );
		const rotationAttr = new Float32Array( mesh.count * 4 );
		const scaleAttr = new Float32Array( mesh.count * 3 );

		const matrix = new Matrix4();
		const position = new Vector3();
		const quaternion = new Quaternion();
		const scale = new Vector3();

		for ( let i = 0; i < mesh.count; i ++ ) {

			mesh.getMatrixAt( i, matrix );
			matrix.decompose( position, quaternion, scale );

			position.toArray( translationAttr, i * 3 );
			quaternion.toArray( rotationAttr, i * 4 );
			scale.toArray( scaleAttr, i * 3 );

		}

		const attributes = {
			TRANSLATION: writer.processAccessor( new BufferAttribute( translationAttr, 3 ) ),
			ROTATION: writer.processAccessor( new BufferAttribute( rotationAttr, 4 ) ),
			SCALE: writer.processAccessor( new BufferAttribute( scaleAttr, 3 ) ),
		};

		if ( mesh.instanceColor )
			attributes._COLOR_0 = writer.processAccessor( mesh.instanceColor );

		nodeDef.extensions = nodeDef.extensions || {};
		nodeDef.extensions[ this.name ] = { attributes };

		writer.extensionsUsed[ this.name ] = true;
		writer.extensionsRequired[ this.name ] = true;

	}

}

/**
 * Static utility functions
 */
GLTFExporter.Utils = {

	insertKeyframe: function ( track, time ) {

		const tolerance = 0.001; // 1ms
		const valueSize = track.getValueSize();

		const times = new track.TimeBufferType( track.times.length + 1 );
		const values = new track.ValueBufferType( track.values.length + valueSize );
		const interpolant = track.createInterpolant( new track.ValueBufferType( valueSize ) );

		let index;

		if ( track.times.length === 0 ) {

			times[ 0 ] = time;

			for ( let i = 0; i < valueSize; i ++ ) {

				values[ i ] = 0;

			}

			index = 0;

		} else if ( time < track.times[ 0 ] ) {

			if ( Math.abs( track.times[ 0 ] - time ) < tolerance ) return 0;

			times[ 0 ] = time;
			times.set( track.times, 1 );

			values.set( interpolant.evaluate( time ), 0 );
			values.set( track.values, valueSize );

			index = 0;

		} else if ( time > track.times[ track.times.length - 1 ] ) {

			if ( Math.abs( track.times[ track.times.length - 1 ] - time ) < tolerance ) {

				return track.times.length - 1;

			}

			times[ times.length - 1 ] = time;
			times.set( track.times, 0 );

			values.set( track.values, 0 );
			values.set( interpolant.evaluate( time ), track.values.length );

			index = times.length - 1;

		} else {

			for ( let i = 0; i < track.times.length; i ++ ) {

				if ( Math.abs( track.times[ i ] - time ) < tolerance ) return i;

				if ( track.times[ i ] < time && track.times[ i + 1 ] > time ) {

					times.set( track.times.slice( 0, i + 1 ), 0 );
					times[ i + 1 ] = time;
					times.set( track.times.slice( i + 1 ), i + 2 );

					values.set( track.values.slice( 0, ( i + 1 ) * valueSize ), 0 );
					values.set( interpolant.evaluate( time ), ( i + 1 ) * valueSize );
					values.set( track.values.slice( ( i + 1 ) * valueSize ), ( i + 2 ) * valueSize );

					index = i + 1;

					break;

				}

			}

		}

		track.times = times;
		track.values = values;

		return index;

	},

	mergeMorphTargetTracks: function ( clip, root ) {

		const tracks = [];
		const mergedTracks = {};
		const sourceTracks = clip.tracks;

		for ( let i = 0; i < sourceTracks.length; ++ i ) {

			let sourceTrack = sourceTracks[ i ];
			const sourceTrackBinding = PropertyBinding.parseTrackName( sourceTrack.name );
			const sourceTrackNode = PropertyBinding.findNode( root, sourceTrackBinding.nodeName );

			if ( sourceTrackBinding.propertyName !== 'morphTargetInfluences' || sourceTrackBinding.propertyIndex === undefined ) {

				// Tracks that don't affect morph targets, or that affect all morph targets together, can be left as-is.
				tracks.push( sourceTrack );
				continue;

			}

			if ( sourceTrack.createInterpolant !== sourceTrack.InterpolantFactoryMethodDiscrete
				&& sourceTrack.createInterpolant !== sourceTrack.InterpolantFactoryMethodLinear ) {

				if ( sourceTrack.createInterpolant.isInterpolantFactoryMethodGLTFCubicSpline ) {

					// This should never happen, because glTF morph target animations
					// affect all targets already.
					throw new Error( 'THREE.GLTFExporter: Cannot merge tracks with glTF CUBICSPLINE interpolation.' );

				}

				console.warn( 'THREE.GLTFExporter: Morph target interpolation mode not yet supported. Using LINEAR instead.' );

				sourceTrack = sourceTrack.clone();
				sourceTrack.setInterpolation( InterpolateLinear );

			}

			const targetCount = sourceTrackNode.morphTargetInfluences.length;
			const targetIndex = sourceTrackNode.morphTargetDictionary[ sourceTrackBinding.propertyIndex ];

			if ( targetIndex === undefined ) {

				throw new Error( 'THREE.GLTFExporter: Morph target name not found: ' + sourceTrackBinding.propertyIndex );

			}

			let mergedTrack;

			// If this is the first time we've seen this object, create a new
			// track to store merged keyframe data for each morph target.
			if ( mergedTracks[ sourceTrackNode.uuid ] === undefined ) {

				mergedTrack = sourceTrack.clone();

				const values = new mergedTrack.ValueBufferType( targetCount * mergedTrack.times.length );

				for ( let j = 0; j < mergedTrack.times.length; j ++ ) {

					values[ j * targetCount + targetIndex ] = mergedTrack.values[ j ];

				}

				// We need to take into consideration the intended target node
				// of our original un-merged morphTarget animation.
				mergedTrack.name = ( sourceTrackBinding.nodeName || '' ) + '.morphTargetInfluences';
				mergedTrack.values = values;

				mergedTracks[ sourceTrackNode.uuid ] = mergedTrack;
				tracks.push( mergedTrack );

				continue;

			}

			const sourceInterpolant = sourceTrack.createInterpolant( new sourceTrack.ValueBufferType( 1 ) );

			mergedTrack = mergedTracks[ sourceTrackNode.uuid ];

			// For every existing keyframe of the merged track, write a (possibly
			// interpolated) value from the source track.
			for ( let j = 0; j < mergedTrack.times.length; j ++ ) {

				mergedTrack.values[ j * targetCount + targetIndex ] = sourceInterpolant.evaluate( mergedTrack.times[ j ] );

			}

			// For every existing keyframe of the source track, write a (possibly
			// new) keyframe to the merged track. Values from the previous loop may
			// be written again, but keyframes are de-duplicated.
			for ( let j = 0; j < sourceTrack.times.length; j ++ ) {

				const keyframeIndex = this.insertKeyframe( mergedTrack, sourceTrack.times[ j ] );
				mergedTrack.values[ keyframeIndex * targetCount + targetIndex ] = sourceTrack.values[ j ];

			}

		}

		clip.tracks = tracks;

		return clip;

	}

};

export { GLTFExporter };<|MERGE_RESOLUTION|>--- conflicted
+++ resolved
@@ -26,11 +26,6 @@
 	Quaternion,
 	REVISION
 } from 'three';
-<<<<<<< HEAD
-=======
-import { decompress } from './../utils/WebGLTextureUtils.js';
->>>>>>> 86b8447f
-
 
 /**
  * The KHR_mesh_quantization extension allows these extra attribute component types
