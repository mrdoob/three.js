import * as fflate from '../libs/fflate.module.js';

class USDZExporter {

  options = {
  	ar: { anchoring: { type: 'plane' }, planeAnchoring: { alignment: 'vertical' } }
  };

  setOptions( options ) {

  	this.options = options;

  }

  async parse( scene ) {

  	const files = {};
  	const modelFileName = 'model.usda';

  	// model file should be first in USDZ archive so we init it here
  	files[ modelFileName ] = null;

  	let output = buildHeader();

  	output += `
    def Xform "Root"
    {
      def Scope "Scenes" (
          kind = "sceneLibrary"
      )
        {
          def Xform "Scene" (
            customData = {
                bool preliminary_collidesWithEnvironment = 0
                string sceneName = "Scene"
            }
            sceneName = "Scene"
          )
          {
              token preliminary:anchoring:type = "${this.options.ar.anchoring.type}"
              token preliminary:planeAnchoring:alignment = "${this.options.ar.planeAnchoring.alignment}"

`;

  	const materials = {};
  	const textures = {};

  	scene.traverseVisible( ( object ) => {

  		if ( object.isMesh && object.material.isMeshStandardMaterial ) {

  			const geometry = object.geometry;
  			const material = object.material;

  			const geometryFileName = 'geometries/Geometry_' + geometry.id + '.usd';

  			if ( ! ( geometryFileName in files ) ) {

  				const meshObject = buildMeshObject( geometry );
  				files[ geometryFileName ] = buildUSDFileAsString( meshObject );

  			}

  			if ( ! ( material.uuid in materials ) ) {

  				materials[ material.uuid ] = material;

  			}

<<<<<<< HEAD
  			output += buildXform( object, geometry, material );

  		}
=======
			const texture = textures[ id ];
			const color = id.split( '_' )[ 1 ];
			const isRGBA = texture.format === 1023;

			const canvas = imageToCanvas( texture.image, color );
			const blob = await new Promise( resolve => canvas.toBlob( resolve, isRGBA ? 'image/png' : 'image/jpeg', 1 ) );

			files[ `textures/Texture_${ id }.${ isRGBA ? 'png' : 'jpg' }` ] = new Uint8Array( await blob.arrayBuffer() );
>>>>>>> d0340e3a

  	} );


  	output += `
          }
        }
    }
    `;

  	output += buildMaterials( materials, textures );

  	files[ modelFileName ] = fflate.strToU8( output );
  	output = null;

  	for ( const id in textures ) {

  		const texture = textures[ id ];
  		const color = id.split( '_' )[ 1 ];

  		files[ 'textures/Texture_' + id + '.jpg' ] = await imgToU8( texture.image, color );

  	}

  	// 64 byte alignment
  	// https://github.com/101arrowz/fflate/issues/39#issuecomment-777263109

  	let offset = 0;

  	for ( const filename in files ) {

  		const file = files[ filename ];
  		const headerSize = 34 + filename.length;

  		offset += headerSize;

  		const offsetMod64 = offset & 63;

  		if ( offsetMod64 !== 4 ) {

  			const padLength = 64 - offsetMod64;
  			const padding = new Uint8Array( padLength );

  			files[ filename ] = [ file, { extra: { 12345: padding } } ];

  		}

  		offset = file.length;

  	}

  	return fflate.zipSync( files, { level: 0 } );

  }

}

function imageToCanvas( image, color ) {

	if ( ( typeof HTMLImageElement !== 'undefined' && image instanceof HTMLImageElement ) ||
		( typeof HTMLCanvasElement !== 'undefined' && image instanceof HTMLCanvasElement ) ||
		( typeof OffscreenCanvas !== 'undefined' && image instanceof OffscreenCanvas ) ||
		( typeof ImageBitmap !== 'undefined' && image instanceof ImageBitmap ) ) {

		const scale = 1024 / Math.max( image.width, image.height );

		const canvas = document.createElement( 'canvas' );
		canvas.width = image.width * Math.min( 1, scale );
		canvas.height = image.height * Math.min( 1, scale );

		const context = canvas.getContext( '2d' );
		context.drawImage( image, 0, 0, canvas.width, canvas.height );

		if ( color !== undefined ) {

			const hex = parseInt( color, 16 );

			const r = ( hex >> 16 & 255 ) / 255;
			const g = ( hex >> 8 & 255 ) / 255;
			const b = ( hex & 255 ) / 255;

			const imagedata = context.getImageData( 0, 0, canvas.width, canvas.height );
			const data = imagedata.data;

			for ( let i = 0; i < data.length; i += 4 ) {

				data[ i + 0 ] = data[ i + 0 ] * r;
				data[ i + 1 ] = data[ i + 1 ] * g;
				data[ i + 2 ] = data[ i + 2 ] * b;

			}

			context.putImageData( imagedata, 0, 0 );

		}

		return canvas;

	}

}

//

const PRECISION = 7;

function buildHeader() {

	return `#usda 1.0
(
    customLayerData = {
        string creator = "Three.js USDZExporter"
    }
    metersPerUnit = 1
    upAxis = "Y"
)

`;

}

function buildUSDFileAsString( dataToInsert ) {

	let output = buildHeader();
	output += dataToInsert;
	return fflate.strToU8( output );

}

// Xform

function buildXform( object, geometry, material ) {

	const name = 'Object_' + object.id;
	const transform = buildMatrix( object.matrixWorld );

	if ( object.matrixWorld.determinant() < 0 ) {

		console.warn( 'THREE.USDZExporter: USDZ does not support negative scales', object );

	}

	return `def Xform "${ name }" (
    prepend references = @./geometries/Geometry_${ geometry.id }.usd@</Geometry>
)
{
    matrix4d xformOp:transform = ${ transform }
    uniform token[] xformOpOrder = ["xformOp:transform"]

    rel material:binding = </Materials/Material_${ material.id }>
}

`;

}

function buildMatrix( matrix ) {

	const array = matrix.elements;

	return `( ${ buildMatrixRow( array, 0 ) }, ${ buildMatrixRow( array, 4 ) }, ${ buildMatrixRow( array, 8 ) }, ${ buildMatrixRow( array, 12 ) } )`;

}

function buildMatrixRow( array, offset ) {

	return `(${ array[ offset + 0 ] }, ${ array[ offset + 1 ] }, ${ array[ offset + 2 ] }, ${ array[ offset + 3 ] })`;

}

// Mesh

function buildMeshObject( geometry ) {

	const mesh = buildMesh( geometry );
	return `
def "Geometry"
{
  ${mesh}
}
`;

}

function buildMesh( geometry ) {

	const name = 'Geometry';
	const attributes = geometry.attributes;
	const count = attributes.position.count;

	return `
    def Mesh "${ name }"
    {
        int[] faceVertexCounts = [${ buildMeshVertexCount( geometry ) }]
        int[] faceVertexIndices = [${ buildMeshVertexIndices( geometry ) }]
        normal3f[] normals = [${ buildVector3Array( attributes.normal, count )}] (
            interpolation = "vertex"
        )
        point3f[] points = [${ buildVector3Array( attributes.position, count )}]
        float2[] primvars:st = [${ buildVector2Array( attributes.uv, count )}] (
            interpolation = "vertex"
        )
        uniform token subdivisionScheme = "none"
    }
`;

}

function buildMeshVertexCount( geometry ) {

	const count = geometry.index !== null ? geometry.index.array.length : geometry.attributes.position.count;

	return Array( count / 3 ).fill( 3 ).join( ', ' );

}

function buildMeshVertexIndices( geometry ) {

	if ( geometry.index !== null ) {

		return geometry.index.array.join( ', ' );

	}

	const array = [];
	const length = geometry.attributes.position.count;

	for ( let i = 0; i < length; i ++ ) {

		array.push( i );

	}

	return array.join( ', ' );

}

function buildVector3Array( attribute, count ) {

	if ( attribute === undefined ) {

		console.warn( 'USDZExporter: Normals missing.' );
		return Array( count ).fill( '(0, 0, 0)' ).join( ', ' );

	}

	const array = [];
	const data = attribute.array;

	for ( let i = 0; i < data.length; i += 3 ) {

		array.push( `(${ data[ i + 0 ].toPrecision( PRECISION ) }, ${ data[ i + 1 ].toPrecision( PRECISION ) }, ${ data[ i + 2 ].toPrecision( PRECISION ) })` );

	}

	return array.join( ', ' );

}

function buildVector2Array( attribute, count ) {

	if ( attribute === undefined ) {

		console.warn( 'USDZExporter: UVs missing.' );
		return Array( count ).fill( '(0, 0)' ).join( ', ' );

	}

	const array = [];
	const data = attribute.array;

	for ( let i = 0; i < data.length; i += 2 ) {

		array.push( `(${ data[ i + 0 ].toPrecision( PRECISION ) }, ${ 1 - data[ i + 1 ].toPrecision( PRECISION ) })` );

	}

	return array.join( ', ' );

}

// Materials

function buildMaterials( materials, textures ) {

	const array = [];

	for ( const uuid in materials ) {

		const material = materials[ uuid ];

		array.push( buildMaterial( material, textures ) );

	}

	return `def "Materials"
{
${ array.join( '' ) }
}

`;

}

function buildMaterial( material, textures ) {

	// https://graphics.pixar.com/usd/docs/UsdPreviewSurface-Proposal.html

	const pad = '            ';
	const inputs = [];
	const samplers = [];

	function buildTexture( texture, mapType, color ) {

		const id = texture.id + ( color ? '_' + color.getHexString() : '' );
		const isRGBA = texture.format === 1023;

		textures[ id ] = texture;

		return `
        def Shader "Transform2d_${ mapType }" (
            sdrMetadata = {
                string role = "math"
            }
        )
        {
            uniform token info:id = "UsdTransform2d"
            float2 inputs:in.connect = </Materials/Material_${ material.id }/uvReader_st.outputs:result>
            float2 inputs:scale = ${ buildVector2( texture.repeat ) }
            float2 inputs:translation = ${ buildVector2( texture.offset ) }
            float2 outputs:result
        }

        def Shader "Texture_${ texture.id }_${ mapType }"
        {
            uniform token info:id = "UsdUVTexture"
            asset inputs:file = @textures/Texture_${ id }.${ isRGBA ? 'png' : 'jpg' }@
            float2 inputs:st.connect = </Materials/Material_${ material.id }/Transform2d_${ mapType }.outputs:result>
            token inputs:wrapS = "repeat"
            token inputs:wrapT = "repeat"
            float outputs:r
            float outputs:g
            float outputs:b
            float3 outputs:rgb
        }`;

	}

	if ( material.map !== null ) {

		inputs.push( `${ pad }color3f inputs:diffuseColor.connect = </Materials/Material_${ material.id }/Texture_${ material.map.id }_diffuse.outputs:rgb>` );

		samplers.push( buildTexture( material.map, 'diffuse', material.color ) );

	} else {

		inputs.push( `${ pad }color3f inputs:diffuseColor = ${ buildColor( material.color ) }` );

	}

	if ( material.emissiveMap !== null ) {

		inputs.push( `${ pad }color3f inputs:emissiveColor.connect = </Materials/Material_${ material.id }/Texture_${ material.emissiveMap.id }_emissive.outputs:rgb>` );

		samplers.push( buildTexture( material.emissiveMap, 'emissive' ) );

	} else if ( material.emissive.getHex() > 0 ) {

		inputs.push( `${ pad }color3f inputs:emissiveColor = ${ buildColor( material.emissive ) }` );

	}

	if ( material.normalMap !== null ) {

		inputs.push( `${ pad }normal3f inputs:normal.connect = </Materials/Material_${ material.id }/Texture_${ material.normalMap.id }_normal.outputs:rgb>` );

		samplers.push( buildTexture( material.normalMap, 'normal' ) );

	}

	if ( material.aoMap !== null ) {

		inputs.push( `${ pad }float inputs:occlusion.connect = </Materials/Material_${ material.id }/Texture_${ material.aoMap.id }_occlusion.outputs:r>` );

		samplers.push( buildTexture( material.aoMap, 'occlusion' ) );

	}

	if ( material.roughnessMap !== null ) {

		inputs.push( `${ pad }float inputs:roughness.connect = </Materials/Material_${ material.id }/Texture_${ material.roughnessMap.id }_roughness.outputs:g>` );

		samplers.push( buildTexture( material.roughnessMap, 'roughness' ) );

	} else {

		inputs.push( `${ pad }float inputs:roughness = ${ material.roughness }` );

	}

	if ( material.metalnessMap !== null ) {

		inputs.push( `${ pad }float inputs:metallic.connect = </Materials/Material_${ material.id }/Texture_${ material.metalnessMap.id }_metallic.outputs:b>` );

		samplers.push( buildTexture( material.metalnessMap, 'metallic' ) );

	} else {

		inputs.push( `${ pad }float inputs:metallic = ${ material.metalness }` );

	}

	inputs.push( `${ pad }float inputs:opacity = ${ material.opacity }` );

	if ( material.isMeshPhysicalMaterial ) {

		inputs.push( `${ pad }float inputs:clearcoat = ${ material.clearcoat }` );
		inputs.push( `${ pad }float inputs:clearcoatRoughness = ${ material.clearcoatRoughness }` );
		inputs.push( `${ pad }float inputs:ior = ${ material.ior }` );

	}

	return `
    def Material "Material_${ material.id }"
    {
        def Shader "PreviewSurface"
        {
            uniform token info:id = "UsdPreviewSurface"
${ inputs.join( '\n' ) }
            int inputs:useSpecularWorkflow = 0
            token outputs:surface
        }

        token outputs:surface.connect = </Materials/Material_${ material.id }/PreviewSurface.outputs:surface>
        token inputs:frame:stPrimvarName = "st"

        def Shader "uvReader_st"
        {
            uniform token info:id = "UsdPrimvarReader_float2"
            token inputs:varname.connect = </Materials/Material_${ material.id }.inputs:frame:stPrimvarName>
            float2 inputs:fallback = (0.0, 0.0)
            float2 outputs:result
        }

${ samplers.join( '\n' ) }

    }
`;

}

function buildColor( color ) {

	return `(${ color.r }, ${ color.g }, ${ color.b })`;

}

function buildVector2( vector ) {

	return `(${ vector.x }, ${ vector.y })`;

}

export { USDZExporter };<|MERGE_RESOLUTION|>--- conflicted
+++ resolved
@@ -67,20 +67,9 @@
 
   			}
 
-<<<<<<< HEAD
   			output += buildXform( object, geometry, material );
 
   		}
-=======
-			const texture = textures[ id ];
-			const color = id.split( '_' )[ 1 ];
-			const isRGBA = texture.format === 1023;
-
-			const canvas = imageToCanvas( texture.image, color );
-			const blob = await new Promise( resolve => canvas.toBlob( resolve, isRGBA ? 'image/png' : 'image/jpeg', 1 ) );
-
-			files[ `textures/Texture_${ id }.${ isRGBA ? 'png' : 'jpg' }` ] = new Uint8Array( await blob.arrayBuffer() );
->>>>>>> d0340e3a
 
   	} );
 
@@ -100,8 +89,12 @@
 
   		const texture = textures[ id ];
   		const color = id.split( '_' )[ 1 ];
-
-  		files[ 'textures/Texture_' + id + '.jpg' ] = await imgToU8( texture.image, color );
+			const isRGBA = texture.format === 1023;
+
+			const canvas = imageToCanvas( texture.image, color );
+			const blob = await new Promise( resolve => canvas.toBlob( resolve, isRGBA ? 'image/png' : 'image/jpeg', 1 ) );
+
+			files[ `textures/Texture_${ id }.${ isRGBA ? 'png' : 'jpg' }` ] = new Uint8Array( await blob.arrayBuffer() );
 
   	}
 
