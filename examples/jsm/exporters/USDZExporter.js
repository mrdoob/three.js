import * as THREE from 'three';
import * as fflate from '../libs/fflate.module.js';

class USDZExporter {

	async parse( scene, options = {} ) {

		options = Object.assign( {
			ar: {
				anchoring: { type: 'plane' },
				planeAnchoring: { alignment: 'horizontal' }
			}
		}, options );

		const files = {};
		const modelFileName = 'model.usda';

		// model file should be first in USDZ archive so we init it here
		files[ modelFileName ] = null;

		let output = buildHeader();

		output += buildSceneStart( options );

		const materials = {};
		const textures = {};

		scene.traverseVisible( ( object ) => {

			if ( object.isMesh ) {

				const geometry = object.geometry;
				const material = object.material;

				if ( material.isMeshStandardMaterial ) {

					const geometryFileName = 'geometries/Geometry_' + geometry.id + '.usda';

					if ( ! ( geometryFileName in files ) ) {

						const meshObject = buildMeshObject( geometry );
						files[ geometryFileName ] = buildUSDFileAsString( meshObject );

					}

					if ( ! ( material.uuid in materials ) ) {

						materials[ material.uuid ] = material;

					}

					output += buildXform( object, geometry, material );

				} else {

					console.warn( 'THREE.USDZExporter: Unsupported material type (USDZ only supports MeshStandardMaterial)', object );

				}

			} else if ( object.isCamera ) {

				output += buildCamera( object );

			}

		} );


		output += buildSceneEnd();

		output += buildMaterials( materials, textures );

		files[ modelFileName ] = fflate.strToU8( output );
		output = null;

		for ( const id in textures ) {

			const texture = textures[ id ];

			const canvas = imageToCanvas( texture.image, texture.flipY );
			const blob = await new Promise( resolve => canvas.toBlob( resolve, 'image/png', 1 ) );

			files[ `textures/Texture_${ id }.png` ] = new Uint8Array( await blob.arrayBuffer() );

		}

		// 64 byte alignment
		// https://github.com/101arrowz/fflate/issues/39#issuecomment-777263109

		let offset = 0;

		for ( const filename in files ) {

			const file = files[ filename ];
			const headerSize = 34 + filename.length;

			offset += headerSize;

			const offsetMod64 = offset & 63;

			if ( offsetMod64 !== 4 ) {

				const padLength = 64 - offsetMod64;
				const padding = new Uint8Array( padLength );

				files[ filename ] = [ file, { extra: { 12345: padding } } ];

			}

			offset = file.length;

		}

		return fflate.zipSync( files, { level: 0 } );

	}

}

function imageToCanvas( image, flipY ) {

	if ( ( typeof HTMLImageElement !== 'undefined' && image instanceof HTMLImageElement ) ||
		( typeof HTMLCanvasElement !== 'undefined' && image instanceof HTMLCanvasElement ) ||
		( typeof OffscreenCanvas !== 'undefined' && image instanceof OffscreenCanvas ) ||
		( typeof ImageBitmap !== 'undefined' && image instanceof ImageBitmap ) ) {

		const scale = 1024 / Math.max( image.width, image.height );

		const canvas = document.createElement( 'canvas' );
		canvas.width = image.width * Math.min( 1, scale );
		canvas.height = image.height * Math.min( 1, scale );

		const context = canvas.getContext( '2d' );

		// TODO: We should be able to do this in the UsdTransform2d?

		if ( flipY === true ) {

			context.translate( 0, canvas.height );
			context.scale( 1, - 1 );

		}

		context.drawImage( image, 0, 0, canvas.width, canvas.height );

		return canvas;

	} else {

		throw new Error( 'THREE.USDZExporter: No valid image data found. Unable to process texture.' );

	}

}

//

const PRECISION = 7;

function buildHeader() {

	return `#usda 1.0
(
    customLayerData = {
        string creator = "Three.js USDZExporter"
    }
    metersPerUnit = 1
    upAxis = "Y"
)

`;

}

function buildSceneStart( options ) {

	return `def Xform "Root"
{
    def Scope "Scenes" (
        kind = "sceneLibrary"
    )
    {
        def Xform "Scene" (
            customData = {
                bool preliminary_collidesWithEnvironment = 0
                string sceneName = "Scene"
            }
            sceneName = "Scene"
        )
        {
        token preliminary:anchoring:type = "${options.ar.anchoring.type}"
        token preliminary:planeAnchoring:alignment = "${options.ar.planeAnchoring.alignment}"

`;

}

function buildSceneEnd() {

	return `
        }
    }
}

`;

}

function buildUSDFileAsString( dataToInsert ) {

	let output = buildHeader();
	output += dataToInsert;
	return fflate.strToU8( output );

}

// Xform

function buildXform( object, geometry, material ) {

	const name = 'Object_' + object.id;
	const transform = buildMatrix( object.matrixWorld );

	if ( object.matrixWorld.determinant() < 0 ) {

		console.warn( 'THREE.USDZExporter: USDZ does not support negative scales', object );

	}

	return `def Xform "${ name }" (
    prepend references = @./geometries/Geometry_${ geometry.id }.usda@</Geometry>
    prepend apiSchemas = ["MaterialBindingAPI"]
)
{
    matrix4d xformOp:transform = ${ transform }
    uniform token[] xformOpOrder = ["xformOp:transform"]

    rel material:binding = </Materials/Material_${ material.id }>
}

`;

}

function buildMatrix( matrix ) {

	const array = matrix.elements;

	return `( ${ buildMatrixRow( array, 0 ) }, ${ buildMatrixRow( array, 4 ) }, ${ buildMatrixRow( array, 8 ) }, ${ buildMatrixRow( array, 12 ) } )`;

}

function buildMatrixRow( array, offset ) {

	return `(${ array[ offset + 0 ] }, ${ array[ offset + 1 ] }, ${ array[ offset + 2 ] }, ${ array[ offset + 3 ] })`;

}

// Mesh

function buildMeshObject( geometry ) {

	const mesh = buildMesh( geometry );
	return `
def "Geometry"
{
  ${mesh}
}
`;

}

function buildMesh( geometry ) {

	const name = 'Geometry';
	const attributes = geometry.attributes;
	const count = attributes.position.count;

	return `
    def Mesh "${ name }"
    {
        int[] faceVertexCounts = [${ buildMeshVertexCount( geometry ) }]
        int[] faceVertexIndices = [${ buildMeshVertexIndices( geometry ) }]
        normal3f[] normals = [${ buildVector3Array( attributes.normal, count )}] (
            interpolation = "vertex"
        )
        point3f[] points = [${ buildVector3Array( attributes.position, count )}]
${ buildPrimvars( attributes, count ) }
        uniform token subdivisionScheme = "none"
    }
`;

}

function buildMeshVertexCount( geometry ) {

	const count = geometry.index !== null ? geometry.index.count : geometry.attributes.position.count;

	return Array( count / 3 ).fill( 3 ).join( ', ' );

}

function buildMeshVertexIndices( geometry ) {

	const index = geometry.index;
	const array = [];

	if ( index !== null ) {

		for ( let i = 0; i < index.count; i ++ ) {

			array.push( index.getX( i ) );

		}

	} else {

		const length = geometry.attributes.position.count;

		for ( let i = 0; i < length; i ++ ) {

			array.push( i );

		}

	}

	return array.join( ', ' );

}

function buildVector3Array( attribute, count ) {

	if ( attribute === undefined ) {

		console.warn( 'USDZExporter: Normals missing.' );
		return Array( count ).fill( '(0, 0, 0)' ).join( ', ' );

	}

	const array = [];

	for ( let i = 0; i < attribute.count; i ++ ) {

		const x = attribute.getX( i );
		const y = attribute.getY( i );
		const z = attribute.getZ( i );

		array.push( `(${ x.toPrecision( PRECISION ) }, ${ y.toPrecision( PRECISION ) }, ${ z.toPrecision( PRECISION ) })` );

	}

	return array.join( ', ' );

}

function buildVector2Array( attribute, count ) {

	if ( attribute === undefined ) {

		console.warn( 'USDZExporter: UVs missing.' );
		return Array( count ).fill( '(0, 0)' ).join( ', ' );

	}

	const array = [];

	for ( let i = 0; i < attribute.count; i ++ ) {

		const x = attribute.getX( i );
		const y = attribute.getY( i );

		array.push( `(${ x.toPrecision( PRECISION ) }, ${ 1 - y.toPrecision( PRECISION ) })` );

	}

	return array.join( ', ' );

}

function buildPrimvars( attributes, count ) {

	let string = '';

	for ( let i = 0; i < 4; i ++ ) {

		const id = ( i > 0 ? i : '' );
		const attribute = attributes[ 'uv' + id ];

		if ( attribute !== undefined ) {

			string += `
		texCoord2f[] primvars:st${ id } = [${ buildVector2Array( attribute, count )}] (
			interpolation = "vertex"
		)`;

		}

	}

	return string;

}

// Materials

function buildMaterials( materials, textures ) {

	const array = [];

	for ( const uuid in materials ) {

		const material = materials[ uuid ];

		array.push( buildMaterial( material, textures ) );

	}

	return `def "Materials"
{
${ array.join( '' ) }
}

`;

}

function buildMaterial( material, textures ) {

	// https://graphics.pixar.com/usd/docs/UsdPreviewSurface-Proposal.html

	const pad = '            ';
	const inputs = [];
	const samplers = [];

	function buildTexture( texture, mapType, color ) {

		const id = texture.source.id + '_' + texture.flipY;

		textures[ id ] = texture;

		const uv = texture.channel > 0 ? 'st' + texture.channel : 'st';

		const WRAPPINGS = {
			1000: 'repeat', // RepeatWrapping
			1001: 'clamp', // ClampToEdgeWrapping
			1002: 'mirror' // MirroredRepeatWrapping
		};

		const rotation = texture.rotation * ( 180 / Math.PI );

		const rotationMatrix = new THREE.Matrix3().makeRotation( rotation );
		const scaleMatrix = new THREE.Matrix3().makeScale( 1.0 / texture.repeat.x, 1.0 / texture.repeat.y );

		const translation = new THREE.Vector2( texture.offset.x, - texture.offset.y );
		translation.applyMatrix3( scaleMatrix );
		translation.applyMatrix3( rotationMatrix );

		const scale = new THREE.Vector2( texture.repeat.x, texture.repeat.y );

		return `
		def Shader "PrimvarReader_${ mapType }"
		{
			uniform token info:id = "UsdPrimvarReader_float2"
            float2 inputs:fallback = (0.0, 0.0)
			token inputs:varname = "${ uv }"
			float2 outputs:result
		}

		def Shader "Transform2d_${ mapType }"
        {
            uniform token info:id = "UsdTransform2d"
            token inputs:in.connect = </Materials/Material_${ material.id }/PrimvarReader_${ mapType }.outputs:result>
<<<<<<< HEAD
            float2 inputs:translation = ${ buildVector2( translation ) }
			float inputs:rotation = ${ rotation }
			float2 inputs:scale = ${ buildVector2( scale ) }
=======
            float inputs:rotation = ${ texture.rotation * ( 180 / Math.PI ) }
            float2 inputs:scale = ${ buildVector2( texture.repeat ) }
            float2 inputs:translation = ${ buildVector2( texture.offset ) }
>>>>>>> 0a754b11
            float2 outputs:result
        }

        def Shader "Texture_${ texture.id }_${ mapType }"
        {
            uniform token info:id = "UsdUVTexture"
            asset inputs:file = @textures/Texture_${ id }.png@
            float2 inputs:st.connect = </Materials/Material_${ material.id }/Transform2d_${ mapType }.outputs:result>
            float4 inputs:scale = (${ color.r }, ${ color.g }, ${ color.b }, 1)
            token inputs:sourceColorSpace = "${ texture.colorSpace === THREE.NoColorSpace ? 'raw' : 'sRGB' }"
            token inputs:wrapS = "${ WRAPPINGS[ texture.wrapS ] }"
            token inputs:wrapT = "${ WRAPPINGS[ texture.wrapT ] }"
            float outputs:r
            float outputs:g
            float outputs:b
            float3 outputs:rgb
            ${ material.transparent || material.alphaTest > 0.0 ? 'float outputs:a' : '' }
        }`;

	}


	if ( material.side === THREE.DoubleSide ) {

		console.warn( 'THREE.USDZExporter: USDZ does not support double sided materials', material );

	}

	if ( material.map !== null ) {

		inputs.push( `${ pad }color3f inputs:diffuseColor.connect = </Materials/Material_${ material.id }/Texture_${ material.map.id }_diffuse.outputs:rgb>` );

		if ( material.transparent ) {

			inputs.push( `${ pad }float inputs:opacity.connect = </Materials/Material_${ material.id }/Texture_${ material.map.id }_diffuse.outputs:a>` );

		} else if ( material.alphaTest > 0.0 ) {

			inputs.push( `${ pad }float inputs:opacity.connect = </Materials/Material_${ material.id }/Texture_${ material.map.id }_diffuse.outputs:a>` );
			inputs.push( `${ pad }float inputs:opacityThreshold = ${material.alphaTest}` );

		}

		samplers.push( buildTexture( material.map, 'diffuse', material.color ) );

	} else {

		inputs.push( `${ pad }color3f inputs:diffuseColor = ${ buildColor( material.color ) }` );

	}

	if ( material.emissiveMap !== null ) {

		inputs.push( `${ pad }color3f inputs:emissiveColor.connect = </Materials/Material_${ material.id }/Texture_${ material.emissiveMap.id }_emissive.outputs:rgb>` );

		samplers.push( buildTexture( material.emissiveMap, 'emissive' ) );

	} else if ( material.emissive.getHex() > 0 ) {

		inputs.push( `${ pad }color3f inputs:emissiveColor = ${ buildColor( material.emissive ) }` );

	}

	if ( material.normalMap !== null ) {

		inputs.push( `${ pad }normal3f inputs:normal.connect = </Materials/Material_${ material.id }/Texture_${ material.normalMap.id }_normal.outputs:rgb>` );

		samplers.push( buildTexture( material.normalMap, 'normal' ) );

	}

	if ( material.aoMap !== null ) {

		inputs.push( `${ pad }float inputs:occlusion.connect = </Materials/Material_${ material.id }/Texture_${ material.aoMap.id }_occlusion.outputs:r>` );

		samplers.push( buildTexture( material.aoMap, 'occlusion' ) );

	}

	if ( material.roughnessMap !== null && material.roughness === 1 ) {

		inputs.push( `${ pad }float inputs:roughness.connect = </Materials/Material_${ material.id }/Texture_${ material.roughnessMap.id }_roughness.outputs:g>` );

		samplers.push( buildTexture( material.roughnessMap, 'roughness' ) );

	} else {

		inputs.push( `${ pad }float inputs:roughness = ${ material.roughness }` );

	}

	if ( material.metalnessMap !== null && material.metalness === 1 ) {

		inputs.push( `${ pad }float inputs:metallic.connect = </Materials/Material_${ material.id }/Texture_${ material.metalnessMap.id }_metallic.outputs:b>` );

		samplers.push( buildTexture( material.metalnessMap, 'metallic' ) );

	} else {

		inputs.push( `${ pad }float inputs:metallic = ${ material.metalness }` );

	}

	if ( material.alphaMap !== null ) {

		inputs.push( `${pad}float inputs:opacity.connect = </Materials/Material_${material.id}/Texture_${material.alphaMap.id}_opacity.outputs:r>` );
		inputs.push( `${pad}float inputs:opacityThreshold = 0.0001` );

		samplers.push( buildTexture( material.alphaMap, 'opacity' ) );

	} else {

		inputs.push( `${pad}float inputs:opacity = ${material.opacity}` );

	}

	if ( material.isMeshPhysicalMaterial ) {

		inputs.push( `${ pad }float inputs:clearcoat = ${ material.clearcoat }` );
		inputs.push( `${ pad }float inputs:clearcoatRoughness = ${ material.clearcoatRoughness }` );
		inputs.push( `${ pad }float inputs:ior = ${ material.ior }` );

	}

	return `
    def Material "Material_${ material.id }"
    {
        def Shader "PreviewSurface"
        {
            uniform token info:id = "UsdPreviewSurface"
${ inputs.join( '\n' ) }
            int inputs:useSpecularWorkflow = 0
            token outputs:surface
        }

        token outputs:surface.connect = </Materials/Material_${ material.id }/PreviewSurface.outputs:surface>

${ samplers.join( '\n' ) }

    }
`;

}

function buildColor( color ) {

	return `(${ color.r }, ${ color.g }, ${ color.b })`;

}

function buildVector2( vector ) {

	return `(${ vector.x }, ${ vector.y })`;

}


function buildCamera( camera ) {

	const name = camera.name ? camera.name : 'Camera_' + camera.id;

	const transform = buildMatrix( camera.matrixWorld );

	if ( camera.matrixWorld.determinant() < 0 ) {

		console.warn( 'THREE.USDZExporter: USDZ does not support negative scales', camera );

	}

	if ( camera.isOrthographicCamera ) {

		return `def Camera "${name}"
		{
			matrix4d xformOp:transform = ${ transform }
			uniform token[] xformOpOrder = ["xformOp:transform"]
	
			float2 clippingRange = (${ camera.near.toPrecision( PRECISION ) }, ${ camera.far.toPrecision( PRECISION ) })
			float horizontalAperture = ${ ( ( Math.abs( camera.left ) + Math.abs( camera.right ) ) * 10 ).toPrecision( PRECISION ) }
			float verticalAperture = ${ ( ( Math.abs( camera.top ) + Math.abs( camera.bottom ) ) * 10 ).toPrecision( PRECISION ) }
			token projection = "orthographic"
		}
	
	`;

	} else {

		return `def Camera "${name}"
		{
			matrix4d xformOp:transform = ${ transform }
			uniform token[] xformOpOrder = ["xformOp:transform"]
	
			float2 clippingRange = (${ camera.near.toPrecision( PRECISION ) }, ${ camera.far.toPrecision( PRECISION ) })
			float focalLength = ${ camera.getFocalLength().toPrecision( PRECISION ) }
			float focusDistance = ${ camera.focus.toPrecision( PRECISION ) }
			float horizontalAperture = ${ camera.getFilmWidth().toPrecision( PRECISION ) }
			token projection = "perspective"
			float verticalAperture = ${ camera.getFilmHeight().toPrecision( PRECISION ) }
		}
	
	`;

	}

}

export { USDZExporter };<|MERGE_RESOLUTION|>--- conflicted
+++ resolved
@@ -471,15 +471,9 @@
         {
             uniform token info:id = "UsdTransform2d"
             token inputs:in.connect = </Materials/Material_${ material.id }/PrimvarReader_${ mapType }.outputs:result>
-<<<<<<< HEAD
+            float inputs:rotation = ${ rotation }
+            float2 inputs:scale = ${ buildVector2( scale ) }
             float2 inputs:translation = ${ buildVector2( translation ) }
-			float inputs:rotation = ${ rotation }
-			float2 inputs:scale = ${ buildVector2( scale ) }
-=======
-            float inputs:rotation = ${ texture.rotation * ( 180 / Math.PI ) }
-            float2 inputs:scale = ${ buildVector2( texture.repeat ) }
-            float2 inputs:translation = ${ buildVector2( texture.offset ) }
->>>>>>> 0a754b11
             float2 outputs:result
         }
 
