import {
	BufferGeometryLoader,
<<<<<<< HEAD
	FileLoader,
	Loader,
	Object3D,
	MeshStandardMaterial,
	MeshPhysicalMaterial,
	Mesh,
=======
	CanvasTexture,
	ClampToEdgeWrapping,
>>>>>>> 6b50ba4a
	Color,
	DirectionalLight,
	DoubleSide,
	FileLoader,
	LinearFilter,
	Line,
	LineBasicMaterial,
	Loader,
	Matrix4,
	Mesh,
	MeshPhysicalMaterial,
	MeshStandardMaterial,
	Object3D,
	PointLight,
	Points,
	PointsMaterial,
	RectAreaLight,
	RepeatWrapping,
	SpotLight,
	Sprite,
	SpriteMaterial,
	TextureLoader
} from 'three';

import { EXRLoader } from '../loaders/EXRLoader.js';

const _taskCache = new WeakMap();

class Rhino3dmLoader extends Loader {

	constructor( manager ) {

		super( manager );

		this.libraryPath = '';
		this.libraryPending = null;
		this.libraryBinary = null;
		this.libraryConfig = {};

		this.url = '';

		this.workerLimit = 4;
		this.workerPool = [];
		this.workerNextTaskID = 1;
		this.workerSourceURL = '';
		this.workerConfig = {};

		this.materials = [];
		this.warnings = [];

	}

	setLibraryPath( path ) {

		this.libraryPath = path;

		return this;

	}

	setWorkerLimit( workerLimit ) {

		this.workerLimit = workerLimit;

		return this;

	}

	load( url, onLoad, onProgress, onError ) {

		const loader = new FileLoader( this.manager );

		loader.setPath( this.path );
		loader.setResponseType( 'arraybuffer' );
		loader.setRequestHeader( this.requestHeader );

		this.url = url;

		loader.load( url, ( buffer ) => {

			// Check for an existing task using this buffer. A transferred buffer cannot be transferred
			// again from this thread.
			if ( _taskCache.has( buffer ) ) {

				const cachedTask = _taskCache.get( buffer );

				return cachedTask.promise.then( onLoad ).catch( onError );

			}

			this.decodeObjects( buffer, url )
				.then( result => {

					result.userData.warnings = this.warnings;
					onLoad( result );

				 } )
				.catch( e => onError( e ) );

		}, onProgress, onError );

	}

	debug() {

		console.log( 'Task load: ', this.workerPool.map( ( worker ) => worker._taskLoad ) );

	}

	decodeObjects( buffer, url ) {

		let worker;
		let taskID;

		const taskCost = buffer.byteLength;

		const objectPending = this._getWorker( taskCost )
			.then( ( _worker ) => {

				worker = _worker;
				taskID = this.workerNextTaskID ++;

				return new Promise( ( resolve, reject ) => {

					worker._callbacks[ taskID ] = { resolve, reject };

					worker.postMessage( { type: 'decode', id: taskID, buffer }, [ buffer ] );

					// this.debug();

				} );

			} )
			.then( ( message ) => this._createGeometry( message.data ) )
			.catch( e => {

				throw e;

			} );

		// Remove task from the task list.
		// Note: replaced '.finally()' with '.catch().then()' block - iOS 11 support (#19416)
		objectPending
			.catch( () => true )
			.then( () => {

				if ( worker && taskID ) {

					this._releaseTask( worker, taskID );

					//this.debug();

				}

			} );

		// Cache the task result.
		_taskCache.set( buffer, {

			url: url,
			promise: objectPending

		} );

		return objectPending;

	}

	parse( data, onLoad, onError ) {

		this.decodeObjects( data, '' )
			.then( result => {

				result.userData.warnings = this.warnings;
				onLoad( result );

			} )
			.catch( e => onError( e ) );

	}

	_compareMaterials( material ) {

		const mat = {};
		mat.name = material.name;
		mat.color = {};
		mat.color.r = material.color.r;
		mat.color.g = material.color.g;
		mat.color.b = material.color.b;
		mat.type = material.type;

		const json = JSON.stringify( mat );

		for ( let i = 0; i < this.materials.length; i ++ ) {

			const m = this.materials[ i ];
			const _mat = {};
			_mat.name = m.name;
			_mat.color = {};
			_mat.color.r = m.color.r;
			_mat.color.g = m.color.g;
			_mat.color.b = m.color.b;
			_mat.type = m.type;

			if ( JSON.stringify( _mat ) === json ) {

				return m;

			}

		}

		this.materials.push( material );

		return material;

	}

	_createMaterial( material, renderEnvironment ) {

		if ( material === undefined ) {

			return new MeshStandardMaterial( {
				color: new Color( 1, 1, 1 ),
				metalness: 0.8,
				name: Loader.DEFAULT_MATERIAL_NAME,
				side: DoubleSide
			} );

		}

		//console.log(material)

<<<<<<< HEAD
		let mat = new MeshPhysicalMaterial( {

			color: new Color( material.diffuseColor.r / 255.0, material.diffuseColor.g / 255.0, material.diffuseColor.b / 255.0 ),
			emissive: new Color( material.emissionColor.r, material.emissionColor.g, material.emissionColor.b ),
			flatShading: material.disableLighting,
			ior: material.indexOfRefraction,
			name: material.name,
			reflectivity: material.reflectivity,
			opacity: 1.0 - material.transparency,
			side: DoubleSide,
			specularColor: material.specularColor,
			transparent: material.transparency > 0 ? true : false

		} );

		mat.userData.id = material.id;

		if ( material.pbrSupported ) {

			const pbr = material.pbr;

			mat.anisotropy = pbr.anisotropy;
			mat.anisotropyRotation = pbr.anisotropicRotation;
			mat.color = new Color( pbr.baseColor.r, pbr.baseColor.g, pbr.baseColor.b );
			mat.clearCoat = pbr.clearCoat;
			mat.clearCoatRoughness = pbr.clearCoatRoughness;
=======
		const mat = new MeshPhysicalMaterial( {

			color: new Color( material.diffuseColor.r / 255.0, material.diffuseColor.g / 255.0, material.diffuseColor.b / 255.0 ),
			emissive: new Color( material.emissionColor.r, material.emissionColor.g, material.emissionColor.b ),
			flatShading: material.disableLighting,
			ior: material.indexOfRefraction,
			name: material.name,
			reflectivity: material.reflectivity,
			opacity: 1.0 - material.transparency,
			side: DoubleSide,
			specularColor: material.specularColor,
			transparent: material.transparency > 0 ? true : false

		} );

		mat.userData.id = material.id;

		if ( material.pbrSupported ) {

			const pbr = material.pbr;

			mat.anisotropy = pbr.anisotropic;
			mat.anisotropyRotation = pbr.anisotropicRotation;
			mat.color = new Color( pbr.baseColor.r, pbr.baseColor.g, pbr.baseColor.b );
			mat.clearcoat = pbr.clearcoat;
			mat.clearcoatRoughness = pbr.clearcoatRoughness;
>>>>>>> 6b50ba4a
			mat.metalness = pbr.metallic;
			mat.transmission = 1 - pbr.opacity;
			mat.roughness = pbr.roughness;
			mat.sheen = pbr.sheen;
			mat.specularIntensity = pbr.specular;
			mat.thickness = pbr.subsurface;

		}

		if ( material.pbrSupported && material.pbr.opacity === 0 && material.transparency === 1 ) {

			//some compromises

			mat.opacity = 0.2;
			mat.transmission = 1.00;

		}

		const textureLoader = new TextureLoader();

		for ( let i = 0; i < material.textures.length; i ++ ) {

			const texture = material.textures[ i ];

			if ( texture.image !== null ) {

				const map = textureLoader.load( texture.image );

				//console.log(texture.type )

				switch ( texture.type ) {

					case 'Bump':

						mat.bumpMap = map;

						break;

					case 'Diffuse':

						mat.map = map;

						break;

					case 'Emap':

						mat.envMap = map;

						break;
<<<<<<< HEAD
					
=======

>>>>>>> 6b50ba4a
					case 'Opacity':

						mat.transmissionMap = map;

						break;

					case 'Transparency':

						mat.alphaMap = map;
						mat.transparent = true;

						break;

					case 'PBR_Alpha':

						mat.alphaMap = map;
						mat.transparent = true;

						break;
<<<<<<< HEAD
					
=======

>>>>>>> 6b50ba4a
					case 'PBR_AmbientOcclusion':

						mat.aoMap = map;

						break;

					case 'PBR_Anisotropic':

						mat.anisotropyMap = map;

						break;

					case 'PBR_BaseColor':

						mat.map = map;

						break;

					case 'PBR_Clearcoat':

						mat.clearcoatMap = map;

						break;

					case 'PBR_ClearcoatBump':

						mat.clearcoatNormalMap = map;

						break;

					case 'PBR_ClearcoatRoughness':

						mat.clearcoatRoughnessMap = map;

						break;

					case 'PBR_Displacement':

						mat.displacementMap = map;

						break;

					case 'PBR_Emission':

						mat.emissiveMap = map;

						break;

					case 'PBR_Metallic':

						mat.metalnessMap = map;

						break;

					case 'PBR_Roughness':

						mat.roughnessMap = map;

						break;

					case 'PBR_Sheen':

						mat.sheenColorMap = map;

						break;

					case 'PBR_Specular':

						mat.specularColorMap = map;

						break;

					case 'PBR_Subsurface':

						mat.thicknessMap = map;

						break;

					default:

						this.warnings.push( {
							message: `THREE.3DMLoader: No conversion exists for 3dm ${texture.type}.`,
							type: 'no conversion'
						} );

						break;

				}

				map.wrapS = texture.wrapU === 0 ? RepeatWrapping : ClampToEdgeWrapping;
				map.wrapT = texture.wrapV === 0 ? RepeatWrapping : ClampToEdgeWrapping;

				if ( texture.repeat ) {

					map.repeat.set( texture.repeat[ 0 ], texture.repeat[ 1 ] );

				}

			}

		}

		if ( renderEnvironment ) {

			new EXRLoader().load( renderEnvironment.image, function ( texture ) {

				texture.mapping = THREE.EquirectangularReflectionMapping;
				mat.envMap = texture;

			} );

		}

		return mat;

	}

	_createGeometry( data ) {

		const object = new Object3D();
		const instanceDefinitionObjects = [];
		const instanceDefinitions = [];
		const instanceReferences = [];

		object.userData[ 'layers' ] = data.layers;
		object.userData[ 'groups' ] = data.groups;
		object.userData[ 'settings' ] = data.settings;
		object.userData.settings[ 'renderSettings' ] = data.renderSettings;
		object.userData[ 'objectType' ] = 'File3dm';
		object.userData[ 'materials' ] = null;
<<<<<<< HEAD
		
=======

>>>>>>> 6b50ba4a
		object.name = this.url;

		let objects = data.objects;
		const materials = data.materials;

		for ( let i = 0; i < objects.length; i ++ ) {

			const obj = objects[ i ];
			const attributes = obj.attributes;

			switch ( obj.objectType ) {

				case 'InstanceDefinition':

					instanceDefinitions.push( obj );

					break;

				case 'InstanceReference':

					instanceReferences.push( obj );

					break;

				default:

					let matId;

<<<<<<< HEAD
					switch( attributes.materialSource.name ) {
=======
					switch ( attributes.materialSource.name ) {

>>>>>>> 6b50ba4a
						case 'ObjectMaterialSource_MaterialFromLayer':
							//check layer index
							if ( attributes.layerIndex >= 0 ) {

								matId = data.layers[ attributes.layerIndex ].renderMaterialIndex;

							} else {

								matId = null;

							}

							break;

						case 'ObjectMaterialSource_MaterialFromObject':
<<<<<<< HEAD

							if ( attributes.materialIndex >= 0 ) {

=======

							if ( attributes.materialIndex >= 0 ) {

>>>>>>> 6b50ba4a
								matId = attributes.materialIndex;

							} else {

								matId = null;

							}

							break;

					}

					let material;

					if ( matId >= 0 ) {

						const rMaterial = materials[ matId ];
						material = this._createMaterial( rMaterial, data.renderEnvironment );


					} else {

						material = this._createMaterial();

					}

					material = this._compareMaterials( material );
					const _object = this._createObject( obj, material );

					if ( _object === undefined ) {

						continue;

					}

					const layer = data.layers[ attributes.layerIndex ];

					_object.visible = layer ? data.layers[ attributes.layerIndex ].visible : true;

					if ( attributes.isInstanceDefinitionObject ) {

						instanceDefinitionObjects.push( _object );

					} else {

						object.add( _object );

					}

					break;

			}

		}

		for ( let i = 0; i < instanceDefinitions.length; i ++ ) {

			const iDef = instanceDefinitions[ i ];

			objects = [];

			for ( let j = 0; j < iDef.attributes.objectIds.length; j ++ ) {

				const objId = iDef.attributes.objectIds[ j ];

				for ( let p = 0; p < instanceDefinitionObjects.length; p ++ ) {

					const idoId = instanceDefinitionObjects[ p ].userData.attributes.id;

					if ( objId === idoId ) {

						objects.push( instanceDefinitionObjects[ p ] );

					}

				}

			}

			// Currently clones geometry and does not take advantage of instancing

			for ( let j = 0; j < instanceReferences.length; j ++ ) {

				const iRef = instanceReferences[ j ];

				if ( iRef.geometry.parentIdefId === iDef.attributes.id ) {

					const iRefObject = new Object3D();
					const xf = iRef.geometry.xform.array;

					const matrix = new Matrix4();
					matrix.set( ...xf );

					iRefObject.applyMatrix4( matrix );

					for ( let p = 0; p < objects.length; p ++ ) {

						iRefObject.add( objects[ p ].clone( true ) );

					}

					object.add( iRefObject );

				}

			}

		}

		object.userData[ 'materials' ] = this.materials;
		object.name = '';
		return object;

	}

	_createObject( obj, mat ) {

		const loader = new BufferGeometryLoader();

		const attributes = obj.attributes;

		let geometry, material, _color, color;

		switch ( obj.objectType ) {

			case 'Point':
			case 'PointSet':

				geometry = loader.parse( obj.geometry );

				if ( geometry.attributes.hasOwnProperty( 'color' ) ) {

					material = new PointsMaterial( { vertexColors: true, sizeAttenuation: false, size: 2 } );

				} else {

					_color = attributes.drawColor;
					color = new Color( _color.r / 255.0, _color.g / 255.0, _color.b / 255.0 );
					material = new PointsMaterial( { color: color, sizeAttenuation: false, size: 2 } );

				}

				material = this._compareMaterials( material );

				const points = new Points( geometry, material );
				points.userData[ 'attributes' ] = attributes;
				points.userData[ 'objectType' ] = obj.objectType;

				if ( attributes.name ) {

					points.name = attributes.name;

				}

				return points;

			case 'Mesh':
			case 'Extrusion':
			case 'SubD':
			case 'Brep':

				if ( obj.geometry === null ) return;

				geometry = loader.parse( obj.geometry );

				if ( geometry.attributes.hasOwnProperty( 'color' ) ) {

					mat.vertexColors = true;

				}

				if ( mat === null ) {

					mat = this._createMaterial();
					mat = this._compareMaterials( mat );

				}

				const mesh = new Mesh( geometry, mat );
				mesh.castShadow = attributes.castsShadows;
				mesh.receiveShadow = attributes.receivesShadows;
				mesh.userData[ 'attributes' ] = attributes;
				mesh.userData[ 'objectType' ] = obj.objectType;

				if ( attributes.name ) {

					mesh.name = attributes.name;

				}

				return mesh;

			case 'Curve':

				geometry = loader.parse( obj.geometry );

				_color = attributes.drawColor;
				color = new Color( _color.r / 255.0, _color.g / 255.0, _color.b / 255.0 );

				material = new LineBasicMaterial( { color: color } );
				material = this._compareMaterials( material );

				const lines = new Line( geometry, material );
				lines.userData[ 'attributes' ] = attributes;
				lines.userData[ 'objectType' ] = obj.objectType;

				if ( attributes.name ) {

					lines.name = attributes.name;

				}

				return lines;

			case 'TextDot':

				geometry = obj.geometry;

				const ctx = document.createElement( 'canvas' ).getContext( '2d' );
				const font = `${geometry.fontHeight}px ${geometry.fontFace}`;
				ctx.font = font;
				const width = ctx.measureText( geometry.text ).width + 10;
				const height = geometry.fontHeight + 10;

				const r = window.devicePixelRatio;

				ctx.canvas.width = width * r;
				ctx.canvas.height = height * r;
				ctx.canvas.style.width = width + 'px';
				ctx.canvas.style.height = height + 'px';
				ctx.setTransform( r, 0, 0, r, 0, 0 );

				ctx.font = font;
				ctx.textBaseline = 'middle';
				ctx.textAlign = 'center';
				color = attributes.drawColor;
				ctx.fillStyle = `rgba(${color.r},${color.g},${color.b},${color.a})`;
				ctx.fillRect( 0, 0, width, height );
				ctx.fillStyle = 'white';
				ctx.fillText( geometry.text, width / 2, height / 2 );

				const texture = new CanvasTexture( ctx.canvas );
				texture.minFilter = LinearFilter;
				texture.wrapS = ClampToEdgeWrapping;
				texture.wrapT = ClampToEdgeWrapping;

				material = new SpriteMaterial( { map: texture, depthTest: false } );
				const sprite = new Sprite( material );
				sprite.position.set( geometry.point[ 0 ], geometry.point[ 1 ], geometry.point[ 2 ] );
				sprite.scale.set( width / 10, height / 10, 1.0 );

				sprite.userData[ 'attributes' ] = attributes;
				sprite.userData[ 'objectType' ] = obj.objectType;

				if ( attributes.name ) {

					sprite.name = attributes.name;

				}

				return sprite;

			case 'Light':

				geometry = obj.geometry;

				let light;

				switch ( geometry.lightStyle.name ) {

					case 'LightStyle_WorldPoint':

						light = new PointLight();
						light.castShadow = attributes.castsShadows;
						light.position.set( geometry.location[ 0 ], geometry.location[ 1 ], geometry.location[ 2 ] );
						light.shadow.normalBias = 0.1;

						break;

					case 'LightStyle_WorldSpot':

						light = new SpotLight();
						light.castShadow = attributes.castsShadows;
						light.position.set( geometry.location[ 0 ], geometry.location[ 1 ], geometry.location[ 2 ] );
						light.target.position.set( geometry.direction[ 0 ], geometry.direction[ 1 ], geometry.direction[ 2 ] );
						light.angle = geometry.spotAngleRadians;
						light.shadow.normalBias = 0.1;

						break;

					case 'LightStyle_WorldRectangular':

						light = new RectAreaLight();
						const width = Math.abs( geometry.width[ 2 ] );
						const height = Math.abs( geometry.length[ 0 ] );
						light.position.set( geometry.location[ 0 ] - ( height / 2 ), geometry.location[ 1 ], geometry.location[ 2 ] - ( width / 2 ) );
						light.height = height;
						light.width = width;
						light.lookAt( geometry.direction[ 0 ], geometry.direction[ 1 ], geometry.direction[ 2 ] );

						break;

					case 'LightStyle_WorldDirectional':

						light = new DirectionalLight();
						light.castShadow = attributes.castsShadows;
						light.position.set( geometry.location[ 0 ], geometry.location[ 1 ], geometry.location[ 2 ] );
						light.target.position.set( geometry.direction[ 0 ], geometry.direction[ 1 ], geometry.direction[ 2 ] );
						light.shadow.normalBias = 0.1;

						break;

					case 'LightStyle_WorldLinear':
						// no conversion exists, warning has already been printed to the console
						break;

					default:
						break;

				}

				if ( light ) {

					light.intensity = geometry.intensity;
					_color = geometry.diffuse;
					color = new Color( _color.r / 255.0, _color.g / 255.0, _color.b / 255.0 );
					light.color = color;
					light.userData[ 'attributes' ] = attributes;
					light.userData[ 'objectType' ] = obj.objectType;

				}

				return light;

		}

	}

	_initLibrary() {

		if ( ! this.libraryPending ) {

			// Load rhino3dm wrapper.
			const jsLoader = new FileLoader( this.manager );
			jsLoader.setPath( this.libraryPath );
			const jsContent = new Promise( ( resolve, reject ) => {

				jsLoader.load( 'rhino3dm.js', resolve, undefined, reject );

			} );

			// Load rhino3dm WASM binary.
			const binaryLoader = new FileLoader( this.manager );
			binaryLoader.setPath( this.libraryPath );
			binaryLoader.setResponseType( 'arraybuffer' );
			const binaryContent = new Promise( ( resolve, reject ) => {

				binaryLoader.load( 'rhino3dm.wasm', resolve, undefined, reject );

			} );

			this.libraryPending = Promise.all( [ jsContent, binaryContent ] )
				.then( ( [ jsContent, binaryContent ] ) => {

					//this.libraryBinary = binaryContent;
					this.libraryConfig.wasmBinary = binaryContent;

					const fn = Rhino3dmWorker.toString();

					const body = [
						'/* rhino3dm.js */',
						jsContent,
						'/* worker */',
						fn.substring( fn.indexOf( '{' ) + 1, fn.lastIndexOf( '}' ) )
					].join( '\n' );

					this.workerSourceURL = URL.createObjectURL( new Blob( [ body ] ) );

				} );

		}

		return this.libraryPending;

	}

	_getWorker( taskCost ) {

		return this._initLibrary().then( () => {

			if ( this.workerPool.length < this.workerLimit ) {

				const worker = new Worker( this.workerSourceURL );

				worker._callbacks = {};
				worker._taskCosts = {};
				worker._taskLoad = 0;

				worker.postMessage( {
					type: 'init',
					libraryConfig: this.libraryConfig
				} );

				worker.onmessage = e => {

					const message = e.data;

					switch ( message.type ) {

						case 'warning':
							this.warnings.push( message.data );
							console.warn( message.data );
							break;

						case 'decode':
							worker._callbacks[ message.id ].resolve( message );
							break;

						case 'error':
							worker._callbacks[ message.id ].reject( message );
							break;

						default:
							console.error( 'THREE.Rhino3dmLoader: Unexpected message, "' + message.type + '"' );

					}

				};

				this.workerPool.push( worker );

			} else {

				this.workerPool.sort( function ( a, b ) {

					return a._taskLoad > b._taskLoad ? - 1 : 1;

				} );

			}

			const worker = this.workerPool[ this.workerPool.length - 1 ];

			worker._taskLoad += taskCost;

			return worker;

		} );

	}

	_releaseTask( worker, taskID ) {

		worker._taskLoad -= worker._taskCosts[ taskID ];
		delete worker._callbacks[ taskID ];
		delete worker._taskCosts[ taskID ];

	}

	dispose() {

		for ( let i = 0; i < this.workerPool.length; ++ i ) {

			this.workerPool[ i ].terminate();

		}

		this.workerPool.length = 0;

		return this;

	}

}

/* WEB WORKER */

function Rhino3dmWorker() {

	let libraryPending;
	let libraryConfig;
	let rhino;
	let taskID;

	onmessage = function ( e ) {

		const message = e.data;

		switch ( message.type ) {

			case 'init':

				libraryConfig = message.libraryConfig;
				const wasmBinary = libraryConfig.wasmBinary;
				let RhinoModule;
				libraryPending = new Promise( function ( resolve ) {

					/* Like Basis Loader */
					RhinoModule = { wasmBinary, onRuntimeInitialized: resolve };

					rhino3dm( RhinoModule ); // eslint-disable-line no-undef

				 } ).then( () => {

					rhino = RhinoModule;

				 } );

				break;

			case 'decode':

				taskID = message.id;
				const buffer = message.buffer;
				libraryPending.then( () => {

					try {

						const data = decodeObjects( rhino, buffer );
						self.postMessage( { type: 'decode', id: message.id, data } );

					} catch ( error ) {

						self.postMessage( { type: 'error', id: message.id, error } );

					}

				} );

				break;

		}

	};

	function decodeObjects( rhino, buffer ) {

		const arr = new Uint8Array( buffer );
		const doc = rhino.File3dm.fromByteArray( arr );

		const objects = [];
		const materials = [];
		const layers = [];
		const views = [];
		const namedViews = [];
		const groups = [];
		const strings = [];

		//Handle objects

		const objs = doc.objects();
		const cnt = objs.count;

		for ( let i = 0; i < cnt; i ++ ) {

			const _object = objs.get( i );

			const object = extractObjectData( _object, doc );

			_object.delete();

			if ( object ) {

				objects.push( object );

			}

		}

		// Handle instance definitions
		// console.log( `Instance Definitions Count: ${doc.instanceDefinitions().count()}` );

		for ( let i = 0; i < doc.instanceDefinitions().count; i ++ ) {

			const idef = doc.instanceDefinitions().get( i );
			const idefAttributes = extractProperties( idef );
			idefAttributes.objectIds = idef.getObjectIds();

			objects.push( { geometry: null, attributes: idefAttributes, objectType: 'InstanceDefinition' } );

		}

		// Handle materials

		const textureTypes = [
			// rhino.TextureType.Bitmap,
			rhino.TextureType.Diffuse,
			rhino.TextureType.Bump,
			rhino.TextureType.Transparency,
			rhino.TextureType.Opacity,
			rhino.TextureType.Emap
		];

		const pbrTextureTypes = [
			rhino.TextureType.PBR_BaseColor,
			rhino.TextureType.PBR_Subsurface,
			rhino.TextureType.PBR_SubsurfaceScattering,
			rhino.TextureType.PBR_SubsurfaceScatteringRadius,
			rhino.TextureType.PBR_Metallic,
			rhino.TextureType.PBR_Specular,
			rhino.TextureType.PBR_SpecularTint,
			rhino.TextureType.PBR_Roughness,
			rhino.TextureType.PBR_Anisotropic,
			rhino.TextureType.PBR_Anisotropic_Rotation,
			rhino.TextureType.PBR_Sheen,
			rhino.TextureType.PBR_SheenTint,
			rhino.TextureType.PBR_Clearcoat,
			rhino.TextureType.PBR_ClearcoatBump,
			rhino.TextureType.PBR_ClearcoatRoughness,
			rhino.TextureType.PBR_OpacityIor,
			rhino.TextureType.PBR_OpacityRoughness,
			rhino.TextureType.PBR_Emission,
			rhino.TextureType.PBR_AmbientOcclusion,
			rhino.TextureType.PBR_Displacement
		];

		for ( let i = 0; i < doc.materials().count; i ++ ) {

			const _material = doc.materials().get( i );

			const material = extractProperties( _material );

			const textures = [];

			textures.push( ...extractTextures( _material, textureTypes, doc ) );
<<<<<<< HEAD

			material.pbrSupported = _material.physicallyBased().supported;

			if ( material.pbrSupported ) {

=======

			material.pbrSupported = _material.physicallyBased().supported;

			if ( material.pbrSupported ) {

>>>>>>> 6b50ba4a
				textures.push( ...extractTextures( _material, pbrTextureTypes, doc ) );
				material.pbr = extractProperties( _material.physicallyBased() );

			}

			material.textures = textures;

			materials.push( material );

			_material.delete();

		}

		// Handle layers

		for ( let i = 0; i < doc.layers().count; i ++ ) {

			const _layer = doc.layers().get( i );
			const layer = extractProperties( _layer );

			layers.push( layer );

			_layer.delete();

		}

		// Handle views

		for ( let i = 0; i < doc.views().count; i ++ ) {

			const _view = doc.views().get( i );
			const view = extractProperties( _view );

			views.push( view );

			_view.delete();

		}

		// Handle named views

		for ( let i = 0; i < doc.namedViews().count; i ++ ) {

			const _namedView = doc.namedViews().get( i );
			const namedView = extractProperties( _namedView );

			namedViews.push( namedView );

			_namedView.delete();

		}

		// Handle groups

		for ( let i = 0; i < doc.groups().count; i ++ ) {

			const _group = doc.groups().get( i );
			const group = extractProperties( _group );

			groups.push( group );

			_group.delete();

		}

		// Handle settings

		const settings = extractProperties( doc.settings() );

		//TODO: Handle other document stuff like dimstyles, instance definitions, bitmaps etc.

		// Handle dimstyles
		// console.log( `Dimstyle Count: ${doc.dimstyles().count()}` );

		// Handle bitmaps
		// console.log( `Bitmap Count: ${doc.bitmaps().count()}` );

		// Handle strings
		// console.log( `Document Strings Count: ${doc.strings().count()}` );
		// Note: doc.strings().documentUserTextCount() counts any doc.strings defined in a section
		// console.log( `Document User Text Count: ${doc.strings().documentUserTextCount()}` );

		const strings_count = doc.strings().count;

		for ( let i = 0; i < strings_count; i ++ ) {

			strings.push( doc.strings().get( i ) );

		}

		// Handle Render Environments for Material Environment

		// get the id of the active render environment skylight, which we'll use for environment texture
<<<<<<< HEAD
		const reflectionId = doc.settings().renderSettings().renderEnvironments.reflectionId

		const rc = doc.renderContent()

		let renderEnvironment = null

		for( let i = 0; i < rc.count; i++ ) {

			const content = rc.get(i)

			switch( content.kind ) {

				case 'environment':

					const id = content.id
=======
		const reflectionId = doc.settings().renderSettings().renderEnvironments.reflectionId;

		const rc = doc.renderContent();

		let renderEnvironment = null;

		for ( let i = 0; i < rc.count; i ++ ) {

			const content = rc.get( i );

			switch ( content.kind ) {

				case 'environment':

					const id = content.id;
>>>>>>> 6b50ba4a

					// there could be multiple render environments in a 3dm file
					if ( id !== reflectionId ) break;

<<<<<<< HEAD
					const renderTexture = content.findChild( 'texture' )
					const fileName = renderTexture.fileName

					for ( let j = 0; j < doc.embeddedFiles().count; j ++ ) {

						const _fileName = doc.embeddedFiles().get( j ).fileName

						if ( fileName === _fileName ) {

							const background = doc.getEmbeddedFileAsBase64( fileName )
							const backgroundImage = 'data:image/png;base64,' + background
=======
					const renderTexture = content.findChild( 'texture' );
					const fileName = renderTexture.fileName;

					for ( let j = 0; j < doc.embeddedFiles().count; j ++ ) {

						const _fileName = doc.embeddedFiles().get( j ).fileName;

						if ( fileName === _fileName ) {

							const background = doc.getEmbeddedFileAsBase64( fileName );
							const backgroundImage = 'data:image/png;base64,' + background;
>>>>>>> 6b50ba4a
							renderEnvironment = { type: 'renderEnvironment', image: backgroundImage, name: fileName };

						}

					}
<<<<<<< HEAD
					
=======

>>>>>>> 6b50ba4a
					break;

			}

		}

		// Handle Render Settings

		const renderSettings = {
			ambientLight: doc.settings().renderSettings().ambientLight,
			backgroundColorTop: doc.settings().renderSettings().backgroundColorTop,
			backgroundColorBottom: doc.settings().renderSettings().backgroundColorBottom,
			useHiddenLights: doc.settings().renderSettings().useHiddenLights,
			depthCue: doc.settings().renderSettings().depthCue,
			flatShade: doc.settings().renderSettings().flatShade,
			renderBackFaces: doc.settings().renderSettings().renderBackFaces,
			renderPoints: doc.settings().renderSettings().renderPoints,
			renderCurves: doc.settings().renderSettings().renderCurves,
			renderIsoParams: doc.settings().renderSettings().renderIsoParams,
			renderMeshEdges: doc.settings().renderSettings().renderMeshEdges,
			renderAnnotations: doc.settings().renderSettings().renderAnnotations,
			useViewportSize: doc.settings().renderSettings().useViewportSize,
			scaleBackgroundToFit: doc.settings().renderSettings().scaleBackgroundToFit,
			transparentBackground: doc.settings().renderSettings().transparentBackground,
			imageDpi: doc.settings().renderSettings().imageDpi,
			shadowMapLevel: doc.settings().renderSettings().shadowMapLevel,
			namedView: doc.settings().renderSettings().namedView,
			snapShot: doc.settings().renderSettings().snapShot,
			specificViewport: doc.settings().renderSettings().specificViewport,
			groundPlane: extractProperties( doc.settings().renderSettings().groundPlane ),
			safeFrame: extractProperties( doc.settings().renderSettings().safeFrame ),
			dithering: extractProperties( doc.settings().renderSettings().dithering ),
			skylight: extractProperties( doc.settings().renderSettings().skylight ),
			linearWorkflow: extractProperties( doc.settings().renderSettings().linearWorkflow ),
			renderChannels: extractProperties( doc.settings().renderSettings().renderChannels ),
			sun: extractProperties( doc.settings().renderSettings().sun ),
			renderEnvironments: extractProperties( doc.settings().renderSettings().renderEnvironments ),
			postEffects: extractProperties( doc.settings().renderSettings().postEffects ),

<<<<<<< HEAD
		}
=======
		};
>>>>>>> 6b50ba4a

		doc.delete();

		return { objects, materials, layers, views, namedViews, groups, strings, settings, renderSettings, renderEnvironment };

	}

	function extractTextures( m, tTypes, d ) {

<<<<<<< HEAD
		const textures = []
=======
		const textures = [];
>>>>>>> 6b50ba4a

		for ( let i = 0; i < tTypes.length; i ++ ) {

			const _texture = m.getTexture( tTypes[ i ] );
			if ( _texture ) {

				let textureType = tTypes[ i ].constructor.name;
				textureType = textureType.substring( 12, textureType.length );
				const texture = extractTextureData( _texture, textureType, d );
				textures.push( texture );
				_texture.delete();

			}

		}

		return textures;

	}

	function extractTextureData( t, tType, d ) {

		const texture = { type: tType };

		const image = d.getEmbeddedFileAsBase64( t.fileName );

		texture.wrapU = t.wrapU;
		texture.wrapV = t.wrapV;
		texture.wrapW = t.wrapW;
		const uvw = t.uvwTransform.toFloatArray( true );

		texture.repeat = [ uvw[ 0 ], uvw[ 5 ] ];

		if ( image ) {

			texture.image = 'data:image/png;base64,' + image;

		} else {

			self.postMessage( { type: 'warning', id: taskID, data: {
				message: `THREE.3DMLoader: Image for ${tType} texture not embedded in file.`,
				type: 'missing resource'
			}

			} );

			texture.image = null;

		}

		return texture;

	}

	function extractObjectData( object, doc ) {

		const _geometry = object.geometry();
		const _attributes = object.attributes();
		let objectType = _geometry.objectType;
		let geometry, attributes, position, data, mesh;

		// skip instance definition objects
		//if( _attributes.isInstanceDefinitionObject ) { continue; }

		// TODO: handle other geometry types
		switch ( objectType ) {

			case rhino.ObjectType.Curve:

				const pts = curveToPoints( _geometry, 100 );

				position = {};
				attributes = {};
				data = {};

				position.itemSize = 3;
				position.type = 'Float32Array';
				position.array = [];

				for ( let j = 0; j < pts.length; j ++ ) {

					position.array.push( pts[ j ][ 0 ] );
					position.array.push( pts[ j ][ 1 ] );
					position.array.push( pts[ j ][ 2 ] );

				}

				attributes.position = position;
				data.attributes = attributes;

				geometry = { data };

				break;

			case rhino.ObjectType.Point:

				const pt = _geometry.location;

				position = {};
				const color = {};
				attributes = {};
				data = {};

				position.itemSize = 3;
				position.type = 'Float32Array';
				position.array = [ pt[ 0 ], pt[ 1 ], pt[ 2 ] ];

				const _color = _attributes.drawColor( doc );

				color.itemSize = 3;
				color.type = 'Float32Array';
				color.array = [ _color.r / 255.0, _color.g / 255.0, _color.b / 255.0 ];

				attributes.position = position;
				attributes.color = color;
				data.attributes = attributes;

				geometry = { data };

				break;

			case rhino.ObjectType.PointSet:
			case rhino.ObjectType.Mesh:

				geometry = _geometry.toThreejsJSON();

				break;

			case rhino.ObjectType.Brep:

				const faces = _geometry.faces();
				mesh = new rhino.Mesh();

				for ( let faceIndex = 0; faceIndex < faces.count; faceIndex ++ ) {

					const face = faces.get( faceIndex );
					const _mesh = face.getMesh( rhino.MeshType.Any );

					if ( _mesh ) {

						mesh.append( _mesh );
						_mesh.delete();

					}

					face.delete();

				}

				if ( mesh.faces().count > 0 ) {

					mesh.compact();
					geometry = mesh.toThreejsJSON();
					faces.delete();

				}

				mesh.delete();

				break;

			case rhino.ObjectType.Extrusion:

				mesh = _geometry.getMesh( rhino.MeshType.Any );

				if ( mesh ) {

					geometry = mesh.toThreejsJSON();
					mesh.delete();

				}

				break;

			case rhino.ObjectType.TextDot:

				geometry = extractProperties( _geometry );

				break;

			case rhino.ObjectType.Light:

				geometry = extractProperties( _geometry );

				if ( geometry.lightStyle.name === 'LightStyle_WorldLinear' ) {

					self.postMessage( { type: 'warning', id: taskID, data: {
						message: `THREE.3DMLoader: No conversion exists for ${objectType.constructor.name} ${geometry.lightStyle.name}`,
						type: 'no conversion',
						guid: _attributes.id
					}

					} );

				}

				break;

			case rhino.ObjectType.InstanceReference:

				geometry = extractProperties( _geometry );
				geometry.xform = extractProperties( _geometry.xform );
				geometry.xform.array = _geometry.xform.toFloatArray( true );

				break;

			case rhino.ObjectType.SubD:

				// TODO: precalculate resulting vertices and faces and warn on excessive results
				_geometry.subdivide( 3 );
				mesh = rhino.Mesh.createFromSubDControlNet( _geometry );
				if ( mesh ) {

					geometry = mesh.toThreejsJSON();
					mesh.delete();

				}

				break;

				/*
				case rhino.ObjectType.Annotation:
				case rhino.ObjectType.Hatch:
				case rhino.ObjectType.ClipPlane:
				*/

			default:

				self.postMessage( { type: 'warning', id: taskID, data: {
					message: `THREE.3DMLoader: Conversion not implemented for ${objectType.constructor.name}`,
					type: 'not implemented',
					guid: _attributes.id
				}

				} );

				break;

		}

		if ( geometry ) {

			attributes = extractProperties( _attributes );
			attributes.geometry = extractProperties( _geometry );

			if ( _attributes.groupCount > 0 ) {

				attributes.groupIds = _attributes.getGroupList();

			}

			if ( _attributes.userStringCount > 0 ) {

				attributes.userStrings = _attributes.getUserStrings();

			}

			if ( _geometry.userStringCount > 0 ) {

				attributes.geometry.userStrings = _geometry.getUserStrings();

			}

			if ( _attributes.decals().count > 0 ) {

				self.postMessage( { type: 'warning', id: taskID, data: {
<<<<<<< HEAD
					message: `THREE.3DMLoader: No conversion exists for the decals associated with this object.`,
					type: 'no conversion',
					guid: _attributes.id
				}
	
				} );
				
=======
					message: 'THREE.3DMLoader: No conversion exists for the decals associated with this object.',
					type: 'no conversion',
					guid: _attributes.id
				}

				} );

>>>>>>> 6b50ba4a
			}

			attributes.drawColor = _attributes.drawColor( doc );

			objectType = objectType.constructor.name;
			objectType = objectType.substring( 11, objectType.length );

			return { geometry, attributes, objectType };

		} else {

			self.postMessage( { type: 'warning', id: taskID, data: {
				message: `THREE.3DMLoader: ${objectType.constructor.name} has no associated mesh geometry.`,
				type: 'missing mesh',
				guid: _attributes.id
			}

			} );

		}

	}

	function extractProperties( object ) {

		const result = {};

		for ( const property in object ) {

			const value = object[ property ];

			if ( typeof value !== 'function' ) {

				if ( typeof value === 'object' && value !== null && value.hasOwnProperty( 'constructor' ) ) {

					result[ property ] = { name: value.constructor.name, value: value.value };

				} else if ( typeof value === 'object' && value !== null ) {

					result[ property ] = extractProperties( value );

				} else {

					result[ property ] = value;

				}

			} else {

				// these are functions that could be called to extract more data.
				//console.log( `${property}: ${object[ property ].constructor.name}` );

			}

		}

		return result;

	}

	function curveToPoints( curve, pointLimit ) {

		let pointCount = pointLimit;
		let rc = [];
		const ts = [];

		if ( curve instanceof rhino.LineCurve ) {

			return [ curve.pointAtStart, curve.pointAtEnd ];

		}

		if ( curve instanceof rhino.PolylineCurve ) {

			pointCount = curve.pointCount;
			for ( let i = 0; i < pointCount; i ++ ) {

				rc.push( curve.point( i ) );

			}

			return rc;

		}

		if ( curve instanceof rhino.PolyCurve ) {

			const segmentCount = curve.segmentCount;

			for ( let i = 0; i < segmentCount; i ++ ) {

				const segment = curve.segmentCurve( i );
				const segmentArray = curveToPoints( segment, pointCount );
				rc = rc.concat( segmentArray );
				segment.delete();

			}

			return rc;

		}

		if ( curve instanceof rhino.ArcCurve ) {

			pointCount = Math.floor( curve.angleDegrees / 5 );
			pointCount = pointCount < 2 ? 2 : pointCount;
			// alternative to this hardcoded version: https://stackoverflow.com/a/18499923/2179399

		}

		if ( curve instanceof rhino.NurbsCurve && curve.degree === 1 ) {

			const pLine = curve.tryGetPolyline();

			for ( let i = 0; i < pLine.count; i ++ ) {

				rc.push( pLine.get( i ) );

			}

			pLine.delete();

			return rc;

		}

		const domain = curve.domain;
		const divisions = pointCount - 1.0;

		for ( let j = 0; j < pointCount; j ++ ) {

			const t = domain[ 0 ] + ( j / divisions ) * ( domain[ 1 ] - domain[ 0 ] );

			if ( t === domain[ 0 ] || t === domain[ 1 ] ) {

				ts.push( t );
				continue;

			}

			const tan = curve.tangentAt( t );
			const prevTan = curve.tangentAt( ts.slice( - 1 )[ 0 ] );

			// Duplicated from THREE.Vector3
			// How to pass imports to worker?

			const tS = tan[ 0 ] * tan[ 0 ] + tan[ 1 ] * tan[ 1 ] + tan[ 2 ] * tan[ 2 ];
			const ptS = prevTan[ 0 ] * prevTan[ 0 ] + prevTan[ 1 ] * prevTan[ 1 ] + prevTan[ 2 ] * prevTan[ 2 ];

			const denominator = Math.sqrt( tS * ptS );

			let angle;

			if ( denominator === 0 ) {

				angle = Math.PI / 2;

			} else {

				const theta = ( tan.x * prevTan.x + tan.y * prevTan.y + tan.z * prevTan.z ) / denominator;
				angle = Math.acos( Math.max( - 1, Math.min( 1, theta ) ) );

			}

			if ( angle < 0.1 ) continue;

			ts.push( t );

		}

		rc = ts.map( t => curve.pointAt( t ) );
		return rc;

	}

}

export { Rhino3dmLoader };<|MERGE_RESOLUTION|>--- conflicted
+++ resolved
@@ -1,16 +1,7 @@
 import {
 	BufferGeometryLoader,
-<<<<<<< HEAD
-	FileLoader,
-	Loader,
-	Object3D,
-	MeshStandardMaterial,
-	MeshPhysicalMaterial,
-	Mesh,
-=======
 	CanvasTexture,
 	ClampToEdgeWrapping,
->>>>>>> 6b50ba4a
 	Color,
 	DirectionalLight,
 	DoubleSide,
@@ -244,8 +235,7 @@
 
 		//console.log(material)
 
-<<<<<<< HEAD
-		let mat = new MeshPhysicalMaterial( {
+		const mat = new MeshPhysicalMaterial( {
 
 			color: new Color( material.diffuseColor.r / 255.0, material.diffuseColor.g / 255.0, material.diffuseColor.b / 255.0 ),
 			emissive: new Color( material.emissionColor.r, material.emissionColor.g, material.emissionColor.b ),
@@ -266,39 +256,11 @@
 
 			const pbr = material.pbr;
 
-			mat.anisotropy = pbr.anisotropy;
-			mat.anisotropyRotation = pbr.anisotropicRotation;
-			mat.color = new Color( pbr.baseColor.r, pbr.baseColor.g, pbr.baseColor.b );
-			mat.clearCoat = pbr.clearCoat;
-			mat.clearCoatRoughness = pbr.clearCoatRoughness;
-=======
-		const mat = new MeshPhysicalMaterial( {
-
-			color: new Color( material.diffuseColor.r / 255.0, material.diffuseColor.g / 255.0, material.diffuseColor.b / 255.0 ),
-			emissive: new Color( material.emissionColor.r, material.emissionColor.g, material.emissionColor.b ),
-			flatShading: material.disableLighting,
-			ior: material.indexOfRefraction,
-			name: material.name,
-			reflectivity: material.reflectivity,
-			opacity: 1.0 - material.transparency,
-			side: DoubleSide,
-			specularColor: material.specularColor,
-			transparent: material.transparency > 0 ? true : false
-
-		} );
-
-		mat.userData.id = material.id;
-
-		if ( material.pbrSupported ) {
-
-			const pbr = material.pbr;
-
 			mat.anisotropy = pbr.anisotropic;
 			mat.anisotropyRotation = pbr.anisotropicRotation;
 			mat.color = new Color( pbr.baseColor.r, pbr.baseColor.g, pbr.baseColor.b );
 			mat.clearcoat = pbr.clearcoat;
 			mat.clearcoatRoughness = pbr.clearcoatRoughness;
->>>>>>> 6b50ba4a
 			mat.metalness = pbr.metallic;
 			mat.transmission = 1 - pbr.opacity;
 			mat.roughness = pbr.roughness;
@@ -348,11 +310,7 @@
 						mat.envMap = map;
 
 						break;
-<<<<<<< HEAD
-					
-=======
-
->>>>>>> 6b50ba4a
+
 					case 'Opacity':
 
 						mat.transmissionMap = map;
@@ -372,11 +330,7 @@
 						mat.transparent = true;
 
 						break;
-<<<<<<< HEAD
-					
-=======
-
->>>>>>> 6b50ba4a
+
 					case 'PBR_AmbientOcclusion':
 
 						mat.aoMap = map;
@@ -507,11 +461,7 @@
 		object.userData.settings[ 'renderSettings' ] = data.renderSettings;
 		object.userData[ 'objectType' ] = 'File3dm';
 		object.userData[ 'materials' ] = null;
-<<<<<<< HEAD
-		
-=======
-
->>>>>>> 6b50ba4a
+
 		object.name = this.url;
 
 		let objects = data.objects;
@@ -540,12 +490,8 @@
 
 					let matId;
 
-<<<<<<< HEAD
-					switch( attributes.materialSource.name ) {
-=======
 					switch ( attributes.materialSource.name ) {
 
->>>>>>> 6b50ba4a
 						case 'ObjectMaterialSource_MaterialFromLayer':
 							//check layer index
 							if ( attributes.layerIndex >= 0 ) {
@@ -561,15 +507,9 @@
 							break;
 
 						case 'ObjectMaterialSource_MaterialFromObject':
-<<<<<<< HEAD
 
 							if ( attributes.materialIndex >= 0 ) {
 
-=======
-
-							if ( attributes.materialIndex >= 0 ) {
-
->>>>>>> 6b50ba4a
 								matId = attributes.materialIndex;
 
 							} else {
@@ -1195,19 +1135,11 @@
 			const textures = [];
 
 			textures.push( ...extractTextures( _material, textureTypes, doc ) );
-<<<<<<< HEAD
 
 			material.pbrSupported = _material.physicallyBased().supported;
 
 			if ( material.pbrSupported ) {
 
-=======
-
-			material.pbrSupported = _material.physicallyBased().supported;
-
-			if ( material.pbrSupported ) {
-
->>>>>>> 6b50ba4a
 				textures.push( ...extractTextures( _material, pbrTextureTypes, doc ) );
 				material.pbr = extractProperties( _material.physicallyBased() );
 
@@ -1301,56 +1233,25 @@
 		// Handle Render Environments for Material Environment
 
 		// get the id of the active render environment skylight, which we'll use for environment texture
-<<<<<<< HEAD
-		const reflectionId = doc.settings().renderSettings().renderEnvironments.reflectionId
-
-		const rc = doc.renderContent()
-
-		let renderEnvironment = null
-
-		for( let i = 0; i < rc.count; i++ ) {
-
-			const content = rc.get(i)
-
-			switch( content.kind ) {
+		const reflectionId = doc.settings().renderSettings().renderEnvironments.reflectionId;
+
+		const rc = doc.renderContent();
+
+		let renderEnvironment = null;
+
+		for ( let i = 0; i < rc.count; i ++ ) {
+
+			const content = rc.get( i );
+
+			switch ( content.kind ) {
 
 				case 'environment':
 
-					const id = content.id
-=======
-		const reflectionId = doc.settings().renderSettings().renderEnvironments.reflectionId;
-
-		const rc = doc.renderContent();
-
-		let renderEnvironment = null;
-
-		for ( let i = 0; i < rc.count; i ++ ) {
-
-			const content = rc.get( i );
-
-			switch ( content.kind ) {
-
-				case 'environment':
-
 					const id = content.id;
->>>>>>> 6b50ba4a
 
 					// there could be multiple render environments in a 3dm file
 					if ( id !== reflectionId ) break;
 
-<<<<<<< HEAD
-					const renderTexture = content.findChild( 'texture' )
-					const fileName = renderTexture.fileName
-
-					for ( let j = 0; j < doc.embeddedFiles().count; j ++ ) {
-
-						const _fileName = doc.embeddedFiles().get( j ).fileName
-
-						if ( fileName === _fileName ) {
-
-							const background = doc.getEmbeddedFileAsBase64( fileName )
-							const backgroundImage = 'data:image/png;base64,' + background
-=======
 					const renderTexture = content.findChild( 'texture' );
 					const fileName = renderTexture.fileName;
 
@@ -1362,17 +1263,12 @@
 
 							const background = doc.getEmbeddedFileAsBase64( fileName );
 							const backgroundImage = 'data:image/png;base64,' + background;
->>>>>>> 6b50ba4a
 							renderEnvironment = { type: 'renderEnvironment', image: backgroundImage, name: fileName };
 
 						}
 
 					}
-<<<<<<< HEAD
-					
-=======
-
->>>>>>> 6b50ba4a
+
 					break;
 
 			}
@@ -1412,11 +1308,7 @@
 			renderEnvironments: extractProperties( doc.settings().renderSettings().renderEnvironments ),
 			postEffects: extractProperties( doc.settings().renderSettings().postEffects ),
 
-<<<<<<< HEAD
-		}
-=======
 		};
->>>>>>> 6b50ba4a
 
 		doc.delete();
 
@@ -1426,11 +1318,7 @@
 
 	function extractTextures( m, tTypes, d ) {
 
-<<<<<<< HEAD
-		const textures = []
-=======
 		const textures = [];
->>>>>>> 6b50ba4a
 
 		for ( let i = 0; i < tTypes.length; i ++ ) {
 
@@ -1697,15 +1585,6 @@
 			if ( _attributes.decals().count > 0 ) {
 
 				self.postMessage( { type: 'warning', id: taskID, data: {
-<<<<<<< HEAD
-					message: `THREE.3DMLoader: No conversion exists for the decals associated with this object.`,
-					type: 'no conversion',
-					guid: _attributes.id
-				}
-	
-				} );
-				
-=======
 					message: 'THREE.3DMLoader: No conversion exists for the decals associated with this object.',
 					type: 'no conversion',
 					guid: _attributes.id
@@ -1713,7 +1592,6 @@
 
 				} );
 
->>>>>>> 6b50ba4a
 			}
 
 			attributes.drawColor = _attributes.drawColor( doc );
