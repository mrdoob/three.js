--- conflicted
+++ resolved
@@ -168,10 +168,6 @@
 
 }
 
-<<<<<<< HEAD
-const _ray = new Ray();
-function smoothNormals( faces, lineSegments, checkSubSegments = false ) {
-=======
 function generateFaceNormals( faces ) {
 
 	for ( let i = 0, l = faces.length; i < l; i ++ ) {
@@ -192,8 +188,8 @@
 
 }
 
-function smoothNormals( faces, lineSegments ) {
->>>>>>> 9daf001e
+const _ray = new Ray();
+function smoothNormals( faces, lineSegments, checkSubSegments = false ) {
 
 	function hashVertex( v ) {
 
@@ -1994,15 +1990,12 @@
 
 		if ( this.smoothNormals && doSmooth ) {
 
-<<<<<<< HEAD
+			generateFaceNormals( subobjectParseScope.faces );
+
 			// only check subsetgments if we have multiple materials in a single part because this seems to be the case where it's needed most --
 			// there may be cases where a single edge line crosses over polygon edges that are broken up by multiple materials.
 			const checkSubSegments = subobjectParseScope.faceMaterials.size > 1;
 			smoothNormals( subobjectParseScope.faces, subobjectParseScope.lineSegments, checkSubSegments );
-=======
-			generateFaceNormals( subobjectParseScope.faces );
-			smoothNormals( subobjectParseScope.faces, subobjectParseScope.lineSegments );
->>>>>>> 9daf001e
 
 		}
 
