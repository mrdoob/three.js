/**
 * Loader for KTX 2.0 GPU Texture containers.
 *
 * KTX 2.0 is a container format for various GPU texture formats. The loader
 * supports Basis Universal GPU textures, which can be quickly transcoded to
 * a wide variety of GPU texture compression formats. While KTX 2.0 also allows
 * other hardware-specific formats, this loader does not yet parse them.
 *
 * References:
 * - KTX: http://github.khronos.org/KTX-Specification/
 * - DFD: https://www.khronos.org/registry/DataFormat/specs/1.3/dataformat.1.3.html#basicdescriptor
 */

import {
	CompressedTexture,
	FileLoader,
	LinearEncoding,
	LinearFilter,
	LinearMipmapLinearFilter,
	Loader,
	RGBAFormat,
	RGBA_ASTC_4x4_Format,
	RGBA_BPTC_Format,
	RGBA_ETC2_EAC_Format,
	RGBA_PVRTC_4BPPV1_Format,
	RGBA_S3TC_DXT5_Format,
	RGB_ETC1_Format,
	RGB_ETC2_Format,
	RGB_PVRTC_4BPPV1_Format,
	RGB_S3TC_DXT1_Format,
	sRGBEncoding,
	UnsignedByteType
} from '../../../build/three.module.js';
import { WorkerPool } from '../utils/WorkerPool.js';

const KTX2TransferSRGB = 2;
const KTX2_ALPHA_PREMULTIPLIED = 1;
const _taskCache = new WeakMap();

let _activeLoaders = 0;

class KTX2Loader extends Loader {

	constructor( manager ) {

		super( manager );

		this.transcoderPath = '';
		this.transcoderBinary = null;
		this.transcoderPending = null;

		this.workerPool = new WorkerPool();
		this.workerSourceURL = '';
		this.workerConfig = null;

		if ( typeof MSC_TRANSCODER !== 'undefined' ) {

			console.warn(

				'THREE.KTX2Loader: Please update to latest "basis_transcoder".'
				+ ' "msc_basis_transcoder" is no longer supported in three.js r125+.'

			);

		}

	}

	setTranscoderPath( path ) {

		this.transcoderPath = path;

		return this;

	}

	setWorkerLimit( num ) {

		this.workerPool.setWorkerLimit( num );

		return this;

	}

	detectSupport( renderer ) {

		this.workerConfig = {
			astcSupported: renderer.extensions.has( 'WEBGL_compressed_texture_astc' ),
			etc1Supported: renderer.extensions.has( 'WEBGL_compressed_texture_etc1' ),
			etc2Supported: renderer.extensions.has( 'WEBGL_compressed_texture_etc' ),
			dxtSupported: renderer.extensions.has( 'WEBGL_compressed_texture_s3tc' ),
			bptcSupported: renderer.extensions.has( 'EXT_texture_compression_bptc' ),
			pvrtcSupported: renderer.extensions.has( 'WEBGL_compressed_texture_pvrtc' )
				|| renderer.extensions.has( 'WEBKIT_WEBGL_compressed_texture_pvrtc' )
		};


		if ( renderer.capabilities.isWebGL2 ) {

			// https://github.com/mrdoob/three.js/pull/22928
			this.workerConfig.etc1Supported = false;

		}

<<<<<<< HEAD

=======
>>>>>>> 833395eb
		return this;

	}

	dispose() {

		this.workerPool.dispose();
		if ( this.workerSourceURL ) URL.revokeObjectURL( this.workerSourceURL );

		return this;

	}

	init() {

		if ( ! this.transcoderPending ) {

			// Load transcoder wrapper.
			const jsLoader = new FileLoader( this.manager );
			jsLoader.setPath( this.transcoderPath );
			jsLoader.setWithCredentials( this.withCredentials );
			const jsContent = jsLoader.loadAsync( 'basis_transcoder.js' );

			// Load transcoder WASM binary.
			const binaryLoader = new FileLoader( this.manager );
			binaryLoader.setPath( this.transcoderPath );
			binaryLoader.setResponseType( 'arraybuffer' );
			binaryLoader.setWithCredentials( this.withCredentials );
			const binaryContent = binaryLoader.loadAsync( 'basis_transcoder.wasm' );

			this.transcoderPending = Promise.all( [ jsContent, binaryContent ] )
				.then( ( [ jsContent, binaryContent ] ) => {

					const fn = KTX2Loader.BasisWorker.toString();

					const body = [
						'/* constants */',
						'let _EngineFormat = ' + JSON.stringify( KTX2Loader.EngineFormat ),
						'let _TranscoderFormat = ' + JSON.stringify( KTX2Loader.TranscoderFormat ),
						'let _BasisFormat = ' + JSON.stringify( KTX2Loader.BasisFormat ),
						'/* basis_transcoder.js */',
						jsContent,
						'/* worker */',
						fn.substring( fn.indexOf( '{' ) + 1, fn.lastIndexOf( '}' ) )
					].join( '\n' );

					this.workerSourceURL = URL.createObjectURL( new Blob( [ body ] ) );
					this.transcoderBinary = binaryContent;

					this.workerPool.setWorkerCreator( () => {

						const worker = new Worker( this.workerSourceURL );
						const transcoderBinary = this.transcoderBinary.slice( 0 );

						worker.postMessage( { type: 'init', config: this.workerConfig, transcoderBinary }, [ transcoderBinary ] );

						return worker;

					} );

				} );

			if ( _activeLoaders > 0 ) {

				// Each instance loads a transcoder and allocates workers, increasing network and memory cost.

				console.warn(

					'THREE.KTX2Loader: Multiple active KTX2 loaders may cause performance issues.'
					+ ' Use a single KTX2Loader instance, or call .dispose() on old instances.'

				);

			}

			_activeLoaders ++;

		}

		return this.transcoderPending;

	}

	load( url, onLoad, onProgress, onError ) {

		if ( this.workerConfig === null ) {

			throw new Error( 'THREE.KTX2Loader: Missing initialization with `.detectSupport( renderer )`.' );

		}

		const loader = new FileLoader( this.manager );

		loader.setResponseType( 'arraybuffer' );
		loader.setWithCredentials( this.withCredentials );

		const texture = new CompressedTexture();

		loader.load( url, ( buffer ) => {

			// Check for an existing task using this buffer. A transferred buffer cannot be transferred
			// again from this thread.
			if ( _taskCache.has( buffer ) ) {

				const cachedTask = _taskCache.get( buffer );

				return cachedTask.promise.then( onLoad ).catch( onError );

			}

			this._createTexture( [ buffer ] )
				.then( function ( _texture ) {

					texture.copy( _texture );
					texture.needsUpdate = true;

					if ( onLoad ) onLoad( texture );

				} )
				.catch( onError );

		}, onProgress, onError );

		return texture;

	}

	_createTextureFrom( transcodeResult ) {

		const { mipmaps, width, height, format, type, error, dfdTransferFn, dfdFlags } = transcodeResult;

		if ( type === 'error' ) return Promise.reject( error );

		const texture = new CompressedTexture( mipmaps, width, height, format, UnsignedByteType );
		texture.minFilter = mipmaps.length === 1 ? LinearFilter : LinearMipmapLinearFilter;
		texture.magFilter = LinearFilter;
		texture.generateMipmaps = false;
		texture.needsUpdate = true;
		texture.encoding = dfdTransferFn === KTX2TransferSRGB ? sRGBEncoding : LinearEncoding;
		texture.premultiplyAlpha = !! ( dfdFlags & KTX2_ALPHA_PREMULTIPLIED );

		return texture;

	}

	/**
	 * @param {ArrayBuffer[]} buffers
	 * @param {object?} config
	 * @return {Promise<CompressedTexture>}
	 */
	_createTexture( buffers, config = {} ) {

		const taskConfig = config;
		const texturePending = this.init().then( () => {

			return this.workerPool.postMessage( { type: 'transcode', buffers, taskConfig: taskConfig }, buffers );

		} ).then( ( e ) => this._createTextureFrom( e.data ) );

		// Cache the task result.
		_taskCache.set( buffers[ 0 ], { promise: texturePending } );

		return texturePending;

	}

	dispose() {

		URL.revokeObjectURL( this.workerSourceURL );
		this.workerPool.dispose();

		_activeLoaders --;

		return this;

	}

}


/* CONSTANTS */

KTX2Loader.BasisFormat = {
	ETC1S: 0,
	UASTC_4x4: 1,
};

KTX2Loader.TranscoderFormat = {
	ETC1: 0,
	ETC2: 1,
	BC1: 2,
	BC3: 3,
	BC4: 4,
	BC5: 5,
	BC7_M6_OPAQUE_ONLY: 6,
	BC7_M5: 7,
	PVRTC1_4_RGB: 8,
	PVRTC1_4_RGBA: 9,
	ASTC_4x4: 10,
	ATC_RGB: 11,
	ATC_RGBA_INTERPOLATED_ALPHA: 12,
	RGBA32: 13,
	RGB565: 14,
	BGR565: 15,
	RGBA4444: 16,
};

KTX2Loader.EngineFormat = {
	RGBAFormat: RGBAFormat,
	RGBA_ASTC_4x4_Format: RGBA_ASTC_4x4_Format,
	RGBA_BPTC_Format: RGBA_BPTC_Format,
	RGBA_ETC2_EAC_Format: RGBA_ETC2_EAC_Format,
	RGBA_PVRTC_4BPPV1_Format: RGBA_PVRTC_4BPPV1_Format,
	RGBA_S3TC_DXT5_Format: RGBA_S3TC_DXT5_Format,
	RGB_ETC1_Format: RGB_ETC1_Format,
	RGB_ETC2_Format: RGB_ETC2_Format,
	RGB_PVRTC_4BPPV1_Format: RGB_PVRTC_4BPPV1_Format,
	RGB_S3TC_DXT1_Format: RGB_S3TC_DXT1_Format,
};


/* WEB WORKER */

KTX2Loader.BasisWorker = function () {

	let config;
	let transcoderPending;
	let BasisModule;

	const EngineFormat = _EngineFormat; // eslint-disable-line no-undef
	const TranscoderFormat = _TranscoderFormat; // eslint-disable-line no-undef
	const BasisFormat = _BasisFormat; // eslint-disable-line no-undef

	self.addEventListener( 'message', function ( e ) {

		const message = e.data;

		switch ( message.type ) {

			case 'init':
				config = message.config;
				init( message.transcoderBinary );
				break;

			case 'transcode':
				transcoderPending.then( () => {

					try {

						const { width, height, hasAlpha, mipmaps, format, dfdTransferFn, dfdFlags } = transcode( message.buffers[ 0 ] );

						const buffers = [];

						for ( let i = 0; i < mipmaps.length; ++ i ) {

							buffers.push( mipmaps[ i ].data.buffer );

						}

						self.postMessage( { type: 'transcode', id: message.id, width, height, hasAlpha, mipmaps, format, dfdTransferFn, dfdFlags }, buffers );

					} catch ( error ) {

						console.error( error );

						self.postMessage( { type: 'error', id: message.id, error: error.message } );

					}

				} );
				break;

		}

	} );

	function init( wasmBinary ) {

		transcoderPending = new Promise( ( resolve ) => {

			BasisModule = { wasmBinary, onRuntimeInitialized: resolve };
			BASIS( BasisModule ); // eslint-disable-line no-undef

		} ).then( () => {

			BasisModule.initializeBasis();

			if ( BasisModule.KTX2File === undefined ) {

				console.warn( 'THREE.KTX2Loader: Please update Basis Universal transcoder.' );

			}

		} );

	}

	function transcode( buffer ) {

		const ktx2File = new BasisModule.KTX2File( new Uint8Array( buffer ) );

		function cleanup() {

			ktx2File.close();
			ktx2File.delete();

		}

		if ( ! ktx2File.isValid() ) {

			cleanup();
			throw new Error( 'THREE.KTX2Loader:	Invalid or unsupported .ktx2 file' );

		}

		const basisFormat = ktx2File.isUASTC() ? BasisFormat.UASTC_4x4 : BasisFormat.ETC1S;
		const width = ktx2File.getWidth();
		const height = ktx2File.getHeight();
		const levels = ktx2File.getLevels();
		const hasAlpha = ktx2File.getHasAlpha();
		const dfdTransferFn = ktx2File.getDFDTransferFunc();
		const dfdFlags = ktx2File.getDFDFlags();

		const { transcoderFormat, engineFormat } = getTranscoderFormat( basisFormat, width, height, hasAlpha );

		if ( ! width || ! height || ! levels ) {

			cleanup();
			throw new Error( 'THREE.KTX2Loader:	Invalid texture' );

		}

		if ( ! ktx2File.startTranscoding() ) {

			cleanup();
			throw new Error( 'THREE.KTX2Loader: .startTranscoding failed' );

		}

		const mipmaps = [];

		for ( let mip = 0; mip < levels; mip ++ ) {

			const levelInfo = ktx2File.getImageLevelInfo( mip, 0, 0 );
			const mipWidth = levelInfo.origWidth;
			const mipHeight = levelInfo.origHeight;
			const dst = new Uint8Array( ktx2File.getImageTranscodedSizeInBytes( mip, 0, 0, transcoderFormat ) );

			const status = ktx2File.transcodeImage(
				dst,
				mip,
				0,
				0,
				transcoderFormat,
				0,
				- 1,
				- 1,
			);

			if ( ! status ) {

				cleanup();
				throw new Error( 'THREE.KTX2Loader: .transcodeImage failed.' );

			}

			mipmaps.push( { data: dst, width: mipWidth, height: mipHeight } );

		}

		cleanup();

		return { width, height, hasAlpha, mipmaps, format: engineFormat, dfdTransferFn, dfdFlags };

	}

	//

	// Optimal choice of a transcoder target format depends on the Basis format (ETC1S or UASTC),
	// device capabilities, and texture dimensions. The list below ranks the formats separately
	// for ETC1S and UASTC.
	//
	// In some cases, transcoding UASTC to RGBA32 might be preferred for higher quality (at
	// significant memory cost) compared to ETC1/2, BC1/3, and PVRTC. The transcoder currently
	// chooses RGBA32 only as a last resort and does not expose that option to the caller.
	const FORMAT_OPTIONS = [
		{
			if: 'astcSupported',
			basisFormat: [ BasisFormat.UASTC_4x4 ],
			transcoderFormat: [ TranscoderFormat.ASTC_4x4, TranscoderFormat.ASTC_4x4 ],
			engineFormat: [ EngineFormat.RGBA_ASTC_4x4_Format, EngineFormat.RGBA_ASTC_4x4_Format ],
			priorityETC1S: Infinity,
			priorityUASTC: 1,
			needsPowerOfTwo: false,
		},
		{
			if: 'bptcSupported',
			basisFormat: [ BasisFormat.ETC1S, BasisFormat.UASTC_4x4 ],
			transcoderFormat: [ TranscoderFormat.BC7_M5, TranscoderFormat.BC7_M5 ],
			engineFormat: [ EngineFormat.RGBA_BPTC_Format, EngineFormat.RGBA_BPTC_Format ],
			priorityETC1S: 3,
			priorityUASTC: 2,
			needsPowerOfTwo: false,
		},
		{
			if: 'dxtSupported',
			basisFormat: [ BasisFormat.ETC1S, BasisFormat.UASTC_4x4 ],
			transcoderFormat: [ TranscoderFormat.BC1, TranscoderFormat.BC3 ],
			engineFormat: [ EngineFormat.RGB_S3TC_DXT1_Format, EngineFormat.RGBA_S3TC_DXT5_Format ],
			priorityETC1S: 4,
			priorityUASTC: 5,
			needsPowerOfTwo: false,
		},
		{
			if: 'etc2Supported',
			basisFormat: [ BasisFormat.ETC1S, BasisFormat.UASTC_4x4 ],
			transcoderFormat: [ TranscoderFormat.ETC1, TranscoderFormat.ETC2 ],
			engineFormat: [ EngineFormat.RGB_ETC2_Format, EngineFormat.RGBA_ETC2_EAC_Format ],
			priorityETC1S: 1,
			priorityUASTC: 3,
			needsPowerOfTwo: false,
		},
		{
			if: 'etc1Supported',
			basisFormat: [ BasisFormat.ETC1S, BasisFormat.UASTC_4x4 ],
			transcoderFormat: [ TranscoderFormat.ETC1 ],
			engineFormat: [ EngineFormat.RGB_ETC1_Format ],
			priorityETC1S: 2,
			priorityUASTC: 4,
			needsPowerOfTwo: false,
		},
		{
			if: 'pvrtcSupported',
			basisFormat: [ BasisFormat.ETC1S, BasisFormat.UASTC_4x4 ],
			transcoderFormat: [ TranscoderFormat.PVRTC1_4_RGB, TranscoderFormat.PVRTC1_4_RGBA ],
			engineFormat: [ EngineFormat.RGB_PVRTC_4BPPV1_Format, EngineFormat.RGBA_PVRTC_4BPPV1_Format ],
			priorityETC1S: 5,
			priorityUASTC: 6,
			needsPowerOfTwo: true,
		},
	];

	const ETC1S_OPTIONS = FORMAT_OPTIONS.sort( function ( a, b ) {

		return a.priorityETC1S - b.priorityETC1S;

	} );
	const UASTC_OPTIONS = FORMAT_OPTIONS.sort( function ( a, b ) {

		return a.priorityUASTC - b.priorityUASTC;

	} );

	function getTranscoderFormat( basisFormat, width, height, hasAlpha ) {

		let transcoderFormat;
		let engineFormat;

		const options = basisFormat === BasisFormat.ETC1S ? ETC1S_OPTIONS : UASTC_OPTIONS;

		for ( let i = 0; i < options.length; i ++ ) {

			const opt = options[ i ];

			if ( ! config[ opt.if ] ) continue;
			if ( ! opt.basisFormat.includes( basisFormat ) ) continue;
			if ( hasAlpha && opt.transcoderFormat.length < 2 ) continue;
			if ( opt.needsPowerOfTwo && ! ( isPowerOfTwo( width ) && isPowerOfTwo( height ) ) ) continue;

			transcoderFormat = opt.transcoderFormat[ hasAlpha ? 1 : 0 ];
			engineFormat = opt.engineFormat[ hasAlpha ? 1 : 0 ];

			return { transcoderFormat, engineFormat };

		}

		console.warn( 'THREE.KTX2Loader: No suitable compressed texture format found. Decoding to RGBA32.' );

		transcoderFormat = TranscoderFormat.RGBA32;
		engineFormat = EngineFormat.RGBAFormat;

		return { transcoderFormat, engineFormat };

	}

	function isPowerOfTwo( value ) {

		if ( value <= 2 ) return true;

		return ( value & ( value - 1 ) ) === 0 && value !== 0;

	}

};

export { KTX2Loader };<|MERGE_RESOLUTION|>--- conflicted
+++ resolved
@@ -102,10 +102,6 @@
 
 		}
 
-<<<<<<< HEAD
-
-=======
->>>>>>> 833395eb
 		return this;
 
 	}
