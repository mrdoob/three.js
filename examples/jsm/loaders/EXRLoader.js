import {
	DataTextureLoader,
	DataUtils,
	FloatType,
	HalfFloatType,
	LinearEncoding,
	LinearFilter,
	RedFormat,
	RGBAFormat
} from '../../../build/three.module.js';
import * as fflate from '../libs/fflate.module.js';

/**
 * OpenEXR loader currently supports uncompressed, ZIP(S), RLE, PIZ and DWA/B compression.
 * Supports reading as UnsignedByte, HalfFloat and Float type data texture.
 *
 * Referred to the original Industrial Light & Magic OpenEXR implementation and the TinyEXR / Syoyo Fujita
 * implementation, so I have preserved their copyright notices.
 */

// /*
// Copyright (c) 2014 - 2017, Syoyo Fujita
// All rights reserved.

// Redistribution and use in source and binary forms, with or without
// modification, are permitted provided that the following conditions are met:
//     * Redistributions of source code must retain the above copyright
//       notice, this list of conditions and the following disclaimer.
//     * Redistributions in binary form must reproduce the above copyright
//       notice, this list of conditions and the following disclaimer in the
//       documentation and/or other materials provided with the distribution.
//     * Neither the name of the Syoyo Fujita nor the
//       names of its contributors may be used to endorse or promote products
//       derived from this software without specific prior written permission.

// THIS SOFTWARE IS PROVIDED BY THE COPYRIGHT HOLDERS AND CONTRIBUTORS "AS IS" AND
// ANY EXPRESS OR IMPLIED WARRANTIES, INCLUDING, BUT NOT LIMITED TO, THE IMPLIED
// WARRANTIES OF MERCHANTABILITY AND FITNESS FOR A PARTICULAR PURPOSE ARE
// DISCLAIMED. IN NO EVENT SHALL <COPYRIGHT HOLDER> BE LIABLE FOR ANY
// DIRECT, INDIRECT, INCIDENTAL, SPECIAL, EXEMPLARY, OR CONSEQUENTIAL DAMAGES
// (INCLUDING, BUT NOT LIMITED TO, PROCUREMENT OF SUBSTITUTE GOODS OR SERVICES;
// LOSS OF USE, DATA, OR PROFITS; OR BUSINESS INTERRUPTION) HOWEVER CAUSED AND
// ON ANY THEORY OF LIABILITY, WHETHER IN CONTRACT, STRICT LIABILITY, OR TORT
// (INCLUDING NEGLIGENCE OR OTHERWISE) ARISING IN ANY WAY OUT OF THE USE OF THIS
// SOFTWARE, EVEN IF ADVISED OF THE POSSIBILITY OF SUCH DAMAGE.
// */

// // TinyEXR contains some OpenEXR code, which is licensed under ------------

// ///////////////////////////////////////////////////////////////////////////
// //
// // Copyright (c) 2002, Industrial Light & Magic, a division of Lucas
// // Digital Ltd. LLC
// //
// // All rights reserved.
// //
// // Redistribution and use in source and binary forms, with or without
// // modification, are permitted provided that the following conditions are
// // met:
// // *       Redistributions of source code must retain the above copyright
// // notice, this list of conditions and the following disclaimer.
// // *       Redistributions in binary form must reproduce the above
// // copyright notice, this list of conditions and the following disclaimer
// // in the documentation and/or other materials provided with the
// // distribution.
// // *       Neither the name of Industrial Light & Magic nor the names of
// // its contributors may be used to endorse or promote products derived
// // from this software without specific prior written permission.
// //
// // THIS SOFTWARE IS PROVIDED BY THE COPYRIGHT HOLDERS AND CONTRIBUTORS
// // "AS IS" AND ANY EXPRESS OR IMPLIED WARRANTIES, INCLUDING, BUT NOT
// // LIMITED TO, THE IMPLIED WARRANTIES OF MERCHANTABILITY AND FITNESS FOR
// // A PARTICULAR PURPOSE ARE DISCLAIMED. IN NO EVENT SHALL THE COPYRIGHT
// // OWNER OR CONTRIBUTORS BE LIABLE FOR ANY DIRECT, INDIRECT, INCIDENTAL,
// // SPECIAL, EXEMPLARY, OR CONSEQUENTIAL DAMAGES (INCLUDING, BUT NOT
// // LIMITED TO, PROCUREMENT OF SUBSTITUTE GOODS OR SERVICES; LOSS OF USE,
// // DATA, OR PROFITS; OR BUSINESS INTERRUPTION) HOWEVER CAUSED AND ON ANY
// // THEORY OF LIABILITY, WHETHER IN CONTRACT, STRICT LIABILITY, OR TORT
// // (INCLUDING NEGLIGENCE OR OTHERWISE) ARISING IN ANY WAY OUT OF THE USE
// // OF THIS SOFTWARE, EVEN IF ADVISED OF THE POSSIBILITY OF SUCH DAMAGE.
// //
// ///////////////////////////////////////////////////////////////////////////

// // End of OpenEXR license -------------------------------------------------

class EXRLoader extends DataTextureLoader {

	constructor( manager ) {

		super( manager );

		this.type = HalfFloatType;

	}

	parse( buffer ) {

		const USHORT_RANGE = ( 1 << 16 );
		const BITMAP_SIZE = ( USHORT_RANGE >> 3 );

		const HUF_ENCBITS = 16; // literal (value) bit length
		const HUF_DECBITS = 14; // decoding bit size (>= 8)

		const HUF_ENCSIZE = ( 1 << HUF_ENCBITS ) + 1; // encoding table size
		const HUF_DECSIZE = 1 << HUF_DECBITS; // decoding table size
		const HUF_DECMASK = HUF_DECSIZE - 1;

		const NBITS = 16;
		const A_OFFSET = 1 << ( NBITS - 1 );
		const MOD_MASK = ( 1 << NBITS ) - 1;

		const SHORT_ZEROCODE_RUN = 59;
		const LONG_ZEROCODE_RUN = 63;
		const SHORTEST_LONG_RUN = 2 + LONG_ZEROCODE_RUN - SHORT_ZEROCODE_RUN;

		const ULONG_SIZE = 8;
		const FLOAT32_SIZE = 4;
		const INT32_SIZE = 4;
		const INT16_SIZE = 2;
		const INT8_SIZE = 1;

		const STATIC_HUFFMAN = 0;
		const DEFLATE = 1;

		const UNKNOWN = 0;
		const LOSSY_DCT = 1;
		const RLE = 2;

		const logBase = Math.pow( 2.7182818, 2.2 );

		function reverseLutFromBitmap( bitmap, lut ) {

			var k = 0;

			for ( var i = 0; i < USHORT_RANGE; ++ i ) {

				if ( ( i == 0 ) || ( bitmap[ i >> 3 ] & ( 1 << ( i & 7 ) ) ) ) {

					lut[ k ++ ] = i;

				}

			}

			var n = k - 1;

			while ( k < USHORT_RANGE ) lut[ k ++ ] = 0;

			return n;

		}

		function hufClearDecTable( hdec ) {

			for ( var i = 0; i < HUF_DECSIZE; i ++ ) {

				hdec[ i ] = {};
				hdec[ i ].len = 0;
				hdec[ i ].lit = 0;
				hdec[ i ].p = null;

			}

		}

		const getBitsReturn = { l: 0, c: 0, lc: 0 };

		function getBits( nBits, c, lc, uInt8Array, inOffset ) {

			while ( lc < nBits ) {

				c = ( c << 8 ) | parseUint8Array( uInt8Array, inOffset );
				lc += 8;

			}

			lc -= nBits;

			getBitsReturn.l = ( c >> lc ) & ( ( 1 << nBits ) - 1 );
			getBitsReturn.c = c;
			getBitsReturn.lc = lc;

		}

		const hufTableBuffer = new Array( 59 );

		function hufCanonicalCodeTable( hcode ) {

			for ( var i = 0; i <= 58; ++ i ) hufTableBuffer[ i ] = 0;
			for ( var i = 0; i < HUF_ENCSIZE; ++ i ) hufTableBuffer[ hcode[ i ] ] += 1;

			var c = 0;

			for ( var i = 58; i > 0; -- i ) {

				var nc = ( ( c + hufTableBuffer[ i ] ) >> 1 );
				hufTableBuffer[ i ] = c;
				c = nc;

			}

			for ( var i = 0; i < HUF_ENCSIZE; ++ i ) {

				var l = hcode[ i ];
				if ( l > 0 ) hcode[ i ] = l | ( hufTableBuffer[ l ] ++ << 6 );

			}

		}

		function hufUnpackEncTable( uInt8Array, inDataView, inOffset, ni, im, iM, hcode ) {

			var p = inOffset;
			var c = 0;
			var lc = 0;

			for ( ; im <= iM; im ++ ) {

				if ( p.value - inOffset.value > ni ) return false;

				getBits( 6, c, lc, uInt8Array, p );

				var l = getBitsReturn.l;
				c = getBitsReturn.c;
				lc = getBitsReturn.lc;

				hcode[ im ] = l;

				if ( l == LONG_ZEROCODE_RUN ) {

					if ( p.value - inOffset.value > ni ) {

						throw new Error( 'Something wrong with hufUnpackEncTable' );

					}

					getBits( 8, c, lc, uInt8Array, p );

					var zerun = getBitsReturn.l + SHORTEST_LONG_RUN;
					c = getBitsReturn.c;
					lc = getBitsReturn.lc;

					if ( im + zerun > iM + 1 ) {

						throw new Error( 'Something wrong with hufUnpackEncTable' );

					}

					while ( zerun -- ) hcode[ im ++ ] = 0;

					im --;

				} else if ( l >= SHORT_ZEROCODE_RUN ) {

					var zerun = l - SHORT_ZEROCODE_RUN + 2;

					if ( im + zerun > iM + 1 ) {

						throw new Error( 'Something wrong with hufUnpackEncTable' );

					}

					while ( zerun -- ) hcode[ im ++ ] = 0;

					im --;

				}

			}

			hufCanonicalCodeTable( hcode );

		}

		function hufLength( code ) {

			return code & 63;

		}

		function hufCode( code ) {

			return code >> 6;

		}

		function hufBuildDecTable( hcode, im, iM, hdecod ) {

			for ( ; im <= iM; im ++ ) {

				var c = hufCode( hcode[ im ] );
				var l = hufLength( hcode[ im ] );

				if ( c >> l ) {

					throw new Error( 'Invalid table entry' );

				}

				if ( l > HUF_DECBITS ) {

					var pl = hdecod[ ( c >> ( l - HUF_DECBITS ) ) ];

					if ( pl.len ) {

						throw new Error( 'Invalid table entry' );

					}

					pl.lit ++;

					if ( pl.p ) {

						var p = pl.p;
						pl.p = new Array( pl.lit );

						for ( var i = 0; i < pl.lit - 1; ++ i ) {

							pl.p[ i ] = p[ i ];

						}

					} else {

						pl.p = new Array( 1 );

					}

					pl.p[ pl.lit - 1 ] = im;

				} else if ( l ) {

					var plOffset = 0;

					for ( var i = 1 << ( HUF_DECBITS - l ); i > 0; i -- ) {

						var pl = hdecod[ ( c << ( HUF_DECBITS - l ) ) + plOffset ];

						if ( pl.len || pl.p ) {

							throw new Error( 'Invalid table entry' );

						}

						pl.len = l;
						pl.lit = im;

						plOffset ++;

					}

				}

			}

			return true;

		}

		const getCharReturn = { c: 0, lc: 0 };

		function getChar( c, lc, uInt8Array, inOffset ) {

			c = ( c << 8 ) | parseUint8Array( uInt8Array, inOffset );
			lc += 8;

			getCharReturn.c = c;
			getCharReturn.lc = lc;

		}

		const getCodeReturn = { c: 0, lc: 0 };

		function getCode( po, rlc, c, lc, uInt8Array, inDataView, inOffset, outBuffer, outBufferOffset, outBufferEndOffset ) {

			if ( po == rlc ) {

				if ( lc < 8 ) {

					getChar( c, lc, uInt8Array, inOffset );
					c = getCharReturn.c;
					lc = getCharReturn.lc;

				}

				lc -= 8;

				var cs = ( c >> lc );
				var cs = new Uint8Array( [ cs ] )[ 0 ];

				if ( outBufferOffset.value + cs > outBufferEndOffset ) {

					return false;

				}

				var s = outBuffer[ outBufferOffset.value - 1 ];

				while ( cs -- > 0 ) {

					outBuffer[ outBufferOffset.value ++ ] = s;

				}

			} else if ( outBufferOffset.value < outBufferEndOffset ) {

				outBuffer[ outBufferOffset.value ++ ] = po;

			} else {

				return false;

			}

			getCodeReturn.c = c;
			getCodeReturn.lc = lc;

		}

		function UInt16( value ) {

			return ( value & 0xFFFF );

		}

		function Int16( value ) {

			var ref = UInt16( value );
			return ( ref > 0x7FFF ) ? ref - 0x10000 : ref;

		}

		const wdec14Return = { a: 0, b: 0 };

		function wdec14( l, h ) {

			var ls = Int16( l );
			var hs = Int16( h );

			var hi = hs;
			var ai = ls + ( hi & 1 ) + ( hi >> 1 );

			var as = ai;
			var bs = ai - hi;

			wdec14Return.a = as;
			wdec14Return.b = bs;

		}

		function wdec16( l, h ) {

			var m = UInt16( l );
			var d = UInt16( h );

			var bb = ( m - ( d >> 1 ) ) & MOD_MASK;
			var aa = ( d + bb - A_OFFSET ) & MOD_MASK;

			wdec14Return.a = aa;
			wdec14Return.b = bb;

		}

		function wav2Decode( buffer, j, nx, ox, ny, oy, mx ) {

			var w14 = mx < ( 1 << 14 );
			var n = ( nx > ny ) ? ny : nx;
			var p = 1;
			var p2;

			while ( p <= n ) p <<= 1;

			p >>= 1;
			p2 = p;
			p >>= 1;

			while ( p >= 1 ) {

				var py = 0;
				var ey = py + oy * ( ny - p2 );
				var oy1 = oy * p;
				var oy2 = oy * p2;
				var ox1 = ox * p;
				var ox2 = ox * p2;
				var i00, i01, i10, i11;

				for ( ; py <= ey; py += oy2 ) {

					var px = py;
					var ex = py + ox * ( nx - p2 );

					for ( ; px <= ex; px += ox2 ) {

						var p01 = px + ox1;
						var p10 = px + oy1;
						var p11 = p10 + ox1;

						if ( w14 ) {

							wdec14( buffer[ px + j ], buffer[ p10 + j ] );

							i00 = wdec14Return.a;
							i10 = wdec14Return.b;

							wdec14( buffer[ p01 + j ], buffer[ p11 + j ] );

							i01 = wdec14Return.a;
							i11 = wdec14Return.b;

							wdec14( i00, i01 );

							buffer[ px + j ] = wdec14Return.a;
							buffer[ p01 + j ] = wdec14Return.b;

							wdec14( i10, i11 );

							buffer[ p10 + j ] = wdec14Return.a;
							buffer[ p11 + j ] = wdec14Return.b;

						} else {

							wdec16( buffer[ px + j ], buffer[ p10 + j ] );

							i00 = wdec14Return.a;
							i10 = wdec14Return.b;

							wdec16( buffer[ p01 + j ], buffer[ p11 + j ] );

							i01 = wdec14Return.a;
							i11 = wdec14Return.b;

							wdec16( i00, i01 );

							buffer[ px + j ] = wdec14Return.a;
							buffer[ p01 + j ] = wdec14Return.b;

							wdec16( i10, i11 );

							buffer[ p10 + j ] = wdec14Return.a;
							buffer[ p11 + j ] = wdec14Return.b;


						}

					}

					if ( nx & p ) {

						var p10 = px + oy1;

						if ( w14 )
							wdec14( buffer[ px + j ], buffer[ p10 + j ] );
						else
							wdec16( buffer[ px + j ], buffer[ p10 + j ] );

						i00 = wdec14Return.a;
						buffer[ p10 + j ] = wdec14Return.b;

						buffer[ px + j ] = i00;

					}

				}

				if ( ny & p ) {

					var px = py;
					var ex = py + ox * ( nx - p2 );

					for ( ; px <= ex; px += ox2 ) {

						var p01 = px + ox1;

						if ( w14 )
							wdec14( buffer[ px + j ], buffer[ p01 + j ] );
						else
							wdec16( buffer[ px + j ], buffer[ p01 + j ] );

						i00 = wdec14Return.a;
						buffer[ p01 + j ] = wdec14Return.b;

						buffer[ px + j ] = i00;

					}

				}

				p2 = p;
				p >>= 1;

			}

			return py;

		}

		function hufDecode( encodingTable, decodingTable, uInt8Array, inDataView, inOffset, ni, rlc, no, outBuffer, outOffset ) {

			var c = 0;
			var lc = 0;
			var outBufferEndOffset = no;
			var inOffsetEnd = Math.trunc( inOffset.value + ( ni + 7 ) / 8 );

			while ( inOffset.value < inOffsetEnd ) {

				getChar( c, lc, uInt8Array, inOffset );

				c = getCharReturn.c;
				lc = getCharReturn.lc;

				while ( lc >= HUF_DECBITS ) {

					var index = ( c >> ( lc - HUF_DECBITS ) ) & HUF_DECMASK;
					var pl = decodingTable[ index ];

					if ( pl.len ) {

						lc -= pl.len;

						getCode( pl.lit, rlc, c, lc, uInt8Array, inDataView, inOffset, outBuffer, outOffset, outBufferEndOffset );

						c = getCodeReturn.c;
						lc = getCodeReturn.lc;

					} else {

						if ( ! pl.p ) {

							throw new Error( 'hufDecode issues' );

						}

						var j;

						for ( j = 0; j < pl.lit; j ++ ) {

							var l = hufLength( encodingTable[ pl.p[ j ] ] );

							while ( lc < l && inOffset.value < inOffsetEnd ) {

								getChar( c, lc, uInt8Array, inOffset );

								c = getCharReturn.c;
								lc = getCharReturn.lc;

							}

							if ( lc >= l ) {

								if ( hufCode( encodingTable[ pl.p[ j ] ] ) == ( ( c >> ( lc - l ) ) & ( ( 1 << l ) - 1 ) ) ) {

									lc -= l;

									getCode( pl.p[ j ], rlc, c, lc, uInt8Array, inDataView, inOffset, outBuffer, outOffset, outBufferEndOffset );

									c = getCodeReturn.c;
									lc = getCodeReturn.lc;

									break;

								}

							}

						}

						if ( j == pl.lit ) {

							throw new Error( 'hufDecode issues' );

						}

					}

				}

			}

			var i = ( 8 - ni ) & 7;

			c >>= i;
			lc -= i;

			while ( lc > 0 ) {

				var pl = decodingTable[ ( c << ( HUF_DECBITS - lc ) ) & HUF_DECMASK ];

				if ( pl.len ) {

					lc -= pl.len;

					getCode( pl.lit, rlc, c, lc, uInt8Array, inDataView, inOffset, outBuffer, outOffset, outBufferEndOffset );

					c = getCodeReturn.c;
					lc = getCodeReturn.lc;

				} else {

					throw new Error( 'hufDecode issues' );

				}

			}

			return true;

		}

		function hufUncompress( uInt8Array, inDataView, inOffset, nCompressed, outBuffer, nRaw ) {

			var outOffset = { value: 0 };
			var initialInOffset = inOffset.value;

			var im = parseUint32( inDataView, inOffset );
			var iM = parseUint32( inDataView, inOffset );

			inOffset.value += 4;

			var nBits = parseUint32( inDataView, inOffset );

			inOffset.value += 4;

			if ( im < 0 || im >= HUF_ENCSIZE || iM < 0 || iM >= HUF_ENCSIZE ) {

				throw new Error( 'Something wrong with HUF_ENCSIZE' );

			}

			var freq = new Array( HUF_ENCSIZE );
			var hdec = new Array( HUF_DECSIZE );

			hufClearDecTable( hdec );

			var ni = nCompressed - ( inOffset.value - initialInOffset );

			hufUnpackEncTable( uInt8Array, inDataView, inOffset, ni, im, iM, freq );

			if ( nBits > 8 * ( nCompressed - ( inOffset.value - initialInOffset ) ) ) {

				throw new Error( 'Something wrong with hufUncompress' );

			}

			hufBuildDecTable( freq, im, iM, hdec );

			hufDecode( freq, hdec, uInt8Array, inDataView, inOffset, nBits, iM, nRaw, outBuffer, outOffset );

		}

		function applyLut( lut, data, nData ) {

			for ( var i = 0; i < nData; ++ i ) {

				data[ i ] = lut[ data[ i ] ];

			}

		}

		function predictor( source ) {

			for ( var t = 1; t < source.length; t ++ ) {

				var d = source[ t - 1 ] + source[ t ] - 128;
				source[ t ] = d;

			}

		}

		function interleaveScalar( source, out ) {

			var t1 = 0;
			var t2 = Math.floor( ( source.length + 1 ) / 2 );
			var s = 0;
			var stop = source.length - 1;

			while ( true ) {

				if ( s > stop ) break;
				out[ s ++ ] = source[ t1 ++ ];

				if ( s > stop ) break;
				out[ s ++ ] = source[ t2 ++ ];

			}

		}

		function decodeRunLength( source ) {

			var size = source.byteLength;
			var out = new Array();
			var p = 0;

			var reader = new DataView( source );

			while ( size > 0 ) {

				var l = reader.getInt8( p ++ );

				if ( l < 0 ) {

					var count = - l;
					size -= count + 1;

					for ( var i = 0; i < count; i ++ ) {

						out.push( reader.getUint8( p ++ ) );

					}


				} else {

					var count = l;
					size -= 2;

					var value = reader.getUint8( p ++ );

					for ( var i = 0; i < count + 1; i ++ ) {

						out.push( value );

					}

				}

			}

			return out;

		}

		function lossyDctDecode( cscSet, rowPtrs, channelData, acBuffer, dcBuffer, outBuffer ) {

			var dataView = new DataView( outBuffer.buffer );

			var width = channelData[ cscSet.idx[ 0 ] ].width;
			var height = channelData[ cscSet.idx[ 0 ] ].height;

			var numComp = 3;

			var numFullBlocksX = Math.floor( width / 8.0 );
			var numBlocksX = Math.ceil( width / 8.0 );
			var numBlocksY = Math.ceil( height / 8.0 );
			var leftoverX = width - ( numBlocksX - 1 ) * 8;
			var leftoverY = height - ( numBlocksY - 1 ) * 8;

			var currAcComp = { value: 0 };
			var currDcComp = new Array( numComp );
			var dctData = new Array( numComp );
			var halfZigBlock = new Array( numComp );
			var rowBlock = new Array( numComp );
			var rowOffsets = new Array( numComp );

			for ( let comp = 0; comp < numComp; ++ comp ) {

				rowOffsets[ comp ] = rowPtrs[ cscSet.idx[ comp ] ];
				currDcComp[ comp ] = ( comp < 1 ) ? 0 : currDcComp[ comp - 1 ] + numBlocksX * numBlocksY;
				dctData[ comp ] = new Float32Array( 64 );
				halfZigBlock[ comp ] = new Uint16Array( 64 );
				rowBlock[ comp ] = new Uint16Array( numBlocksX * 64 );

			}

			for ( let blocky = 0; blocky < numBlocksY; ++ blocky ) {

				var maxY = 8;

				if ( blocky == numBlocksY - 1 )
					maxY = leftoverY;

				var maxX = 8;

				for ( let blockx = 0; blockx < numBlocksX; ++ blockx ) {

					if ( blockx == numBlocksX - 1 )
						maxX = leftoverX;

					for ( let comp = 0; comp < numComp; ++ comp ) {

						halfZigBlock[ comp ].fill( 0 );

						// set block DC component
						halfZigBlock[ comp ][ 0 ] = dcBuffer[ currDcComp[ comp ] ++ ];
						// set block AC components
						unRleAC( currAcComp, acBuffer, halfZigBlock[ comp ] );

						// UnZigZag block to float
						unZigZag( halfZigBlock[ comp ], dctData[ comp ] );
						// decode float dct
						dctInverse( dctData[ comp ] );

					}

					if ( numComp == 3 ) {

						csc709Inverse( dctData );

					}

					for ( let comp = 0; comp < numComp; ++ comp ) {

						convertToHalf( dctData[ comp ], rowBlock[ comp ], blockx * 64 );

					}

				} // blockx

				let offset = 0;

				for ( let comp = 0; comp < numComp; ++ comp ) {

					const type = channelData[ cscSet.idx[ comp ] ].type;

					for ( let y = 8 * blocky; y < 8 * blocky + maxY; ++ y ) {

						offset = rowOffsets[ comp ][ y ];

						for ( let blockx = 0; blockx < numFullBlocksX; ++ blockx ) {

							const src = blockx * 64 + ( ( y & 0x7 ) * 8 );

							dataView.setUint16( offset + 0 * INT16_SIZE * type, rowBlock[ comp ][ src + 0 ], true );
							dataView.setUint16( offset + 1 * INT16_SIZE * type, rowBlock[ comp ][ src + 1 ], true );
							dataView.setUint16( offset + 2 * INT16_SIZE * type, rowBlock[ comp ][ src + 2 ], true );
							dataView.setUint16( offset + 3 * INT16_SIZE * type, rowBlock[ comp ][ src + 3 ], true );

							dataView.setUint16( offset + 4 * INT16_SIZE * type, rowBlock[ comp ][ src + 4 ], true );
							dataView.setUint16( offset + 5 * INT16_SIZE * type, rowBlock[ comp ][ src + 5 ], true );
							dataView.setUint16( offset + 6 * INT16_SIZE * type, rowBlock[ comp ][ src + 6 ], true );
							dataView.setUint16( offset + 7 * INT16_SIZE * type, rowBlock[ comp ][ src + 7 ], true );

							offset += 8 * INT16_SIZE * type;

						}

					}

					// handle partial X blocks
					if ( numFullBlocksX != numBlocksX ) {

						for ( let y = 8 * blocky; y < 8 * blocky + maxY; ++ y ) {

							const offset = rowOffsets[ comp ][ y ] + 8 * numFullBlocksX * INT16_SIZE * type;
							const src = numFullBlocksX * 64 + ( ( y & 0x7 ) * 8 );

							for ( let x = 0; x < maxX; ++ x ) {

								dataView.setUint16( offset + x * INT16_SIZE * type, rowBlock[ comp ][ src + x ], true );

							}

						}

					}

				} // comp

			} // blocky

			var halfRow = new Uint16Array( width );
			var dataView = new DataView( outBuffer.buffer );

			// convert channels back to float, if needed
			for ( var comp = 0; comp < numComp; ++ comp ) {

				channelData[ cscSet.idx[ comp ] ].decoded = true;
				var type = channelData[ cscSet.idx[ comp ] ].type;

				if ( channelData[ comp ].type != 2 ) continue;

				for ( var y = 0; y < height; ++ y ) {

					const offset = rowOffsets[ comp ][ y ];

					for ( var x = 0; x < width; ++ x ) {

						halfRow[ x ] = dataView.getUint16( offset + x * INT16_SIZE * type, true );

					}

					for ( var x = 0; x < width; ++ x ) {

						dataView.setFloat32( offset + x * INT16_SIZE * type, decodeFloat16( halfRow[ x ] ), true );

					}

				}

			}

		}

		function unRleAC( currAcComp, acBuffer, halfZigBlock ) {

			var acValue;
			var dctComp = 1;

			while ( dctComp < 64 ) {

				acValue = acBuffer[ currAcComp.value ];

				if ( acValue == 0xff00 ) {

					dctComp = 64;

				} else if ( acValue >> 8 == 0xff ) {

					dctComp += acValue & 0xff;

				} else {

					halfZigBlock[ dctComp ] = acValue;
					dctComp ++;

				}

				currAcComp.value ++;

			}

		}

		function unZigZag( src, dst ) {

			dst[ 0 ] = decodeFloat16( src[ 0 ] );
			dst[ 1 ] = decodeFloat16( src[ 1 ] );
			dst[ 2 ] = decodeFloat16( src[ 5 ] );
			dst[ 3 ] = decodeFloat16( src[ 6 ] );
			dst[ 4 ] = decodeFloat16( src[ 14 ] );
			dst[ 5 ] = decodeFloat16( src[ 15 ] );
			dst[ 6 ] = decodeFloat16( src[ 27 ] );
			dst[ 7 ] = decodeFloat16( src[ 28 ] );
			dst[ 8 ] = decodeFloat16( src[ 2 ] );
			dst[ 9 ] = decodeFloat16( src[ 4 ] );

			dst[ 10 ] = decodeFloat16( src[ 7 ] );
			dst[ 11 ] = decodeFloat16( src[ 13 ] );
			dst[ 12 ] = decodeFloat16( src[ 16 ] );
			dst[ 13 ] = decodeFloat16( src[ 26 ] );
			dst[ 14 ] = decodeFloat16( src[ 29 ] );
			dst[ 15 ] = decodeFloat16( src[ 42 ] );
			dst[ 16 ] = decodeFloat16( src[ 3 ] );
			dst[ 17 ] = decodeFloat16( src[ 8 ] );
			dst[ 18 ] = decodeFloat16( src[ 12 ] );
			dst[ 19 ] = decodeFloat16( src[ 17 ] );

			dst[ 20 ] = decodeFloat16( src[ 25 ] );
			dst[ 21 ] = decodeFloat16( src[ 30 ] );
			dst[ 22 ] = decodeFloat16( src[ 41 ] );
			dst[ 23 ] = decodeFloat16( src[ 43 ] );
			dst[ 24 ] = decodeFloat16( src[ 9 ] );
			dst[ 25 ] = decodeFloat16( src[ 11 ] );
			dst[ 26 ] = decodeFloat16( src[ 18 ] );
			dst[ 27 ] = decodeFloat16( src[ 24 ] );
			dst[ 28 ] = decodeFloat16( src[ 31 ] );
			dst[ 29 ] = decodeFloat16( src[ 40 ] );

			dst[ 30 ] = decodeFloat16( src[ 44 ] );
			dst[ 31 ] = decodeFloat16( src[ 53 ] );
			dst[ 32 ] = decodeFloat16( src[ 10 ] );
			dst[ 33 ] = decodeFloat16( src[ 19 ] );
			dst[ 34 ] = decodeFloat16( src[ 23 ] );
			dst[ 35 ] = decodeFloat16( src[ 32 ] );
			dst[ 36 ] = decodeFloat16( src[ 39 ] );
			dst[ 37 ] = decodeFloat16( src[ 45 ] );
			dst[ 38 ] = decodeFloat16( src[ 52 ] );
			dst[ 39 ] = decodeFloat16( src[ 54 ] );

			dst[ 40 ] = decodeFloat16( src[ 20 ] );
			dst[ 41 ] = decodeFloat16( src[ 22 ] );
			dst[ 42 ] = decodeFloat16( src[ 33 ] );
			dst[ 43 ] = decodeFloat16( src[ 38 ] );
			dst[ 44 ] = decodeFloat16( src[ 46 ] );
			dst[ 45 ] = decodeFloat16( src[ 51 ] );
			dst[ 46 ] = decodeFloat16( src[ 55 ] );
			dst[ 47 ] = decodeFloat16( src[ 60 ] );
			dst[ 48 ] = decodeFloat16( src[ 21 ] );
			dst[ 49 ] = decodeFloat16( src[ 34 ] );

			dst[ 50 ] = decodeFloat16( src[ 37 ] );
			dst[ 51 ] = decodeFloat16( src[ 47 ] );
			dst[ 52 ] = decodeFloat16( src[ 50 ] );
			dst[ 53 ] = decodeFloat16( src[ 56 ] );
			dst[ 54 ] = decodeFloat16( src[ 59 ] );
			dst[ 55 ] = decodeFloat16( src[ 61 ] );
			dst[ 56 ] = decodeFloat16( src[ 35 ] );
			dst[ 57 ] = decodeFloat16( src[ 36 ] );
			dst[ 58 ] = decodeFloat16( src[ 48 ] );
			dst[ 59 ] = decodeFloat16( src[ 49 ] );

			dst[ 60 ] = decodeFloat16( src[ 57 ] );
			dst[ 61 ] = decodeFloat16( src[ 58 ] );
			dst[ 62 ] = decodeFloat16( src[ 62 ] );
			dst[ 63 ] = decodeFloat16( src[ 63 ] );

		}

		function dctInverse( data ) {

			const a = 0.5 * Math.cos( 3.14159 / 4.0 );
			const b = 0.5 * Math.cos( 3.14159 / 16.0 );
			const c = 0.5 * Math.cos( 3.14159 / 8.0 );
			const d = 0.5 * Math.cos( 3.0 * 3.14159 / 16.0 );
			const e = 0.5 * Math.cos( 5.0 * 3.14159 / 16.0 );
			const f = 0.5 * Math.cos( 3.0 * 3.14159 / 8.0 );
			const g = 0.5 * Math.cos( 7.0 * 3.14159 / 16.0 );

			var alpha = new Array( 4 );
			var beta = new Array( 4 );
			var theta = new Array( 4 );
			var gamma = new Array( 4 );

			for ( var row = 0; row < 8; ++ row ) {

				var rowPtr = row * 8;

				alpha[ 0 ] = c * data[ rowPtr + 2 ];
				alpha[ 1 ] = f * data[ rowPtr + 2 ];
				alpha[ 2 ] = c * data[ rowPtr + 6 ];
				alpha[ 3 ] = f * data[ rowPtr + 6 ];

				beta[ 0 ] = b * data[ rowPtr + 1 ] + d * data[ rowPtr + 3 ] + e * data[ rowPtr + 5 ] + g * data[ rowPtr + 7 ];
				beta[ 1 ] = d * data[ rowPtr + 1 ] - g * data[ rowPtr + 3 ] - b * data[ rowPtr + 5 ] - e * data[ rowPtr + 7 ];
				beta[ 2 ] = e * data[ rowPtr + 1 ] - b * data[ rowPtr + 3 ] + g * data[ rowPtr + 5 ] + d * data[ rowPtr + 7 ];
				beta[ 3 ] = g * data[ rowPtr + 1 ] - e * data[ rowPtr + 3 ] + d * data[ rowPtr + 5 ] - b * data[ rowPtr + 7 ];

				theta[ 0 ] = a * ( data[ rowPtr + 0 ] + data[ rowPtr + 4 ] );
				theta[ 3 ] = a * ( data[ rowPtr + 0 ] - data[ rowPtr + 4 ] );
				theta[ 1 ] = alpha[ 0 ] + alpha[ 3 ];
				theta[ 2 ] = alpha[ 1 ] - alpha[ 2 ];

				gamma[ 0 ] = theta[ 0 ] + theta[ 1 ];
				gamma[ 1 ] = theta[ 3 ] + theta[ 2 ];
				gamma[ 2 ] = theta[ 3 ] - theta[ 2 ];
				gamma[ 3 ] = theta[ 0 ] - theta[ 1 ];

				data[ rowPtr + 0 ] = gamma[ 0 ] + beta[ 0 ];
				data[ rowPtr + 1 ] = gamma[ 1 ] + beta[ 1 ];
				data[ rowPtr + 2 ] = gamma[ 2 ] + beta[ 2 ];
				data[ rowPtr + 3 ] = gamma[ 3 ] + beta[ 3 ];

				data[ rowPtr + 4 ] = gamma[ 3 ] - beta[ 3 ];
				data[ rowPtr + 5 ] = gamma[ 2 ] - beta[ 2 ];
				data[ rowPtr + 6 ] = gamma[ 1 ] - beta[ 1 ];
				data[ rowPtr + 7 ] = gamma[ 0 ] - beta[ 0 ];

			}

			for ( var column = 0; column < 8; ++ column ) {

				alpha[ 0 ] = c * data[ 16 + column ];
				alpha[ 1 ] = f * data[ 16 + column ];
				alpha[ 2 ] = c * data[ 48 + column ];
				alpha[ 3 ] = f * data[ 48 + column ];

				beta[ 0 ] = b * data[ 8 + column ] + d * data[ 24 + column ] + e * data[ 40 + column ] + g * data[ 56 + column ];
				beta[ 1 ] = d * data[ 8 + column ] - g * data[ 24 + column ] - b * data[ 40 + column ] - e * data[ 56 + column ];
				beta[ 2 ] = e * data[ 8 + column ] - b * data[ 24 + column ] + g * data[ 40 + column ] + d * data[ 56 + column ];
				beta[ 3 ] = g * data[ 8 + column ] - e * data[ 24 + column ] + d * data[ 40 + column ] - b * data[ 56 + column ];

				theta[ 0 ] = a * ( data[ column ] + data[ 32 + column ] );
				theta[ 3 ] = a * ( data[ column ] - data[ 32 + column ] );

				theta[ 1 ] = alpha[ 0 ] + alpha[ 3 ];
				theta[ 2 ] = alpha[ 1 ] - alpha[ 2 ];

				gamma[ 0 ] = theta[ 0 ] + theta[ 1 ];
				gamma[ 1 ] = theta[ 3 ] + theta[ 2 ];
				gamma[ 2 ] = theta[ 3 ] - theta[ 2 ];
				gamma[ 3 ] = theta[ 0 ] - theta[ 1 ];

				data[ 0 + column ] = gamma[ 0 ] + beta[ 0 ];
				data[ 8 + column ] = gamma[ 1 ] + beta[ 1 ];
				data[ 16 + column ] = gamma[ 2 ] + beta[ 2 ];
				data[ 24 + column ] = gamma[ 3 ] + beta[ 3 ];

				data[ 32 + column ] = gamma[ 3 ] - beta[ 3 ];
				data[ 40 + column ] = gamma[ 2 ] - beta[ 2 ];
				data[ 48 + column ] = gamma[ 1 ] - beta[ 1 ];
				data[ 56 + column ] = gamma[ 0 ] - beta[ 0 ];

			}

		}

		function csc709Inverse( data ) {

			for ( var i = 0; i < 64; ++ i ) {

				var y = data[ 0 ][ i ];
				var cb = data[ 1 ][ i ];
				var cr = data[ 2 ][ i ];

				data[ 0 ][ i ] = y + 1.5747 * cr;
				data[ 1 ][ i ] = y - 0.1873 * cb - 0.4682 * cr;
				data[ 2 ][ i ] = y + 1.8556 * cb;

			}

		}

		function convertToHalf( src, dst, idx ) {

			for ( var i = 0; i < 64; ++ i ) {

				dst[ idx + i ] = DataUtils.toHalfFloat( toLinear( src[ i ] ) );

			}

		}

		function toLinear( float ) {

			if ( float <= 1 ) {

				return Math.sign( float ) * Math.pow( Math.abs( float ), 2.2 );

			} else {

				return Math.sign( float ) * Math.pow( logBase, Math.abs( float ) - 1.0 );

			}

		}

		function uncompressRAW( info ) {

			return new DataView( info.array.buffer, info.offset.value, info.size );

		}

		function uncompressRLE( info ) {

			var compressed = info.viewer.buffer.slice( info.offset.value, info.offset.value + info.size );

			var rawBuffer = new Uint8Array( decodeRunLength( compressed ) );
			var tmpBuffer = new Uint8Array( rawBuffer.length );

			predictor( rawBuffer ); // revert predictor

			interleaveScalar( rawBuffer, tmpBuffer ); // interleave pixels

			return new DataView( tmpBuffer.buffer );

		}

		function uncompressZIP( info ) {

			var compressed = info.array.slice( info.offset.value, info.offset.value + info.size );

			if ( typeof fflate === 'undefined' ) {

				console.error( 'THREE.EXRLoader: External library fflate.min.js required.' );

			}

			var rawBuffer = fflate.unzlibSync( compressed ); // eslint-disable-line no-undef
			var tmpBuffer = new Uint8Array( rawBuffer.length );

			predictor( rawBuffer ); // revert predictor

			interleaveScalar( rawBuffer, tmpBuffer ); // interleave pixels

			return new DataView( tmpBuffer.buffer );

		}

		function uncompressPIZ( info ) {

			var inDataView = info.viewer;
			var inOffset = { value: info.offset.value };

			var outBuffer = new Uint16Array( info.width * info.scanlineBlockSize * ( info.channels * info.type ) );
			var bitmap = new Uint8Array( BITMAP_SIZE );

			// Setup channel info
			var outBufferEnd = 0;
			var pizChannelData = new Array( info.channels );
			for ( var i = 0; i < info.channels; i ++ ) {

				pizChannelData[ i ] = {};
				pizChannelData[ i ][ 'start' ] = outBufferEnd;
				pizChannelData[ i ][ 'end' ] = pizChannelData[ i ][ 'start' ];
				pizChannelData[ i ][ 'nx' ] = info.width;
				pizChannelData[ i ][ 'ny' ] = info.lines;
				pizChannelData[ i ][ 'size' ] = info.type;

				outBufferEnd += pizChannelData[ i ].nx * pizChannelData[ i ].ny * pizChannelData[ i ].size;

			}

			// Read range compression data

			var minNonZero = parseUint16( inDataView, inOffset );
			var maxNonZero = parseUint16( inDataView, inOffset );

			if ( maxNonZero >= BITMAP_SIZE ) {

				throw new Error( 'Something is wrong with PIZ_COMPRESSION BITMAP_SIZE' );

			}

			if ( minNonZero <= maxNonZero ) {

				for ( var i = 0; i < maxNonZero - minNonZero + 1; i ++ ) {

					bitmap[ i + minNonZero ] = parseUint8( inDataView, inOffset );

				}

			}

			// Reverse LUT
			var lut = new Uint16Array( USHORT_RANGE );
			var maxValue = reverseLutFromBitmap( bitmap, lut );

			var length = parseUint32( inDataView, inOffset );

			// Huffman decoding
			hufUncompress( info.array, inDataView, inOffset, length, outBuffer, outBufferEnd );

			// Wavelet decoding
			for ( var i = 0; i < info.channels; ++ i ) {

				var cd = pizChannelData[ i ];

				for ( var j = 0; j < pizChannelData[ i ].size; ++ j ) {

					wav2Decode(
						outBuffer,
						cd.start + j,
						cd.nx,
						cd.size,
						cd.ny,
						cd.nx * cd.size,
						maxValue
					);

				}

			}

			// Expand the pixel data to their original range
			applyLut( lut, outBuffer, outBufferEnd );

			// Rearrange the pixel data into the format expected by the caller.
			var tmpOffset = 0;
			var tmpBuffer = new Uint8Array( outBuffer.buffer.byteLength );
			for ( var y = 0; y < info.lines; y ++ ) {

				for ( var c = 0; c < info.channels; c ++ ) {

					var cd = pizChannelData[ c ];

					var n = cd.nx * cd.size;
					var cp = new Uint8Array( outBuffer.buffer, cd.end * INT16_SIZE, n * INT16_SIZE );

					tmpBuffer.set( cp, tmpOffset );
					tmpOffset += n * INT16_SIZE;
					cd.end += n;

				}

			}

			return new DataView( tmpBuffer.buffer );

		}

		function uncompressPXR( info ) {

			var compressed = info.array.slice( info.offset.value, info.offset.value + info.size );

			if ( typeof fflate === 'undefined' ) {

				console.error( 'THREE.EXRLoader: External library fflate.min.js required.' );

			}

			var rawBuffer = fflate.unzlibSync( compressed ); // eslint-disable-line no-undef

			const sz = info.lines * info.channels * info.width;
			const tmpBuffer = ( info.type == 1 ) ? new Uint16Array( sz ) : new Uint32Array( sz );

			let tmpBufferEnd = 0;
			let writePtr = 0;
			const ptr = new Array( 4 );

			for ( let y = 0; y < info.lines; y ++ ) {

				for ( let c = 0; c < info.channels; c ++ ) {

					let pixel = 0;

					switch ( info.type ) {

						case 1:

							ptr[ 0 ] = tmpBufferEnd;
							ptr[ 1 ] = ptr[ 0 ] + info.width;
							tmpBufferEnd = ptr[ 1 ] + info.width;

							for ( let j = 0; j < info.width; ++ j ) {

								const diff = ( rawBuffer[ ptr[ 0 ] ++ ] << 8 ) | rawBuffer[ ptr[ 1 ] ++ ];

								pixel += diff;

								tmpBuffer[ writePtr ] = pixel;
								writePtr ++;

							}

							break;

						case 2:

							ptr[ 0 ] = tmpBufferEnd;
							ptr[ 1 ] = ptr[ 0 ] + info.width;
							ptr[ 2 ] = ptr[ 1 ] + info.width;
							tmpBufferEnd = ptr[ 2 ] + info.width;

							for ( let j = 0; j < info.width; ++ j ) {

								const diff = ( rawBuffer[ ptr[ 0 ] ++ ] << 24 ) | ( rawBuffer[ ptr[ 1 ] ++ ] << 16 ) | ( rawBuffer[ ptr[ 2 ] ++ ] << 8 );

								pixel += diff;

								tmpBuffer[ writePtr ] = pixel;
								writePtr ++;

							}

							break;

					}

				}

			}

			return new DataView( tmpBuffer.buffer );

		}

		function uncompressDWA( info ) {

			var inDataView = info.viewer;
			var inOffset = { value: info.offset.value };
			var outBuffer = new Uint8Array( info.width * info.lines * ( info.channels * info.type * INT16_SIZE ) );

			// Read compression header information
			var dwaHeader = {

				version: parseInt64( inDataView, inOffset ),
				unknownUncompressedSize: parseInt64( inDataView, inOffset ),
				unknownCompressedSize: parseInt64( inDataView, inOffset ),
				acCompressedSize: parseInt64( inDataView, inOffset ),
				dcCompressedSize: parseInt64( inDataView, inOffset ),
				rleCompressedSize: parseInt64( inDataView, inOffset ),
				rleUncompressedSize: parseInt64( inDataView, inOffset ),
				rleRawSize: parseInt64( inDataView, inOffset ),
				totalAcUncompressedCount: parseInt64( inDataView, inOffset ),
				totalDcUncompressedCount: parseInt64( inDataView, inOffset ),
				acCompression: parseInt64( inDataView, inOffset )

			};

			if ( dwaHeader.version < 2 )
				throw new Error( 'EXRLoader.parse: ' + EXRHeader.compression + ' version ' + dwaHeader.version + ' is unsupported' );

			// Read channel ruleset information
			var channelRules = new Array();
			var ruleSize = parseUint16( inDataView, inOffset ) - INT16_SIZE;

			while ( ruleSize > 0 ) {

				var name = parseNullTerminatedString( inDataView.buffer, inOffset );
				var value = parseUint8( inDataView, inOffset );
				var compression = ( value >> 2 ) & 3;
				var csc = ( value >> 4 ) - 1;
				var index = new Int8Array( [ csc ] )[ 0 ];
				var type = parseUint8( inDataView, inOffset );

				channelRules.push( {
					name: name,
					index: index,
					type: type,
					compression: compression,
				} );

				ruleSize -= name.length + 3;

			}

			// Classify channels
			var channels = EXRHeader.channels;
			var channelData = new Array( info.channels );

			for ( var i = 0; i < info.channels; ++ i ) {

				var cd = channelData[ i ] = {};
				var channel = channels[ i ];

				cd.name = channel.name;
				cd.compression = UNKNOWN;
				cd.decoded = false;
				cd.type = channel.pixelType;
				cd.pLinear = channel.pLinear;
				cd.width = info.width;
				cd.height = info.lines;

			}

			var cscSet = {
				idx: new Array( 3 )
			};

			for ( var offset = 0; offset < info.channels; ++ offset ) {

				var cd = channelData[ offset ];

				for ( var i = 0; i < channelRules.length; ++ i ) {

					var rule = channelRules[ i ];

					if ( cd.name == rule.name ) {

						cd.compression = rule.compression;

						if ( rule.index >= 0 ) {

							cscSet.idx[ rule.index ] = offset;

						}

						cd.offset = offset;

					}

				}

			}

			// Read DCT - AC component data
			if ( dwaHeader.acCompressedSize > 0 ) {

				switch ( dwaHeader.acCompression ) {

					case STATIC_HUFFMAN:

						var acBuffer = new Uint16Array( dwaHeader.totalAcUncompressedCount );
						hufUncompress( info.array, inDataView, inOffset, dwaHeader.acCompressedSize, acBuffer, dwaHeader.totalAcUncompressedCount );
						break;

					case DEFLATE:

						var compressed = info.array.slice( inOffset.value, inOffset.value + dwaHeader.totalAcUncompressedCount );
						var data = fflate.unzlibSync( compressed ); // eslint-disable-line no-undef
						var acBuffer = new Uint16Array( data.buffer );
						inOffset.value += dwaHeader.totalAcUncompressedCount;
						break;

				}


			}

			// Read DCT - DC component data
			if ( dwaHeader.dcCompressedSize > 0 ) {

				var zlibInfo = {
					array: info.array,
					offset: inOffset,
					size: dwaHeader.dcCompressedSize
				};
				var dcBuffer = new Uint16Array( uncompressZIP( zlibInfo ).buffer );
				inOffset.value += dwaHeader.dcCompressedSize;

			}

			// Read RLE compressed data
			if ( dwaHeader.rleRawSize > 0 ) {

				var compressed = info.array.slice( inOffset.value, inOffset.value + dwaHeader.rleCompressedSize );
				var data = fflate.unzlibSync( compressed ); // eslint-disable-line no-undef
				var rleBuffer = decodeRunLength( data.buffer );

				inOffset.value += dwaHeader.rleCompressedSize;

			}

			// Prepare outbuffer data offset
			var outBufferEnd = 0;
			var rowOffsets = new Array( channelData.length );
			for ( var i = 0; i < rowOffsets.length; ++ i ) {

				rowOffsets[ i ] = new Array();

			}

			for ( var y = 0; y < info.lines; ++ y ) {

				for ( var chan = 0; chan < channelData.length; ++ chan ) {

					rowOffsets[ chan ].push( outBufferEnd );
					outBufferEnd += channelData[ chan ].width * info.type * INT16_SIZE;

				}

			}

			// Lossy DCT decode RGB channels
			lossyDctDecode( cscSet, rowOffsets, channelData, acBuffer, dcBuffer, outBuffer );

			// Decode other channels
			for ( var i = 0; i < channelData.length; ++ i ) {

				var cd = channelData[ i ];

				if ( cd.decoded ) continue;

				switch ( cd.compression ) {

					case RLE:

						var row = 0;
						var rleOffset = 0;

						for ( var y = 0; y < info.lines; ++ y ) {

							var rowOffsetBytes = rowOffsets[ i ][ row ];

							for ( var x = 0; x < cd.width; ++ x ) {

								for ( var byte = 0; byte < INT16_SIZE * cd.type; ++ byte ) {

									outBuffer[ rowOffsetBytes ++ ] = rleBuffer[ rleOffset + byte * cd.width * cd.height ];

								}

								rleOffset ++;

							}

							row ++;

						}

						break;

					case LOSSY_DCT: // skip

					default:
						throw new Error( 'EXRLoader.parse: unsupported channel compression' );

				}

			}

			return new DataView( outBuffer.buffer );

		}

		function parseNullTerminatedString( buffer, offset ) {

			var uintBuffer = new Uint8Array( buffer );
			var endOffset = 0;

			while ( uintBuffer[ offset.value + endOffset ] != 0 ) {

				endOffset += 1;

			}

			var stringValue = new TextDecoder().decode(
				uintBuffer.slice( offset.value, offset.value + endOffset )
			);

			offset.value = offset.value + endOffset + 1;

			return stringValue;

		}

		function parseFixedLengthString( buffer, offset, size ) {

			var stringValue = new TextDecoder().decode(
				new Uint8Array( buffer ).slice( offset.value, offset.value + size )
			);

			offset.value = offset.value + size;

			return stringValue;

		}

		function parseRational( dataView, offset ) {

			var x = parseInt32( dataView, offset );
			var y = parseUint32( dataView, offset );

			return [ x, y ];

		}

		function parseTimecode( dataView, offset ) {

			var x = parseUint32( dataView, offset );
			var y = parseUint32( dataView, offset );

			return [ x, y ];

		}

		function parseInt32( dataView, offset ) {

			var Int32 = dataView.getInt32( offset.value, true );

			offset.value = offset.value + INT32_SIZE;

			return Int32;

		}

		function parseUint32( dataView, offset ) {

			var Uint32 = dataView.getUint32( offset.value, true );

			offset.value = offset.value + INT32_SIZE;

			return Uint32;

		}

		function parseUint8Array( uInt8Array, offset ) {

			var Uint8 = uInt8Array[ offset.value ];

			offset.value = offset.value + INT8_SIZE;

			return Uint8;

		}

		function parseUint8( dataView, offset ) {

			var Uint8 = dataView.getUint8( offset.value );

			offset.value = offset.value + INT8_SIZE;

			return Uint8;

		}

		function parseInt64( dataView, offset ) {

			var int = Number( dataView.getBigInt64( offset.value, true ) );

			offset.value += ULONG_SIZE;

			return int;

		}

		function parseFloat32( dataView, offset ) {

			var float = dataView.getFloat32( offset.value, true );

			offset.value += FLOAT32_SIZE;

			return float;

		}

		function decodeFloat32( dataView, offset ) {

			return DataUtils.toHalfFloat( parseFloat32( dataView, offset ) );

		}

		// https://stackoverflow.com/questions/5678432/decompressing-half-precision-floats-in-javascript
		function decodeFloat16( binary ) {

			var exponent = ( binary & 0x7C00 ) >> 10,
				fraction = binary & 0x03FF;

			return ( binary >> 15 ? - 1 : 1 ) * (
				exponent ?
					(
						exponent === 0x1F ?
							fraction ? NaN : Infinity :
							Math.pow( 2, exponent - 15 ) * ( 1 + fraction / 0x400 )
					) :
					6.103515625e-5 * ( fraction / 0x400 )
			);

		}

		function parseUint16( dataView, offset ) {

			var Uint16 = dataView.getUint16( offset.value, true );

			offset.value += INT16_SIZE;

			return Uint16;

		}

		function parseFloat16( buffer, offset ) {

			return decodeFloat16( parseUint16( buffer, offset ) );

		}

		function parseChlist( dataView, buffer, offset, size ) {

			var startOffset = offset.value;
			var channels = [];

			while ( offset.value < ( startOffset + size - 1 ) ) {

				var name = parseNullTerminatedString( buffer, offset );
				var pixelType = parseInt32( dataView, offset );
				var pLinear = parseUint8( dataView, offset );
				offset.value += 3; // reserved, three chars
				var xSampling = parseInt32( dataView, offset );
				var ySampling = parseInt32( dataView, offset );

				channels.push( {
					name: name,
					pixelType: pixelType,
					pLinear: pLinear,
					xSampling: xSampling,
					ySampling: ySampling
				} );

			}

			offset.value += 1;

			return channels;

		}

		function parseChromaticities( dataView, offset ) {

			var redX = parseFloat32( dataView, offset );
			var redY = parseFloat32( dataView, offset );
			var greenX = parseFloat32( dataView, offset );
			var greenY = parseFloat32( dataView, offset );
			var blueX = parseFloat32( dataView, offset );
			var blueY = parseFloat32( dataView, offset );
			var whiteX = parseFloat32( dataView, offset );
			var whiteY = parseFloat32( dataView, offset );

			return { redX: redX, redY: redY, greenX: greenX, greenY: greenY, blueX: blueX, blueY: blueY, whiteX: whiteX, whiteY: whiteY };

		}

		function parseCompression( dataView, offset ) {

			var compressionCodes = [
				'NO_COMPRESSION',
				'RLE_COMPRESSION',
				'ZIPS_COMPRESSION',
				'ZIP_COMPRESSION',
				'PIZ_COMPRESSION',
				'PXR24_COMPRESSION',
				'B44_COMPRESSION',
				'B44A_COMPRESSION',
				'DWAA_COMPRESSION',
				'DWAB_COMPRESSION'
			];

			var compression = parseUint8( dataView, offset );

			return compressionCodes[ compression ];

		}

		function parseBox2i( dataView, offset ) {

			var xMin = parseUint32( dataView, offset );
			var yMin = parseUint32( dataView, offset );
			var xMax = parseUint32( dataView, offset );
			var yMax = parseUint32( dataView, offset );

			return { xMin: xMin, yMin: yMin, xMax: xMax, yMax: yMax };

		}

		function parseLineOrder( dataView, offset ) {

			var lineOrders = [
				'INCREASING_Y'
			];

			var lineOrder = parseUint8( dataView, offset );

			return lineOrders[ lineOrder ];

		}

		function parseV2f( dataView, offset ) {

			var x = parseFloat32( dataView, offset );
			var y = parseFloat32( dataView, offset );

			return [ x, y ];

		}

		function parseV3f( dataView, offset ) {

			var x = parseFloat32( dataView, offset );
			var y = parseFloat32( dataView, offset );
			var z = parseFloat32( dataView, offset );

			return [ x, y, z ];

		}

		function parseValue( dataView, buffer, offset, type, size ) {

			if ( type === 'string' || type === 'stringvector' || type === 'iccProfile' ) {

				return parseFixedLengthString( buffer, offset, size );

			} else if ( type === 'chlist' ) {

				return parseChlist( dataView, buffer, offset, size );

			} else if ( type === 'chromaticities' ) {

				return parseChromaticities( dataView, offset );

			} else if ( type === 'compression' ) {

				return parseCompression( dataView, offset );

			} else if ( type === 'box2i' ) {

				return parseBox2i( dataView, offset );

			} else if ( type === 'lineOrder' ) {

				return parseLineOrder( dataView, offset );

			} else if ( type === 'float' ) {

				return parseFloat32( dataView, offset );

			} else if ( type === 'v2f' ) {

				return parseV2f( dataView, offset );

			} else if ( type === 'v3f' ) {

				return parseV3f( dataView, offset );

			} else if ( type === 'int' ) {

				return parseInt32( dataView, offset );

			} else if ( type === 'rational' ) {

				return parseRational( dataView, offset );

			} else if ( type === 'timecode' ) {

				return parseTimecode( dataView, offset );

			} else if ( type === 'preview' ) {

				offset.value += size;
				return 'skipped';

			} else {

				offset.value += size;
				return undefined;

			}

		}

		function parseHeader( dataView, buffer, offset ) {

			const EXRHeader = {};

			if ( dataView.getUint32( 0, true ) != 20000630 ) // magic
<<<<<<< HEAD
				throw new Error( 'THREE.EXRLoader: provided file doesn\'t appear to be in OpenEXR format.' );
=======
				throw 'THREE.EXRLoader: provided file doesn\'t appear to be in OpenEXR format.';
>>>>>>> 353f15fd

			EXRHeader.version = dataView.getUint8( 4, true );

			const spec = dataView.getUint8( 5, true ); // fullMask

			EXRHeader.spec = {
				singleTile: !! ( spec & 1 ),
				longName: !! ( spec & 2 ),
				deepFormat: !! ( spec & 4 ),
				multiPart: !! ( spec & 8 ),
			};

			// start of header

			offset.value = 8; // start at 8 - after pre-amble

			var keepReading = true;

			while ( keepReading ) {

				var attributeName = parseNullTerminatedString( buffer, offset );

				if ( attributeName == 0 ) {

					keepReading = false;

				} else {

					var attributeType = parseNullTerminatedString( buffer, offset );
					var attributeSize = parseUint32( dataView, offset );
					var attributeValue = parseValue( dataView, buffer, offset, attributeType, attributeSize );

					if ( attributeValue === undefined ) {

						console.warn( `EXRLoader.parse: skipped unknown header attribute type \'${attributeType}\'.` );

					} else {

						EXRHeader[ attributeName ] = attributeValue;

					}

				}

			}

			if ( spec != 0 ) {

				console.error( 'EXRHeader:', EXRHeader );
<<<<<<< HEAD
				throw new Error( 'THREE.EXRLoader: provided file is currently unsupported.' );
=======
				throw 'THREE.EXRLoader: provided file is currently unsupported.';
>>>>>>> 353f15fd

			}

			return EXRHeader;

		}

		function setupDecoder( EXRHeader, dataView, uInt8Array, offset, outputType ) {

			const EXRDecoder = {
				size: 0,
				viewer: dataView,
				array: uInt8Array,
				offset: offset,
				width: EXRHeader.dataWindow.xMax - EXRHeader.dataWindow.xMin + 1,
				height: EXRHeader.dataWindow.yMax - EXRHeader.dataWindow.yMin + 1,
				channels: EXRHeader.channels.length,
				bytesPerLine: null,
				lines: null,
				inputSize: null,
				type: EXRHeader.channels[ 0 ].pixelType,
				uncompress: null,
				getter: null,
				format: null,
				encoding: null,
			};

			switch ( EXRHeader.compression ) {

				case 'NO_COMPRESSION':
					EXRDecoder.lines = 1;
					EXRDecoder.uncompress = uncompressRAW;
					break;

				case 'RLE_COMPRESSION':
					EXRDecoder.lines = 1;
					EXRDecoder.uncompress = uncompressRLE;
					break;

				case 'ZIPS_COMPRESSION':
					EXRDecoder.lines = 1;
					EXRDecoder.uncompress = uncompressZIP;
					break;

				case 'ZIP_COMPRESSION':
					EXRDecoder.lines = 16;
					EXRDecoder.uncompress = uncompressZIP;
					break;

				case 'PIZ_COMPRESSION':
					EXRDecoder.lines = 32;
					EXRDecoder.uncompress = uncompressPIZ;
					break;

				case 'PXR24_COMPRESSION':
					EXRDecoder.lines = 16;
					EXRDecoder.uncompress = uncompressPXR;
					break;

				case 'DWAA_COMPRESSION':
					EXRDecoder.lines = 32;
					EXRDecoder.uncompress = uncompressDWA;
					break;

				case 'DWAB_COMPRESSION':
					EXRDecoder.lines = 256;
					EXRDecoder.uncompress = uncompressDWA;
					break;

				default:
					throw new Error( 'EXRLoader.parse: ' + EXRHeader.compression + ' is unsupported' );

			}

			EXRDecoder.scanlineBlockSize = EXRDecoder.lines;

			if ( EXRDecoder.type == 1 ) {

				// half
				switch ( outputType ) {

					case FloatType:
						EXRDecoder.getter = parseFloat16;
						EXRDecoder.inputSize = INT16_SIZE;
						break;

					case HalfFloatType:
						EXRDecoder.getter = parseUint16;
						EXRDecoder.inputSize = INT16_SIZE;
						break;

				}

			} else if ( EXRDecoder.type == 2 ) {

				// float
				switch ( outputType ) {

					case FloatType:
						EXRDecoder.getter = parseFloat32;
						EXRDecoder.inputSize = FLOAT32_SIZE;
						break;

					case HalfFloatType:
						EXRDecoder.getter = decodeFloat32;
						EXRDecoder.inputSize = FLOAT32_SIZE;

				}

			} else {

				throw new Error( 'EXRLoader.parse: unsupported pixelType ' + EXRDecoder.type + ' for ' + EXRHeader.compression + '.' );

			}

			EXRDecoder.blockCount = ( EXRHeader.dataWindow.yMax + 1 ) / EXRDecoder.scanlineBlockSize;

			for ( var i = 0; i < EXRDecoder.blockCount; i ++ )
				parseInt64( dataView, offset ); // scanlineOffset

			// we should be passed the scanline offset table, ready to start reading pixel data.

			// RGB images will be converted to RGBA format, preventing software emulation in select devices.
			EXRDecoder.outputChannels = ( ( EXRDecoder.channels == 3 ) ? 4 : EXRDecoder.channels );
			const size = EXRDecoder.width * EXRDecoder.height * EXRDecoder.outputChannels;

			switch ( outputType ) {

				case FloatType:
					EXRDecoder.byteArray = new Float32Array( size );

					// Fill initially with 1s for the alpha value if the texture is not RGBA, RGB values will be overwritten
					if ( EXRDecoder.channels < EXRDecoder.outputChannels )
						EXRDecoder.byteArray.fill( 1, 0, size );

					break;

				case HalfFloatType:
					EXRDecoder.byteArray = new Uint16Array( size );

					if ( EXRDecoder.channels < EXRDecoder.outputChannels )
						EXRDecoder.byteArray.fill( 0x3C00, 0, size ); // Uint16Array holds half float data, 0x3C00 is 1

					break;

				default:
					console.error( 'THREE.EXRLoader: unsupported type: ', outputType );
					break;

			}

			EXRDecoder.bytesPerLine = EXRDecoder.width * EXRDecoder.inputSize * EXRDecoder.channels;

			if ( EXRDecoder.outputChannels == 4 ) {

				EXRDecoder.format = RGBAFormat;
<<<<<<< HEAD
				EXRDecoder.encoding = ( outputType == UnsignedByteType ) ? RGBEEncoding : LinearEncoding;
=======
				EXRDecoder.encoding = LinearEncoding;
>>>>>>> 353f15fd

			} else {

				EXRDecoder.format = RedFormat;
				EXRDecoder.encoding = LinearEncoding;

			}

			return EXRDecoder;

		}

		// start parsing file [START]

		const bufferDataView = new DataView( buffer );
		const uInt8Array = new Uint8Array( buffer );
		const offset = { value: 0 };

		// get header information and validate format.
		const EXRHeader = parseHeader( bufferDataView, buffer, offset );

		// get input compression information and prepare decoding.
		const EXRDecoder = setupDecoder( EXRHeader, bufferDataView, uInt8Array, offset, this.type );

		const tmpOffset = { value: 0 };
		const channelOffsets = { R: 0, G: 1, B: 2, A: 3, Y: 0 };

		for ( let scanlineBlockIdx = 0; scanlineBlockIdx < EXRDecoder.height / EXRDecoder.scanlineBlockSize; scanlineBlockIdx ++ ) {

			const line = parseUint32( bufferDataView, offset ); // line_no
			EXRDecoder.size = parseUint32( bufferDataView, offset ); // data_len
			EXRDecoder.lines = ( ( line + EXRDecoder.scanlineBlockSize > EXRDecoder.height ) ? ( EXRDecoder.height - line ) : EXRDecoder.scanlineBlockSize );

			const isCompressed = EXRDecoder.size < EXRDecoder.lines * EXRDecoder.bytesPerLine;
			const viewer = isCompressed ? EXRDecoder.uncompress( EXRDecoder ) : uncompressRAW( EXRDecoder );

			offset.value += EXRDecoder.size;

			for ( let line_y = 0; line_y < EXRDecoder.scanlineBlockSize; line_y ++ ) {

				const true_y = line_y + scanlineBlockIdx * EXRDecoder.scanlineBlockSize;
				if ( true_y >= EXRDecoder.height ) break;

				for ( let channelID = 0; channelID < EXRDecoder.channels; channelID ++ ) {

					const cOff = channelOffsets[ EXRHeader.channels[ channelID ].name ];

					for ( let x = 0; x < EXRDecoder.width; x ++ ) {

						tmpOffset.value = ( line_y * ( EXRDecoder.channels * EXRDecoder.width ) + channelID * EXRDecoder.width + x ) * EXRDecoder.inputSize;
						const outIndex = ( EXRDecoder.height - 1 - true_y ) * ( EXRDecoder.width * EXRDecoder.outputChannels ) + x * EXRDecoder.outputChannels + cOff;
						EXRDecoder.byteArray[ outIndex ] = EXRDecoder.getter( viewer, tmpOffset );

					}

				}

			}

		}

<<<<<<< HEAD
		// convert to RGBE if user specifies Uint8 output on a RGB input texture
		if ( EXRDecoder.encoding == RGBEEncoding ) {

			let v, i;
			const size = EXRDecoder.byteArray.length;
			const RGBEArray = new Uint8Array( size );

			for ( let h = 0; h < EXRDecoder.height; ++ h ) {

				for ( let w = 0; w < EXRDecoder.width; ++ w ) {

					i = h * EXRDecoder.width * 4 + w * 4;
					const red = EXRDecoder.byteArray[ i ];
					const green = EXRDecoder.byteArray[ i + 1 ];
					const blue = EXRDecoder.byteArray[ i + 2 ];
					v = red > green ? red : green;
					v = blue > v ? blue : v;

					if ( v < 1e-32 ) {

						RGBEArray[ i ] = RGBEArray[ i + 1 ] = RGBEArray[ i + 2 ] = RGBEArray[ i + 3 ] = 0;

					} else {

						const res = frexp( v );
						v = res[ 0 ] * 256 / v;
						RGBEArray[ i ] = red * v;
						RGBEArray[ i + 1 ] = green * v;
						RGBEArray[ i + 2 ] = blue * v;
						RGBEArray[ i + 3 ] = res[ 1 ] + 128;

					}

				}

			}

			EXRDecoder.byteArray = RGBEArray;

		}

=======
>>>>>>> 353f15fd
		return {
			header: EXRHeader,
			width: EXRDecoder.width,
			height: EXRDecoder.height,
			data: EXRDecoder.byteArray,
			format: EXRDecoder.format,
			encoding: EXRDecoder.encoding,
			type: this.type,
		};

	}

	setDataType( value ) {

		this.type = value;
		return this;

	}

	load( url, onLoad, onProgress, onError ) {

		function onLoadCallback( texture, texData ) {

			texture.encoding = texData.encoding;
			texture.minFilter = LinearFilter;
			texture.magFilter = LinearFilter;
			texture.generateMipmaps = false;
			texture.flipY = false;

			if ( onLoad ) onLoad( texture, texData );

		}

		return super.load( url, onLoadCallback, onProgress, onError );

	}

}

export { EXRLoader };<|MERGE_RESOLUTION|>--- conflicted
+++ resolved
@@ -1993,11 +1993,8 @@
 			const EXRHeader = {};
 
 			if ( dataView.getUint32( 0, true ) != 20000630 ) // magic
-<<<<<<< HEAD
+
 				throw new Error( 'THREE.EXRLoader: provided file doesn\'t appear to be in OpenEXR format.' );
-=======
-				throw 'THREE.EXRLoader: provided file doesn\'t appear to be in OpenEXR format.';
->>>>>>> 353f15fd
 
 			EXRHeader.version = dataView.getUint8( 4, true );
 
@@ -2047,11 +2044,7 @@
 			if ( spec != 0 ) {
 
 				console.error( 'EXRHeader:', EXRHeader );
-<<<<<<< HEAD
 				throw new Error( 'THREE.EXRLoader: provided file is currently unsupported.' );
-=======
-				throw 'THREE.EXRLoader: provided file is currently unsupported.';
->>>>>>> 353f15fd
 
 			}
 
@@ -2208,11 +2201,7 @@
 			if ( EXRDecoder.outputChannels == 4 ) {
 
 				EXRDecoder.format = RGBAFormat;
-<<<<<<< HEAD
-				EXRDecoder.encoding = ( outputType == UnsignedByteType ) ? RGBEEncoding : LinearEncoding;
-=======
 				EXRDecoder.encoding = LinearEncoding;
->>>>>>> 353f15fd
 
 			} else {
 
@@ -2274,50 +2263,6 @@
 
 		}
 
-<<<<<<< HEAD
-		// convert to RGBE if user specifies Uint8 output on a RGB input texture
-		if ( EXRDecoder.encoding == RGBEEncoding ) {
-
-			let v, i;
-			const size = EXRDecoder.byteArray.length;
-			const RGBEArray = new Uint8Array( size );
-
-			for ( let h = 0; h < EXRDecoder.height; ++ h ) {
-
-				for ( let w = 0; w < EXRDecoder.width; ++ w ) {
-
-					i = h * EXRDecoder.width * 4 + w * 4;
-					const red = EXRDecoder.byteArray[ i ];
-					const green = EXRDecoder.byteArray[ i + 1 ];
-					const blue = EXRDecoder.byteArray[ i + 2 ];
-					v = red > green ? red : green;
-					v = blue > v ? blue : v;
-
-					if ( v < 1e-32 ) {
-
-						RGBEArray[ i ] = RGBEArray[ i + 1 ] = RGBEArray[ i + 2 ] = RGBEArray[ i + 3 ] = 0;
-
-					} else {
-
-						const res = frexp( v );
-						v = res[ 0 ] * 256 / v;
-						RGBEArray[ i ] = red * v;
-						RGBEArray[ i + 1 ] = green * v;
-						RGBEArray[ i + 2 ] = blue * v;
-						RGBEArray[ i + 3 ] = res[ 1 ] + 128;
-
-					}
-
-				}
-
-			}
-
-			EXRDecoder.byteArray = RGBEArray;
-
-		}
-
-=======
->>>>>>> 353f15fd
 		return {
 			header: EXRHeader,
 			width: EXRDecoder.width,
