import {
	Box3,
	InstancedInterleavedBuffer,
	InterleavedBufferAttribute,
	Line3,
	MathUtils,
	Matrix4,
	Mesh,
	Sphere,
	Vector3,
	Vector4
} from 'three';
import { LineSegmentsGeometry } from '../lines/LineSegmentsGeometry.js';
import { LineMaterial } from '../lines/LineMaterial.js';

const _start = new Vector3();
const _end = new Vector3();

const _start4 = new Vector4();
const _end4 = new Vector4();

const _ssOrigin = new Vector4();
const _ssOrigin3 = new Vector3();
const _mvMatrix = new Matrix4();
const _line = new Line3();
const _closestPoint = new Vector3();

const _box = new Box3();
const _sphere = new Sphere();
const _clipToWorldVector = new Vector4();

// Returns the margin required to expand by in world space given the distance from the camera,
// line width, resolution, and camera projection
function getWorldSpaceHalfWidth( camera, distance, lineWidth, resolution ) {

	// transform into clip space, adjust the x and y values by the pixel width offset, then
	// transform back into world space to get world offset. Note clip space is [-1, 1] so full
	// width does not need to be halved.
	_clipToWorldVector.set( 0, 0, - distance, 1.0 ).applyMatrix4( camera.projectionMatrix );
	_clipToWorldVector.multiplyScalar( 1.0 / _clipToWorldVector.w );
	_clipToWorldVector.x = lineWidth / resolution.width;
	_clipToWorldVector.y = lineWidth / resolution.height;
	_clipToWorldVector.applyMatrix4( camera.projectionMatrixInverse );
	_clipToWorldVector.multiplyScalar( 1.0 / _clipToWorldVector.w );

	return Math.abs( Math.max( _clipToWorldVector.x, _clipToWorldVector.y ) );

}

function getPointAndPointOnLine( { ray, instanceStart, instanceEnd, matrixWorld, point, pointOnLine, i } ) {

	_line.start.fromBufferAttribute( instanceStart, i );
	_line.end.fromBufferAttribute( instanceEnd, i );

	_line.start.applyMatrix4( matrixWorld );
	_line.end.applyMatrix4( matrixWorld );

	ray.distanceSqToSegment( _line.start, _line.end, point, pointOnLine );

}

function computeStartEnd( instanceStart, instanceEnd, i ) {

	_start4.fromBufferAttribute( instanceStart, i );
	_end4.fromBufferAttribute( instanceEnd, i );

	_start4.w = 1;
	_end4.w = 1;

	// camera space
	_start4.applyMatrix4( _mvMatrix );
	_end4.applyMatrix4( _mvMatrix );

}

function trimSegment( near ) {

	// trim the segment if it extends behind camera near
	if ( _start4.z > near ) {

		const deltaDist = _start4.z - _end4.z;
		const t = ( _start4.z - near ) / deltaDist;
		_start4.lerp( _end4, t );

	} else if ( _end4.z > near ) {

		const deltaDist = _end4.z - _start4.z;
		const t = ( _end4.z - near ) / deltaDist;
		_end4.lerp( _start4, t );

	}

}

function isInClipSpace( projectionMatrix, resolution ) {

	// clip space
	_start4.applyMatrix4( projectionMatrix );
	_end4.applyMatrix4( projectionMatrix );
	// ndc space [ - 1.0, 1.0 ]
	_start4.multiplyScalar( 1 / _start4.w );
	_end4.multiplyScalar( 1 / _end4.w );
	// screen space
	_start4.x *= resolution.x / 2;
	_start4.y *= resolution.y / 2;
	_end4.x *= resolution.x / 2;
	_end4.y *= resolution.y / 2;
	// create 2d segment
	_line.start.copy( _start4 );
	_line.start.z = 0;
	_line.end.copy( _end4 );
	_line.end.z = 0;
	// get closest point on ray to segment
	const param = _line.closestPointToPointParameter( _ssOrigin3, true );
	_line.at( param, _closestPoint );
	// check if the intersection point is within clip space
	const zPos = MathUtils.lerp( _start4.z, _end4.z, param );
	return zPos >= - 1 && zPos <= 1;

}



class LineSegments2 extends Mesh {

	constructor( geometry = new LineSegmentsGeometry(), material = new LineMaterial( { color: Math.random() * 0xffffff } ) ) {

		super( geometry, material );

		this.type = 'LineSegments2';

	}

	// for backwards-compatability, but could be a method of LineSegmentsGeometry...

	computeLineDistances() {

		const geometry = this.geometry;

		const instanceStart = geometry.attributes.instanceStart;
		const instanceEnd = geometry.attributes.instanceEnd;
		const lineDistances = new Float32Array( 2 * instanceStart.count );

		for ( let i = 0, j = 0, l = instanceStart.count; i < l; i ++, j += 2 ) {

			_start.fromBufferAttribute( instanceStart, i );
			_end.fromBufferAttribute( instanceEnd, i );

			lineDistances[ j ] = ( j === 0 ) ? 0 : lineDistances[ j - 1 ];
			lineDistances[ j + 1 ] = lineDistances[ j ] + _start.distanceTo( _end );

		}

		const instanceDistanceBuffer = new InstancedInterleavedBuffer( lineDistances, 2, 1 ); // d0, d1

		geometry.setAttribute( 'instanceDistanceStart', new InterleavedBufferAttribute( instanceDistanceBuffer, 1, 0 ) ); // d0
		geometry.setAttribute( 'instanceDistanceEnd', new InterleavedBufferAttribute( instanceDistanceBuffer, 1, 1 ) ); // d1

		return this;

	}

	raycast( raycaster, intersects ) {

		if ( raycaster.camera === null ) {

			console.error( 'LineSegments2: "Raycaster.camera" needs to be set in order to raycast against LineSegments2.' );

		}

		const threshold = ( raycaster.params.Line2 !== undefined ) ? raycaster.params.Line2.threshold || 0 : 0;

		const ray = raycaster.ray;
		const camera = raycaster.camera;
		const projectionMatrix = camera.projectionMatrix;

		const matrixWorld = this.matrixWorld;
		const geometry = this.geometry;
		const material = this.material;
		const resolution = material.resolution;
		const lineWidth = material.linewidth + threshold;
		const worldUnits = this.material.worldUnits;

		const instanceStart = geometry.attributes.instanceStart;
		const instanceEnd = geometry.attributes.instanceEnd;

		// camera forward is negative
		const near = - camera.near;

		//

		// check if we intersect the sphere bounds
		if ( geometry.boundingSphere === null ) {

			geometry.computeBoundingSphere();

		}

		_sphere.copy( geometry.boundingSphere ).applyMatrix4( matrixWorld );
		const distanceToSphere = Math.max( camera.near, _sphere.distanceToPoint( ray.origin ) );

		// increase the sphere bounds by the worst case line screen space width
		let sphereMargin;
		if ( worldUnits ) {

			sphereMargin = lineWidth * 0.5;

		} else {

			sphereMargin = getWorldSpaceHalfWidth( camera, distanceToSphere, lineWidth, resolution );

		}

		_sphere.radius += sphereMargin;

		if ( raycaster.ray.intersectsSphere( _sphere ) === false ) {

			return;

		}

		//

		// check if we intersect the box bounds
		if ( geometry.boundingBox === null ) {

			geometry.computeBoundingBox();

		}

		_box.copy( geometry.boundingBox ).applyMatrix4( matrixWorld );
		const distanceToBox = Math.max( camera.near, _box.distanceToPoint( ray.origin ) );

		// increase the box bounds by the worst case line screen space width
		let boxMargin;
		if ( this.material.worldUnits ) {

			boxMargin = lineWidth * 0.5;

		} else {

			boxMargin = getWorldSpaceHalfWidth( camera, distanceToBox, lineWidth, resolution );

		}

		_box.expandByScalar( boxMargin );

		if ( raycaster.ray.intersectsBox( _box ) === false ) {

			return;

		}

		//

		let faceIndex;
		let point;
		let pointOnLine;
		let dist = Infinity;
		let isLoopingInside = false; // is true while isInside == true
		_mvMatrix.multiplyMatrices( camera.matrixWorldInverse, matrixWorld );

		if ( worldUnits ) {

			for ( let i = 0, l = instanceStart.count; i < l; i ++ ) {

				computeStartEnd( instanceStart, instanceEnd, i );

				// skip the segment if it's entirely behind the camera
				const isBehindCameraNear = _start4.z > near && _end4.z > near;
				if ( isBehindCameraNear ) {

<<<<<<< HEAD
					continue;
=======
			// skip the segment if it's entirely behind the camera
			const isBehindCameraNear = _start4.z > near && _end4.z > near;
			if ( isBehindCameraNear ) {
>>>>>>> 56a39221

				}

				// trim the segment if it extends behind camera near
				trimSegment( near );

				if ( ! isInClipSpace( projectionMatrix, resolution ) ) {

					continue;

				}

				const pointOnLineTmp = new Vector3();
				const pointTmp = new Vector3();
				getPointAndPointOnLine( {

					ray,
					instanceStart,
					instanceEnd, matrixWorld,
					point: pointTmp,
					pointOnLine: pointOnLineTmp,
					i

				} );
				const distTmp = pointTmp.distanceTo( pointOnLineTmp );
				const isInside = distTmp < lineWidth * 0.5;

				if ( ! isInside && isLoopingInside ) {

					intersects.push( {
						point: point,
						pointOnLine: pointOnLine,
						distance: ray.origin.distanceTo( point ),
						object: this,
						face: null,
						faceIndex: faceIndex,
						uv: null,
						uv2: null,
					} );
					dist = Infinity;
					isLoopingInside = false;

				}

				if ( isInside && distTmp < dist ) {

					isLoopingInside = true;
					faceIndex = i;
					dist = distTmp;
					point = pointTmp;
					pointOnLine = pointOnLineTmp;

					if ( faceIndex === l - 1 ) {

						intersects.push( {
							point: point,
							pointOnLine: pointOnLine,
							distance: ray.origin.distanceTo( point ),
							object: this,
							face: null,
							faceIndex: faceIndex,
							uv: null,
							uv2: null,
						} );

					}

				}

			}

		} else {

			// pick a point 1 unit out along the ray to avoid the ray origin
			// sitting at the camera origin which will cause "w" to be 0 when
			// applying the projection matrix.
			ray.at( 1, _ssOrigin );

			// ndc space [ - 1.0, 1.0 ]
			_ssOrigin.w = 1;
			_ssOrigin.applyMatrix4( camera.matrixWorldInverse );
			_ssOrigin.applyMatrix4( projectionMatrix );
			_ssOrigin.multiplyScalar( 1 / _ssOrigin.w );

			// screen space
			_ssOrigin.x *= resolution.x / 2;
			_ssOrigin.y *= resolution.y / 2;
			_ssOrigin.z = 0;

			_ssOrigin3.copy( _ssOrigin );

			for ( let i = 0, l = instanceStart.count; i < l; i ++ ) {

				computeStartEnd( instanceStart, instanceEnd, i );

				// skip the segment if it's entirely behind the camera
				const isBehindCameraNear = _start4.z > near && _end4.z > near;
				if ( isBehindCameraNear ) {

					continue;

				}

				// trim the segment if it extends behind camera near
				trimSegment( near );

				if ( ! isInClipSpace( projectionMatrix, resolution ) ) {

					continue;

				}

				const distTmp = _ssOrigin3.distanceTo( _closestPoint );
				const isInside = distTmp < lineWidth * 0.5;

				if ( ! isInside && isLoopingInside ) {

					intersects.push( {
						point: point,
						pointOnLine: pointOnLine,
						distance: ray.origin.distanceTo( point ),
						object: this,
						face: null,
						faceIndex: faceIndex,
						uv: null,
						uv2: null,
					} );
					dist = Infinity;
					isLoopingInside = false;

				}

				if ( isInside && distTmp < dist ) {

					isLoopingInside = true;
					pointOnLine = new Vector3();
					point = new Vector3();
					getPointAndPointOnLine( {
						ray,
						instanceStart,
						instanceEnd,
						matrixWorld,
						point,
						pointOnLine,
						i
					} );
					faceIndex = i;
					dist = distTmp;

					// handling end of loop
					if ( faceIndex === l - 1 ) {

						intersects.push( {
							point: point,
							pointOnLine: pointOnLine,
							distance: ray.origin.distanceTo( point ),
							object: this,
							face: null,
							faceIndex: faceIndex,
							uv: null,
							uv2: null,

						} );

					}

				}

			}

		}

	}

}

LineSegments2.prototype.isLineSegments2 = true;

export { LineSegments2 };<|MERGE_RESOLUTION|>--- conflicted
+++ resolved
@@ -270,13 +270,7 @@
 				const isBehindCameraNear = _start4.z > near && _end4.z > near;
 				if ( isBehindCameraNear ) {
 
-<<<<<<< HEAD
 					continue;
-=======
-			// skip the segment if it's entirely behind the camera
-			const isBehindCameraNear = _start4.z > near && _end4.z > near;
-			if ( isBehindCameraNear ) {
->>>>>>> 56a39221
 
 				}
 
@@ -372,9 +366,9 @@
 
 				computeStartEnd( instanceStart, instanceEnd, i );
 
-				// skip the segment if it's entirely behind the camera
-				const isBehindCameraNear = _start4.z > near && _end4.z > near;
-				if ( isBehindCameraNear ) {
+			// skip the segment if it's entirely behind the camera
+			const isBehindCameraNear = _start4.z > near && _end4.z > near;
+			if ( isBehindCameraNear ) {
 
 					continue;
 
