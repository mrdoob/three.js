class VRButton {

	static createButton( renderer ) {

		const button = document.createElement( 'button' );

		function showEnterVR( /*device*/ ) {

			let currentSession = null;

			async function onSessionStarted( session ) {

				session.addEventListener( 'end', onSessionEnded );

				await renderer.xr.setSession( session );
				button.textContent = 'EXIT VR';

				currentSession = session;

			}

			function onSessionEnded( /*event*/ ) {

				currentSession.removeEventListener( 'end', onSessionEnded );

				button.textContent = 'ENTER VR';

				currentSession = null;

			}

			//

			button.style.display = '';

			button.style.cursor = 'pointer';
			button.style.left = 'calc(50% - 50px)';
			button.style.width = '100px';

			button.textContent = 'ENTER VR';

			button.onmouseenter = function () {

				button.style.opacity = '1.0';

			};

			button.onmouseleave = function () {

				button.style.opacity = '0.5';

			};

			button.onclick = function () {

				if ( currentSession === null ) {

					// WebXR's requestReferenceSpace only works if the corresponding feature
					// was requested at session creation time. For simplicity, just ask for
					// the interesting ones as optional features, but be aware that the
					// requestReferenceSpace call will fail if it turns out to be unavailable.
					// ('local' is always available for immersive sessions and doesn't need to
					// be requested separately.)

					const sessionInit = { optionalFeatures: [ 'local-floor', 'bounded-floor', 'hand-tracking', 'layers' ] };
					navigator.xr.requestSession( 'immersive-vr', sessionInit ).then( onSessionStarted );

				} else {

					currentSession.end();

				}

			};

		}

		function disableButton() {

			button.style.display = '';

			button.style.cursor = 'auto';
			button.style.left = 'calc(50% - 75px)';
			button.style.width = '150px';

			button.onmouseenter = null;
			button.onmouseleave = null;

			button.onclick = null;

		}

		function showWebXRNotFound() {

			disableButton();

			button.textContent = 'VR NOT SUPPORTED';

		}

		function showVRNotAllowed( exception ) {

			disableButton();

			console.warn( 'Exception when trying to call xr.isSessionSupported', exception );

			button.textContent = 'VR NOT ALLOWED';

		}

		function stylizeElement( element ) {

			element.style.position = 'absolute';
			element.style.bottom = '20px';
			element.style.padding = '12px 6px';
			element.style.border = '1px solid #fff';
			element.style.borderRadius = '4px';
			element.style.background = 'rgba(0,0,0,0.1)';
			element.style.color = '#fff';
			element.style.font = 'normal 13px sans-serif';
			element.style.textAlign = 'center';
			element.style.opacity = '0.5';
			element.style.outline = 'none';
			element.style.zIndex = '999';

		}

		if ( 'xr' in navigator ) {

			button.id = 'VRButton';
			button.style.display = 'none';

			stylizeElement( button );

			navigator.xr.isSessionSupported( 'immersive-vr' ).then( function ( supported ) {

				supported ? showEnterVR() : showWebXRNotFound();

				if ( supported && VRButton.xrSessionIsGranted ) {

					button.click();

				}

			} ).catch( showVRNotAllowed );

			return button;

		} else {

			const message = document.createElement( 'a' );

			if ( window.isSecureContext === false ) {

				message.href = document.location.href.replace( /^http:/, 'https:' );
				message.innerHTML = 'WEBXR NEEDS HTTPS'; // TODO Improve message

			} else {

				message.href = 'https://immersiveweb.dev/';
				message.innerHTML = 'WEBXR NOT AVAILABLE';

			}

			message.style.left = 'calc(50% - 90px)';
			message.style.width = '180px';
			message.style.textDecoration = 'none';

			stylizeElement( message );

			return message;

		}

	}

	static registerSessionGrantedListener() {

<<<<<<< HEAD
		VRButton.xrSessionIsGranted = false;

		if ( 'xr' in navigator ) {
=======
		if ( typeof navigator !== 'undefined' && 'xr' in navigator ) {
>>>>>>> 5ef9a2bd

			// WebXRViewer (based on Firefox) has a bug where addEventListener
			// throws a silent exception and aborts execution entirely.
			if ( /WebXRViewer\//i.test( navigator.userAgent ) ) return;

			navigator.xr.addEventListener( 'sessiongranted', () => {

				VRButton.xrSessionIsGranted = true;

			} );

		}

	}

}

/* @__PURE__ */ VRButton.registerSessionGrantedListener();

export { VRButton };<|MERGE_RESOLUTION|>--- conflicted
+++ resolved
@@ -176,13 +176,9 @@
 
 	static registerSessionGrantedListener() {
 
-<<<<<<< HEAD
 		VRButton.xrSessionIsGranted = false;
 
-		if ( 'xr' in navigator ) {
-=======
 		if ( typeof navigator !== 'undefined' && 'xr' in navigator ) {
->>>>>>> 5ef9a2bd
 
 			// WebXRViewer (based on Firefox) has a bug where addEventListener
 			// throws a silent exception and aborts execution entirely.
