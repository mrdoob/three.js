--- conflicted
+++ resolved
@@ -49,24 +49,7 @@
 		</script>
 
 		<script type="module">
-<<<<<<< HEAD
-			import {
-				AdditiveBlending,
-				BufferAttribute,
-				BufferGeometry,
-				Clock,
-				Color,
-				PerspectiveCamera,
-				Points,
-				Scene,
-				ShaderMaterial,
-				TextureLoader,
-				Vector3,
-				WebGLRenderer
-			} from "../build/three.module.js";
-=======
 			import * as THREE from '../build/three.module.js';
->>>>>>> 8aa8b6bf
 
 			import Stats from './jsm/libs/stats.module.js';
 
@@ -87,7 +70,7 @@
 
 				scene = new THREE.Scene();
 
-				clock = new Clock();
+				clock = new THREE.Clock();
 
 				var amount = 100000;
 				var radius = 200;
