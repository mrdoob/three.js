--- conflicted
+++ resolved
@@ -23,21 +23,7 @@
 		</div>
 
 		<script type="module">
-<<<<<<< HEAD
-			import {
-				AnimationMixer,
-				Clock,
-				Color,
-				DirectionalLight,
-				Math as _Math,
-				PerspectiveCamera,
-				Scene,
-				Vector3,
-				WebGLRenderer
-			} from "../build/three.module.js";
-=======
 			import * as THREE from '../build/three.module.js';
->>>>>>> 8aa8b6bf
 
 			import Stats from './jsm/libs/stats.module.js';
 
@@ -64,7 +50,7 @@
 				scene = new THREE.Scene();
 				scene.background = new THREE.Color( 0xf0f0f0 );
 
-				clock = new Clock();
+				clock = new THREE.Clock();
 
 				//
 
