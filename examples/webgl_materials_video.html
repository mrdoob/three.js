--- conflicted
+++ resolved
@@ -64,21 +64,7 @@
 		</video>
 
 		<script type="module">
-<<<<<<< HEAD
-			import {
-				BoxBufferGeometry,
-				Clock,
-				DirectionalLight,
-				Mesh,
-				MeshLambertMaterial,
-				PerspectiveCamera,
-				Scene,
-				VideoTexture,
-				WebGLRenderer
-			} from "../build/three.module.js";
-=======
 			import * as THREE from '../build/three.module.js';
->>>>>>> 8aa8b6bf
 
 			import { EffectComposer } from './jsm/postprocessing/EffectComposer.js';
 			import { RenderPass } from './jsm/postprocessing/RenderPass.js';
@@ -131,13 +117,9 @@
 
 				scene = new THREE.Scene();
 
-<<<<<<< HEAD
-				clock = new Clock();
-
-				var light = new DirectionalLight( 0xffffff );
-=======
+				clock = new THREE.Clock();
+
 				var light = new THREE.DirectionalLight( 0xffffff );
->>>>>>> 8aa8b6bf
 				light.position.set( 0.5, 1, 1 ).normalize();
 				scene.add( light );
 
