--- conflicted
+++ resolved
@@ -13,21 +13,7 @@
 		</div>
 
 		<script type="module">
-<<<<<<< HEAD
-			import {
-				BufferGeometry,
-				Clock,
-				Float32BufferAttribute,
-				LineBasicMaterial,
-				LineSegments,
-				PerspectiveCamera,
-				Scene,
-				Vector3,
-				WebGLRenderer
-			} from "../build/three.module.js";
-=======
 			import * as THREE from '../build/three.module.js';
->>>>>>> 8aa8b6bf
 
 			var SCREEN_WIDTH = window.innerWidth,
 				SCREEN_HEIGHT = window.innerHeight,
@@ -50,7 +36,7 @@
 
 				scene = new THREE.Scene();
 
-				clock = new Clock();
+				clock = new THREE.Clock();
 
 				var i, line, material, p,
 					parameters = [[ 0.25, 0xff7700, 1 ], [ 0.5, 0xff9900, 1 ], [ 0.75, 0xffaa00, 0.75 ], [ 1, 0xffaa00, 0.5 ], [ 1.25, 0x000833, 0.8 ],
