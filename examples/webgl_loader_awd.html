<!DOCTYPE html>
<html lang="en">
	<head>
		<title>three.js webgl - collada</title>
		<meta charset="utf-8">
		<meta name="viewport" content="width=device-width, user-scalable=no, minimum-scale=1.0, maximum-scale=1.0">
		<link type="text/css" rel="stylesheet" href="main.css">
	</head>
	<body>
		<div id="info">
			<a href="http://threejs.org" target="_blank" rel="noopener">three.js</a> - AWD loader
		</div>

		<script type="module">
<<<<<<< HEAD
			import {
				AmbientLight,
				Clock,
				DirectionalLight,
				PerspectiveCamera,
				PointLight,
				Scene,
				WebGLRenderer
			} from "../build/three.module.js";
=======
			import * as THREE from '../build/three.module.js';
>>>>>>> 8aa8b6bf

			import Stats from './jsm/libs/stats.module.js';

			import { OrbitControls } from './jsm/controls/OrbitControls.js';
			import { AWDLoader } from './jsm/loaders/AWDLoader.js';

			var container, stats;

			var camera, scene, renderer;
			var pointLight;
			var trunk, clock;

			var loader = new AWDLoader();

			loader.materialFactory = createMaterial;
			loader.load( './models/awd/simple/simple.awd', function ( _trunk ) {

				trunk = _trunk;

				init();
				render();

			} );

			function createMaterial() {

				// console.log( name );
				// var mat = new MeshPhongMaterial({
				// 	color: 0xaaaaaa,
				// 	shininess: 20

				// });
				// return mat;
				return null;

			}

			function init() {

				container = document.createElement( 'div' );
				document.body.appendChild( container );

				camera = new THREE.PerspectiveCamera( 45, window.innerWidth / window.innerHeight, 1, 2000 );
				camera.position.set( 70, 50, - 100 );

				scene = new THREE.Scene();

				clock = new Clock();

				// Add the AWD SCENE

				scene.add( trunk );

				// Lights

				scene.add( new THREE.AmbientLight( 0x606060 ) );

				var directionalLight = new THREE.DirectionalLight( /*Math.random() * 0xffffff*/0xeeeeee );
				directionalLight.position.set( .2, - 1, .2 );
				directionalLight.position.normalize();
				scene.add( directionalLight );

				pointLight = new THREE.PointLight( 0xffffff, .6 );
				scene.add( pointLight );

				renderer = new THREE.WebGLRenderer();
				renderer.setPixelRatio( window.devicePixelRatio );
				renderer.setSize( window.innerWidth, window.innerHeight );
				container.appendChild( renderer.domElement );

				var controls = new OrbitControls( camera, renderer.domElement );

				stats = new Stats();
				container.appendChild( stats.dom );

				//

				window.addEventListener( 'resize', onWindowResize, false );

			}

			function onWindowResize() {

				camera.aspect = window.innerWidth / window.innerHeight;
				camera.updateProjectionMatrix();

				renderer.setSize( window.innerWidth, window.innerHeight );

			}

			function render() {

				requestAnimationFrame( render );

				var timer = clock.getElapsedTime() * 0.5;

				pointLight.position.x = Math.sin( timer * 4 ) * 3000;
				pointLight.position.y = 600;
				pointLight.position.z = Math.cos( timer * 4 ) * 3000;

				renderer.render( scene, camera );

				stats.update();

			}

		</script>
	</body>
</html><|MERGE_RESOLUTION|>--- conflicted
+++ resolved
@@ -12,19 +12,7 @@
 		</div>
 
 		<script type="module">
-<<<<<<< HEAD
-			import {
-				AmbientLight,
-				Clock,
-				DirectionalLight,
-				PerspectiveCamera,
-				PointLight,
-				Scene,
-				WebGLRenderer
-			} from "../build/three.module.js";
-=======
 			import * as THREE from '../build/three.module.js';
->>>>>>> 8aa8b6bf
 
 			import Stats from './jsm/libs/stats.module.js';
 
@@ -72,7 +60,7 @@
 
 				scene = new THREE.Scene();
 
-				clock = new Clock();
+				clock = new THREE.Clock();
 
 				// Add the AWD SCENE
 
