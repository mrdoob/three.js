<!DOCTYPE html>
<html lang="en">
	<head>
		<title>three.js webgl - materials - shaders [Fresnel]</title>
		<meta charset="utf-8">
		<meta name="viewport" content="width=device-width, user-scalable=no, minimum-scale=1.0, maximum-scale=1.0">
		<link type="text/css" rel="stylesheet" href="main.css">
	</head>

	<body>

		<div id="info">
			<a href="http://threejs.org" target="_blank" rel="noopener">three.js</a> - webgl cube Fresnel shader demo.<br/>texture by <a href="http://www.humus.name/index.php?page=Textures" target="_blank" rel="noopener">Humus</a>
		</div>

		<script type="module">
<<<<<<< HEAD
			import {
				Clock,
				CubeTextureLoader,
				Mesh,
				PerspectiveCamera,
				RGBFormat,
				Scene,
				ShaderMaterial,
				SphereBufferGeometry,
				UniformsUtils,
				WebGLRenderer
			} from "../build/three.module.js";
=======
			import * as THREE from '../build/three.module.js';
>>>>>>> 8aa8b6bf

			import { FresnelShader } from './jsm/shaders/FresnelShader.js';

			var container;

			var camera, scene, renderer, clock;

			var spheres = [];

			var mouseX = 0, mouseY = 0;

			var windowHalfX = window.innerWidth / 2;
			var windowHalfY = window.innerHeight / 2;

			document.addEventListener( 'mousemove', onDocumentMouseMove, false );

			init();
			animate();

			function init() {

				container = document.createElement( 'div' );
				document.body.appendChild( container );

				camera = new THREE.PerspectiveCamera( 60, window.innerWidth / window.innerHeight, 1, 100000 );
				camera.position.z = 3200;

				//

				var path = "textures/cube/Park2/";
				var format = '.jpg';
				var urls = [
					path + 'posx' + format, path + 'negx' + format,
					path + 'posy' + format, path + 'negy' + format,
					path + 'posz' + format, path + 'negz' + format
				];

				var textureCube = new THREE.CubeTextureLoader().load( urls );
				textureCube.format = THREE.RGBFormat;

				scene = new THREE.Scene();
				scene.background = textureCube;

				clock = new Clock();

				//

				var geometry = new THREE.SphereBufferGeometry( 100, 32, 16 );

				var shader = FresnelShader;
				var uniforms = THREE.UniformsUtils.clone( shader.uniforms );

				uniforms[ "tCube" ].value = textureCube;

				var material = new THREE.ShaderMaterial( {
					uniforms: uniforms,
					vertexShader: shader.vertexShader,
					fragmentShader: shader.fragmentShader
				} );

				for ( var i = 0; i < 500; i ++ ) {

					var mesh = new THREE.Mesh( geometry, material );

					mesh.position.x = Math.random() * 10000 - 5000;
					mesh.position.y = Math.random() * 10000 - 5000;
					mesh.position.z = Math.random() * 10000 - 5000;

					mesh.scale.x = mesh.scale.y = mesh.scale.z = Math.random() * 3 + 1;

					scene.add( mesh );

					spheres.push( mesh );

				}

				//

				renderer = new THREE.WebGLRenderer();
				renderer.setPixelRatio( window.devicePixelRatio );
				renderer.setSize( window.innerWidth, window.innerHeight );
				container.appendChild( renderer.domElement );

				//

				window.addEventListener( 'resize', onWindowResize, false );

			}

			function onWindowResize() {

				windowHalfX = window.innerWidth / 2;
				windowHalfY = window.innerHeight / 2;

				camera.aspect = window.innerWidth / window.innerHeight;
				camera.updateProjectionMatrix();

				renderer.setSize( window.innerWidth, window.innerHeight );

			}

			function onDocumentMouseMove( event ) {

				mouseX = ( event.clientX - windowHalfX ) * 10;
				mouseY = ( event.clientY - windowHalfY ) * 10;

			}

			//

			function animate() {

				requestAnimationFrame( animate );

				render();

			}

			function render() {

				var timer = clock.getElapsedTime() * 0.1;

				camera.position.x += ( mouseX - camera.position.x ) * .05;
				camera.position.y += ( - mouseY - camera.position.y ) * .05;

				camera.lookAt( scene.position );

				for ( var i = 0, il = spheres.length; i < il; i ++ ) {

					var sphere = spheres[ i ];

					sphere.position.x = 5000 * Math.cos( timer + i );
					sphere.position.y = 5000 * Math.sin( timer + i * 1.1 );

				}

				renderer.render( scene, camera );

			}

		</script>

	</body>
</html><|MERGE_RESOLUTION|>--- conflicted
+++ resolved
@@ -14,22 +14,7 @@
 		</div>
 
 		<script type="module">
-<<<<<<< HEAD
-			import {
-				Clock,
-				CubeTextureLoader,
-				Mesh,
-				PerspectiveCamera,
-				RGBFormat,
-				Scene,
-				ShaderMaterial,
-				SphereBufferGeometry,
-				UniformsUtils,
-				WebGLRenderer
-			} from "../build/three.module.js";
-=======
 			import * as THREE from '../build/three.module.js';
->>>>>>> 8aa8b6bf
 
 			import { FresnelShader } from './jsm/shaders/FresnelShader.js';
 
@@ -73,7 +58,7 @@
 				scene = new THREE.Scene();
 				scene.background = textureCube;
 
-				clock = new Clock();
+				clock = new THREE.Clock();
 
 				//
 
