--- conflicted
+++ resolved
@@ -70,13 +70,7 @@
 				var light = new THREE.SpotLight( 0xffffff, 1.5 );
 				light.position.set( 0, 1500, 200 );
 				light.castShadow = true;
-<<<<<<< HEAD
-				light.shadow.camera.near = 200;
-				light.shadow.camera.far = 2000;
-				light.shadow.camera.fov = 70;
-=======
 				light.shadow = new THREE.LightShadow( new THREE.PerspectiveCamera( 70, 1, 200, 2000 ) );
->>>>>>> ad7d5b75
 				light.shadow.bias = -0.000222;
 				light.shadow.mapSize.width = 1024;
 				light.shadow.mapSize.height = 1024;
