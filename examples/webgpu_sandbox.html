--- conflicted
+++ resolved
@@ -14,18 +14,12 @@
 		<script async src="https://unpkg.com/es-module-shims@1.3.6/dist/es-module-shims.js"></script>
 
 		<script type="importmap">
-<<<<<<< HEAD
-		{
-			"imports": {
-				"three": "../build/three.module.js",
-				"three/addons/": "./jsm/"
-=======
 			{
 				"imports": {
 					"three": "../build/three.module.js",
+					"three/addons/": "./jsm/",
 					"three/nodes": "./jsm/nodes/Nodes.js"
 				}
->>>>>>> 9cfb9790
 			}
 		</script>
 
@@ -39,11 +33,6 @@
 			import WebGPU from 'three/addons/capabilities/WebGPU.js';
 			import WebGPURenderer from 'three/addons/renderers/webgpu/WebGPURenderer.js';
 
-<<<<<<< HEAD
-			import * as Nodes from 'three/addons/renderers/nodes/Nodes.js';
-
-=======
->>>>>>> 9cfb9790
 			let camera, scene, renderer;
 
 			let box;
