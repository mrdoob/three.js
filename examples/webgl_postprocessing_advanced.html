<!DOCTYPE html>
<html lang="en">
	<head>
		<title>three.js webgl - postprocessing</title>
		<meta charset="utf-8">
		<meta name="viewport" content="width=device-width, user-scalable=no, minimum-scale=1.0, maximum-scale=1.0">
		<link type="text/css" rel="stylesheet" href="main.css">
	</head>
	<body>

		<div id="info">
			<a href="http://threejs.org" target="_blank" rel="noopener">three.js</a> - webgl postprocessing example<br/>
			<a href="http://g3d.cs.williams.edu/g3d/data10/index.html#mesh19" target="_blank" rel="noopener">Lee Perry-Smith</a> head
		</div>

		<div id="container"></div>

		<script type="module">
<<<<<<< HEAD
			import {
				Clock,
				Color,
				DirectionalLight,
				LinearFilter,
				Mesh,
				MeshBasicMaterial,
				MeshPhongMaterial,
				OrthographicCamera,
				PerspectiveCamera,
				PlaneBufferGeometry,
				RGBFormat,
				Scene,
				TextureLoader,
				Vector2,
				Uniform,
				WebGLRenderer,
				WebGLRenderTarget
			} from "../build/three.module.js";
=======
			import * as THREE from '../build/three.module.js';
>>>>>>> 8aa8b6bf

			import Stats from './jsm/libs/stats.module.js';

			import { EffectComposer } from './jsm/postprocessing/EffectComposer.js';
			import { RenderPass } from './jsm/postprocessing/RenderPass.js';
			import { ShaderPass } from './jsm/postprocessing/ShaderPass.js';
			import { BloomPass } from './jsm/postprocessing/BloomPass.js';
			import { FilmPass } from './jsm/postprocessing/FilmPass.js';
			import { DotScreenPass } from './jsm/postprocessing/DotScreenPass.js';
			import { MaskPass, ClearMaskPass } from './jsm/postprocessing/MaskPass.js';
			import { TexturePass } from './jsm/postprocessing/TexturePass.js';

			import { BleachBypassShader } from './jsm/shaders/BleachBypassShader.js';
			import { ColorifyShader } from './jsm/shaders/ColorifyShader.js';
			import { HorizontalBlurShader } from './jsm/shaders/HorizontalBlurShader.js';
			import { VerticalBlurShader } from './jsm/shaders/VerticalBlurShader.js';
			import { SepiaShader } from './jsm/shaders/SepiaShader.js';
			import { VignetteShader } from './jsm/shaders/VignetteShader.js';

			import { GLTFLoader } from './jsm/loaders/GLTFLoader.js';

			var container, stats;

			var composerScene, composer1, composer2, composer3, composer4;

			var cameraOrtho, cameraPerspective, sceneModel, sceneBG, renderer, mesh, directionalLight;

			var width = window.innerWidth || 2;
			var height = window.innerHeight || 2;

			var halfWidth = width / 2;
			var halfHeight = height / 2;

			var quadBG, quadMask, renderScene;

			var clock;

			var delta = 0.01;

			init();
			animate();

			function init() {

				container = document.getElementById( 'container' );

				//

				cameraOrtho = new THREE.OrthographicCamera( - halfWidth, halfWidth, halfHeight, - halfHeight, - 10000, 10000 );
				cameraOrtho.position.z = 100;

				cameraPerspective = new THREE.PerspectiveCamera( 50, width / height, 1, 10000 );
				cameraPerspective.position.z = 900;

				//

				sceneModel = new THREE.Scene();
				sceneBG = new THREE.Scene();

				//

<<<<<<< HEAD
				clock = new Clock();

				//

				directionalLight = new DirectionalLight( 0xffffff );
=======
				directionalLight = new THREE.DirectionalLight( 0xffffff );
>>>>>>> 8aa8b6bf
				directionalLight.position.set( 0, - 0.1, 1 ).normalize();
				sceneModel.add( directionalLight );

				var loader = new GLTFLoader();
				loader.load( "models/gltf/LeePerrySmith/LeePerrySmith.glb", function ( gltf ) {

					createMesh( gltf.scene.children[ 0 ].geometry, sceneModel, 100 );

				} );

				//

				var materialColor = new THREE.MeshBasicMaterial( {
					map: new THREE.TextureLoader().load( "textures/cube/SwedishRoyalCastle/pz.jpg" ),
					depthTest: false
				} );

				quadBG = new THREE.Mesh( new THREE.PlaneBufferGeometry( 1, 1 ), materialColor );
				quadBG.position.z = - 500;
				quadBG.scale.set( width, height, 1 );
				sceneBG.add( quadBG );

				//

				var sceneMask = new THREE.Scene();

				quadMask = new THREE.Mesh( new THREE.PlaneBufferGeometry( 1, 1 ), new THREE.MeshBasicMaterial( { color: 0xffaa00 } ) );
				quadMask.position.z = - 300;
				quadMask.scale.set( width / 2, height / 2, 1 );
				sceneMask.add( quadMask );

				//

				renderer = new THREE.WebGLRenderer();
				renderer.setPixelRatio( window.devicePixelRatio );
				renderer.setSize( width, height );
				renderer.autoClear = false;

				//

				renderer.gammaInput = true;
				renderer.gammaOutput = true;

				//

				container.appendChild( renderer.domElement );

				//

				stats = new Stats();
				container.appendChild( stats.dom );

				//

				var shaderBleach = BleachBypassShader;
				var shaderSepia = SepiaShader;
				var shaderVignette = VignetteShader;
				// var shaderCopy = CopyShader;

				var effectBleach = new ShaderPass( shaderBleach );
				var effectSepia = new ShaderPass( shaderSepia );
				var effectVignette = new ShaderPass( shaderVignette );
				// var effectCopy = new ShaderPass( shaderCopy );

				effectBleach.uniforms[ "opacity" ].value = 0.95;

				effectSepia.uniforms[ "amount" ].value = 0.9;

				effectVignette.uniforms[ "offset" ].value = 0.95;
				effectVignette.uniforms[ "darkness" ].value = 1.6;

				var effectBloom = new BloomPass( 0.5 );
				var effectFilm = new FilmPass( 0.35, 0.025, 648, false );
				var effectFilmBW = new FilmPass( 0.35, 0.5, 2048, true );
				var effectDotScreen = new DotScreenPass( new THREE.Vector2( 0, 0 ), 0.5, 0.8 );

				var effectHBlur = new ShaderPass( HorizontalBlurShader );
				var effectVBlur = new ShaderPass( VerticalBlurShader );
				effectHBlur.uniforms[ 'h' ].value = 2 / ( width / 2 );
				effectVBlur.uniforms[ 'v' ].value = 2 / ( height / 2 );

				var effectColorify1 = new ShaderPass( ColorifyShader );
				var effectColorify2 = new ShaderPass( ColorifyShader );
				effectColorify1.uniforms[ 'color' ] = new THREE.Uniform( new THREE.Color( 1, 0.8, 0.8 ) );
				effectColorify2.uniforms[ 'color' ] = new THREE.Uniform( new THREE.Color( 1, 0.75, 0.5 ) );

				var clearMask = new ClearMaskPass();
				var renderMask = new MaskPass( sceneModel, cameraPerspective );
				var renderMaskInverse = new MaskPass( sceneModel, cameraPerspective );

				renderMaskInverse.inverse = true;

				//

				var rtParameters = {
					minFilter: THREE.LinearFilter,
					magFilter: THREE.LinearFilter,
					format: THREE.RGBFormat,
					stencilBuffer: true
				};

				var rtWidth = width / 2;
				var rtHeight = height / 2;

				//

				var renderBackground = new RenderPass( sceneBG, cameraOrtho );
				var renderModel = new RenderPass( sceneModel, cameraPerspective );

				renderModel.clear = false;

				composerScene = new EffectComposer( renderer, new THREE.WebGLRenderTarget( rtWidth * 2, rtHeight * 2, rtParameters ) );

				composerScene.addPass( renderBackground );
				composerScene.addPass( renderModel );
				composerScene.addPass( renderMaskInverse );
				composerScene.addPass( effectHBlur );
				composerScene.addPass( effectVBlur );
				composerScene.addPass( clearMask );

				//

				renderScene = new TexturePass( composerScene.renderTarget2.texture );

				//

				composer1 = new EffectComposer( renderer, new THREE.WebGLRenderTarget( rtWidth, rtHeight, rtParameters ) );

				composer1.addPass( renderScene );
				//composer1.addPass( renderMask );
				composer1.addPass( effectFilmBW );
				//composer1.addPass( clearMask );
				composer1.addPass( effectVignette );

				//

				composer2 = new EffectComposer( renderer, new THREE.WebGLRenderTarget( rtWidth, rtHeight, rtParameters ) );

				composer2.addPass( renderScene );
				composer2.addPass( effectDotScreen );
				composer2.addPass( renderMask );
				composer2.addPass( effectColorify1 );
				composer2.addPass( clearMask );
				composer2.addPass( renderMaskInverse );
				composer2.addPass( effectColorify2 );
				composer2.addPass( clearMask );
				composer2.addPass( effectVignette );

				//

				composer3 = new EffectComposer( renderer, new THREE.WebGLRenderTarget( rtWidth, rtHeight, rtParameters ) );

				composer3.addPass( renderScene );
				//composer3.addPass( renderMask );
				composer3.addPass( effectSepia );
				composer3.addPass( effectFilm );
				//composer3.addPass( clearMask );
				composer3.addPass( effectVignette );

				//

				composer4 = new EffectComposer( renderer, new THREE.WebGLRenderTarget( rtWidth, rtHeight, rtParameters ) );

				composer4.addPass( renderScene );
				//composer4.addPass( renderMask );
				composer4.addPass( effectBloom );
				composer4.addPass( effectFilm );
				composer4.addPass( effectBleach );
				//composer4.addPass( clearMask );
				composer4.addPass( effectVignette );

				renderScene.uniforms[ "tDiffuse" ].value = composerScene.renderTarget2.texture;

				window.addEventListener( 'resize', onWindowResize, false );

			}

			function onWindowResize() {

				halfWidth = window.innerWidth / 2;
				halfHeight = window.innerHeight / 2;

				cameraPerspective.aspect = window.innerWidth / window.innerHeight;
				cameraPerspective.updateProjectionMatrix();

				cameraOrtho.left = - halfWidth;
				cameraOrtho.right = halfWidth;
				cameraOrtho.top = halfHeight;
				cameraOrtho.bottom = - halfHeight;

				cameraOrtho.updateProjectionMatrix();

				renderer.setSize( window.innerWidth, window.innerHeight );

				composerScene.setSize( halfWidth * 2, halfHeight * 2 );

				composer1.setSize( halfWidth, halfHeight );
				composer2.setSize( halfWidth, halfHeight );
				composer3.setSize( halfWidth, halfHeight );
				composer4.setSize( halfWidth, halfHeight );

				renderScene.uniforms[ "tDiffuse" ].value = composerScene.renderTarget2.texture;

				quadBG.scale.set( window.innerWidth, window.innerHeight, 1 );
				quadMask.scale.set( window.innerWidth / 2, window.innerHeight / 2, 1 );

			}

			function createMesh( geometry, scene, scale ) {

				var mat2 = new THREE.MeshPhongMaterial( {

					color: 0x999999,
					specular: 0x080808,
					shininess: 20,
					map: new THREE.TextureLoader().load( "models/gltf/LeePerrySmith/Map-COL.jpg" ),
					normalMap: new THREE.TextureLoader().load( "models/gltf/LeePerrySmith/Infinite-Level_02_Tangent_SmoothUV.jpg" ),
					normalScale: new THREE.Vector2( 0.75, 0.75 )

				} );

				mesh = new THREE.Mesh( geometry, mat2 );
				mesh.position.set( 0, - 50, 0 );
				mesh.scale.set( scale, scale, scale );

				scene.add( mesh );

			}

			//

			function animate() {

				requestAnimationFrame( animate );

				stats.begin();
				render();
				stats.end();

			}

			function render() {

				var time = clock.getElapsedTime() * 0.4;

				if ( mesh ) mesh.rotation.y = - time;

				renderer.setViewport( 0, 0, halfWidth, halfHeight );
				composerScene.render( delta );

				renderer.setViewport( 0, 0, halfWidth, halfHeight );
				composer1.render( delta );

				renderer.setViewport( halfWidth, 0, halfWidth, halfHeight );
				composer2.render( delta );

				renderer.setViewport( 0, halfHeight, halfWidth, halfHeight );
				composer3.render( delta );

				renderer.setViewport( halfWidth, halfHeight, halfWidth, halfHeight );
				composer4.render( delta );

			}

		</script>
	</body>
</html><|MERGE_RESOLUTION|>--- conflicted
+++ resolved
@@ -16,29 +16,7 @@
 		<div id="container"></div>
 
 		<script type="module">
-<<<<<<< HEAD
-			import {
-				Clock,
-				Color,
-				DirectionalLight,
-				LinearFilter,
-				Mesh,
-				MeshBasicMaterial,
-				MeshPhongMaterial,
-				OrthographicCamera,
-				PerspectiveCamera,
-				PlaneBufferGeometry,
-				RGBFormat,
-				Scene,
-				TextureLoader,
-				Vector2,
-				Uniform,
-				WebGLRenderer,
-				WebGLRenderTarget
-			} from "../build/three.module.js";
-=======
 			import * as THREE from '../build/three.module.js';
->>>>>>> 8aa8b6bf
 
 			import Stats from './jsm/libs/stats.module.js';
 
@@ -100,15 +78,9 @@
 
 				//
 
-<<<<<<< HEAD
-				clock = new Clock();
-
-				//
-
-				directionalLight = new DirectionalLight( 0xffffff );
-=======
+				clock = new THREE.Clock();
+
 				directionalLight = new THREE.DirectionalLight( 0xffffff );
->>>>>>> 8aa8b6bf
 				directionalLight.position.set( 0, - 0.1, 1 ).normalize();
 				sceneModel.add( directionalLight );
 
