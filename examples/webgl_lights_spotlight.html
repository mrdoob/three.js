<!DOCTYPE html>
<html lang="en">
	<head>
		<title>three.js webgl - lights - spotlight</title>
		<meta charset="utf-8">
		<meta name="viewport" content="width=device-width, user-scalable=no, minimum-scale=1.0, maximum-scale=1.0">
		<link type="text/css" rel="stylesheet" href="main.css">
	</head>
	<body>

		<div id="info">
			<a href="https://threejs.org" target="_blank" rel="noopener">three.js</a> webgl - spotlight by <a href="http://master-domain.com" target="_blank" rel="noopener">Master James</a><br />
		</div>

		<video id="video" loop crossOrigin="anonymous" webkit-playsinline style="display:none">
			<source src="textures/sintel.ogv" type='video/ogg; codecs="theora, vorbis"'>
			<source src="textures/sintel.mp4" type='video/mp4; codecs="avc1.42E01E, mp4a.40.2"'>
		</video>

		<script type="module">

			import * as THREE from '../build/three.module.js';

			import { GUI } from './jsm/libs/dat.gui.module.js';

			import { OrbitControls } from './jsm/controls/OrbitControls.js';

			let renderer, scene, camera;

			let spotLight, lightHelper, shadowCameraHelper;

<<<<<<< HEAD
			var textureUrls, textures;

			var gui;
=======
			let gui;
>>>>>>> 45b0103e

			function init() {

				renderer = new THREE.WebGLRenderer();
				renderer.setPixelRatio( window.devicePixelRatio );
				renderer.setSize( window.innerWidth, window.innerHeight );
				document.body.appendChild( renderer.domElement );

				renderer.shadowMap.enabled = true;

				renderer.shadowMap.type = THREE.PCFSoftShadowMap;
				renderer.outputEncoding = THREE.sRGBEncoding;

				scene = new THREE.Scene();

				camera = new THREE.PerspectiveCamera( 35, window.innerWidth / window.innerHeight, 1, 1000 );
				camera.position.set( 160, 40, 10 );

				const controls = new OrbitControls( camera, renderer.domElement );
				controls.addEventListener( 'change', render );
				controls.minDistance = 20;
				controls.maxDistance = 500;
				controls.enablePan = false;

				const ambient = new THREE.AmbientLight( 0xffffff, 0.1 );
				scene.add( ambient );

				var textureLoader = new THREE.TextureLoader();
				textureUrls = [ 'none', 'sintel (video)', 'uv_grid_opengl.jpg', 'sprite2.png', 'colors.png' ];
				textures = { none: null };

				var video = document.getElementById( 'video' );
				textures[textureUrls[1]] = new THREE.VideoTexture( video );

				for ( var i = 2; i < textureUrls.length; ++i ) {

					textures[textureUrls[i]] = textureLoader.load( 'textures/' + textureUrls[i] );

				}

				spotLight = new THREE.SpotLight( 0xffffff, 1 );
				spotLight.position.set( 15, 40, 35 );
				spotLight.angle = Math.PI / 4;
				spotLight.penumbra = 0.1;
				spotLight.decay = 2;
				spotLight.distance = 200;

				spotLight.castShadow = true;
				spotLight.shadow.mapSize.width = 512;
				spotLight.shadow.mapSize.height = 512;
				spotLight.shadow.camera.near = 10;
				spotLight.shadow.camera.far = 200;
				spotLight.shadow.focus = 1;
				scene.add( spotLight );


				lightHelper = new THREE.SpotLightHelper( spotLight );
				scene.add( lightHelper );

				shadowCameraHelper = new THREE.CameraHelper( spotLight.shadow.camera );
				scene.add( shadowCameraHelper );

				//

				let material = new THREE.MeshPhongMaterial( { color: 0x808080, dithering: true } );

				let geometry = new THREE.PlaneBufferGeometry( 2000, 2000 );

				let mesh = new THREE.Mesh( geometry, material );
				mesh.position.set( 0, - 1, 0 );
				mesh.rotation.x = - Math.PI * 0.5;
				mesh.receiveShadow = true;
				scene.add( mesh );

				//

				material = new THREE.MeshPhongMaterial( { color: 0x4080ff, dithering: true } );

				geometry = new THREE.CylinderBufferGeometry( 5, 5, 2, 32, 1, false );

				mesh = new THREE.Mesh( geometry, material );
				mesh.position.set( 0, 5, 0 );
				mesh.castShadow = true;
				scene.add( mesh );

				render();

				window.addEventListener( 'resize', onResize, false );

			}

			function onResize() {

				camera.aspect = window.innerWidth / window.innerHeight;
				camera.updateProjectionMatrix();

				renderer.setSize( window.innerWidth, window.innerHeight );

			}

			function render() {

				lightHelper.update();

				shadowCameraHelper.update();

				renderer.render( scene, camera );

			}

			function buildGui() {

				gui = new GUI();

				const params = {
					'light color': spotLight.color.getHex(),
					intensity: spotLight.intensity,
					distance: spotLight.distance,
					angle: spotLight.angle,
					penumbra: spotLight.penumbra,
					decay: spotLight.decay,
					focus: spotLight.shadow.focus,
					map: 'none',
					castShadow: spotLight.castShadow
				};

				gui.addColor( params, 'light color' ).onChange( function ( val ) {

					spotLight.color.setHex( val );
					render();

				} );

				gui.add( params, 'castShadow' ).onChange( function ( val ) {

					spotLight.castShadow = val;
					render();

				} );

				gui.add( params, 'intensity', 0, 2 ).onChange( function ( val ) {

					spotLight.intensity = val;
					render();

				} );


				gui.add( params, 'distance', 50, 200 ).onChange( function ( val ) {

					spotLight.distance = val;
					render();

				} );

				gui.add( params, 'angle', 0, Math.PI / 3 ).onChange( function ( val ) {

					spotLight.angle = val;
					render();

				} );

				gui.add( params, 'penumbra', 0, 1 ).onChange( function ( val ) {

					spotLight.penumbra = val;
					render();

				} );

				gui.add( params, 'decay', 1, 2 ).onChange( function ( val ) {

					spotLight.decay = val;
					render();

				} );

				gui.add( params, 'focus', 0, 1 ).onChange( function ( val ) {

					spotLight.shadow.focus = val;
					render();

				} );

				gui.add( params, 'map', textureUrls ).onChange( function ( val ) {

					if (spotLight.map && spotLight.map.isVideoTexture) video.pause();
					spotLight.map = textures[val];
					if (spotLight.map && spotLight.map.isVideoTexture) video.play();
					animate();

				} );

				gui.open();

			}

			init();

			buildGui();

			animate();

			function animate() {

				if (spotLight.map && spotLight.map.isVideoTexture) requestAnimationFrame( animate );
				render();

			}

		</script>

	</body>

</html><|MERGE_RESOLUTION|>--- conflicted
+++ resolved
@@ -29,13 +29,10 @@
 
 			let spotLight, lightHelper, shadowCameraHelper;
 
-<<<<<<< HEAD
-			var textureUrls, textures;
-
-			var gui;
-=======
+			let textureUrls, textures;
+
 			let gui;
->>>>>>> 45b0103e
+
 
 			function init() {
 
@@ -63,16 +60,16 @@
 				const ambient = new THREE.AmbientLight( 0xffffff, 0.1 );
 				scene.add( ambient );
 
-				var textureLoader = new THREE.TextureLoader();
+				const textureLoader = new THREE.TextureLoader();
 				textureUrls = [ 'none', 'sintel (video)', 'uv_grid_opengl.jpg', 'sprite2.png', 'colors.png' ];
 				textures = { none: null };
 
-				var video = document.getElementById( 'video' );
-				textures[textureUrls[1]] = new THREE.VideoTexture( video );
-
-				for ( var i = 2; i < textureUrls.length; ++i ) {
-
-					textures[textureUrls[i]] = textureLoader.load( 'textures/' + textureUrls[i] );
+				const video = document.getElementById( 'video' );
+				textures[ textureUrls[ 1 ] ] = new THREE.VideoTexture( video );
+
+				for ( let i = 2; i < textureUrls.length; ++i ) {
+
+					textures[ textureUrls[ i ] ] = textureLoader.load( 'textures/' + textureUrls[ i ] );
 
 				}
 
