--- conflicted
+++ resolved
@@ -27,14 +27,9 @@
 		<script type="module">
 
 			import * as THREE from 'three';
-			import { tslFn, attribute, varyingProperty, timerLocal, uniform, wgslFn, texture, uv, clamp, float, vec2, vec3, fract, floor, positionGeometry, sin } from 'three';
-
-<<<<<<< HEAD
+			import { tslFn, attribute, varyingProperty, timerLocal, uniform, wgslFn, texture, sampler, uv, clamp, float, vec2, vec3, fract, floor, positionGeometry, sin } from 'three';
+
 			import WebGPU from 'three/addons/capabilities/WebGPU.js';
-=======
-			import WebGPURenderer from 'three/addons/renderers/webgpu/WebGPURenderer.js';
-			import { tslFn, sampler, attribute, varyingProperty, timerLocal, uniform, wgslFn, texture, uv, clamp, float, vec2, vec3, fract, floor, MeshBasicNodeMaterial, positionGeometry, sin } from 'three/nodes';
->>>>>>> 01dc3d9e
 
 			import { GUI } from 'three/addons/libs/lil-gui.module.min.js';
 
