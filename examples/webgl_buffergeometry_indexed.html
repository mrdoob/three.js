<!DOCTYPE html>
<html lang="en">
	<head>
		<title>three.js webgl - buffergeometry - indexed</title>
		<meta charset="utf-8">
		<meta name="viewport" content="width=device-width, user-scalable=no, minimum-scale=1.0, maximum-scale=1.0">
		<link type="text/css" rel="stylesheet" href="main.css">
		<style>
			a {
				color: #08f;
			}
		</style>
	</head>
	<body>

		<div id="container"></div>
		<div id="info"><a href="http://threejs.org" target="_blank" rel="noopener">three.js</a> webgl - buffergeometry - indexed</div>

		<script type="module">
<<<<<<< HEAD
			import {
				BufferGeometry,
				Clock,
				Color,
				DoubleSide,
				Float32BufferAttribute,
				HemisphereLight,
				Mesh,
				MeshPhongMaterial,
				PerspectiveCamera,
				Scene,
				VertexColors,
				WebGLRenderer
			} from "../build/three.module.js";
=======
			import * as THREE from '../build/three.module.js';
>>>>>>> 8aa8b6bf

			import Stats from './jsm/libs/stats.module.js';
			import { GUI } from './jsm/libs/dat.gui.module.js';

			var camera, scene, renderer, stats;

			var mesh, clock;

			init();
			animate();

			function init() {

				//

				camera = new THREE.PerspectiveCamera( 27, window.innerWidth / window.innerHeight, 1, 3500 );
				camera.position.z = 64;

				scene = new THREE.Scene();
				scene.background = new THREE.Color( 0x050505 );


				clock = new Clock();

				//

				var light = new THREE.HemisphereLight();
				scene.add( light );

				//

				var geometry = new THREE.BufferGeometry();

				var indices = [];

				var vertices = [];
				var normals = [];
				var colors = [];

				var size = 20;
				var segments = 10;

				var halfSize = size / 2;
				var segmentSize = size / segments;

				// generate vertices, normals and color data for a simple grid geometry

				for ( var i = 0; i <= segments; i ++ ) {

					var y = ( i * segmentSize ) - halfSize;

					for ( var j = 0; j <= segments; j ++ ) {

						var x = ( j * segmentSize ) - halfSize;

						vertices.push( x, - y, 0 );
						normals.push( 0, 0, 1 );

						var r = ( x / size ) + 0.5;
						var g = ( y / size ) + 0.5;

						colors.push( r, g, 1 );

					}

				}

				// generate indices (data for element array buffer)

				for ( var i = 0; i < segments; i ++ ) {

					for ( var j = 0; j < segments; j ++ ) {

						var a = i * ( segments + 1 ) + ( j + 1 );
						var b = i * ( segments + 1 ) + j;
						var c = ( i + 1 ) * ( segments + 1 ) + j;
						var d = ( i + 1 ) * ( segments + 1 ) + ( j + 1 );

						// generate two faces (triangles) per iteration

						indices.push( a, b, d ); // face one
						indices.push( b, c, d ); // face two

					}

				}

				//

				geometry.setIndex( indices );
				geometry.addAttribute( 'position', new THREE.Float32BufferAttribute( vertices, 3 ) );
				geometry.addAttribute( 'normal', new THREE.Float32BufferAttribute( normals, 3 ) );
				geometry.addAttribute( 'color', new THREE.Float32BufferAttribute( colors, 3 ) );

				var material = new THREE.MeshPhongMaterial( {
					side: THREE.DoubleSide,
					vertexColors: THREE.VertexColors
				} );

				mesh = new THREE.Mesh( geometry, material );
				scene.add( mesh );

				//

				renderer = new THREE.WebGLRenderer( { antialias: true } );
				renderer.setPixelRatio( window.devicePixelRatio );
				renderer.setSize( window.innerWidth, window.innerHeight );
				document.body.appendChild( renderer.domElement );

				//

				stats = new Stats();
				document.body.appendChild( stats.dom );

				//

				var gui = new GUI();
				gui.add( material, 'wireframe' );

				//

				window.addEventListener( 'resize', onWindowResize, false );

			}

			function onWindowResize() {

				camera.aspect = window.innerWidth / window.innerHeight;
				camera.updateProjectionMatrix();

				renderer.setSize( window.innerWidth, window.innerHeight );

			}

			//

			function animate() {

				requestAnimationFrame( animate );

				render();
				stats.update();

			}

			function render() {

				var time = clock.getElapsedTime();

				mesh.rotation.x = time * 0.25;
				mesh.rotation.y = time * 0.5;

				renderer.render( scene, camera );

			}

		</script>

	</body>
</html><|MERGE_RESOLUTION|>--- conflicted
+++ resolved
@@ -17,24 +17,7 @@
 		<div id="info"><a href="http://threejs.org" target="_blank" rel="noopener">three.js</a> webgl - buffergeometry - indexed</div>
 
 		<script type="module">
-<<<<<<< HEAD
-			import {
-				BufferGeometry,
-				Clock,
-				Color,
-				DoubleSide,
-				Float32BufferAttribute,
-				HemisphereLight,
-				Mesh,
-				MeshPhongMaterial,
-				PerspectiveCamera,
-				Scene,
-				VertexColors,
-				WebGLRenderer
-			} from "../build/three.module.js";
-=======
 			import * as THREE from '../build/three.module.js';
->>>>>>> 8aa8b6bf
 
 			import Stats from './jsm/libs/stats.module.js';
 			import { GUI } from './jsm/libs/dat.gui.module.js';
@@ -57,7 +40,7 @@
 				scene.background = new THREE.Color( 0x050505 );
 
 
-				clock = new Clock();
+				clock = new THREE.Clock();
 
 				//
 
