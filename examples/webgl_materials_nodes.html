<!DOCTYPE html>
<html lang="en">
	<head>
		<title>three.js webgl - node material</title>
		<meta charset="utf-8">
		<meta name="viewport" content="width=device-width, user-scalable=no, minimum-scale=1.0, maximum-scale=1.0">
		<link type="text/css" rel="stylesheet" href="main.css">
	</head>
	<body>

		<div id="container"></div>
		<div id="info">
			<a href="http://threejs.org" target="_blank" rel="noopener">three.js</a> - Node-Based Material<br />
			<a id="serialize" href="javascript:void(0);">Serialize and apply</a>
		</div>

		<script type="module">

			import * as THREE from '../build/three.module.js';

			import { GUI } from './jsm/libs/dat.gui.module.js';
			import { OrbitControls } from './jsm/controls/OrbitControls.js';

			import { TeapotBufferGeometry } from './jsm/geometries/TeapotBufferGeometry.js';

			import { PMREMGenerator } from './jsm/pmrem/PMREMGenerator.js';
			import { PMREMCubeUVPacker } from './jsm/pmrem/PMREMCubeUVPacker.js';

			import { FBXLoader } from './jsm/loaders/FBXLoader.js';

			import { NodeMaterialLoader, NodeMaterialLoaderUtils } from './jsm/loaders/NodeMaterialLoader.js';

			import * as Nodes from './jsm/nodes/Nodes.js';

			var container = document.getElementById( 'container' );

			var renderer, scene, lightGroup, camera, clock = new THREE.Clock(), fov = 50;
			var frame = new Nodes.NodeFrame();
			var teapot, mesh;
			var controls;
			var move = false;
			var rotate = false;
			var rtTexture, rtMaterial;
			var gui, guiModel;
			var library = {};
			var serialized = false;
			var textures = {
				brick: { url: 'textures/brick_diffuse.jpg' },
				grass: { url: 'textures/terrain/grasslight-big.jpg' },
				grassNormal: { url: 'textures/terrain/grasslight-big-nm.jpg' },
				decalDiffuse: { url: 'textures/decal/decal-diffuse.png' },
				decalNormal: { url: 'textures/decal/decal-normal.jpg' },
				cloud: { url: 'textures/lava/cloud.png' },
				sparkle: { url: 'textures/SparkleNoiseMap.png' },
				spherical: { url: 'textures/envmap.png' }
			};

			var url = new URL( window.location.href );

			var param = { example: url.searchParams.get( 'e' ) || 'mesh-standard' };

			function getTexture( name ) {

				var texture = textures[ name ].texture;

				if ( ! texture ) {

					texture = textures[ name ].texture = new THREE.TextureLoader().load( textures[ name ].url );
					texture.wrapS = texture.wrapT = THREE.RepeatWrapping;

					library[ texture.uuid ] = texture;

				}

				return texture;

			}

			var premTexture, pmremCube, pmremGenerator, pmremCubeUVPacker, premSize = 1024;

			function updatePREM( textureCube ) {

				pmremCube = pmremCube || textureCube;

				if ( ! pmremCube || ! renderer ) return;

				var minFilter = pmremCube.minFilter;
				var magFilter = pmremCube.magFilter;
				var generateMipmaps = pmremCube.generateMipmaps;

				pmremGenerator = new PMREMGenerator( pmremCube, undefined, premSize / 4 );
				pmremGenerator.update( renderer );

				pmremCubeUVPacker = new PMREMCubeUVPacker( pmremGenerator.cubeLods );
				pmremCubeUVPacker.update( renderer );

				pmremCube.minFilter = minFilter;
				pmremCube.magFilter = magFilter;
				pmremCube.generateMipmaps = generateMipmaps;
				pmremCube.needsUpdate = true;

				premTexture = pmremCubeUVPacker.CubeUVRenderTarget.texture;

				library[ premTexture.uuid ] = premTexture;

				pmremGenerator.dispose();
				pmremCubeUVPacker.dispose();

			}

			var models = { teapot: 'teapot', bunny: 'bunny' };
			var modelProp = { model: url.searchParams.get( 'm' ) || 'teapot' };

			var bunnyLoader;
			var bunnyGeometry;

			function getBunnyGeometry() {

				if ( bunnyLoader ) return bunnyGeometry;

				bunnyLoader = new FBXLoader();
				bunnyLoader.load( 'models/fbx/stanford-bunny.fbx', function ( object ) {

					mesh.geometry = bunnyGeometry = object.children[ 0 ].geometry.scale( .08, .08, .08 );

				} );

			}

			function updateModel() {
			
				var geometry;

				if ( modelProp.model === 'bunny' ) geometry = getBunnyGeometry();

				mesh.geometry = geometry || teapot;

			}

			guiModel = new GUI( { autoPlace: false } );
			guiModel.add(modelProp, 'model', models).onChange( updateModel );

			guiModel.domElement.style = "position:absolute;top:0;left:10px";
			document.body.appendChild( guiModel.domElement );

			guiModel.open();

			var cubemap = function () {

				var path = "textures/cube/Park2/";
				var format = '.jpg';
				var urls = [
					path + 'posx' + format, path + 'negx' + format,
					path + 'posy' + format, path + 'negy' + format,
					path + 'posz' + format, path + 'negz' + format
				];

				var textureCube = new THREE.CubeTextureLoader().load( urls, updatePREM );
				textureCube.format = THREE.RGBFormat;

				library[ textureCube.uuid ] = textureCube;

				return textureCube;

			}();

			window.addEventListener( 'load', init );

			function init() {

				renderer = new THREE.WebGLRenderer( { antialias: true } );
				renderer.setPixelRatio( window.devicePixelRatio );
				renderer.setSize( window.innerWidth, window.innerHeight );
				renderer.uuid = THREE.Math.generateUUID(); // generate to library
				container.appendChild( renderer.domElement );

				scene = new THREE.Scene();

				camera = new THREE.PerspectiveCamera( fov, window.innerWidth / window.innerHeight, 1, 1000 );
				camera.position.x = 50;
				camera.position.z = - 50;
				camera.position.y = 30;
				camera.target = new THREE.Vector3();


				controls = new OrbitControls( camera, renderer.domElement );
				controls.minDistance = 50;
				controls.maxDistance = 200;

				lightGroup = new THREE.Group();
				scene.add( lightGroup );

				var light;

				lightGroup.add( new THREE.AmbientLight( 0x464646 ) );

				light = new THREE.DirectionalLight( 0xffddcc, 1 );
				light.position.set( 1, 0.75, 0.5 );
				lightGroup.add( light );

				light = new THREE.DirectionalLight( 0xccccff, 1 );
				light.position.set( - 1, 0.75, - 0.5 );
				lightGroup.add( light );

				teapot = new TeapotBufferGeometry( 15, 18 );

				mesh = new THREE.Mesh( teapot );
				scene.add( mesh );

				library[ renderer.uuid ] = renderer;
				library[ camera.uuid ] = camera;
				library[ mesh.uuid ] = mesh;

				updatePREM();

				window.addEventListener( 'resize', onWindowResize, false );

				updateMaterial();
				updateModel();

				onWindowResize();
				animate();

			}

			function clearGui() {

				if ( gui ) gui.destroy();

				gui = new GUI();

				gui.add( param, 'example', {
					'basic / mesh-standard': 'mesh-standard',
					'basic / standard': 'standard',
					'basic / physical': 'physical',
					'basic / prem': 'prem',
					'basic / phong': 'phong',
					'basic / layers': 'layers',
					'basic / rim': 'rim',
					'basic / color-adjustment': 'color-adjustment',
					'basic / uv-transform': 'uv-transform',
					'basic / bump': 'bump',
					'basic / blur': 'blur',
					'basic / spherical-reflection': 'spherical-reflection',
					'basic / transparency': 'transparency',
					'adv / fresnel': 'fresnel',
					'adv / car-paint': 'car-paint',
					'adv / saturation': 'saturation',
					'adv / top-bottom': 'top-bottom',
					'adv / skin': 'skin',
					'adv / skin-phong': 'skin-phong',
					'adv / caustic': 'caustic',
					'adv / displace': 'displace',
					'adv / dissolve': 'dissolve',
					'adv / dissolve-fire': 'dissolve-fire',
					'adv / plush': 'plush',
					'adv / toon': 'toon',
					'adv / camera-depth': 'camera-depth',
					'adv / soft-body': 'soft-body',
					'adv / wave': 'wave',
					'adv / triangle-blur': 'triangle-blur',
					'adv / triplanar-mapping': 'triplanar-mapping',
					'adv / render-to-texture': 'rtt',
					'adv / temporal-blur': 'temporal-blur',
					'adv / conditional': 'conditional',
					'adv / expression': 'expression',
					'adv / sss': 'sss',
					'adv / translucent': 'translucent',
					'adv / bias': 'bias',
					'node / position': 'node-position',
					'node / normal': 'node-normal',
					'node / reflect': 'node-reflect',
					'node / refract': 'node-refract',
					'misc / sub-slot': 'sub-slot',
					'misc / smoke': 'smoke',
					'misc / firefly': 'firefly',
					'misc / reserved-keywords': 'reserved-keywords',
					'misc / varying': 'varying',
					'misc / void-function': 'void-function',
					'misc / readonly': 'readonly',
					'misc / label': 'label',
					'misc / custom-attribute': 'custom-attribute'
				} ).onFinishChange( function () {

					updateMaterial();

				} );

				gui.open();

			}

			function addGui( name, value, callback, isColor, min, max ) {

				var node;

				param[ name ] = value;

				if ( isColor ) {

					node = gui.addColor( param, name ).onChange( function () {

						callback( param[ name ] );

					} );

				} else if ( typeof value === 'object' ) {

					param[ name ] = value[ Object.keys( value )[ 0 ] ];

					node = gui.add( param, name, value ).onChange( function () {

						callback( param[ name ] );

					} );

				} else {

					node = gui.add( param, name, min, max ).onChange( function () {

						callback( param[ name ] );

					} );

				}

				return node;

			}

			function updateMaterial() {

				move = false;
				rotate = false;

				lightGroup.visible = true;

				scene.background = undefined;

				cubemap.mapping = THREE.CubeReflectionMapping;

				if ( Array.isArray( mesh.material ) ) for( var i = 0; i < mesh.material.length; i++ ) mesh.material[i].dispose();
				else if ( mesh.material ) mesh.material.dispose();

				if ( rtTexture ) {

					delete library[ rtTexture.texture.uuid ];

					rtTexture.dispose();
					rtTexture = null;

				}

				if ( rtMaterial ) {

					rtMaterial.dispose();
					rtMaterial = null;

				}

				var name = param.example,
					defaultSide = THREE.DoubleSide,
					mtl;

				clearGui();

				switch ( name ) {

					case 'phong':

						// MATERIAL

						mtl = new Nodes.PhongNodeMaterial();

						//mtl.color = // albedo (vec3)
						//mtl.alpha = // opacity (float)
						//mtl.specular = // specular color (vec3)
						//mtl.shininess = // shininess (float)
						//mtl.normal = // normal (vec3)
						//mtl.emissive = // emissive color (vec3)
						//mtl.ambient = // ambient color (vec3)
						//mtl.shadow = // shadowmap (vec3)
						//mtl.light = // custom-light (vec3)
						//mtl.ao = // ambient occlusion (float)
						//mtl.light = // input/output light (vec3)
						//mtl.environment = // reflection/refraction (vec3)
						//mtl.environmentAlpha = // environment alpha (float)
						//mtl.position = // vertex local position (vec3)

						var mask = new Nodes.SwitchNode( new Nodes.TextureNode( getTexture( "decalDiffuse" ) ), 'w' );

						mtl.color = new Nodes.TextureNode( getTexture( "grass" ) );
						mtl.specular = new Nodes.FloatNode( .5 );
						mtl.shininess = new Nodes.FloatNode( 15 );
						mtl.environment = new Nodes.CubeTextureNode( cubemap );
						mtl.environmentAlpha = mask;
						mtl.normal = new Nodes.NormalMapNode( new Nodes.TextureNode( getTexture( "grassNormal" ) ) );
						mtl.normal.scale = new Nodes.MathNode( mask, Nodes.MathNode.INVERT );

						break;

					case 'standard':

						// MATERIAL

						mtl = new Nodes.StandardNodeMaterial();

						//mtl.color = // albedo (vec3)
						//mtl.alpha = // opacity (float)
						//mtl.roughness = // roughness (float)
						//mtl.metalness = // metalness (float)
						//mtl.normal = // normal (vec3)
						//mtl.emissive = // emissive color (vec3)
						//mtl.ambient = // ambient color (vec3)
						//mtl.shadow = // shadowmap (vec3)
						//mtl.light = // custom-light (vec3)
						//mtl.ao = // ambient occlusion (float)
						//mtl.environment = // reflection/refraction (vec3)
						//mtl.position = // vertex local position (vec3)

						var mask = new Nodes.SwitchNode( new Nodes.TextureNode( getTexture( "decalDiffuse" ) ), 'w' );

						var normalScale = new Nodes.FloatNode( .3 );

						var roughnessA = new Nodes.FloatNode( .5 );
						var metalnessA = new Nodes.FloatNode( .5 );

						var roughnessB = new Nodes.FloatNode( 0 );
						var metalnessB = new Nodes.FloatNode( 1 );

						var roughness = new Nodes.MathNode(
							roughnessA,
							roughnessB,
							mask,
							Nodes.MathNode.MIX
						);

						var metalness = new Nodes.MathNode(
							metalnessA,
							metalnessB,
							mask,
							Nodes.MathNode.MIX
						);

						var normalMask = new Nodes.MulNode(
							new Nodes.MathNode( mask, Nodes.MathNode.INVERT ),
							normalScale
						);

						mtl.color = new Nodes.ColorNode( 0xEEEEEE );
						mtl.roughness = roughness;
						mtl.metalness = metalness;
						mtl.environment = new Nodes.CubeTextureNode( cubemap );
						mtl.normal = new Nodes.NormalMapNode( new Nodes.TextureNode( getTexture( "grassNormal" ) ) );
						mtl.normal.scale = normalMask;

						// GUI

						addGui( 'color', mtl.color.value.getHex(), function ( val ) {

							mtl.color.value.setHex( val );

						}, true );

						addGui( 'roughnessA', roughnessA.value, function ( val ) {

							roughnessA.value = val;

						}, false, 0, 1 );

						addGui( 'metalnessA', metalnessA.value, function ( val ) {

							metalnessA.value = val;

						}, false, 0, 1 );

						addGui( 'roughnessB', roughnessB.value, function ( val ) {

							roughnessB.value = val;

						}, false, 0, 1 );

						addGui( 'metalnessB', metalnessB.value, function ( val ) {

							metalnessB.value = val;

						}, false, 0, 1 );

						addGui( 'normalScale', normalScale.value, function ( val ) {

							normalScale.value = val;

						}, false, 0, 1 );

						break;

					case 'transparency':

						defaultSide = THREE.FrontSide;

						// MATERIAL

						mtl = new Nodes.StandardNodeMaterial();

						mtl.transparency = new Nodes.FloatNode( .5 );
						mtl.alpha = new Nodes.FloatNode( 1 );

						// GUI

						addGui( 'transparency', mtl.transparency.value, function ( val ) {

							mtl.transparency.value = val;

						}, false, 0, 1 );

						addGui( 'alpha', mtl.alpha.value, function ( val ) {

							mtl.alpha.value = val;

						}, false, 0, 1 );

						addGui( 'premultiplied alpha', mtl.premultipliedAlpha, function ( val ) {

							mtl.premultipliedAlpha = val;

							mtl.needsUpdate = true;

						} );

						break;

					case 'prem':

						// MATERIAL

						mtl = new Nodes.StandardNodeMaterial();

						//mtl.color = // albedo (vec3)
						//mtl.alpha = // opacity (float)
						//mtl.roughness = // roughness (float)
						//mtl.metalness = // metalness (float)
						//mtl.normal = // normal (vec3)
						//mtl.emissive = // emissive color (vec3)
						//mtl.ambient = // ambient color (vec3)
						//mtl.shadow = // shadowmap (vec3)
						//mtl.light = // custom-light (vec3)
						//mtl.ao = // ambient occlusion (float)
						//mtl.environment = // reflection/refraction (vec3)
						//mtl.position = // vertex local position (vec3)

						var mask = new Nodes.SwitchNode( new Nodes.TextureNode( getTexture( "decalDiffuse" ) ), 'w' );

						var intensity = new Nodes.FloatNode( 1 );

						var normalScale = new Nodes.FloatNode( .3 );

						var roughnessA = new Nodes.FloatNode( .5 );
						var metalnessA = new Nodes.FloatNode( .5 );

						var roughnessB = new Nodes.FloatNode( 0 );
						var metalnessB = new Nodes.FloatNode( 1 );

						var roughness = new Nodes.MathNode(
							roughnessA,
							roughnessB,
							mask,
							Nodes.MathNode.MIX
						);

						var metalness = new Nodes.MathNode(
							metalnessA,
							metalnessB,
							mask,
							Nodes.MathNode.MIX
						);

						var normalMask = new Nodes.OperatorNode(
							new Nodes.MathNode( mask, Nodes.MathNode.INVERT ),
							normalScale,
							Nodes.OperatorNode.MUL
						);

						mtl.color = new Nodes.ColorNode( 0xEEEEEE );
						mtl.roughness = roughness;
						mtl.metalness = metalness;
						mtl.normal = new Nodes.NormalMapNode( new Nodes.TextureNode( getTexture( "grassNormal" ) ) );
						mtl.normal.scale = normalMask;

						var envNode = new Nodes.TextureCubeNode( new Nodes.TextureNode( premTexture ) );
						mtl.environment = new Nodes.OperatorNode( envNode, intensity, Nodes.OperatorNode.MUL );

						// GUI

						addGui( 'color', mtl.color.value.getHex(), function ( val ) {

							mtl.color.value.setHex( val );

						}, true );

						addGui( 'intensity', intensity.value, function ( val ) {

							intensity.value = val;

						}, false, 0, 2 );

						addGui( 'roughnessA', roughnessA.value, function ( val ) {

							roughnessA.value = val;

						}, false, 0, 1 );

						addGui( 'metalnessA', metalnessA.value, function ( val ) {

							metalnessA.value = val;

						}, false, 0, 1 );

						addGui( 'roughnessB', roughnessB.value, function ( val ) {

							roughnessB.value = val;

						}, false, 0, 1 );

						addGui( 'metalnessB', metalnessB.value, function ( val ) {

							metalnessB.value = val;

						}, false, 0, 1 );

						addGui( 'normalScale', normalScale.value, function ( val ) {

							normalScale.value = val;

						}, false, 0, 1 );

						break;

					case 'sub-slot':

						// disable dynamic light

						lightGroup.visible = false;

						// MATERIAL

						mtl = new Nodes.StandardNodeMaterial();

						// NODES

						var normalScale = new Nodes.FloatNode( .3 );

						var radiance = new Nodes.FloatNode( 1 );
						var irradiance = new Nodes.FloatNode( 1 );

						var roughness = new Nodes.FloatNode( .5 );
						var metalness = new Nodes.FloatNode( .5 );

						mtl.color = new Nodes.ColorNode( 0xEEEEEE );
						mtl.roughness = roughness;
						mtl.metalness = metalness;
						mtl.normal = new Nodes.NormalMapNode( new Nodes.TextureNode( getTexture( "grassNormal" ) ) );
						mtl.normal.scale = normalScale;

						var envNode = new Nodes.TextureCubeNode( new Nodes.TextureNode( premTexture ) );

						var subSlotNode = new Nodes.SubSlotNode();
						subSlotNode.slots[ 'radiance' ] = new Nodes.OperatorNode( radiance, envNode, Nodes.OperatorNode.MUL );
						subSlotNode.slots[ 'irradiance' ] = new Nodes.OperatorNode( irradiance, envNode, Nodes.OperatorNode.MUL );

						mtl.environment = subSlotNode;

						// GUI

						addGui( 'radiance', radiance.value, function ( val ) {

							radiance.value = val;

						}, false, 0, 2 );

						addGui( 'irradiance', irradiance.value, function ( val ) {

							irradiance.value = val;

						}, false, 0, 2 );

						addGui( 'roughness', roughness.value, function ( val ) {

							roughness.value = val;

						}, false, 0, 1 );

						addGui( 'metalness', metalness.value, function ( val ) {

							metalness.value = val;

						}, false, 0, 1 );

						addGui( 'normalScale', normalScale.value, function ( val ) {

							normalScale.value = val;

						}, false, 0, 1 );

						break;

					case 'mesh-standard':

						// MATERIAL

						var sataturation = new Nodes.FloatNode( 1 ),
							useNodeMaterial = true,
							useMap = true,
							useNormals = true;

						function updateMaterial() {

							var oldMaterial = mtl;

							if ( oldMaterial ) oldMaterial.dispose();

							mtl = useNodeMaterial ? new Nodes.MeshStandardNodeMaterial() : new THREE.MeshStandardMaterial();

							// default syntax ( backward-compatible )

							mtl.map = useMap ? getTexture( "brick" ) : undefined;

							mtl.normalMap = useNormals ? getTexture( "decalNormal" ) : undefined;
							mtl.normalScale = oldMaterial ? oldMaterial.normalScale : new THREE.Vector2( .5, .5 );

							mtl.envMap = cubemap;

							mtl.roughness = oldMaterial ? oldMaterial.roughness : .5;
							mtl.metalness = oldMaterial ? oldMaterial.metalness : .5;

							// extended syntax ( only for NodeMaterial )

							if ( useNodeMaterial && useMap ) {

								mtl.map = new Nodes.ColorAdjustmentNode(
									new Nodes.TextureNode( mtl.map ),
									sataturation,
									Nodes.ColorAdjustmentNode.SATURATION
								);

							}

							// apply material

							mtl.side = defaultSide;
							mtl.needsUpdate = true;

							mesh.material = mtl;

						}

						updateMaterial();

						// GUI

						addGui( 'use node material', useNodeMaterial, function ( val ) {

							useNodeMaterial = val;

							updateMaterial();

						} );

						addGui( 'roughness', mtl.roughness, function ( val ) {

							mtl.roughness = val;

						}, false, 0, 1 );

						addGui( 'metalness', mtl.roughness, function ( val ) {

							mtl.metalness = val;

						}, false, 0, 1 );

						addGui( 'normalX', mtl.normalScale.x, function ( val ) {

							mtl.normalScale.x = val;

						}, false, - 1, 1 );

						addGui( 'normalY', mtl.normalScale.y, function ( val ) {

							mtl.normalScale.y = val;

						}, false, - 1, 1 );

						addGui( 'sat. (node)', sataturation.value, function ( val ) {

							sataturation.value = val;

						}, false, 0, 2 );

						addGui( 'colors', useMap, function ( val ) {

							useMap = val;

							updateMaterial();

						}, false );

						addGui( 'normals', useNormals, function ( val ) {

							useNormals = val;

							updateMaterial();

						}, false );

						break;

					case 'physical':

						// MATERIAL

						mtl = new Nodes.StandardNodeMaterial();

						//mtl.color = // albedo (vec3)
						//mtl.alpha = // opacity (float)
						//mtl.transparency = // opacity (float)
						//mtl.roughness = // roughness (float)
						//mtl.metalness = // metalness (float)
						//mtl.reflectivity = // reflectivity (float)
						//mtl.clearcoat = // clearcoat (float)
						//mtl.clearcoatRoughness = // clearcoatRoughness (float)
						//mtl.clearcoatNormal = // clearcoatNormal (vec3)
						//mtl.sheen = // sheen (vec3)
						//mtl.normal = // normal (vec3)
						//mtl.emissive = // emissive color (vec3)
						//mtl.ambient = // ambient color (vec3)
						//mtl.shadow = // shadowmap (vec3)
						//mtl.light = // custom-light (vec3)
						//mtl.ao = // ambient occlusion (float)
						//mtl.environment = // reflection/refraction (vec3)
						//mtl.position = // vertex local position (vec3)

						var mask = new Nodes.SwitchNode( new Nodes.TextureNode( getTexture( "decalDiffuse" ) ), 'w' );

						var normalScale = new Nodes.FloatNode( .3 );
						var clearcoatNormalScale = new Nodes.FloatNode( .1 );

						var roughnessA = new Nodes.FloatNode( .5 );
						var metalnessA = new Nodes.FloatNode( .5 );

						var roughnessB = new Nodes.FloatNode( 0 );
						var metalnessB = new Nodes.FloatNode( 1 );

						var reflectivity = new Nodes.FloatNode( 0 );
						var clearcoat = new Nodes.FloatNode( 1 );
						var clearcoatRoughness = new Nodes.FloatNode( 1 );

						var roughness = new Nodes.MathNode(
							roughnessA,
							roughnessB,
							mask,
							Nodes.MathNode.MIX
						);

						var metalness = new Nodes.MathNode(
							metalnessA,
							metalnessB,
							mask,
							Nodes.MathNode.MIX
						);

						var normalMask = new Nodes.MulNode(
							new Nodes.MathNode( mask, Nodes.MathNode.INVERT ),
							normalScale
						);

						var clearcoatNormalMask = new Nodes.OperatorNode(
							mask,
							clearcoatNormalScale,
							Nodes.OperatorNode.MUL
						);

						mtl.color = new Nodes.ColorNode( 0xEEEEEE );
						mtl.roughness = roughness;
						mtl.metalness = metalness;
						mtl.reflectivity = reflectivity;
						mtl.clearcoat = clearcoat;
						mtl.clearcoatRoughness = clearcoatRoughness;
						mtl.clearcoatNormal = new Nodes.NormalMapNode( new Nodes.TextureNode( getTexture( "grassNormal" ) ) );
						mtl.clearcoatNormal.scale = clearcoatNormalMask;
						mtl.environment = new Nodes.CubeTextureNode( cubemap );
						mtl.normal = new Nodes.NormalMapNode( new Nodes.TextureNode( getTexture( "grassNormal" ) ) );
						mtl.normal.scale = normalMask;

						// GUI

						addGui( 'color', mtl.color.value.getHex(), function ( val ) {

							mtl.color.value.setHex( val );

						}, true );

						addGui( 'reflectivity', reflectivity.value, function ( val ) {

							reflectivity.value = val;

						}, false, 0, 1 );

						addGui( 'clearcoat', clearcoat.value, function ( val ) {

							clearcoat.value = val;

						}, false, 0, 1 );

						addGui( 'clearcoatRoughness', clearcoatRoughness.value, function ( val ) {

							clearcoatRoughness.value = val;

						}, false, 0, 1 );

						addGui( 'clearcoatNormalScale', clearcoatNormalScale.value, function ( val ) {

							clearcoatNormalScale.value = val;

						}, false, 0, 1 );

						addGui( 'roughnessA', roughnessA.value, function ( val ) {

							roughnessA.value = val;

						}, false, 0, 1 );

						addGui( 'metalnessA', metalnessA.value, function ( val ) {

							metalnessA.value = val;

						}, false, 0, 1 );

						addGui( 'roughnessB', roughnessB.value, function ( val ) {

							roughnessB.value = val;

						}, false, 0, 1 );

						addGui( 'metalnessB', metalnessB.value, function ( val ) {

							metalnessB.value = val;

						}, false, 0, 1 );

						addGui( 'normalScale', normalScale.value, function ( val ) {

							normalScale.value = val;

						}, false, 0, 1 );

						break;

					case 'wave':

						// MATERIAL

						mtl = new Nodes.PhongNodeMaterial();

						var time = new Nodes.TimerNode();
						var speed = new Nodes.FloatNode( 5 );
						var scale = new Nodes.FloatNode( 1 );
						var worldScale = new Nodes.FloatNode( .4 );
						var colorA = new Nodes.ColorNode( 0xFFFFFF );
						var colorB = new Nodes.ColorNode( 0x0054df );

						// used for serialization only
						time.name = "time";
						speed.name = "speed";

						var timeScale = new Nodes.MulNode(
							time,
							speed
						);

						var worldScl = new Nodes.MulNode(
							new Nodes.PositionNode(),
							worldScale
						);

						var posContinuous = new Nodes.AddNode(
							worldScl,
							timeScale
						);

						var wave = new Nodes.MathNode( posContinuous, Nodes.MathNode.SIN );
						wave = new Nodes.SwitchNode( wave, 'x' );

						var waveScale = new Nodes.MulNode(
							wave,
							scale
						);

						var displaceY = new Nodes.JoinNode(
							new Nodes.FloatNode(),
							waveScale,
							new Nodes.FloatNode()
						);

						var displace = new Nodes.MulNode(
							new Nodes.NormalNode( Nodes.NormalNode.LOCAL ),
							displaceY
						);

						var blend = new Nodes.AddNode(
							new Nodes.PositionNode(),
							displaceY
						);

						var color = new Nodes.MathNode(
							colorB,
							colorA,
							wave,
							Nodes.MathNode.MIX
						);

						mtl.color = color;
						mtl.position = blend;

						// GUI

						addGui( 'speed', speed.value, function ( val ) {

							speed.value = val;

						}, false, 0, 10 );

						addGui( 'scale', scale.value, function ( val ) {

							scale.value = val;

						}, false, 0, 3 );

						addGui( 'worldScale', worldScale.value, function ( val ) {

							worldScale.value = val;

						}, false, 0, 1 );

						addGui( 'colorA', colorA.value.getHex(), function ( val ) {

							colorA.value.setHex( val );

						}, true );

						addGui( 'colorB', colorB.value.getHex(), function ( val ) {

							colorB.value.setHex( val );

						}, true );

						addGui( 'useNormals', false, function ( val ) {

							blend.b = val ? displace : displaceY;

							mtl.needsUpdate = true;

						} );

						break;

					case 'rim':

						// MATERIAL

						mtl = new Nodes.PhongNodeMaterial();

						defaultSide = THREE.FrontSide;

						var intensity = 1.3;
						var power = new Nodes.FloatNode( 3 );
						var color = new Nodes.ColorNode( 0xFFFFFF );

						var viewZ = new Nodes.MathNode(
							new Nodes.NormalNode( Nodes.NormalNode.VIEW ),
							new Nodes.Vector3Node( 0, 0, - intensity ),
							Nodes.MathNode.DOT
						);

						var rim = new Nodes.AddNode(
							viewZ,
							new Nodes.FloatNode( intensity )
						);

						var rimPower = new Nodes.MathNode(
							rim,
							power,
							Nodes.MathNode.POW
						);

						var rimColor = new Nodes.MulNode(
							rimPower,
							color
						);

						mtl.color = new Nodes.ColorNode( 0x111111 );
						mtl.emissive = rimColor;

						// GUI

						addGui( 'color', color.value.getHex(), function ( val ) {

							color.value.setHex( val );

						}, true );

						addGui( 'intensity', intensity, function ( val ) {

							intensity = val;

							viewZ.b.z = - intensity;
							rim.b.value = intensity;


						}, false, 0, 3 );

						addGui( 'power', power.value, function ( val ) {

							power.value = val;

						}, false, 0, 6 );

						addGui( 'xray', false, function ( val ) {

							if ( val ) {

								mtl.emissive = color;
								mtl.alpha = rimPower;
								mtl.blending = THREE.AdditiveBlending;
								mtl.depthWrite = false;

							} else {

								mtl.emissive = rimColor;
								mtl.alpha = null;
								mtl.blending = THREE.NormalBlending;
								mtl.depthWrite = true;

							}

							mtl.needsUpdate = true;

						} );

						break;

					case 'color-adjustment':

						// MATERIAL

						mtl = new Nodes.PhongNodeMaterial();

						var texture = new Nodes.TextureNode( getTexture( "brick" ) );

						var hue = new Nodes.FloatNode();
						var sataturation = new Nodes.FloatNode( 1 );
						var vibrance = new Nodes.FloatNode();
						var brightness = new Nodes.FloatNode( 0 );
						var contrast = new Nodes.FloatNode( 1 );

						var hueNode = new Nodes.ColorAdjustmentNode( texture, hue, Nodes.ColorAdjustmentNode.HUE );
						var satNode = new Nodes.ColorAdjustmentNode( hueNode, sataturation, Nodes.ColorAdjustmentNode.SATURATION );
						var vibranceNode = new Nodes.ColorAdjustmentNode( satNode, vibrance, Nodes.ColorAdjustmentNode.VIBRANCE );
						var brightnessNode = new Nodes.ColorAdjustmentNode( vibranceNode, brightness, Nodes.ColorAdjustmentNode.BRIGHTNESS );
						var contrastNode = new Nodes.ColorAdjustmentNode( brightnessNode, contrast, Nodes.ColorAdjustmentNode.CONTRAST );

						mtl.color = contrastNode;

						// GUI

						addGui( 'hue', hue.value, function ( val ) {

							hue.value = val;

						}, false, 0, Math.PI * 2 );

						addGui( 'saturation', sataturation.value, function ( val ) {

							sataturation.value = val;

						}, false, 0, 2 );

						addGui( 'vibrance', vibrance.value, function ( val ) {

							vibrance.value = val;

						}, false, - 1, 1 );

						addGui( 'brightness', brightness.value, function ( val ) {

							brightness.value = val;

						}, false, 0, .5 );

						addGui( 'contrast', contrast.value, function ( val ) {

							contrast.value = val;

						}, false, 0, 2 );

						break;

					case 'uv-transform':

						// MATERIAL

						mtl = new Nodes.PhongNodeMaterial();

						var translate = new THREE.Vector2();
						var rotateUV  = 0;
						var scale = new THREE.Vector2( 1, 1 );

						var texture = new Nodes.TextureNode( getTexture( "brick" ) );
						texture.uv = new Nodes.UVTransformNode();
						//texture.uv.uv = new Nodes.UVNode( 1 ); // uv2 for example

						mtl.color = texture;

						// GUI

						function updateUVTransform() {

							texture.uv.setUvTransform( translate.x, translate.y, scale.x, scale.y, THREE.Math.degToRad( rotateUV  ) );

						}

						addGui( 'translateX', translate.x, function ( val ) {

							translate.x = val;

							updateUVTransform();

						}, false, 0, 10 );

						addGui( 'translateY', translate.y, function ( val ) {

							translate.y = val;

							updateUVTransform();

						}, false, 0, 10 );

						addGui( 'scaleX', scale.x, function ( val ) {

							scale.x = val;

							updateUVTransform();

						}, false, .1, 5 );

						addGui( 'scaleY', scale.y, function ( val ) {

							scale.y = val;

							updateUVTransform();

						}, false, .1, 5 );

						addGui( 'rotate', rotateUV , function ( val ) {

							rotateUV = val;

							updateUVTransform();

						}, false, 0, 360 );

						break;

					case 'bump':

						// MATERIAL

						mtl = new Nodes.PhongNodeMaterial();

						var saturation = new Nodes.FloatNode( 1 );

						var diffuse = new Nodes.TextureNode( getTexture( "brick" ) );

						var bumpMapContrast = new Nodes.ColorAdjustmentNode( diffuse, saturation, Nodes.ColorAdjustmentNode.SATURATION );
						var bumpMapChannel = new Nodes.SwitchNode( bumpMapContrast, 'r' );

						var bumpMap = new Nodes.BumpMapNode( bumpMapChannel );
						bumpMap.scale = new Nodes.FloatNode( .5 );

						mtl.color = diffuse;
						mtl.normal = bumpMap;

						// convert BumpMap to NormalMap
						//bumpMap.toNormalMap = true;
						//mtl.normal = new Nodes.NormalMapNode( bumpMap );

						// GUI

						addGui( 'saturation', saturation.value, function ( val ) {

							saturation.value = val;

						}, false, 0, 2 );

						addGui( 'channel', [ 'r', 'g', 'b' ], function ( val ) {

							bumpMapChannel.components = val;

							mtl.needsUpdate = true;

						} );

						addGui( 'scale', bumpMap.scale.value, function ( val ) {

							bumpMap.scale.value = val;

						}, false, - 2, 2 );

						addGui( 'color', true, function ( val ) {

							mtl.color = val ? diffuse : new Nodes.ColorNode( 0xEEEEEE );

							mtl.needsUpdate = true;

						} );

						break;

					case 'blur':

						// MATERIAL

						mtl = new Nodes.PhongNodeMaterial();

						var diffuse = new Nodes.TextureNode( getTexture( "brick" ) );

						var blur = new Nodes.BlurNode( new Nodes.TextureNode( getTexture( "brick" ) ) );

						mtl.color = blur;

						// GUI

						addGui( 'radiusX', blur.radius.x, function ( val ) {

							blur.radius.x = val;

						}, false, 0, 15 );

						addGui( 'radiusY', blur.radius.y, function ( val ) {

							blur.radius.y = val;

						}, false, 0, 15 );

						break;

					case 'spherical-reflection':

						// MATERIAL

						mtl = new Nodes.PhongNodeMaterial();

						mtl.environment = new Nodes.TextureNode( getTexture( "spherical" ), new Nodes.ReflectNode( Nodes.ReflectNode.SPHERE ) );

						break;

					case 'fresnel':

						// MATERIAL

						mtl = new Nodes.PhongNodeMaterial();

						var reflectance = new Nodes.FloatNode( 1.3 );
						var power = new Nodes.FloatNode( 1 );
						var color = new Nodes.CubeTextureNode( cubemap );

						var viewZ = new Nodes.MathNode(
							new Nodes.NormalNode( Nodes.NormalNode.VIEW ),
							new Nodes.Vector3Node( 0, 0, - 1 ),
							Nodes.MathNode.DOT
						);

						var theta = new Nodes.AddNode(
							viewZ,
							new Nodes.FloatNode( 1 )
						);

						var thetaPower = new Nodes.MathNode(
							theta,
							power,
							Nodes.MathNode.POW
						);

						var fresnel = new Nodes.MulNode(
							reflectance,
							thetaPower
						);

						mtl.color = new Nodes.ColorNode( 0x3399FF );
						mtl.environment = color;
						mtl.environmentAlpha = new Nodes.MathNode( fresnel, Nodes.MathNode.SATURATE );

						// GUI

						addGui( 'reflectance', reflectance.value, function ( val ) {

							reflectance.value = val;

						}, false, 0, 3 );

						addGui( 'power', power.value, function ( val ) {

							power.value = val;

						}, false, 0, 5 );

						break;

					case 'layers':

						// MATERIAL

						mtl = new Nodes.PhongNodeMaterial();

						var tex1 = new Nodes.TextureNode( getTexture( "grass" ) );
						var tex2 = new Nodes.TextureNode( getTexture( "brick" ) );

						var offset = new Nodes.FloatNode( 0 );
						var scale = new Nodes.FloatNode( 1 );
						var uv = new Nodes.UVNode();

						var uvOffset = new Nodes.AddNode(
							offset,
							uv
						);

						var uvScale = new Nodes.MulNode(
							uvOffset,
							scale
						);

						var mask = new Nodes.TextureNode( getTexture( "decalDiffuse" ), uvScale );
						var maskAlphaChannel = new Nodes.SwitchNode( mask, 'w' );

						var blend = new Nodes.MathNode(
							tex1,
							tex2,
							maskAlphaChannel,
							Nodes.MathNode.MIX
						);

						mtl.color = blend;

						// GUI

						addGui( 'offset', offset.value, function ( val ) {

							offset.value = val;

						}, false, 0, 1 );

						addGui( 'scale', scale.value, function ( val ) {

							scale.value = val;

						}, false, 0, 10 );

						break;

					case 'saturation':

						// MATERIAL

						mtl = new Nodes.StandardNodeMaterial();

						var tex = new Nodes.TextureNode( getTexture( "brick" ) );
						var sat = new Nodes.FloatNode( 0 );

						var satrgb = new Nodes.FunctionNode( [
							"vec3 satrgb( vec3 rgb, float adjustment ) {",
							// include luminance function from LuminanceNode
							"	vec3 intensity = vec3( luminance( rgb ) );",
							"	return mix( intensity, rgb, adjustment );",
							"}"
						].join( "\n" ), [ Nodes.LuminanceNode.Nodes.luminance ] );

						var saturation = new Nodes.FunctionCallNode( satrgb );
						saturation.inputs.rgb = tex;
						saturation.inputs.adjustment = sat;

						// or try

						//saturation.inputs[0] = tex;
						//saturation.inputs[1] = sat;

						mtl.color = saturation;

						// GUI

						addGui( 'saturation', sat.value, function ( val ) {

							sat.value = val;

						}, false, 0, 2 );

						break;

					case 'top-bottom':

						// MATERIAL

						mtl = new Nodes.PhongNodeMaterial();

						var top = new Nodes.TextureNode( getTexture( "grass" ) );
						var bottom = new Nodes.TextureNode( getTexture( "brick" ) );

						var normal = new Nodes.NormalNode( Nodes.NormalNode.WORLD );
						var normalY = new Nodes.SwitchNode( normal, 'y' );

						var hard = new Nodes.FloatNode( 9 );
						var offset = new Nodes.FloatNode( - 2.5 );

						var hardClamp = new Nodes.MulNode(
							normalY,
							hard
						);

						var offsetClamp = new Nodes.AddNode(
							hardClamp,
							offset
						);

						var clamp0at1 = new Nodes.MathNode( offsetClamp, Nodes.MathNode.SATURATE );

						var blend = new Nodes.MathNode( top, bottom, clamp0at1, Nodes.MathNode.MIX );

						mtl.color = blend;

						// GUI

						addGui( 'hard', hard.value, function ( val ) {

							hard.value = val;

						}, false, 0, 20 );

						addGui( 'offset', offset.value, function ( val ) {

							offset.value = val;

						}, false, - 10, 10 );

						break;

					case 'displace':

						// MATERIAL

						mtl = new Nodes.PhongNodeMaterial();

						var time = new Nodes.TimerNode();
						var scale = new Nodes.FloatNode( 2 );
						var speed = new Nodes.FloatNode( .2 );
						var colorA = new Nodes.ColorNode( 0xFFFFFF );
						var colorB = new Nodes.ColorNode( 0x0054df );

						// used for serialization only
						time.name = "time";
						speed.name = "speed";

						var uv = new Nodes.UVNode();

						var timeScl = new Nodes.MulNode(
							time,
							speed
						);

						var displaceOffset = new Nodes.AddNode(
							timeScl,
							uv
						);

						var tex = new Nodes.TextureNode( getTexture( "cloud" ), displaceOffset );
						var texArea = new Nodes.SwitchNode( tex, 'w' );

						var displace = new Nodes.MulNode(
							new Nodes.NormalNode( Nodes.NormalNode.LOCAL ),
							texArea
						);

						var displaceScale = new Nodes.MulNode(
							displace,
							scale
						);

						var blend = new Nodes.AddNode(
							new Nodes.PositionNode(),
							displaceScale
						);

						var color = new Nodes.MathNode(
							colorB,
							colorA,
							texArea,
							Nodes.MathNode.MIX
						);

						mtl.color = mtl.specular = new Nodes.ColorNode( 0 );
						mtl.emissive = color;
						mtl.position = blend;

						// GUI

						addGui( 'speed', speed.value, function ( val ) {

							speed.value = val;

						}, false, 0, 1 );

						addGui( 'scale', scale.value, function ( val ) {

							scale.value = val;

						}, false, 0, 10 );

						addGui( 'colorA', colorA.value.getHex(), function ( val ) {

							colorA.value.setHex( val );

						}, true );

						addGui( 'colorB', colorB.value.getHex(), function ( val ) {

							colorB.value.setHex( val );

						}, true );

						break;


					case 'dissolve':

						// MATERIAL

						mtl = new Nodes.StandardNodeMaterial();

						var color = new Nodes.ColorNode( 0xEEEEEE );
						var borderColor = new Nodes.ColorNode( 0x0054df );
						var threshold = new Nodes.FloatNode( .1 );
						var borderSize = new Nodes.FloatNode( .2 );

						var tex = new Nodes.TextureNode( getTexture( "cloud" ) );
						var texArea = new Nodes.SwitchNode( tex, 'w' );

						var thresholdBorder = new Nodes.MathNode(
							new Nodes.AddNode( threshold, borderSize ),
							threshold,
							texArea,
							Nodes.MathNode.SMOOTHSTEP
						);

						var thresholdEmissive = new Nodes.MulNode(
							borderColor,
							thresholdBorder
						);

						// APPLY

						mtl.color = color;
						mtl.emissive = thresholdEmissive;
						mtl.mask = new Nodes.CondNode(
							texArea, // a: value
							threshold, // b: value
							Nodes.CondNode.GREATER // condition
						);

						// GUI

						addGui( 'threshold', threshold.value, function ( val ) {

							threshold.value = val;

						}, false, - .3, 1.3 );

						addGui( 'borderSize', borderSize.value, function ( val ) {

							borderSize.value = val;

						}, false, 0, .5 );

						addGui( 'color', color.value.getHex(), function ( val ) {

							color.value.setHex( val );

						}, true );

						addGui( 'borderColor', borderColor.value.getHex(), function ( val ) {

							borderColor.value.setHex( val );

						}, true );

						break;

					case 'dissolve-fire':

						// MATERIAL

						mtl = new Nodes.StandardNodeMaterial();

						var color = new Nodes.ColorNode( 0xEEEEEE );
						var fireStartColor = new Nodes.ColorNode( 0xF7CA78 );
						var fireEndColor = new Nodes.ColorNode( 0xFF0000 );
						var burnedColor = new Nodes.ColorNode( 0x000000 );
						var threshold = new Nodes.FloatNode( .1 );
						var fireSize = new Nodes.FloatNode( .16 );
						var burnedSize = new Nodes.FloatNode( .5 );
						var timer = new Nodes.TimerNode( 0.8 );

						var sinCycleInSecs = new Nodes.MulNode(
							timer,
							new Nodes.ConstNode( Nodes.ConstNode.PI2 )
						);

						var cycle = new Nodes.MathNode( sinCycleInSecs, Nodes.MathNode.SIN );

						// round sin to 0 at 1
						cycle = new Nodes.AddNode( cycle, new Nodes.FloatNode( 1 ) );
						cycle = new Nodes.DivNode( cycle, new Nodes.FloatNode( 2 ) );

						// offset to +.9
						cycle = new Nodes.AddNode( cycle, new Nodes.FloatNode( .9 ) );

						var tex = new Nodes.TextureNode( getTexture( "cloud" ) );
						var texArea = new Nodes.SwitchNode( tex, 'w' );

						var thresholdBorder = new Nodes.MathNode(
							new Nodes.AddNode( threshold, fireSize ),
							threshold,
							texArea,
							Nodes.MathNode.SMOOTHSTEP
						);

						var fireStartAnimatedColor = new Nodes.ColorAdjustmentNode(
							fireStartColor,
							cycle,
							Nodes.ColorAdjustmentNode.SATURATION
						);

						var fireEndAnimatedColor = new Nodes.ColorAdjustmentNode(
							fireEndColor,
							cycle,
							Nodes.ColorAdjustmentNode.SATURATION
						);

						var fireColor = new Nodes.MathNode(
							fireEndAnimatedColor,
							fireStartAnimatedColor,
							thresholdBorder,
							Nodes.MathNode.MIX
						);

						var thresholdBurnedBorder = new Nodes.MathNode(
							new Nodes.AddNode( threshold, burnedSize ),
							threshold,
							texArea,
							Nodes.MathNode.SMOOTHSTEP
						);

						var fireEmissive = new Nodes.MulNode(
							fireColor,
							thresholdBorder
						);

						var burnedResultColor = new Nodes.MathNode(
							color,
							burnedColor,
							thresholdBurnedBorder,
							Nodes.MathNode.MIX
						);

						// APPLY

						mtl.color = burnedResultColor;
						mtl.emissive = fireEmissive;
						mtl.mask = new Nodes.CondNode(
							texArea, // a: value
							threshold, // b: value
							Nodes.CondNode.GREATER // condition
						);

						// GUI

						addGui( 'threshold', threshold.value, function ( val ) {

							threshold.value = val;

						}, false, - .5, 1.5 );

						addGui( 'fireSize', fireSize.value, function ( val ) {

							fireSize.value = val;

						}, false, 0, .5 );

						addGui( 'burnedSize', burnedSize.value, function ( val ) {

							burnedSize.value = val;

						}, false, 0, 1 );

						addGui( 'color', color.value.getHex(), function ( val ) {

							color.value.setHex( val );

						}, true );

						addGui( 'fireStartColor', fireStartColor.value.getHex(), function ( val ) {

							fireStartColor.value.setHex( val );

						}, true );

						addGui( 'fireEndColor', fireEndColor.value.getHex(), function ( val ) {

							fireEndColor.value.setHex( val );

						}, true );

						addGui( 'burnedColor', burnedColor.value.getHex(), function ( val ) {

							burnedColor.value.setHex( val );

						}, true );

						addGui( 'timeScale', timer.scale, function ( val ) {

							timer.scale = val;

						}, false, 0, 2 );

						break;

					case 'smoke':

						// MATERIAL

						mtl = new Nodes.PhongNodeMaterial();

						defaultSide = THREE.FrontSide;

						var time = new Nodes.TimerNode();
						var uv = new Nodes.UVNode();

						var timeSpeedA = new Nodes.MulNode(
							time,
							new Nodes.Vector2Node( 0.3, 0.1 )
						);

						var timeSpeedB = new Nodes.MulNode(
							time,
							new Nodes.Vector2Node( 0.15, 0.4 )
						);

						var uvOffsetA = new Nodes.AddNode(
							timeSpeedA,
							uv
						);

						var uvOffsetB = new Nodes.AddNode(
							timeSpeedB,
							uv
						);

						var cloudA = new Nodes.TextureNode( getTexture( "cloud" ), uvOffsetA );
						var cloudB = new Nodes.TextureNode( getTexture( "cloud" ), uvOffsetB );

						var clouds = new Nodes.AddNode(
							cloudA,
							cloudB
						);

						mtl.environment = new Nodes.ColorNode( 0xFFFFFF );
						mtl.alpha = clouds;

						// GUI

						addGui( 'color', mtl.environment.value.getHex(), function ( val ) {

							mtl.environment.value.setHex( val );

						}, true );

						break;

					case 'camera-depth':

						// MATERIAL

						var colorA = new Nodes.ColorNode( 0xFFFFFF );
						var colorB = new Nodes.ColorNode( 0x0054df );

						var depth = new Nodes.CameraNode( Nodes.CameraNode.DEPTH );
						depth.near.value = 1;
						depth.far.value = 200;

						var colors = new Nodes.MathNode(
							colorB,
							colorA,
							depth,
							Nodes.MathNode.MIX
						);

						mtl = new Nodes.PhongNodeMaterial();
						mtl.color = colors;

						// GUI

						addGui( 'near', depth.near.value, function ( val ) {

							depth.near.value = val;

						}, false, 1, 1200 );

						addGui( 'far', depth.far.value, function ( val ) {

							depth.far.value = val;

						}, false, 1, 1200 );

						addGui( 'nearColor', colorA.value.getHex(), function ( val ) {

							colorA.value.setHex( val );

						}, true );

						addGui( 'farColor', colorB.value.getHex(), function ( val ) {

							colorB.value.setHex( val );

						}, true );

						break;

					case 'caustic':

						// MATERIAL

						mtl = new Nodes.StandardNodeMaterial();

						var hash2 = new Nodes.FunctionNode( [
							"vec2 hash2(vec2 p) {",
							"	return fract(sin(vec2(dot(p, vec2(123.4, 748.6)), dot(p, vec2(547.3, 659.3))))*5232.85324);",
							"}"
						].join( "\n" ) );

						var voronoi = new Nodes.FunctionNode( [
							// Based off of iq's described here: http://www.iquilezles.org/www/articles/voronoili
							"float voronoi(vec2 p, in float time) {",
							"	vec2 n = floor(p);",
							"	vec2 f = fract(p);",
							"	float md = 5.0;",
							"	vec2 m = vec2(0.0);",
							"	for (int i = -1; i <= 1; i++) {",
							"		for (int j = -1; j <= 1; j++) {",
							"			vec2 g = vec2(i, j);",
							"			vec2 o = hash2(n + g);",
							"			o = 0.5 + 0.5 * sin(time + 5.038 * o);",
							"			vec2 r = g + o - f;",
							"			float d = dot(r, r);",
							"			if (d < md) {",
							"				md = d;",
							"				m = n+g+o;",
							"			}",
							"		}",
							"	}",
							"	return md;",
							"}"
						].join( "\n" ), [ hash2 ] ); // define hash2 as dependencies

						var voronoiLayers = new Nodes.FunctionNode( [
							// based on https://www.shadertoy.com/view/4tXSDf
							"float voronoiLayers(vec2 p, in float time) {",
							"	float v = 0.0;",
							"	float a = 0.4;",
							"	for (int i = 0; i < 3; i++) {",
							"		v += voronoi(p, time) * a;",
							"		p *= 2.0;",
							"		a *= 0.5;",
							"	}",
							"	return v;",
							"}"
						].join( "\n" ), [ voronoi ] ); // define voronoi as dependencies

						var time = new Nodes.TimerNode();
						var timeScale = new Nodes.FloatNode( 2 );

						// used for serialization only
						time.name = "time";
						timeScale.name = "speed";

						var alpha = new Nodes.FloatNode( 1 );
						var scale = new Nodes.FloatNode( .1 );
						var intensity = new Nodes.FloatNode( 1.5 );

						var color = new Nodes.ColorNode( 0xFFFFFF );
						var colorA = new Nodes.ColorNode( 0xFFFFFF );
						var colorB = new Nodes.ColorNode( 0x0054df );

						var worldPos = new Nodes.PositionNode( Nodes.PositionNode.WORLD );
						var worldPosTop = new Nodes.SwitchNode( worldPos, 'xz' );

						var worldNormal = new Nodes.NormalNode( Nodes.NormalNode.WORLD );

						var mask = new Nodes.SwitchNode( worldNormal, 'y' );

						// clamp0at1
						mask = new Nodes.MathNode( mask, Nodes.MathNode.SATURATE );

						var timeOffset = new Nodes.MulNode(
							time,
							timeScale
						);

						var uvPos = new Nodes.MulNode(
							worldPosTop,
							scale
						);

						var voronoi = new Nodes.FunctionCallNode( voronoiLayers );
						voronoi.inputs.p = uvPos;
						voronoi.inputs.time = timeOffset;

						var maskCaustic = new Nodes.MulNode(
							alpha,
							mask
						);

						var voronoiIntensity = new Nodes.MulNode(
							voronoi,
							intensity
						);

						var voronoiColors = new Nodes.MathNode(
							colorB,
							colorA,
							new Nodes.MathNode( voronoiIntensity, Nodes.MathNode.SATURATE ), // mix needs clamp
							Nodes.MathNode.MIX
						);

						var caustic = new Nodes.MathNode(
							color,
							voronoiColors,
							maskCaustic,
							Nodes.MathNode.MIX
						);

						var causticLights = new Nodes.MulNode(
							voronoiIntensity,
							maskCaustic
						);

						mtl.color = caustic;
						mtl.ambient = causticLights;

						// GUI

						addGui( 'timeScale', timeScale.value, function ( val ) {

							timeScale.value = val;

						}, false, 0, 5 );

						addGui( 'intensity', intensity.value, function ( val ) {

							intensity.value = val;

						}, false, 0, 3 );

						addGui( 'scale', scale.value, function ( val ) {

							scale.value = val;

						}, false, 0, 1 );

						addGui( 'alpha', alpha.value, function ( val ) {

							alpha.value = val;

						}, false, 0, 1 );

						addGui( 'color', color.value.getHex(), function ( val ) {

							color.value.setHex( val );

						}, true );

						addGui( 'colorA', colorA.value.getHex(), function ( val ) {

							colorA.value.setHex( val );

						}, true );

						addGui( 'colorB', colorB.value.getHex(), function ( val ) {

							colorB.value.setHex( val );

						}, true );

						break;

					case 'soft-body':

						// MATERIAL

						move = true;

						mtl = new Nodes.StandardNodeMaterial();

						var scale = new Nodes.FloatNode( 2 );
						var colorA = new Nodes.ColorNode( 0xFF6633 );
						var colorB = new Nodes.ColorNode( 0x3366FF );

						var pos = new Nodes.PositionNode();
						var posNorm = new Nodes.MathNode( pos, Nodes.MathNode.NORMALIZE );

						var mask = new Nodes.SwitchNode( posNorm, 'y' );

						var velocity = new Nodes.VelocityNode( mesh, {
							type: 'elastic',
							spring: .95,
							damping: .95
						} );

						var velocityArea = new Nodes.MulNode(
							mask,
							scale
						);

						var softVelocity = new Nodes.MulNode(
							velocity,
							velocityArea
						);

						var softPosition = new Nodes.AddNode(
							new Nodes.PositionNode(),
							softVelocity
						);

						var colors = new Nodes.MathNode(
							colorB,
							colorA,
							mask,
							Nodes.MathNode.MIX
						);

						mtl.color = colors;
						mtl.position = softPosition;

						// GUI

						addGui( 'spring', velocity.params.spring, function ( val ) {

							velocity.params.spring = val;

						}, false, 0, .95 );

						addGui( 'damping', velocity.params.damping, function ( val ) {

							velocity.params.damping = val;

						}, false, 0, .95 );

						addGui( 'scale', scale.value, function ( val ) {

							scale.value = val;

						}, false, 0, 3 );

						addGui( 'softBody', colorA.value.getHex(), function ( val ) {

							colorA.value.setHex( val );

						}, true );

						addGui( 'rigidBody', colorB.value.getHex(), function ( val ) {

							colorB.value.setHex( val );

						}, true );

						break;

					case 'car-paint':

						// MATERIAL
						// REFERENCE https://2pha.com/blog/threejs-car-paint-shader-recreating-radeon-9700-demo/

						mtl = new Nodes.StandardNodeMaterial();

						var colorA = new Nodes.ColorNode( 0x660059 );
						var colorB = new Nodes.ColorNode( 0x990000 );
						var colorC = new Nodes.ColorNode( 0xFFFF00 );
						var saturation = new Nodes.FloatNode( 1 );
						var clearcoat = new Nodes.FloatNode( .5 );
						var clearcoatRoughness = new Nodes.FloatNode( .6 );
						var clearcoatNormal = new Nodes.FloatNode( .5 );
						var scale = new Nodes.FloatNode( 4 );

						var posDirection = new Nodes.MathNode( new Nodes.PositionNode( Nodes.PositionNode.VIEW ), Nodes.MathNode.NORMALIZE );
						var norDirection = new Nodes.MathNode( new Nodes.NormalNode( Nodes.NormalNode.VIEW ), Nodes.MathNode.NORMALIZE );

						var viewZ = new Nodes.MathNode(
							posDirection,
							norDirection,
							Nodes.MathNode.DOT
						);

						var viewZSquare = new Nodes.MulNode( viewZ, viewZ );

						var viewZColorA = new Nodes.MulNode(
							viewZ,
							colorA
						);

						var viewZColorB = new Nodes.MulNode(
							viewZSquare,
							colorB
						);

						var viewZColorC = new Nodes.MulNode(
							new Nodes.MulNode( viewZSquare, viewZSquare ),
							colorC
						);

						var sparkleScale = new Nodes.MulNode(
							new Nodes.UVNode(),
							scale
						);

						var sparkle = new Nodes.TextureNode( getTexture( "sparkle" ), sparkleScale );

						var color = new Nodes.AddNode( new Nodes.AddNode( viewZColorA, viewZColorB ), viewZColorC );
						//color = new Nodes.MathNode( color, Nodes.MathNode.SATURATE );

						var finalColor = new Nodes.ColorAdjustmentNode( color, saturation, Nodes.ColorAdjustmentNode.SATURATION );

						mtl.color = finalColor;
						mtl.roughness = new Nodes.FloatNode( .2 );
						mtl.metalness = new Nodes.FloatNode( .2 );
						mtl.clearcoat = new Nodes.MulNode( clearcoat, sparkle );
						mtl.clearcoatRoughness = clearcoatRoughness;
						mtl.clearcoatNormal = new Nodes.BumpMapNode( sparkle );
						mtl.clearcoatNormal.scale = clearcoatNormal;
						mtl.environment = new Nodes.TextureCubeNode( new Nodes.TextureNode( premTexture ) );

						// GUI

						addGui( 'colorA', colorA.value.getHex(), function ( val ) {

							colorA.value.setHex( val );

						}, true );

						addGui( 'colorB', colorB.value.getHex(), function ( val ) {

							colorB.value.setHex( val );

						}, true );

						addGui( 'colorC', colorC.value.getHex(), function ( val ) {

							colorC.value.setHex( val );

						}, true );

						addGui( 'saturation', saturation.value, function ( val ) {

							saturation.value = val;

						}, false, 0, 2 );

						addGui( 'sparkleScale', scale.value, function ( val ) {

							scale.value = val;

						}, false, 1, 8 );

						addGui( 'clearcoat', clearcoat.value, function ( val ) {

							clearcoat.value = val;

						}, false, 0, 1 );

						addGui( 'clearcoatRoughness', mtl.clearcoatRoughness.value, function ( val ) {

							mtl.clearcoatRoughness.value = val;

						}, false, 0, 1 );

						addGui( 'clearcoatNormal', clearcoatNormal.value, function ( val ) {

							clearcoatNormal.value = val;

						}, false, 0, 1 );

						addGui( 'roughness', mtl.roughness.value, function ( val ) {

							mtl.roughness.value = val;

						}, false, 0, 1 );

						addGui( 'metalness', mtl.metalness.value, function ( val ) {

							mtl.metalness.value = val;

						}, false, 0, 1 );

						break;

					case 'plush':

						// MATERIAL

						mtl = new Nodes.StandardNodeMaterial();

						var color = new Nodes.ColorNode( 0x8D8677 );
						var fur = new Nodes.FloatNode( .5 );
						var scale = new Nodes.FloatNode( 1.2 );

						var uvScale = new Nodes.MulNode(
							new Nodes.UVNode(),
							scale
						);

						var posDirection = new Nodes.MathNode( new Nodes.PositionNode( Nodes.PositionNode.VIEW ), Nodes.MathNode.NORMALIZE );
						var norDirection = new Nodes.MathNode( new Nodes.NormalNode( Nodes.NormalNode.VIEW ), Nodes.MathNode.NORMALIZE );

						var viewZ = new Nodes.MathNode(
							posDirection,
							norDirection,
							Nodes.MathNode.DOT
						);

						var furScale = new Nodes.MulNode(
							viewZ,
							fur
						);

						mtl.color = color;
						mtl.normal = new Nodes.NormalMapNode( new Nodes.TextureNode( getTexture( "grassNormal" ), uvScale ) );
						mtl.normal.scale = furScale;
						mtl.environment = new Nodes.CubeTextureNode( cubemap );
						mtl.sheen = new Nodes.FloatNode( 1 );
						mtl.roughness = new Nodes.FloatNode( 1 );
						mtl.metalness = new Nodes.FloatNode( 0 );

						// GUI

						addGui( 'color', color.value.getHex(), function ( val ) {

							color.value.setHex( val );

						}, true );

						addGui( 'fur', fur.value, function ( val ) {

							fur.value = val;

						}, false, 0, 2 );

						addGui( 'scale', scale.value, function ( val ) {

							scale.value = val;

						}, false, 0, 5 );

						break;

					case 'skin':
					case 'skin-phong':

						// MATERIAL

						mtl = name == 'skin' ? new Nodes.StandardNodeMaterial() : new Nodes.PhongNodeMaterial();

						var skinColor = new Nodes.ColorNode( 0xFFC495 );
						var bloodColor = new Nodes.ColorNode( 0x6b0602 );
						var wrapLight = new Nodes.FloatNode( 1.5 );
						var wrapShadow = new Nodes.FloatNode( 0 );

						var directLight = new Nodes.LightNode();

						var lightLuminance = new Nodes.LuminanceNode( directLight );

						var lightWrap = new Nodes.MathNode(
							wrapShadow,
							wrapLight,
							lightLuminance,
							Nodes.MathNode.SMOOTHSTEP
						);

						var lightTransition = new Nodes.MulNode(
							lightWrap,
							new Nodes.ConstNode( Nodes.ConstNode.PI2 )
						);

						var wrappedLight = new Nodes.MathNode( lightTransition, Nodes.MathNode.SIN );

						var wrappedLightColor = new Nodes.MulNode(
							wrappedLight,
							bloodColor
						);

						var bloodArea = new Nodes.MathNode( wrappedLightColor, Nodes.MathNode.SATURATE );

						var totalLight = new Nodes.AddNode(
							directLight,
							bloodArea
						);

						mtl.color = skinColor;
						mtl.light = totalLight;

						if ( name == 'skin' ) {

							// StandardNodeMaterial

							mtl.metalness = new Nodes.FloatNode( 0 );
							mtl.roughness = new Nodes.FloatNode( 1 );
							mtl.reflectivity = new Nodes.FloatNode( 0 );
							mtl.clearcoat = new Nodes.FloatNode( .2 );
							mtl.clearcoatRoughness = new Nodes.FloatNode( .3 );
							mtl.environment = new Nodes.CubeTextureNode( cubemap );

						} else {

							// PhongNodeMaterial

							mtl.specular = new Nodes.ColorNode( 0x2f2e2d );
							mtl.shininess = new Nodes.FloatNode( 15 );

						}

						// GUI

						addGui( 'skinColor', skinColor.value.getHex(), function ( val ) {

							skinColor.value.setHex( val );

						}, true );

						addGui( 'bloodColor', bloodColor.value.getHex(), function ( val ) {

							bloodColor.value.setHex( val );

						}, true );

						addGui( 'wrapLight', wrapLight.value, function ( val ) {

							wrapLight.value = val;

						}, false, 0, 3 );

						addGui( 'wrapShadow', wrapShadow.value, function ( val ) {

							wrapShadow.value = val;

						}, false, - 1, 0 );

						break;

					case 'toon':

						// MATERIAL

						var celMtl = new Nodes.PhongNodeMaterial();

						var count = new Nodes.FloatNode( 3.43 );
						var sceneDirectLight = new Nodes.LightNode();
						var color = new Nodes.ColorNode( 0xAABBFF );

						var lineColor = new Nodes.ColorNode( 0xFF0000 );
						var innerline = new Nodes.FloatNode( 0.1 );
						var inner = new Nodes.FloatNode( 0.05 );

						var outline = new Nodes.FloatNode( 0.4 );

						// CEL

						var lightLuminance = new Nodes.LuminanceNode( sceneDirectLight );

						var preCelLight = new Nodes.MulNode(
							lightLuminance,
							count
						);

						var celLight = new Nodes.MathNode(
							preCelLight,
							Nodes.MathNode.CEIL
						);

						var posCelLight = new Nodes.DivNode(
							celLight,
							count
						);

						// LINE

						var posDirection = new Nodes.MathNode( new Nodes.PositionNode( Nodes.PositionNode.VIEW ), Nodes.MathNode.NORMALIZE );
						var norDirection = new Nodes.MathNode( new Nodes.NormalNode( Nodes.NormalNode.VIEW ), Nodes.MathNode.NORMALIZE );

						var viewZ = new Nodes.MathNode(
							posDirection,
							norDirection,
							Nodes.MathNode.DOT
						);

						var lineOutside = new Nodes.MathNode(
							viewZ,
							Nodes.MathNode.ABS
						);

						var line = new Nodes.DivNode(
							lineOutside,
							new Nodes.FloatNode( 1 )
						);

						var lineScaled = new Nodes.MathNode(
							line,
							innerline,
							inner,
							Nodes.MathNode.SMOOTHSTEP
						);

						var innerContour = new Nodes.MathNode( new Nodes.MathNode( lineScaled, Nodes.MathNode.SATURATE ), Nodes.MathNode.INVERT );

						// APPLY

						celMtl.color = color;
						celMtl.light = posCelLight;
						celMtl.shininess = new Nodes.FloatNode( 0 );

						celMtl.environment = lineColor;
						celMtl.environmentAlpha = innerContour;

						// OUTLINE

						var outlineMtl = new Nodes.PhongNodeMaterial()
						outlineMtl.depthWrite = false;
						outlineMtl.side = THREE.BackSide;
						outlineMtl.position = new Nodes.AddNode(
							new Nodes.PositionNode(),
							new Nodes.MulNode(
								new Nodes.NormalNode( Nodes.NormalNode.LOCAL ),
								outline
							)
						);

						outlineMtl.environment = lineColor;

						// MULTIPASS

						if ( mesh.geometry.groups.length === 0 ) {

							mesh.geometry.addGroup( 0, Infinity, 0 );
							mesh.geometry.addGroup( 0, Infinity, 1 );

						}

						mtl = [ outlineMtl, celMtl ];

						// GUI

						addGui( 'color', color.value.getHex(), function ( val ) {

							color.value.setHex( val );

						}, true );

						addGui( 'lineColor', lineColor.value.getHex(), function ( val ) {

							lineColor.value.setHex( val );

						}, true );

						addGui( 'count', count.value, function ( val ) {

							count.value = val;

						}, false, 1, 8 );

						addGui( 'inner', inner.value, function ( val ) {

							inner.value = val;

						}, false, 0, 1 );

						addGui( 'innerline', innerline.value, function ( val ) {

							innerline.value = val;

						}, false, 0, 1 );

						addGui( 'outline', outline.value, function ( val ) {

							outline.value = val;

						}, false, 0, 1 );

						addGui( 'ignoreIndirectLight', false, function ( val ) {

							celMtl.ao = val ? new Nodes.FloatNode() : undefined;

							celMtl.needsUpdate = true;

						} );

						break;

					case 'custom-attribute':

						// GEOMETRY

						// add "position" buffer to "custom" attribute
						teapot.attributes[ 'custom' ] = teapot.attributes[ 'position' ];

						// MATERIAL

						mtl = new Nodes.PhongNodeMaterial();

						mtl.color = new Nodes.AttributeNode( "custom", 3 );

						// or

						//mtl.color = new Nodes.AttributeNode( "custom", "vec3" );

						break;

					case 'expression':

						// MATERIAL

						mtl = new Nodes.PhongNodeMaterial();

						var speed = new Nodes.FloatNode( .5 );

						var myspeed = new Nodes.ExpressionNode( "speed * time", "float" );
						myspeed.keywords[ "speed" ] = speed;

						mtl.color = new Nodes.ExpressionNode( "myCustomUv + (sin(myspeed)*.5) + (position * .05)", "vec3" );
						mtl.color.keywords[ "myspeed" ] = myspeed;

						mtl.position = new Nodes.ExpressionNode( "mod(myspeed,1.0) < 0.5 ? position + (normal.world*(1.0+sin(myspeed*1.0))*3.0) : position + sin( position.x * sin(myspeed*2.0))", "vec3" );
						mtl.position.keywords[ "myspeed" ] = myspeed;

						// add global keyword ( variable or const )
						Nodes.NodeLib.addKeyword( 'myCustomUv', function () {

							return new Nodes.ReflectNode();

						} );

						// GUI

						addGui( 'speed', speed.value, function ( val ) {

							speed.value = val;

						}, false, 0, 1 );

						break;

					case 'reserved-keywords':

						// MATERIAL

						mtl = new Nodes.PhongNodeMaterial();

						var keywordsexample = new Nodes.FunctionNode( [
							// use "uv" reserved keyword
							"vec4 keywordsexample( sampler2D texture ) {",
							"	return texture2D( texture, myUV ) + vec4( position * myAlpha, 0.0 );",
							"}"
						].join( "\n" ) );

						// add local keyword ( const only )
						keywordsexample.keywords[ "myAlpha" ] = new Nodes.ConstNode( "float myAlpha .05" );

						// add global keyword ( const only )
						Nodes.NodeLib.addKeyword( 'myUV', function () {

							return new Nodes.UVNode();

						} );

						// add global const or function
						//Nodes.NodeLib.add( new Nodes.ConstNode("float MY_CONST .05") )

						// reserved keywords

						console.log( Nodes.NodeLib.keywords );

						// keywords conflit? use this to disable:
						//blurtexture.useKeywords = false; // ( true is default )

						mtl.color = new Nodes.FunctionCallNode( keywordsexample, [ new Nodes.TextureNode( getTexture( "brick" ) ) ] );

						break;

					case 'bias':

						// MATERIAL

						var bias = new Nodes.FloatNode( .5 );
						var maxMIPLevel = new Nodes.MaxMIPLevelNode( new Nodes.TextureNode( cubemap ) );
						var mipsBias = new Nodes.OperatorNode( bias, maxMIPLevel, Nodes.OperatorNode.MUL );

						mtl = new Nodes.PhongNodeMaterial();
						mtl.color.value.setHex( 0xFFFFFF );

						function biasMode( val ) {

							switch ( val ) {

								case 'prem':

									mtl.color = new Nodes.TextureCubeNode( new Nodes.TextureNode( premTexture ), undefined, undefined, bias );

									break;

								case 'lod':

									var textureCubeFunction = new Nodes.FunctionNode( 'vec4 textureCubeLodEXT( samplerCube texture, vec3 uv, float bias );', undefined, { shaderTextureLOD: true } 								);

									mtl.color = new Nodes.FunctionCallNode( textureCubeFunction, [ new Nodes.CubeTextureNode( cubemap ), new Nodes.ReflectNode(), mipsBias ] );

									break;

								case 'basic':

									var textureCubeFunction = new Nodes.FunctionNode( 'vec4 textureCube( samplerCube texture, vec3 uv, float bias );' );

									mtl.color = new Nodes.FunctionCallNode( textureCubeFunction, [ new Nodes.CubeTextureNode( cubemap ), new Nodes.ReflectNode(), mipsBias ] );

									break;

							}

							mtl.needsUpdate = true;

						}

						biasMode( 'prem' );

						// GUI

						addGui( 'scope', {
							PREM: 'prem',
							LOD: 'lod',
							BASIC: 'basic'
						}, biasMode );

						addGui( 'bias', bias.value, function ( val ) {

							bias.value = val;

						}, false, 0, 1 );

						break;

					case 'node-position':

						move = true;

						// MATERIAL

						var node = new Nodes.PositionNode();

						mtl = new Nodes.PhongNodeMaterial();
						mtl.color = node;

						// GUI

						addGui( 'scope', {
							local: Nodes.PositionNode.LOCAL,
							world: Nodes.PositionNode.WORLD,
							view: Nodes.PositionNode.VIEW
						}, function ( val ) {

							node.scope = val;

							mtl.needsUpdate = true;

						} );

						break;

					case 'node-normal':

						rotate = true;

						// MATERIAL

						var node = new Nodes.NormalNode( Nodes.NormalNode.LOCAL );

						mtl = new Nodes.PhongNodeMaterial();
						mtl.color = node;

						// GUI

						addGui( 'scope', {
							local: Nodes.NormalNode.LOCAL,
							world: Nodes.NormalNode.WORLD,
							view: Nodes.NormalNode.VIEW
						}, function ( val ) {

							node.scope = val;

							mtl.needsUpdate = true;

						} );

						break;

					case 'node-reflect':

						// MATERIAL
<<<<<<< HEAD

						var node = new Nodes.ReflectNode();

						var nodeMaterial = new Nodes.StandardNodeMaterial();
						nodeMaterial.environment = new Nodes.CubeTextureNode( cubemap, node );
						nodeMaterial.roughness.value = .5;
						nodeMaterial.metalness.value = 1;

						var standardMaterial = new THREE.MeshStandardMaterial( {
							color: nodeMaterial.color.value,
							side: defaultSide,
							envMap: cubemap,
							roughness: nodeMaterial.roughness.value,
							metalness: 1
						} );

						mtl = nodeMaterial;

						// GUI

						addGui( 'node', true, function ( val ) {

							mtl = val ? nodeMaterial : standardMaterial;
							mesh.material = mtl;

						} );

						addGui( 'roughness', nodeMaterial.roughness.value, function ( val ) {

							nodeMaterial.roughness.value = val;
							standardMaterial.roughness = val;

						}, false, 0, 1 );

						break;
=======

						var node = new Nodes.ReflectNode();

						var nodeMaterial = new Nodes.StandardNodeMaterial();
						nodeMaterial.environment = new Nodes.CubeTextureNode( cubemap, node );
						nodeMaterial.roughness.value = .5;
						nodeMaterial.metalness.value = 1;

						var standardMaterial = new THREE.MeshStandardMaterial( {
							color: nodeMaterial.color.value,
							side: defaultSide,
							envMap: cubemap,
							roughness: nodeMaterial.roughness.value,
							metalness: 1
						} );

						mtl = nodeMaterial;

						// GUI

						addGui( 'node', true, function ( val ) {

							mtl = val ? nodeMaterial : standardMaterial;
							mesh.material = mtl;

						} );

						addGui( 'roughness', nodeMaterial.roughness.value, function ( val ) {

							nodeMaterial.roughness.value = val;
							standardMaterial.roughness = val;

						}, false, 0, 1 );

						break;

					case 'node-refract':

						// MATERIAL

						var node = new Nodes.ReflectNode();
						node.ratio = new Nodes.FloatNode( .98 );

						var nodeMaterial = new Nodes.StandardNodeMaterial();
						nodeMaterial.environment = new Nodes.CubeTextureNode( cubemap, node );
						nodeMaterial.roughness.value = .05;
						nodeMaterial.metalness.value = 1;

						var mix = new Nodes.FloatNode( .5 );

						nodeMaterial.environment = new Nodes.MathNode(
							nodeMaterial.environment,
							new Nodes.CubeTextureNode( cubemap ),
							mix,
							Nodes.MathNode.MIX
						);

						cubemap.mapping = THREE.CubeRefractionMapping;

						var standardMaterial = new THREE.MeshStandardMaterial( {
							color: nodeMaterial.color.value,
							side: defaultSide,
							envMap: cubemap,
							refractionRatio: node.ratio.value,
							roughness: nodeMaterial.roughness.value,
							metalness: 1
						} );

						mtl = nodeMaterial;

						scene.background = cubemap;

						// GUI

						addGui( 'node', true, function ( val ) {

							mtl = val ? nodeMaterial : standardMaterial;
							mesh.material = mtl;

						} );

						addGui( 'ratio', node.ratio.value, function ( val ) {

							node.ratio.value = val;
							standardMaterial.refractionRatio = val;

						}, false, 0, 2 );

						addGui( 'mix', mix.value, function ( val ) {

							mix.value = val;

						}, false, 0, 1 );

						addGui( 'roughness', nodeMaterial.roughness.value, function ( val ) {

							nodeMaterial.roughness.value = val;
							standardMaterial.roughness = val;
>>>>>>> 0ef86f66

						}, false, 0, 1 );

						addGui( 'metalness', nodeMaterial.metalness.value, function ( val ) {

							nodeMaterial.metalness.value = val;
							standardMaterial.metalness = val;

						}, false, 0, 1 );

						break;

					case 'varying':

						// MATERIAL

						mtl = new Nodes.PhongNodeMaterial();

						var varying = new Nodes.VarNode( "vec3" );
						varying.value = new Nodes.NormalNode( Nodes.NormalNode.VIEW );

						// using BypassNode the NormalNode not apply the value in .position slot
						// but set the NormalNode value in VarNode
						// it can be useful to send values between vertex to fragment shader
						// without affect vertex shader
						mtl.position = new Nodes.BypassNode( varying );
						mtl.color = varying;

						// you can also set a independent value in .position slot using BypassNode
						// such this expression using ExpressionNode
						mtl.position.value = new Nodes.ExpressionNode( "position * ( .1 + abs( sin( time ) ) )", "vec3" );

						break;

					case 'void-function':

						// MATERIAL

						mtl = new Nodes.PhongNodeMaterial();

						var varying = new Nodes.VarNode( "vec3" );

						// VERTEX

						var setMyVar = new Nodes.FunctionNode( [
							"void setMyVar( vec3 pos ) {",
							// set "myVar" in vertex shader in this example,
							// can be used in fragment shader too or in rest of the current shader
							"	myVar = pos;",

							"}"
						].join( "\n" ) );

						// add keyword
						setMyVar.keywords[ "myVar" ] = varying;

						var position = new Nodes.ExpressionNode( "setMyVar( position * .1 )", "vec3" );
						position.includes = [ setMyVar ];
						position.keywords[ "tex" ] = new Nodes.TextureNode( getTexture( "brick" ) );

						// use BypassNode to "void" functions
						mtl.position = new Nodes.BypassNode( position );

						// FRAGMENT

						var clipFromPos = new Nodes.FunctionNode( [
							"void clipFromPos( vec3 pos ) {",

							"	if ( pos.y < .0 ) discard;",

							"}"
						].join( "\n" ) );

						var clipFromPosCall = new Nodes.FunctionCallNode( clipFromPos, {
							pos: varying
						} );

						mtl.color = new Nodes.BypassNode( clipFromPosCall, varying );

						break;

					case 'conditional':

						// MATERIAL

						mtl = new Nodes.PhongNodeMaterial();

						var a = new Nodes.FloatNode( 0 ),
							b = new Nodes.FloatNode( 0 ),
							ifNode = new Nodes.ColorNode( 0x0000FF ),
							elseNode = new Nodes.ColorNode( 0xFF0000 );

						var cond = new Nodes.CondNode( a, b, Nodes.CondNode.EQUAL, ifNode, elseNode );

						mtl.color = cond;

						// GUI

						addGui( 'a', a.value, function ( val ) {

							a.value = val;

						}, false, 0, 1 );

						addGui( 'b', b.value, function ( val ) {

							b.value = val;

						}, false, 0, 1 );

						addGui( 'a condition b', {
							EQUAL: Nodes.CondNode.EQUAL,
							NOT_EQUAL: Nodes.CondNode.NOT_EQUAL,
							GREATER: Nodes.CondNode.GREATER,
							GREATER_EQUAL: Nodes.CondNode.GREATER_EQUAL,
							LESS: Nodes.CondNode.LESS,
							LESS_EQUAL: Nodes.CondNode.LESS_EQUAL
						}, function ( val ) {

							cond.op = val;

							mtl.needsUpdate = true;

						} );

						addGui( 'if color', ifNode.value.getHex(), function ( val ) {

							ifNode.value.setHex( val );

						}, true );

						addGui( 'else color', elseNode.value.getHex(), function ( val ) {

							elseNode.value.setHex( val );

						}, true );

						break;

					case 'rtt':

						// MATERIAL

						mtl = new Nodes.PhongNodeMaterial();

						var uvTransform = new Nodes.UVTransformNode(),
							checker = new Nodes.CheckerNode( uvTransform );

						uvTransform.setUvTransform( 0, 0, 2, 2, 0 );

						var rtt = new Nodes.RTTNode( 512, 512, checker ),
							bumpMap = new Nodes.BumpMapNode( rtt );

						bumpMap.scale.value = .1;

						mtl.color = checker;
						mtl.normal = bumpMap;

						// GUI

						addGui( 'bump', bumpMap.scale.value, function ( val ) {

							bumpMap.scale.value = val;

						}, false, - .5, .5 );

						addGui( 'scale', 2, function ( val ) {

							uvTransform.setUvTransform( 0, 0, val, val, 0 );

						}, false, 0, 8 );

						addGui( 'ignoreColor', false, function ( val ) {

							mtl.color = val ? new Nodes.ColorNode( 0xFFFFFF ) : checker;

							mtl.needsUpdate = true;

						} );

						break;

					case 'temporal-blur':

						// MATERIAL

						mtl = new Nodes.PhongNodeMaterial();

						var texture = new Nodes.TextureNode( getTexture( "brick" ) );

						var rttStore = new Nodes.RTTNode( 512, 512, texture );
						var blur = new Nodes.BlurNode( rttStore );

						var timer = new Nodes.TimerNode( .01, Nodes.TimerNode.LOCAL );

						var color = new Nodes.MathNode(
							rttStore,
							blur,
							new Nodes.FloatNode( .6 ),
							Nodes.MathNode.MIX
						);

						blur.horizontal = blur.vertical = timer;

						var rttSave = new Nodes.RTTNode( 512, 512, color );
						rttSave.saveTo = rttStore;

						mtl.color = rttSave;

						// GUI

						addGui( 'click to reset', false, function () {

							// render a single time

							rttStore.render = true;

							// reset time blur

							timer.value = 0;

						} );

						break;

					case 'readonly':

						// MATERIAL

						mtl = new Nodes.PhongNodeMaterial();

						// not use "uniform" input ( for optimization )
						// instead use explicit declaration, for example:
						// vec3( 1.0, 1.0, 1.0 ) instead "uniform vec3"
						// if readonly is true not allow change the value after build the shader material

						mtl.color = new Nodes.ColorNode( 0xFFFFFF ).setReadonly( true );
						mtl.specular = new Nodes.FloatNode( .5 ).setReadonly( true );
						mtl.shininess = new Nodes.FloatNode( 15 ).setReadonly( true );

						break;

					case 'label':

						// MATERIAL

						mtl = new Nodes.PhongNodeMaterial();

						// label can be useful for finding the nodes as variables in debug level
						// but this always force the creation of a variable
						// same as the code can be writed in the same line (inline)
						// for optimization this is not recommended

						var colorInput = new Nodes.ColorNode( 0xFFFFFF ).setLabel( "colorInput" );
						var specularInput = new Nodes.FloatNode( .5 ).setLabel( "specularInput" );

						var colorMix = new Nodes.MulNode(
							colorInput,
							new Nodes.ColorNode( 0x6495ED ).setReadonly( true )
						).setLabel( "colorMix" );

						mtl.color = colorMix;
						mtl.specular = specularInput;

						// default: without use label
						// this is optimized writed the code in a single line (inline)
						// for the reason that this node is used only once in this shader program
						mtl.shininess = new Nodes.AddNode(
							new Nodes.FloatNode( 10 ).setReadonly( true ),
							new Nodes.FloatNode( 5 ).setReadonly( true )
						);

						mtl.build();

						// show names glsl fragment shader
						// open console e find using CTRL+F "colorMix" for example

						console.log( mtl.fragmentShader );

						break;

					case 'triangle-blur':

						// MATERIAL

						mtl = new Nodes.PhongNodeMaterial();

						var delta = new Nodes.Vector2Node( .5, .25 );
						var alpha = new Nodes.FloatNode( 1 );

						var blurtexture = new Nodes.FunctionNode( [
							// Reference: TriangleBlurShader.js
							"vec4 blurtexture(sampler2D texture, vec2 uv, vec2 delta) {",
							"	vec4 color = vec4( 0.0 );",
							"	float total = 0.0;",
							// randomize the lookup values to hide the fixed number of samples
							"	float offset = rand( uv );",
							"	for ( float t = -BLUR_ITERATIONS; t <= BLUR_ITERATIONS; t ++ ) {",
							"		float percent = ( t + offset - 0.5 ) / BLUR_ITERATIONS;",
							"		float weight = 1.0 - abs( percent );",
							"		color += texture2D( texture, uv + delta * percent ) * weight;",
							"		total += weight;",
							"	}",
							"	return color / total;",
							"}"
						].join( "\n" ), [ new Nodes.ConstNode( "float BLUR_ITERATIONS 10.0" ) ] );

						var blurredTexture = new Nodes.FunctionCallNode( blurtexture, {
							texture: new Nodes.TextureNode( getTexture( "brick" ) ),
							delta: delta,
							uv: new Nodes.UVNode()
						} );

						var color = new Nodes.MathNode(
							new Nodes.TextureNode( getTexture( "brick" ) ),
							blurredTexture,
							alpha,
							Nodes.MathNode.MIX
						);

						mtl.color = color;

						// GUI

						addGui( 'alpha', alpha.value, function ( val ) {

							alpha.value = val;

						}, false, 0, 1 );

						addGui( 'deltaX', delta.x, function ( val ) {

							delta.x = val;

						}, false, 0, 1 );

						addGui( 'deltaY', delta.x, function ( val ) {

							delta.y = val;

						}, false, 0, 1 );

						break;

					case 'triplanar-mapping':

						rotate = true;

						// MATERIAL

						mtl = new Nodes.PhongNodeMaterial();

						var scale = new Nodes.FloatNode( .02 );

						var triplanarMapping = new Nodes.FunctionNode( [
							// Reference: https://github.com/keijiro/StandardTriplanar
							"vec4 triplanar_mapping( sampler2D texture, vec3 normal, vec3 position, float scale ) {",

							// Blending factor of triplanar mapping
							"	vec3 bf = normalize( abs( normal ) );",
							"	bf /= dot( bf, vec3( 1.0 ) );",

							// Triplanar mapping
							"	vec2 tx = position.yz * scale;",
							"	vec2 ty = position.zx * scale;",
							"	vec2 tz = position.xy * scale;",

							// Base color
							"	vec4 cx = texture2D(texture, tx) * bf.x;",
							"	vec4 cy = texture2D(texture, ty) * bf.y;",
							"	vec4 cz = texture2D(texture, tz) * bf.z;",

							"	return cx + cy + cz;",

							"}"
						].join( "\n" ) );

						var triplanarMappingTexture = new Nodes.FunctionCallNode( triplanarMapping, {
							texture: new Nodes.TextureNode( getTexture( "brick" ) ),
							normal: new Nodes.NormalNode( Nodes.NormalNode.LOCAL ),
							position: new Nodes.PositionNode( Nodes.PositionNode.LOCAL ),
							scale: scale,
						} );

						mtl.color = triplanarMappingTexture;

						// GUI

						addGui( 'scale', scale.value, function ( val ) {

							scale.value = val;

						}, false, 0.001, .1 );

						break;

					case 'firefly':

						// MATERIAL

						mtl = new Nodes.PhongNodeMaterial();

						var time = new Nodes.TimerNode();
						var speed = new Nodes.FloatNode( .5 );

						var color = new Nodes.ColorNode( 0x98ff00 );

						var timeSpeed = new Nodes.MulNode(
							time,
							speed
						);

						var sinCycleInSecs = new Nodes.MulNode(
							timeSpeed,
							new Nodes.ConstNode( Nodes.ConstNode.PI2 )
						);

						var cycle = new Nodes.MathNode( sinCycleInSecs, Nodes.MathNode.SIN );

						var cycleColor = new Nodes.MulNode(
							cycle,
							color
						);

						var cos = new Nodes.MathNode( cycleColor, Nodes.MathNode.SIN );

						mtl.color = new Nodes.ColorNode( 0 );
						mtl.emissive = cos;

						// GUI

						addGui( 'speed', speed.value, function ( val ) {

							speed.value = val;

						}, false, 0, 3 );

						break;

					case 'sss':
					case 'translucent':

						// DISTANCE FORMULA

						var modelPos = new Nodes.Vector3Node();

						var viewPos = new Nodes.PositionNode( Nodes.PositionNode.VIEW );
						var cameraPosition = new Nodes.CameraNode( Nodes.CameraNode.POSITION );

						var cameraDistance = new Nodes.MathNode(
							modelPos,
							cameraPosition,
							Nodes.MathNode.DISTANCE
						);

						var viewPosZ = new Nodes.SwitchNode( viewPos, 'z' );

						var distance = new Nodes.SubNode(
							cameraDistance,
							viewPosZ
						);

						var distanceRadius = new Nodes.AddNode(
							distance,
							new Nodes.FloatNode( 70 )
						);

						var objectDepth = new Nodes.MathNode(
							distanceRadius,
							new Nodes.FloatNode( 0 ),
							new Nodes.FloatNode( 50 ),
							Nodes.MathNode.SMOOTHSTEP
						);

						// RTT ( get back distance )

						rtTexture = new THREE.WebGLRenderTarget( window.innerWidth, window.innerHeight, { minFilter: THREE.LinearFilter, magFilter: THREE.NearestFilter, format: THREE.RGBFormat } );

						library[ rtTexture.texture.uuid ] = rtTexture.texture;

						var distanceMtl = new Nodes.PhongNodeMaterial();
						distanceMtl.environment = objectDepth;
						distanceMtl.side = THREE.BackSide;

						rtMaterial = distanceMtl;

						// MATERIAL

						mtl = new Nodes.StandardNodeMaterial();

						var backSideDepth = new Nodes.TextureNode( rtTexture.texture, new Nodes.ScreenUVNode() );

						backSideDepth = new Nodes.BlurNode( backSideDepth, new Nodes.ScreenUVNode() );
						backSideDepth.radius.x = 5;
						backSideDepth.radius.y = 5;

						var difference = new Nodes.SubNode(
							objectDepth,
							backSideDepth
						);

						var sss = new Nodes.MathNode(
							new Nodes.FloatNode( - .1 ),
							new Nodes.FloatNode( .13 ),
							difference,
							Nodes.MathNode.SMOOTHSTEP
						);

						var sssAlpha = new Nodes.MathNode( sss, Nodes.MathNode.SATURATE );

						var frontColor, backColor;

						if ( name == 'sss' ) {

							var sssOut = new Nodes.MathNode(
								objectDepth,
								sssAlpha,
								Nodes.MathNode.MIN
							);

							frontColor = new Nodes.ColorNode( 0xd4cfbb );
							backColor = new Nodes.ColorNode( 0xff2a00 );

							var color = new Nodes.MathNode(
								backColor,
								frontColor,
								sssOut,
								Nodes.MathNode.MIX
							);

							var light = new Nodes.AddNode(
								new Nodes.LightNode(),
								color
							);

							mtl.color = frontColor;
							mtl.roughness = new Nodes.FloatNode( .1 );
							mtl.metalness = new Nodes.FloatNode( .5 );

							mtl.light = light;
							mtl.environment = color;

						} else {

							sss.b.value = .5;

							frontColor = new Nodes.ColorNode( 0xd04327 );
							backColor = new Nodes.ColorNode( 0x1a0e14 );

							var color = new Nodes.MathNode(
								frontColor,
								backColor,
								sssAlpha,
								Nodes.MathNode.MIX
							);

							var light = new Nodes.AddNode(
								new Nodes.LightNode(),
								color
							);

							mtl.color = new Nodes.ColorNode( 0xffffff );
							mtl.roughness = new Nodes.FloatNode( .1 );
							mtl.metalness = new Nodes.FloatNode( .5 );

							mtl.light = light;
							mtl.environment = color;

						}

						// GUI

						addGui( 'frontColor', frontColor.value.getHex(), function ( val ) {

							frontColor.value.setHex( val );

						}, true );

						addGui( 'backColor', backColor.value.getHex(), function ( val ) {

							backColor.value.setHex( val );

						}, true );

						addGui( 'area', sss.b.value, function ( val ) {

							sss.b.value = val;

						}, false, 0, 1 );

						break;

				}

				// set material

				mtl.side = defaultSide;

				mesh.material = mtl;

			}

			function onWindowResize() {

				var width = window.innerWidth, height = window.innerHeight;

				camera.aspect = width / height;
				camera.updateProjectionMatrix();

				renderer.setSize( width, height );

				if ( rtTexture ) rtTexture.setSize( width, height );

			}

			document.getElementById( 'serialize' ).addEventListener( 'click', function () {

				if ( serialized ) reset();
				else serialize();

				serialized = ! serialized;

			} );

			function reset() {

				updateMaterial();

				// gui

				var div = document.getElementById( 'serialize' );
				div.textContent = "Serialize and apply";

			}

			function serialize() {

				var json = mesh.material.toJSON();

				// replace uuid to url (facilitates the load of textures using url otherside uuid) e.g:

				var cloud = getTexture( "cloud" );

				NodeMaterialLoaderUtils.replaceUUID( json, cloud, "cloud" );

				library[ "cloud" ] = cloud;

				// --

				var jsonStr = JSON.stringify( json );

				console.log( jsonStr );

				var loader = new NodeMaterialLoader( null, library ),
					material = loader.parse( json );

				mesh.material.dispose();

				mesh.material = material;

				// gui

				var div = document.getElementById( 'serialize' );
				div.textContent = "Click to reset - JSON Generate: " + ( jsonStr.length / 1024 ).toFixed( 3 ) + "kB";

				if ( gui ) gui.destroy();

				gui = null;

			}

			function animate() {

				var delta = clock.getDelta();

				if ( move ) {

					var time = Date.now() * 0.005;

					mesh.position.z = Math.cos( time ) * 10;
					mesh.position.y = Math.sin( time ) * 10;

				} else {

					mesh.position.z = mesh.position.y = 0;

				}

				if ( rotate ) {

					mesh.rotation.y = Date.now() * 0.001;

				} else {

					mesh.rotation.y = 0;

				}

				//mesh.rotation.z += .01;

				// update material animation and/or gpu calcs (pre-renderer)

				frame.setRenderer( renderer ).update( delta );

				if ( mesh.material instanceof Nodes.NodeMaterial ) {

					frame.updateNode( mesh.material );

				}

				// render to texture for sss/translucent material only

				if ( rtTexture ) {

					scene.overrideMaterial = rtMaterial;

					renderer.setRenderTarget( rtTexture );
					renderer.clear();
					renderer.render( scene, camera );

					scene.overrideMaterial = null;

				}

				renderer.setRenderTarget( null );
				renderer.render( scene, camera );

				requestAnimationFrame( animate );

			}

		</script>

	</body>
</html><|MERGE_RESOLUTION|>--- conflicted
+++ resolved
@@ -2824,43 +2824,6 @@
 					case 'node-reflect':
 
 						// MATERIAL
-<<<<<<< HEAD
-
-						var node = new Nodes.ReflectNode();
-
-						var nodeMaterial = new Nodes.StandardNodeMaterial();
-						nodeMaterial.environment = new Nodes.CubeTextureNode( cubemap, node );
-						nodeMaterial.roughness.value = .5;
-						nodeMaterial.metalness.value = 1;
-
-						var standardMaterial = new THREE.MeshStandardMaterial( {
-							color: nodeMaterial.color.value,
-							side: defaultSide,
-							envMap: cubemap,
-							roughness: nodeMaterial.roughness.value,
-							metalness: 1
-						} );
-
-						mtl = nodeMaterial;
-
-						// GUI
-
-						addGui( 'node', true, function ( val ) {
-
-							mtl = val ? nodeMaterial : standardMaterial;
-							mesh.material = mtl;
-
-						} );
-
-						addGui( 'roughness', nodeMaterial.roughness.value, function ( val ) {
-
-							nodeMaterial.roughness.value = val;
-							standardMaterial.roughness = val;
-
-						}, false, 0, 1 );
-
-						break;
-=======
 
 						var node = new Nodes.ReflectNode();
 
@@ -2959,7 +2922,6 @@
 
 							nodeMaterial.roughness.value = val;
 							standardMaterial.roughness = val;
->>>>>>> 0ef86f66
 
 						}, false, 0, 1 );
 
