--- conflicted
+++ resolved
@@ -9,26 +9,7 @@
 	<body>
 
 		<script type="module">
-<<<<<<< HEAD
-			import {
-				AmbientLight,
-				Clock,
-				DirectionalLight,
-				DoubleSide,
-				Mesh,
-				MeshPhongMaterial,
-				PerspectiveCamera,
-				Plane,
-				PlaneBufferGeometry,
-				Scene,
-				SpotLight,
-				TorusKnotBufferGeometry,
-				Vector3,
-				WebGLRenderer
-			} from "../build/three.module.js";
-=======
 			import * as THREE from '../build/three.module.js';
->>>>>>> 8aa8b6bf
 
 			import Stats from './jsm/libs/stats.module.js';
 			import { GUI } from './jsm/libs/dat.gui.module.js';
@@ -48,7 +29,7 @@
 
 				scene = new THREE.Scene();
 
-				clock = new Clock();
+				clock = new THREE.Clock();
 
 				// Lights
 
