<!DOCTYPE html>
<html lang="en">
	<head>
		<title>three.js webgl - materials - compressed textures</title>
		<meta charset="utf-8">
		<meta name="viewport" content="width=device-width, user-scalable=no, minimum-scale=1.0, maximum-scale=1.0">
		<link type="text/css" rel="stylesheet" href="main.css">
	</head>
	<body>

		<div id="info">
			<a href="http://threejs.org" target="_blank" rel="noopener">three.js</a> - webgl - compressed textures<br/>
			leaf texture by <a href="http://opengameart.org/node/10505">lauris71</a>, explosion texture by <a href="http://opengameart.org/node/7728">bart</a>
		</div>

		<script type="module">
<<<<<<< HEAD
			import {
				AdditiveBlending,
				BoxBufferGeometry,
				Clock,
				CubeReflectionMapping,
				DoubleSide,
				LinearFilter,
				Mesh,
				MeshBasicMaterial,
				PerspectiveCamera,
				Scene,
				TorusBufferGeometry,
				WebGLRenderer
			} from "../build/three.module.js";
=======
			import * as THREE from '../build/three.module.js';
>>>>>>> 8aa8b6bf

			import { DDSLoader } from './jsm/loaders/DDSLoader.js';

			var camera, scene, renderer, clock;
			var meshes = [];

			init();
			animate();

			function init() {

				camera = new THREE.PerspectiveCamera( 50, window.innerWidth / window.innerHeight, 1, 2000 );
				camera.position.z = 1000;

				scene = new THREE.Scene();

<<<<<<< HEAD
				clock = new Clock();

				var geometry = new BoxBufferGeometry( 200, 200, 200 );
=======
				var geometry = new THREE.BoxBufferGeometry( 200, 200, 200 );
>>>>>>> 8aa8b6bf

				/*
				This is how compressed textures are supposed to be used:

				DXT1 - RGB - opaque textures
				DXT3 - RGBA - transparent textures with sharp alpha transitions
				DXT5 - RGBA - transparent textures with full alpha range
				*/

				var loader = new DDSLoader();

				var map1 = loader.load( 'textures/compressed/disturb_dxt1_nomip.dds' );
				map1.minFilter = map1.magFilter = THREE.LinearFilter;
				map1.anisotropy = 4;

				var map2 = loader.load( 'textures/compressed/disturb_dxt1_mip.dds' );
				map2.anisotropy = 4;

				var map3 = loader.load( 'textures/compressed/hepatica_dxt3_mip.dds' );
				map3.anisotropy = 4;

				var map4 = loader.load( 'textures/compressed/explosion_dxt5_mip.dds' );
				map4.anisotropy = 4;

				var map5 = loader.load( 'textures/compressed/disturb_argb_nomip.dds' );
				map5.minFilter = map5.magFilter = THREE.LinearFilter;
				map5.anisotropy = 4;

				var map6 = loader.load( 'textures/compressed/disturb_argb_mip.dds' );
				map6.anisotropy = 4;

				var cubemap1 = loader.load( 'textures/compressed/Mountains.dds', function ( texture ) {

					texture.magFilter = THREE.LinearFilter;
					texture.minFilter = THREE.LinearFilter;
					texture.mapping = THREE.CubeReflectionMapping;
					material1.needsUpdate = true;

				} );

				var cubemap2 = loader.load( 'textures/compressed/Mountains_argb_mip.dds', function ( texture ) {

					texture.magFilter = THREE.LinearFilter;
					texture.minFilter = THREE.LinearFilter;
					texture.mapping = THREE.CubeReflectionMapping;
					material5.needsUpdate = true;

				} );

				var cubemap3 = loader.load( 'textures/compressed/Mountains_argb_nomip.dds', function ( texture ) {

					texture.magFilter = THREE.LinearFilter;
					texture.minFilter = THREE.LinearFilter;
					texture.mapping = THREE.CubeReflectionMapping;
					material6.needsUpdate = true;

				} );

				var material1 = new THREE.MeshBasicMaterial( { map: map1, envMap: cubemap1 } );
				var material2 = new THREE.MeshBasicMaterial( { map: map2 } );
				var material3 = new THREE.MeshBasicMaterial( { map: map3, alphaTest: 0.5, side: THREE.DoubleSide } );
				var material4 = new THREE.MeshBasicMaterial( { map: map4, side: THREE.DoubleSide, blending: THREE.AdditiveBlending, depthTest: false, transparent: true } );
				var material5 = new THREE.MeshBasicMaterial( { envMap: cubemap2 } );
				var material6 = new THREE.MeshBasicMaterial( { envMap: cubemap3 } );
				var material7 = new THREE.MeshBasicMaterial( { map: map5 } );
				var material8 = new THREE.MeshBasicMaterial( { map: map6 } );


				var mesh = new THREE.Mesh( new THREE.TorusBufferGeometry( 100, 50, 32, 16 ), material1 );
				mesh.position.x = - 600;
				mesh.position.y = - 200;
				scene.add( mesh );
				meshes.push( mesh );

				mesh = new THREE.Mesh( geometry, material2 );
				mesh.position.x = - 200;
				mesh.position.y = - 200;
				scene.add( mesh );
				meshes.push( mesh );

				mesh = new THREE.Mesh( geometry, material3 );
				mesh.position.x = - 200;
				mesh.position.y = 200;
				scene.add( mesh );
				meshes.push( mesh );

				mesh = new THREE.Mesh( geometry, material4 );
				mesh.position.x = - 600;
				mesh.position.y = 200;
				scene.add( mesh );
				meshes.push( mesh );

				mesh = new THREE.Mesh( geometry, material5 );
				mesh.position.x = 200;
				mesh.position.y = 200;
				scene.add( mesh );
				meshes.push( mesh );

				mesh = new THREE.Mesh( geometry, material6 );
				mesh.position.x = 200;
				mesh.position.y = - 200;
				scene.add( mesh );
				meshes.push( mesh );

				mesh = new THREE.Mesh( geometry, material7 );
				mesh.position.x = 600;
				mesh.position.y = - 200;
				scene.add( mesh );
				meshes.push( mesh );

				mesh = new THREE.Mesh( geometry, material8 );
				mesh.position.x = 600;
				mesh.position.y = 200;
				scene.add( mesh );
				meshes.push( mesh );

				renderer = new THREE.WebGLRenderer( { antialias: true } );
				renderer.setPixelRatio( window.devicePixelRatio );
				renderer.setSize( window.innerWidth, window.innerHeight );
				document.body.appendChild( renderer.domElement );

				window.addEventListener( 'resize', onWindowResize, false );

			}

			function onWindowResize() {

				camera.aspect = window.innerWidth / window.innerHeight;
				camera.updateProjectionMatrix();

				renderer.setSize( window.innerWidth, window.innerHeight );

			}

			function animate() {

				requestAnimationFrame( animate );

				var time = clock.getElapsedTime();

				for ( var i = 0; i < meshes.length; i ++ ) {

					var mesh = meshes[ i ];
					mesh.rotation.x = time;
					mesh.rotation.y = time;

				}

				renderer.render( scene, camera );

			}

		</script>

	</body>
</html><|MERGE_RESOLUTION|>--- conflicted
+++ resolved
@@ -14,24 +14,7 @@
 		</div>
 
 		<script type="module">
-<<<<<<< HEAD
-			import {
-				AdditiveBlending,
-				BoxBufferGeometry,
-				Clock,
-				CubeReflectionMapping,
-				DoubleSide,
-				LinearFilter,
-				Mesh,
-				MeshBasicMaterial,
-				PerspectiveCamera,
-				Scene,
-				TorusBufferGeometry,
-				WebGLRenderer
-			} from "../build/three.module.js";
-=======
 			import * as THREE from '../build/three.module.js';
->>>>>>> 8aa8b6bf
 
 			import { DDSLoader } from './jsm/loaders/DDSLoader.js';
 
@@ -48,13 +31,9 @@
 
 				scene = new THREE.Scene();
 
-<<<<<<< HEAD
-				clock = new Clock();
+				clock = new THREE.Clock();
 
-				var geometry = new BoxBufferGeometry( 200, 200, 200 );
-=======
 				var geometry = new THREE.BoxBufferGeometry( 200, 200, 200 );
->>>>>>> 8aa8b6bf
 
 				/*
 				This is how compressed textures are supposed to be used:
