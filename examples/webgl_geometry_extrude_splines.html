--- conflicted
+++ resolved
@@ -42,13 +42,8 @@
 			import Stats from 'three/addons/libs/stats.module.js';
 			import { GUI } from 'three/addons/libs/lil-gui.module.min.js';
 
-<<<<<<< HEAD
-			import { Curves } from 'three/addons/curves/CurveExtras.js';
+			import * as Curves from 'three/addons/curves/CurveExtras.js';
 			import { OrbitControls } from 'three/addons/controls/OrbitControls.js';
-=======
-			import * as Curves from './jsm/curves/CurveExtras.js';
-			import { OrbitControls } from './jsm/controls/OrbitControls.js';
->>>>>>> 108deac0
 
 			let container, stats;
 
