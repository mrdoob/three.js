<!DOCTYPE html>
<html lang="en">
	<head>
		<title>three.js webgl - geometry - spline extrusion</title>
		<meta charset="utf-8">
		<meta name="viewport" content="width=device-width, user-scalable=no, minimum-scale=1.0, maximum-scale=1.0">
		<link type="text/css" rel="stylesheet" href="main.css">
		<style>
			body {
				background-color: #f0f0f0;
				color: #444;
			}
			a {
				color: #08f;
			}
		</style>
	</head>
	<body>

		<div id="container"></div>
		<div id="info">
			<a href="https://threejs.org" target="_blank" rel="noopener">three.js</a> - spline extrusion examples<br/>
			by <a href="http://www.lab4games.net/zz85/blog" target="_blank" rel="noopener">zz85</a>
		</div>

		<script type="module">
<<<<<<< HEAD
			import {
				CameraHelper,
				CatmullRomCurve3,
				Clock,
				Color,
				DirectionalLight,
				Mesh,
				MeshBasicMaterial,
				MeshLambertMaterial,
				Object3D,
				PerspectiveCamera,
				Scene,
				SphereBufferGeometry,
				TubeBufferGeometry,
				Vector3,
				WebGLRenderer
			} from "../build/three.module.js";
=======
			import * as THREE from '../build/three.module.js';
>>>>>>> 8aa8b6bf

			import Stats from './jsm/libs/stats.module.js';
			import { GUI } from './jsm/libs/dat.gui.module.js';

			import { Curves } from './jsm/curves/CurveExtras.js';
			import { OrbitControls } from './jsm/controls/OrbitControls.js';

			var container, stats;

			var camera, scene, renderer, splineCamera, cameraHelper, cameraEye, clock;

			var binormal = new THREE.Vector3();
			var normal = new THREE.Vector3();

			var pipeSpline = new THREE.CatmullRomCurve3( [
				new THREE.Vector3( 0, 10, - 10 ), new THREE.Vector3( 10, 0, - 10 ),
				new THREE.Vector3( 20, 0, 0 ), new THREE.Vector3( 30, 0, 10 ),
				new THREE.Vector3( 30, 0, 20 ), new THREE.Vector3( 20, 0, 30 ),
				new THREE.Vector3( 10, 0, 30 ), new THREE.Vector3( 0, 0, 30 ),
				new THREE.Vector3( - 10, 10, 30 ), new THREE.Vector3( - 10, 20, 30 ),
				new THREE.Vector3( 0, 30, 30 ), new THREE.Vector3( 10, 30, 30 ),
				new THREE.Vector3( 20, 30, 15 ), new THREE.Vector3( 10, 30, 10 ),
				new THREE.Vector3( 0, 30, 10 ), new THREE.Vector3( - 10, 20, 10 ),
				new THREE.Vector3( - 10, 10, 10 ), new THREE.Vector3( 0, 0, 10 ),
				new THREE.Vector3( 10, - 10, 10 ), new THREE.Vector3( 20, - 15, 10 ),
				new THREE.Vector3( 30, - 15, 10 ), new THREE.Vector3( 40, - 15, 10 ),
				new THREE.Vector3( 50, - 15, 10 ), new THREE.Vector3( 60, 0, 10 ),
				new THREE.Vector3( 70, 0, 0 ), new THREE.Vector3( 80, 0, 0 ),
				new THREE.Vector3( 90, 0, 0 ), new THREE.Vector3( 100, 0, 0 )
			] );

			var sampleClosedSpline = new THREE.CatmullRomCurve3( [
				new THREE.Vector3( 0, - 40, - 40 ),
				new THREE.Vector3( 0, 40, - 40 ),
				new THREE.Vector3( 0, 140, - 40 ),
				new THREE.Vector3( 0, 40, 40 ),
				new THREE.Vector3( 0, - 40, 40 )
			] );

			sampleClosedSpline.curveType = 'catmullrom';
			sampleClosedSpline.closed = true;

			// Keep a dictionary of Curve instances
			var splines = {
				GrannyKnot: new Curves.GrannyKnot(),
				HeartCurve: new Curves.HeartCurve( 3.5 ),
				VivianiCurve: new Curves.VivianiCurve( 70 ),
				KnotCurve: new Curves.KnotCurve(),
				HelixCurve: new Curves.HelixCurve(),
				TrefoilKnot: new Curves.TrefoilKnot(),
				TorusKnot: new Curves.TorusKnot( 20 ),
				CinquefoilKnot: new Curves.CinquefoilKnot( 20 ),
				TrefoilPolynomialKnot: new Curves.TrefoilPolynomialKnot( 14 ),
				FigureEightPolynomialKnot: new Curves.FigureEightPolynomialKnot(),
				DecoratedTorusKnot4a: new Curves.DecoratedTorusKnot4a(),
				DecoratedTorusKnot4b: new Curves.DecoratedTorusKnot4b(),
				DecoratedTorusKnot5a: new Curves.DecoratedTorusKnot5a(),
				DecoratedTorusKnot5c: new Curves.DecoratedTorusKnot5c(),
				PipeSpline: pipeSpline,
				SampleClosedSpline: sampleClosedSpline
			};

			var parent, tubeGeometry, mesh;

			var params = {
				spline: 'GrannyKnot',
				scale: 4,
				extrusionSegments: 100,
				radiusSegments: 3,
				closed: true,
				animationView: false,
				lookAhead: false,
				cameraHelper: false,
			};

			var material = new THREE.MeshLambertMaterial( { color: 0xff00ff } );

			var wireframeMaterial = new THREE.MeshBasicMaterial( { color: 0x000000, opacity: 0.3, wireframe: true, transparent: true } );

			function addTube() {

				if ( mesh !== undefined ) {

					parent.remove( mesh );
					mesh.geometry.dispose();

				}

				var extrudePath = splines[ params.spline ];

				tubeGeometry = new THREE.TubeBufferGeometry( extrudePath, params.extrusionSegments, 2, params.radiusSegments, params.closed );

				addGeometry( tubeGeometry );

				setScale();

			}

			function setScale() {

				mesh.scale.set( params.scale, params.scale, params.scale );

			}


			function addGeometry( geometry ) {

				// 3D shape

				mesh = new THREE.Mesh( geometry, material );
				var wireframe = new THREE.Mesh( geometry, wireframeMaterial );
				mesh.add( wireframe );

				parent.add( mesh );

			}

			function animateCamera() {

				cameraHelper.visible = params.cameraHelper;
				cameraEye.visible = params.cameraHelper;

			}

			init();
			animate();

			function init() {

				container = document.getElementById( 'container' );

				// camera

				camera = new THREE.PerspectiveCamera( 50, window.innerWidth / window.innerHeight, 0.01, 10000 );
				camera.position.set( 0, 50, 500 );

				// scene

				scene = new THREE.Scene();
				scene.background = new THREE.Color( 0xf0f0f0 );

				// clock

				clock = new Clock();

				// light

				var light = new THREE.DirectionalLight( 0xffffff );
				light.position.set( 0, 0, 1 );
				scene.add( light );

				// tube

				parent = new THREE.Object3D();
				scene.add( parent );

				splineCamera = new THREE.PerspectiveCamera( 84, window.innerWidth / window.innerHeight, 0.01, 1000 );
				parent.add( splineCamera );

				cameraHelper = new THREE.CameraHelper( splineCamera );
				scene.add( cameraHelper );

				addTube();

				// debug camera

				cameraEye = new THREE.Mesh( new THREE.SphereBufferGeometry( 5 ), new THREE.MeshBasicMaterial( { color: 0xdddddd } ) );
				parent.add( cameraEye );

				cameraHelper.visible = params.cameraHelper;
				cameraEye.visible = params.cameraHelper;

				// renderer

				renderer = new THREE.WebGLRenderer( { antialias: true } );
				renderer.setPixelRatio( window.devicePixelRatio );
				renderer.setSize( window.innerWidth, window.innerHeight );
				container.appendChild( renderer.domElement );

				// stats

				stats = new Stats();
				container.appendChild( stats.dom );

				// dat.GUI

				var gui = new GUI( { width: 300 } );

				var folderGeometry = gui.addFolder( 'Geometry' );
				folderGeometry.add( params, 'spline', Object.keys( splines ) ).onChange( function () {

					addTube();

				} );
				folderGeometry.add( params, 'scale', 2, 10 ).step( 2 ).onChange( function () {

					setScale();

				} );
				folderGeometry.add( params, 'extrusionSegments', 50, 500 ).step( 50 ).onChange( function () {

					addTube();

				} );
				folderGeometry.add( params, 'radiusSegments', 2, 12 ).step( 1 ).onChange( function () {

					addTube();

				} );
				folderGeometry.add( params, 'closed' ).onChange( function () {

					addTube();

				} );
				folderGeometry.open();

				var folderCamera = gui.addFolder( 'Camera' );
				folderCamera.add( params, 'animationView' ).onChange( function () {

					animateCamera();

				} );
				folderCamera.add( params, 'lookAhead' ).onChange( function () {

					animateCamera();

				} );
				folderCamera.add( params, 'cameraHelper' ).onChange( function () {

					animateCamera();

				} );
				folderCamera.open();

				var controls = new OrbitControls( camera, renderer.domElement );

				window.addEventListener( 'resize', onWindowResize, false );

			}

			function onWindowResize() {

				camera.aspect = window.innerWidth / window.innerHeight;
				camera.updateProjectionMatrix();

				renderer.setSize( window.innerWidth, window.innerHeight );

			}

			//

			function animate() {

				requestAnimationFrame( animate );

				render();
				stats.update();

			}

			function render() {

				// animate camera along spline

				var time = clock.getElapsedTime() * 1000;
				var looptime = 20 * 1000;
				var t = ( time % looptime ) / looptime;

				var pos = tubeGeometry.parameters.path.getPointAt( t );
				pos.multiplyScalar( params.scale );

				// interpolation

				var segments = tubeGeometry.tangents.length;
				var pickt = t * segments;
				var pick = Math.floor( pickt );
				var pickNext = ( pick + 1 ) % segments;

				binormal.subVectors( tubeGeometry.binormals[ pickNext ], tubeGeometry.binormals[ pick ] );
				binormal.multiplyScalar( pickt - pick ).add( tubeGeometry.binormals[ pick ] );

				var dir = tubeGeometry.parameters.path.getTangentAt( t );
				var offset = 15;

				normal.copy( binormal ).cross( dir );

				// we move on a offset on its binormal

				pos.add( normal.clone().multiplyScalar( offset ) );

				splineCamera.position.copy( pos );
				cameraEye.position.copy( pos );

				// using arclength for stablization in look ahead

				var lookAt = tubeGeometry.parameters.path.getPointAt( ( t + 30 / tubeGeometry.parameters.path.getLength() ) % 1 ).multiplyScalar( params.scale );

				// camera orientation 2 - up orientation via normal

				if ( ! params.lookAhead ) lookAt.copy( pos ).add( dir );
				splineCamera.matrix.lookAt( splineCamera.position, lookAt, normal );
				splineCamera.rotation.setFromRotationMatrix( splineCamera.matrix, splineCamera.rotation.order );

				cameraHelper.update();

				renderer.render( scene, params.animationView === true ? splineCamera : camera );

			}

		</script>
	</body>
</html><|MERGE_RESOLUTION|>--- conflicted
+++ resolved
@@ -24,27 +24,7 @@
 		</div>
 
 		<script type="module">
-<<<<<<< HEAD
-			import {
-				CameraHelper,
-				CatmullRomCurve3,
-				Clock,
-				Color,
-				DirectionalLight,
-				Mesh,
-				MeshBasicMaterial,
-				MeshLambertMaterial,
-				Object3D,
-				PerspectiveCamera,
-				Scene,
-				SphereBufferGeometry,
-				TubeBufferGeometry,
-				Vector3,
-				WebGLRenderer
-			} from "../build/three.module.js";
-=======
 			import * as THREE from '../build/three.module.js';
->>>>>>> 8aa8b6bf
 
 			import Stats from './jsm/libs/stats.module.js';
 			import { GUI } from './jsm/libs/dat.gui.module.js';
@@ -188,7 +168,7 @@
 
 				// clock
 
-				clock = new Clock();
+				clock = new THREE.Clock();
 
 				// light
 
