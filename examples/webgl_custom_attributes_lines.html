<!DOCTYPE html>
<html lang="en">
	<head>
		<title>three.js webgl - custom attributes [lines]</title>
		<meta charset="utf-8">
		<meta name="viewport" content="width=device-width, user-scalable=no, minimum-scale=1.0, maximum-scale=1.0">
		<link type="text/css" rel="stylesheet" href="main.css">
	</head>

	<body>
		<div id="info"><a href="http://threejs.org" target="_blank" rel="noopener">three.js</a> - custom attributes example</div>
		<div id="container"></div>

		<script type="x-shader/x-vertex" id="vertexshader">

			uniform float amplitude;

			attribute vec3 displacement;
			attribute vec3 customColor;

			varying vec3 vColor;

			void main() {

				vec3 newPosition = position + amplitude * displacement;

				vColor = customColor;

				gl_Position = projectionMatrix * modelViewMatrix * vec4( newPosition, 1.0 );

			}

		</script>

		<script type="x-shader/x-fragment" id="fragmentshader">

			uniform vec3 color;
			uniform float opacity;

			varying vec3 vColor;

			void main() {

				gl_FragColor = vec4( vColor * color, opacity );

			}

		</script>

		<script type="module">
<<<<<<< HEAD
			import {
				AdditiveBlending,
				Clock,
				Color,
				Float32BufferAttribute,
				FontLoader,
				Line,
				PerspectiveCamera,
				Scene,
				ShaderMaterial,
				TextBufferGeometry,
				WebGLRenderer
			} from "../build/three.module.js";
=======
			import * as THREE from '../build/three.module.js';
>>>>>>> 8aa8b6bf

			import Stats from './jsm/libs/stats.module.js';

			var renderer, scene, camera, stats;

			var line, uniforms, clock;

			var loader = new THREE.FontLoader();
			loader.load( 'fonts/helvetiker_bold.typeface.json', function ( font ) {

				init( font );
				animate();

			} );

			function init( font ) {

				camera = new THREE.PerspectiveCamera( 30, window.innerWidth / window.innerHeight, 1, 10000 );
				camera.position.z = 400;

				scene = new THREE.Scene();
				scene.background = new THREE.Color( 0x050505 );

				clock = new Clock();

				uniforms = {

					amplitude: { value: 5.0 },
					opacity: { value: 0.3 },
					color: { value: new THREE.Color( 0xffffff ) }

				};

				var shaderMaterial = new THREE.ShaderMaterial( {

					uniforms: uniforms,
					vertexShader: document.getElementById( 'vertexshader' ).textContent,
					fragmentShader: document.getElementById( 'fragmentshader' ).textContent,
					blending: THREE.AdditiveBlending,
					depthTest: false,
					transparent: true

				} );


				var geometry = new THREE.TextBufferGeometry( 'three.js', {

					font: font,

					size: 50,
					height: 15,
					curveSegments: 10,

					bevelThickness: 5,
					bevelSize: 1.5,
					bevelEnabled: true,
					bevelSegments: 10,

				} );

				geometry.center();

				var count = geometry.attributes.position.count;

				var displacement = new THREE.Float32BufferAttribute( count * 3, 3 );
				geometry.addAttribute( 'displacement', displacement );

				var customColor = new THREE.Float32BufferAttribute( count * 3, 3 );
				geometry.addAttribute( 'customColor', customColor );

				var color = new THREE.Color( 0xffffff );

				for ( var i = 0, l = customColor.count; i < l; i ++ ) {

					color.setHSL( i / l, 0.5, 0.5 );
					color.toArray( customColor.array, i * customColor.itemSize );

				}

				line = new THREE.Line( geometry, shaderMaterial );
				line.rotation.x = 0.2;
				scene.add( line );

				renderer = new THREE.WebGLRenderer( { antialias: true } );
				renderer.setPixelRatio( window.devicePixelRatio );
				renderer.setSize( window.innerWidth, window.innerHeight );

				var container = document.getElementById( 'container' );
				container.appendChild( renderer.domElement );

				stats = new Stats();
				container.appendChild( stats.dom );

				//

				window.addEventListener( 'resize', onWindowResize, false );

			}

			function onWindowResize() {

				camera.aspect = window.innerWidth / window.innerHeight;
				camera.updateProjectionMatrix();

				renderer.setSize( window.innerWidth, window.innerHeight );

			}

			function animate() {

				requestAnimationFrame( animate );

				render();
				stats.update();

			}

			function render() {

				var time = clock.getElapsedTime();

				line.rotation.y = 0.25 * time;

				uniforms.amplitude.value = Math.sin( 0.5 * time );
				uniforms.color.value.offsetHSL( 0.0005, 0, 0 );

				var attributes = line.geometry.attributes;
				var array = attributes.displacement.array;

				for ( var i = 0, l = array.length; i < l; i += 3 ) {

					array[ i ] += 0.3 * ( 0.5 - Math.random() );
					array[ i + 1 ] += 0.3 * ( 0.5 - Math.random() );
					array[ i + 2 ] += 0.3 * ( 0.5 - Math.random() );

				}

				attributes.displacement.needsUpdate = true;

				renderer.render( scene, camera );

			}


		</script>

</body>

</html><|MERGE_RESOLUTION|>--- conflicted
+++ resolved
@@ -48,23 +48,7 @@
 		</script>
 
 		<script type="module">
-<<<<<<< HEAD
-			import {
-				AdditiveBlending,
-				Clock,
-				Color,
-				Float32BufferAttribute,
-				FontLoader,
-				Line,
-				PerspectiveCamera,
-				Scene,
-				ShaderMaterial,
-				TextBufferGeometry,
-				WebGLRenderer
-			} from "../build/three.module.js";
-=======
 			import * as THREE from '../build/three.module.js';
->>>>>>> 8aa8b6bf
 
 			import Stats from './jsm/libs/stats.module.js';
 
@@ -88,7 +72,7 @@
 				scene = new THREE.Scene();
 				scene.background = new THREE.Color( 0x050505 );
 
-				clock = new Clock();
+				clock = new THREE.Clock();
 
 				uniforms = {
 
