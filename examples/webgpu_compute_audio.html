<html lang="en">
	<head>
		<title>three.js - WebGPU - Audio Processing</title>
		<meta charset="utf-8">
		<meta name="viewport" content="width=device-width, user-scalable=no, minimum-scale=1.0, maximum-scale=1.0">
		<link type="text/css" rel="stylesheet" href="main.css">
	</head>
	<body>

		<div id="overlay">
			<button id="startButton">Play</button>
		</div>

		<div id="info">
			<a href="https://threejs.org" target="_blank" rel="noopener">three.js</a> WebGPU - Audio Processing
			<br>Click on screen to process the audio using WebGPU.
		</div>

		<script type="importmap">
			{
				"imports": {
					"three": "../build/three.webgpu.js",
					"three/addons/": "./jsm/"
				}
			}
		</script>

		<script type="module">

			import * as THREE from 'three';
<<<<<<< HEAD
			import { tslFn, uniform, storage, storageObject, instanceIndex, float, texture, viewportTopLeft, color } from 'three';
=======
			import { tslFn, uniform, storage, instanceIndex, float, texture, viewportTopLeft, color } from 'three/nodes';
>>>>>>> 3b3c0016

			import { GUI } from 'three/addons/libs/lil-gui.module.min.js';

			let camera, scene, renderer;
			let computeNode;
			let waveBuffer, sampleRate;
			let waveGPUBuffer;
			let currentAudio, currentAnalyser;
			const analyserBuffer = new Uint8Array( 1024 );
			let analyserTexture;

			init();

			async function playAudioBuffer() {

				if ( currentAudio ) currentAudio.stop();

				// compute audio

				await renderer.computeAsync( computeNode );

				const waveArray = new Float32Array( await renderer.getArrayBufferAsync( waveGPUBuffer ) );

				// play result

				const audioOutputContext = new AudioContext( { sampleRate } );
				const audioOutputBuffer = audioOutputContext.createBuffer( 1, waveArray.length, sampleRate );

				audioOutputBuffer.copyToChannel( waveArray, 0 );

				const source = audioOutputContext.createBufferSource();
				source.connect( audioOutputContext.destination );
				source.buffer = audioOutputBuffer;
				source.start();

				currentAudio = source;

				// visual feedback

				currentAnalyser = audioOutputContext.createAnalyser();
				currentAnalyser.fftSize = 2048;

				source.connect( currentAnalyser );

			}

			async function init() {

				// audio buffer

				const soundBuffer = await fetch( 'sounds/webgpu-audio-processing.mp3' ).then( res => res.arrayBuffer() );
				const audioContext = new AudioContext();

				const audioBuffer = await audioContext.decodeAudioData( soundBuffer );

				waveBuffer = audioBuffer.getChannelData( 0 );

				// adding extra silence to delay and pitch
				waveBuffer = new Float32Array( [ ...waveBuffer, ...new Float32Array( 200000 ) ] );

				sampleRate = audioBuffer.sampleRate / audioBuffer.numberOfChannels;


				// create webgpu buffers

				waveGPUBuffer = new THREE.StorageInstancedBufferAttribute( waveBuffer, 1 );

				const waveStorageNode = storage( waveGPUBuffer, 'float', waveBuffer.length );

				// read-only buffer

<<<<<<< HEAD
				const waveNode = storageObject( new THREE.StorageInstancedBufferAttribute( waveBuffer, 1 ), 'float', waveBuffer.length );

=======
				const waveNode = storage( new StorageInstancedBufferAttribute( waveBuffer, 1 ), 'float', waveBuffer.length ).toReadOnly();
>>>>>>> 3b3c0016

				// params

				const pitch = uniform( 1.5 );
				const delayVolume = uniform( .2 );
				const delayOffset = uniform( .55 );


				// compute (shader-node)

				const computeShaderFn = tslFn( () => {

					const index = float( instanceIndex );

					// pitch

					const time = index.mul( pitch );

					let wave = waveNode.element( time );


					// delay

					for ( let i = 1; i < 7; i ++ ) {

						const waveOffset = waveNode.element( index.sub( delayOffset.mul( sampleRate ).mul( i ) ).mul( pitch ) );
						const waveOffsetVolume = waveOffset.mul( delayVolume.div( i * i ) );

						wave = wave.add( waveOffsetVolume );

					}


					// store

					const waveStorageElementNode = waveStorageNode.element( instanceIndex );

					waveStorageElementNode.assign( wave );

				} );


				// compute

				computeNode = computeShaderFn().compute( waveBuffer.length );


				// gui

				const gui = new GUI();

				gui.add( pitch, 'value', .5, 2, 0.01 ).name( 'pitch' );
				gui.add( delayVolume, 'value', 0, 1, .01 ).name( 'delayVolume' );
				gui.add( delayOffset, 'value', .1, 1, .01 ).name( 'delayOffset' );


				// renderer

				const container = document.createElement( 'div' );
				document.body.appendChild( container );

				camera = new THREE.PerspectiveCamera( 45, window.innerWidth / window.innerHeight, 0.01, 30 );


				// nodes

				analyserTexture = new THREE.DataTexture( analyserBuffer, analyserBuffer.length, 1, THREE.RedFormat );

				const spectrum = texture( analyserTexture, viewportTopLeft.x ).x.mul( viewportTopLeft.y );
				const backgroundNode = color( 0x0000FF ).mul( spectrum );


				// scene

				scene = new THREE.Scene();
				scene.backgroundNode = backgroundNode;

				// renderer

				renderer = new THREE.WebGPURenderer( { antialias: true } );
				renderer.setPixelRatio( window.devicePixelRatio );
				renderer.setSize( window.innerWidth, window.innerHeight );
				renderer.setAnimationLoop( render );
				container.appendChild( renderer.domElement );

				window.addEventListener( 'resize', onWindowResize );


				document.onclick = () => {

					const overlay = document.getElementById( 'overlay' );
					if ( overlay !== null ) overlay.remove();

					playAudioBuffer();

				};

			}

			function onWindowResize() {

				camera.aspect = window.innerWidth / window.innerHeight;
				camera.updateProjectionMatrix();

				renderer.setSize( window.innerWidth, window.innerHeight );

			}

			function render() {

				if ( currentAnalyser ) {

					currentAnalyser.getByteFrequencyData( analyserBuffer );

					analyserTexture.needsUpdate = true;

				}

				renderer.render( scene, camera );

			}

		</script>
	</body>
</html><|MERGE_RESOLUTION|>--- conflicted
+++ resolved
@@ -28,11 +28,7 @@
 		<script type="module">
 
 			import * as THREE from 'three';
-<<<<<<< HEAD
 			import { tslFn, uniform, storage, storageObject, instanceIndex, float, texture, viewportTopLeft, color } from 'three';
-=======
-			import { tslFn, uniform, storage, instanceIndex, float, texture, viewportTopLeft, color } from 'three/nodes';
->>>>>>> 3b3c0016
 
 			import { GUI } from 'three/addons/libs/lil-gui.module.min.js';
 
@@ -104,12 +100,7 @@
 
 				// read-only buffer
 
-<<<<<<< HEAD
-				const waveNode = storageObject( new THREE.StorageInstancedBufferAttribute( waveBuffer, 1 ), 'float', waveBuffer.length );
-
-=======
-				const waveNode = storage( new StorageInstancedBufferAttribute( waveBuffer, 1 ), 'float', waveBuffer.length ).toReadOnly();
->>>>>>> 3b3c0016
+				const waveNode = storageObject( new THREE.StorageInstancedBufferAttribute( waveBuffer, 1 ), 'float', waveBuffer.length ).toReadOnly();
 
 				// params
 
