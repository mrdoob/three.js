--- conflicted
+++ resolved
@@ -69,25 +69,7 @@
 		</script>
 
 		<script type="module">
-<<<<<<< HEAD
-			import {
-				BoxBufferGeometry,
-				Clock,
-				Color,
-				CylinderBufferGeometry,
-				DirectionalLight,
-				DodecahedronBufferGeometry,
-				HemisphereLight,
-				Mesh,
-				MeshStandardMaterial,
-				PerspectiveCamera,
-				Scene,
-				SphereBufferGeometry,
-				WebGLRenderer
-			} from "../build/three.module.js";
-=======
 			import * as THREE from '../build/three.module.js';
->>>>>>> 8aa8b6bf
 
 			import { OrbitControls } from './jsm/controls/OrbitControls.js';
 
@@ -116,7 +98,7 @@
 
 					var scene = new THREE.Scene();
 
-					clock = new Clock();
+					clock = new THREE.Clock();
 
 					// make a list item
 					var element = document.createElement( "div" );
