--- conflicted
+++ resolved
@@ -18,23 +18,7 @@
 
 
 		<script type="module">
-<<<<<<< HEAD
-			import {
-				BufferGeometry,
-				Clock,
-				Float32BufferAttribute,
-				LineBasicMaterial,
-				LineSegments,
-				Object3D,
-				PerspectiveCamera,
-				Scene,
-				Vector3,
-				VertexColors,
-				WebGLRenderer
-			} from "../build/three.module.js";
-=======
 			import * as THREE from '../build/three.module.js';
->>>>>>> 8aa8b6bf
 
 			import Stats from './jsm/libs/stats.module.js';
 
@@ -56,15 +40,10 @@
 
 				scene = new THREE.Scene();
 
-<<<<<<< HEAD
-				clock = new Clock();
-
-				var geometry = new BufferGeometry();
-				var material = new LineBasicMaterial( { vertexColors: VertexColors } );
-=======
+				clock = new THREE.Clock();
+
 				var geometry = new THREE.BufferGeometry();
 				var material = new THREE.LineBasicMaterial( { vertexColors: THREE.VertexColors } );
->>>>>>> 8aa8b6bf
 
 				var indices = [];
 				var positions = [];
