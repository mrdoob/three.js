--- conflicted
+++ resolved
@@ -20,21 +20,7 @@
 		<div id="info"><a href="http://threejs.org" target="_blank" rel="noopener">three.js</a> - Object3D.lookAt() example</div>
 
 		<script type="module">
-<<<<<<< HEAD
-			import {
-				Clock,
-				Color,
-				CylinderBufferGeometry,
-				Mesh,
-				MeshNormalMaterial,
-				PerspectiveCamera,
-				Scene,
-				SphereBufferGeometry,
-				WebGLRenderer
-			} from "../build/three.module.js";
-=======
 			import * as THREE from '../build/three.module.js';
->>>>>>> 8aa8b6bf
 
 			import Stats from './jsm/libs/stats.module.js';
 
@@ -60,13 +46,9 @@
 				scene = new THREE.Scene();
 				scene.background = new THREE.Color( 0xffffff );
 
-<<<<<<< HEAD
-				clock = new Clock();
+				clock = new THREE.Clock();
 
-				sphere = new Mesh( new SphereBufferGeometry( 100, 20, 20 ), new MeshNormalMaterial() );
-=======
 				sphere = new THREE.Mesh( new THREE.SphereBufferGeometry( 100, 20, 20 ), new THREE.MeshNormalMaterial() );
->>>>>>> 8aa8b6bf
 				scene.add( sphere );
 
 				var geometry = new THREE.CylinderBufferGeometry( 0, 10, 100, 12 );
