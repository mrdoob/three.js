--- conflicted
+++ resolved
@@ -25,11 +25,7 @@
 		<script type="module">
 
 			import * as THREE from 'three';
-<<<<<<< HEAD
-			import { float, vec3, color, viewportSharedTexture, hue, overlay, posterize, grayscale, saturation, viewportSafeUV, viewportTopLeft, checker, uv, timerLocal, oscSine, output } from 'three/tsl';
-=======
-			import { float, vec3, color, viewportSharedTexture, viewportSafeUV, viewportUV, checker, uv, timerLocal, oscSine, output } from 'three/tsl';
->>>>>>> 3e6ab2d9
+			import { float, vec3, color, viewportSharedTexture, hue, overlay, posterize, grayscale, saturation, viewportSafeUV, viewportUV, checker, uv, timerLocal, oscSine, output } from 'three/tsl';
 
 			import { GLTFLoader } from 'three/addons/loaders/GLTFLoader.js';
 
@@ -52,7 +48,7 @@
 
 				clock = new THREE.Clock();
 
-				//lights
+				// lights
 
 				const light = new THREE.SpotLight( 0xffffff, 1 );
 				light.power = 2000;
@@ -108,22 +104,14 @@
 
 				addBackdropSphere( hue( viewportSharedTexture().bgr, oscSine().mul( Math.PI ) ) );
 				addBackdropSphere( viewportSharedTexture().rgb.oneMinus() );
-<<<<<<< HEAD
 				addBackdropSphere( grayscale( viewportSharedTexture().rgb ) );
 				addBackdropSphere( saturation( viewportSharedTexture().rgb, 10 ), oscSine() );
 				addBackdropSphere( overlay( viewportSharedTexture().rgb, checker( uv().mul( 10 ) ) ) );
-				addBackdropSphere( viewportSharedTexture( viewportSafeUV( viewportTopLeft.mul( 40 ).floor().div( 40 ) ) ) );
-				addBackdropSphere( viewportSharedTexture( viewportSafeUV( viewportTopLeft.mul( 80 ).floor().div( 80 ) ) ).add( color( 0x0033ff ) ) );
-=======
-				addBackdropSphere( viewportSharedTexture().rgb.saturation( 0 ) );
-				addBackdropSphere( viewportSharedTexture().rgb.saturation( 10 ), oscSine() );
-				addBackdropSphere( viewportSharedTexture().rgb.overlay( checker( uv().mul( 10 ) ) ) );
 				addBackdropSphere( viewportSharedTexture( viewportSafeUV( viewportUV.mul( 40 ).floor().div( 40 ) ) ) );
 				addBackdropSphere( viewportSharedTexture( viewportSafeUV( viewportUV.mul( 80 ).floor().div( 80 ) ) ).add( color( 0x0033ff ) ) );
->>>>>>> 3e6ab2d9
 				addBackdropSphere( vec3( 0, 0, viewportSharedTexture().b ) );
 
-				//renderer
+				// renderer
 
 				renderer = new THREE.WebGPURenderer( { antialias: false } );
 				renderer.setPixelRatio( window.devicePixelRatio );
