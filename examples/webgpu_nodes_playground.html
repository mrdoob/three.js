<!DOCTYPE html>
<html lang="en">
	<head>
		<title>three.js - WebGPU - Selective Lights</title>
		<meta charset="utf-8">
		<meta name="viewport" content="width=device-width, user-scalable=no, minimum-scale=1.0, maximum-scale=1.0">
		<link type="text/css" rel="stylesheet" href="main.css">
		<link rel="stylesheet" href="fonts/open-sans/open-sans.css" type="text/css"/>
		<link rel="stylesheet" href="fonts/tabler-icons/tabler-icons.min.css" type="text/css"/>
		<style>
			body {
				overflow: hidden;
				width: 100%;
				height: 100%;
			}
			.renderer {
				position: absolute;
				top: 0;
				left: 0;
				height: 50%;
				width: 100%;
			}
			flow {
				position: absolute;
				top: 50%;
				left: 0;
				height: 50%;
				width: 100%;
				background: #222;
				box-shadow: inset 0 0 20px 0px #000000;
			}
		</style>
	</head>
	<body>

		<div id="info">
			<a href="https://threejs.org" target="_blank" rel="noopener">three.js</a> - WebGPU - Node Editor ( Playground version )<br />
		</div>

		<script async src="https://unpkg.com/es-module-shims@1.3.6/dist/es-module-shims.js"></script>

		<script type="importmap">
<<<<<<< HEAD
		{
			"imports": {
				"three": "../build/three.module.js",
				"three/addons/": "./jsm/"
=======
			{
				"imports": {
					"three": "../build/three.module.js",
					"three/nodes": "./jsm/nodes/Nodes.js"
				}
>>>>>>> 9cfb9790
			}
		</script>

		<script type="module">

			import * as THREE from 'three';
			import * as Nodes from 'three/nodes';

			import WebGPU from 'three/addons/capabilities/WebGPU.js';
			import WebGPURenderer from 'three/addons/renderers/webgpu/WebGPURenderer.js';

			import { NodeEditor } from 'three/addons/node-editor/NodeEditor.js';
			import { MeshEditor } from 'three/addons/node-editor/scene/MeshEditor.js';

<<<<<<< HEAD
			import * as Nodes from 'three/addons/renderers/nodes/Nodes.js';

			import Stats from 'three/addons/libs/stats.module.js';
=======
			import Stats from './jsm/libs/stats.module.js';
>>>>>>> 9cfb9790

			import { OrbitControls } from 'three/addons/controls/OrbitControls.js';
			import { FBXLoader } from 'three/addons/loaders/FBXLoader.js';

			// Use PreviewEditor in WebGL for now
			import { nodeFrame } from './jsm/renderers/webgl/nodes/WebGLNodes.js';

			let stats;
			let camera, scene, renderer;
			let model;

			init().then( animate ).catch( error => console.error( error ) );

			async function init() {

				if ( WebGPU.isAvailable() === false ) {

					document.body.appendChild( WebGPU.getErrorMessage() );

					throw new Error( 'No WebGPU support' );

				}

				camera = new THREE.PerspectiveCamera( 40, window.innerWidth / window.innerHeight, 1, 5000 );
				camera.position.set( 0.0, 300, 400 * 3 );

				scene = new THREE.Scene();
				scene.background = new THREE.Color( 0x333333 );

				// Lights

				const topLight = new THREE.PointLight( 0xF4F6F0, 1 );
				topLight.position.set( 0, 1000, 1000 );
				scene.add( topLight );

				const backLight = new THREE.PointLight( 0x0c1445, 1 );
				backLight.position.set( - 100, 20, - 260 );
				scene.add( backLight );

				renderer = new WebGPURenderer();
				renderer.setPixelRatio( window.devicePixelRatio );
				renderer.setSize( window.innerWidth, window.innerHeight );
				document.body.appendChild( renderer.domElement );
				renderer.outputEncoding = THREE.sRGBEncoding;
				renderer.toneMappingNode = new Nodes.ToneMappingNode( THREE.LinearToneMapping, 4000 );

				renderer.domElement.className = 'renderer';

				//

				stats = new Stats();
				document.body.appendChild( stats.dom );

				const controls = new OrbitControls( camera, renderer.domElement );
				controls.minDistance = 500;
				controls.maxDistance = 3000;

				window.addEventListener( 'resize', onWindowResize );

				onWindowResize();

				initEditor();

				return renderer.init();

			}

			function initEditor() {

				const nodeEditor = new NodeEditor( scene );

				nodeEditor.addEventListener( 'new', () => {

					const materialEditor = new MeshEditor( model );

					nodeEditor.add( materialEditor );
					nodeEditor.centralizeNode( materialEditor );

				} );

				document.body.appendChild( nodeEditor.domElement );

				const loaderFBX = new FBXLoader();
				loaderFBX.load( 'models/fbx/stanford-bunny.fbx', ( object ) => {

					const defaultMaterial = new Nodes.MeshBasicNodeMaterial();
					defaultMaterial.colorNode = new Nodes.UniformNode( 0 );

					const sphere = new THREE.Mesh( new THREE.SphereGeometry( 200, 32, 16 ), defaultMaterial );
					sphere.name = 'Sphere';
					sphere.position.set( 500, 0, - 500 );
					scene.add( sphere );

					const box = new THREE.Mesh( new THREE.BoxGeometry( 200, 200, 200 ), defaultMaterial );
					box.name = 'Box';
					box.position.set( - 500, 0, - 500 );
					scene.add( box );

					const defaultPointsMaterial = new Nodes.PointsNodeMaterial();
					defaultPointsMaterial.colorNode = new Nodes.UniformNode( 0 );

					const torusKnot = new THREE.Points( new THREE.TorusKnotGeometry( 100, 30, 100, 16 ), defaultPointsMaterial );
					torusKnot.name = 'Torus Knot ( Points )';
					torusKnot.position.set( 0, 0, - 500 );
					scene.add( torusKnot );

					model = object.children[ 0 ];
					model.position.set( 0, 0, 10 );
					model.scale.setScalar( 1 );
					model.material = defaultMaterial;
					scene.add( model );

					const materialEditor = new MeshEditor( model );

					nodeEditor.add( materialEditor );
					nodeEditor.centralizeNode( materialEditor );

				} );

			}

			function onWindowResize() {

				const width = window.innerWidth;
				const height = window.innerHeight / 2;

				camera.aspect = width / height;
				camera.updateProjectionMatrix();

				renderer.setSize( width, height );

			}

			//

			function animate() {

				requestAnimationFrame( animate );

				nodeFrame.update();

				render();

				stats.update();

			}

			function render() {

				//if ( model ) model.rotation.y = performance.now() / 5000;

				renderer.render( scene, camera );

			}

		</script>
	</body>
</html><|MERGE_RESOLUTION|>--- conflicted
+++ resolved
@@ -40,18 +40,12 @@
 		<script async src="https://unpkg.com/es-module-shims@1.3.6/dist/es-module-shims.js"></script>
 
 		<script type="importmap">
-<<<<<<< HEAD
-		{
-			"imports": {
-				"three": "../build/three.module.js",
-				"three/addons/": "./jsm/"
-=======
 			{
 				"imports": {
 					"three": "../build/three.module.js",
+					"three/addons/": "./jsm/",
 					"three/nodes": "./jsm/nodes/Nodes.js"
 				}
->>>>>>> 9cfb9790
 			}
 		</script>
 
@@ -66,19 +60,13 @@
 			import { NodeEditor } from 'three/addons/node-editor/NodeEditor.js';
 			import { MeshEditor } from 'three/addons/node-editor/scene/MeshEditor.js';
 
-<<<<<<< HEAD
-			import * as Nodes from 'three/addons/renderers/nodes/Nodes.js';
-
 			import Stats from 'three/addons/libs/stats.module.js';
-=======
-			import Stats from './jsm/libs/stats.module.js';
->>>>>>> 9cfb9790
 
 			import { OrbitControls } from 'three/addons/controls/OrbitControls.js';
 			import { FBXLoader } from 'three/addons/loaders/FBXLoader.js';
 
 			// Use PreviewEditor in WebGL for now
-			import { nodeFrame } from './jsm/renderers/webgl/nodes/WebGLNodes.js';
+			import { nodeFrame } from 'three/addons/renderers/webgl/nodes/WebGLNodes.js';
 
 			let stats;
 			let camera, scene, renderer;
