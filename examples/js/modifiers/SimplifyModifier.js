( function () {

	/**
 *	Simplification Geometry Modifier
 *    - based on code and technique
 *	  - by Stan Melax in 1998
 *	  - Progressive Mesh type Polygon Reduction Algorithm
 *    - http://www.melax.com/polychop/
 */

	const _cb = new THREE.Vector3(),
		_ab = new THREE.Vector3();

	class SimplifyModifier {

		constructor() {

			if ( THREE.BufferGeometryUtils === undefined ) {

				throw 'THREE.SimplifyModifier relies on THREE.BufferGeometryUtils';

			}

		}

		modify( geometry, count, threshold ) {

			if ( geometry.isGeometry === true ) {

				console.error( 'THREE.SimplifyModifier no longer supports Geometry. Use THREE.BufferGeometry instead.' );
				return;

			}

			geometry = geometry.clone();
			const attributes = geometry.attributes; // this modifier can only process indexed and non-indexed geomtries with a position attribute

			for ( const name in attributes ) {

				if ( name !== 'position' ) geometry.deleteAttribute( name );

			}

			geometry = THREE.BufferGeometryUtils.mergeVertices( geometry ); //
			// put data of original geometry in different data structures
			//

			const vertices = [];
			const faces = []; // add vertices

			const positionAttribute = geometry.getAttribute( 'position' );

			for ( let i = 0; i < positionAttribute.count; i ++ ) {

				const v = new THREE.Vector3().fromBufferAttribute( positionAttribute, i );
				const vertex = new Vertex( v );
				vertices.push( vertex );

			} // add faces


			let index = geometry.getIndex();

			if ( index !== null ) {

				for ( let i = 0; i < index.count; i += 3 ) {

					const a = index.getX( i );
					const b = index.getX( i + 1 );
					const c = index.getX( i + 2 );
					const triangle = new Triangle( vertices[ a ], vertices[ b ], vertices[ c ], a, b, c );
					faces.push( triangle );

				}

			} else {

				for ( let i = 0; i < positionAttribute.count; i += 3 ) {

					const a = i;
					const b = i + 1;
					const c = i + 2;
					const triangle = new Triangle( vertices[ a ], vertices[ b ], vertices[ c ], a, b, c );
					faces.push( triangle );

				}

			} // compute all edge collapse costs


			for ( let i = 0, il = vertices.length; i < il; i ++ ) {

				computeEdgeCostAtVertex( vertices[ i ] );

			}

			// sort & reindex now.
			// maintaining order by edge collapse cost will be cheaper
			// than searching for lowest every time.
			// Lowest cost at tail will minimize reindexing on removal.
			vertices.sort( ( a, b )=>{

				return b.collapseCost - a.collapseCost;

			} );
			for ( let i = 0, il = vertices.length; i < il; i ++ ) {

				vertices[ i ].id = i;

			}

			let nextVertex;
			let z = count;

			// likely only a minor optimization,
			// but why check for threshold every iteration
			// in cases when we aren't even using it?
			// implicit typeof( threshold ) !== 'undefined'.
			// if the argument is not provided, we safely
			// false out and use the old implementation.
			if ( threshold >= 0 ) {

				while ( z -- ) {

					nextVertex = vertices[ vertices.length - 1 ];

					if ( ! nextVertex ) {

						console.log( 'THREE.SimplifyModifier: No next vertex' );
						break;

					}

					if ( nextVertex.collapseCost > threshold ) break;

					collapse( vertices, faces, nextVertex, nextVertex.collapseNeighbor );

				}

			} else {

				while ( z -- ) {

					nextVertex = vertices[ vertices.length - 1 ];

					if ( ! nextVertex ) {

						console.log( 'THREE.SimplifyModifier: No next vertex' );
						break;

					}

					collapse( vertices, faces, nextVertex, nextVertex.collapseNeighbor );

				}

			} //



			const simplifiedGeometry = new THREE.BufferGeometry();
			const position = [];
			index = []; //

			for ( let i = 0; i < vertices.length; i ++ ) {

				const vertex = vertices[ i ].position;
				position.push( vertex.x, vertex.y, vertex.z ); // cache final index to GREATLY speed up faces reconstruction

				vertices[ i ].id = i;

			} //


			for ( let i = 0; i < faces.length; i ++ ) {

				const face = faces[ i ];
				index.push( face.v1.id, face.v2.id, face.v3.id );

			} //


			simplifiedGeometry.setAttribute( 'position', new THREE.Float32BufferAttribute( position, 3 ) );
			simplifiedGeometry.setIndex( index );
			return simplifiedGeometry;

		}

	}

	function pushIfUnique( array, object ) {

		if ( array.indexOf( object ) === - 1 ) array.push( object );

	}

	function removeFromArray( array, object ) {

		var k = array.indexOf( object );
		if ( k > - 1 ) array.splice( k, 1 );

	}

	function computeEdgeCollapseCost( u, v ) {

		// if we collapse edge uv by moving u to v then how
		// much different will the model change, i.e. the "error".
		const edgelength = v.position.distanceTo( u.position );
		let curvature = 0;
		const sideFaces = []; // find the "sides" triangles that are on the edge uv

		for ( let i = 0, il = u.faces.length; i < il; i ++ ) {

			const face = u.faces[ i ];

			if ( face.hasVertex( v ) ) {

				sideFaces.push( face );

			}

		} // use the triangle facing most away from the sides
		// to determine our curvature term


		for ( let i = 0, il = u.faces.length; i < il; i ++ ) {

			let minCurvature = 1;
			const face = u.faces[ i ];

			for ( let j = 0; j < sideFaces.length; j ++ ) {

				const sideFace = sideFaces[ j ]; // use dot product of face normals.

				const dotProd = face.normal.dot( sideFace.normal );
				minCurvature = Math.min( minCurvature, ( 1.001 - dotProd ) / 2 );

			}

			curvature = Math.max( curvature, minCurvature );

		} // crude approach in attempt to preserve borders
		// though it seems not to be totally correct


		const borders = 0;

		if ( sideFaces.length < 2 ) {

			// we add some arbitrary cost for borders,
			// borders += 10;
			curvature = 1;

		}

		const amt = edgelength * curvature + borders;
		return amt;

	}

	function computeEdgeCostAtVertex( v ) {

		// compute the edge collapse cost for all edges that start
		// from vertex v.  Since we are only interested in reducing
		// the object by selecting the min cost edge at each step, we
		// only cache the cost of the least cost edge at this vertex
		// (in member variable collapse) as well as the value of the
		// cost (in member variable collapseCost).
		if ( v.neighbors.length === 0 ) {

			// collapse if no neighbors.
			v.collapseNeighbor = null;
			v.collapseCost = - 0.01;
			return;

		}

		v.collapseCost = 100000;
		v.collapseNeighbor = null; // search all neighboring edges for "least cost" edge

		for ( let i = 0; i < v.neighbors.length; i ++ ) {

			const collapseCost = computeEdgeCollapseCost( v, v.neighbors[ i ] );

			if ( ! v.collapseNeighbor ) {

				v.collapseNeighbor = v.neighbors[ i ];
				v.collapseCost = collapseCost;
				v.minCost = collapseCost;
				v.totalCost = 0;
				v.costCount = 0;

			}

			v.costCount ++;
			v.totalCost += collapseCost;

			if ( collapseCost < v.minCost ) {

				v.collapseNeighbor = v.neighbors[ i ];
				v.minCost = collapseCost;

			}

		} // we average the cost of collapsing at this vertex


		v.collapseCost = v.totalCost / v.costCount; // v.collapseCost = v.minCost;

	}

	function removeVertex( v, vertices ) {

		console.assert( v.faces.length === 0 );

		while ( v.neighbors.length ) {

			const n = v.neighbors.pop();
			removeFromArray( n.neighbors, v );

		}

		// still effectively O(n)
		// but rather than spend the n looking from the top,
		// spend it cleaning from target down.
		let i = v.id;
		vertices.splice( i, 1 );
		for ( let vl = vertices.length; i < vl; ++ i ) {

			-- vertices[ i ].id;

		}

		v.id = - 1; // in case anything still references this

	}

	function removeFace( f, faces ) {

		removeFromArray( faces, f );
		if ( f.v1 ) removeFromArray( f.v1.faces, f );
		if ( f.v2 ) removeFromArray( f.v2.faces, f );
		if ( f.v3 ) removeFromArray( f.v3.faces, f ); // TODO optimize this!

		const vs = [ f.v1, f.v2, f.v3 ];

		for ( let i = 0; i < 3; i ++ ) {

			const v1 = vs[ i ];
			const v2 = vs[ ( i + 1 ) % 3 ];
			if ( ! v1 || ! v2 ) continue;
			v1.removeIfNonNeighbor( v2 );
			v2.removeIfNonNeighbor( v1 );

		}

	}

	function collapse( vertices, faces, u, v ) {

		// u and v are pointers to vertices of an edge
		// Collapse the edge uv by moving vertex u onto v
		if ( ! v ) {

			// u is a vertex all by itself so just delete it..
			removeVertex( u, vertices );
			return;

		}

		const tmpVertices = [];

		for ( let i = 0; i < u.neighbors.length; i ++ ) {

			tmpVertices.push( u.neighbors[ i ] );

		} // delete triangles on edge uv:


		for ( let i = u.faces.length - 1; i >= 0; i -- ) {

			if ( u.faces[ i ].hasVertex( v ) ) {

				removeFace( u.faces[ i ], faces );

			}

		} // update remaining triangles to have v instead of u


		for ( let i = u.faces.length - 1; i >= 0; i -- ) {

			u.faces[ i ].replaceVertex( u, v );

		}

		removeVertex( u, vertices ); // recompute the edge collapse costs in neighborhood

		for ( let i = 0; i < tmpVertices.length; i ++ ) {

			computeEdgeCostAtVertex( tmpVertices[ i ] );
			maintainEdgeCostSort( vertices, tmpVertices[ i ] );

		}

	}

	function maintainEdgeCostSort( vertices, v ) {

		if ( v.id < 0 ) return; // trying to sort a disused vertex

		// high cost towards head
		while ( v.id > 0 && v.collapseCost > vertices[ v.id - 1 ].collapseCost ) {

			// previous element goes down
			vertices[ v.id ] = vertices[ v.id - 1 ];
			++ vertices[ v.id ].id;
			// v goes up
			//vertices[ v.id - 1 ] = v;
			-- v.id;

		}

		let l = vertices.length - 1;
		// low cost towards tail
		while ( v.id < l && v.collapseCost < vertices[ v.id + 1 ].collapseCost ) {

			// next element goes up
			vertices[ v.id ] = vertices[ v.id + 1 ];
			-- vertices[ v.id ].id;
			// v goes down
			//vertices[ v.id + 1 ] = v;
			++ v.id;

		}

		vertices[ v.id ] = v; // no need to do this every iteration

	} // we use a triangle class to represent structure of face slightly differently


	class Triangle {

		constructor( v1, v2, v3, a, b, c ) {

			this.a = a;
			this.b = b;
			this.c = c;
			this.v1 = v1;
			this.v2 = v2;
			this.v3 = v3;
			this.normal = new THREE.Vector3();
			this.computeNormal();
			v1.faces.push( this );
			v1.addUniqueNeighbor( v2 );
			v1.addUniqueNeighbor( v3 );
			v2.faces.push( this );
			v2.addUniqueNeighbor( v1 );
			v2.addUniqueNeighbor( v3 );
			v3.faces.push( this );
			v3.addUniqueNeighbor( v1 );
			v3.addUniqueNeighbor( v2 );

		}

		computeNormal() {

			const vA = this.v1.position;
			const vB = this.v2.position;
			const vC = this.v3.position;

			_cb.subVectors( vC, vB );

			_ab.subVectors( vA, vB );

			_cb.cross( _ab ).normalize();

			this.normal.copy( _cb );

		}

		hasVertex( v ) {

			return v === this.v1 || v === this.v2 || v === this.v3;

		}

		replaceVertex( oldv, newv ) {

			if ( oldv === this.v1 ) this.v1 = newv; else if ( oldv === this.v2 ) this.v2 = newv; else if ( oldv === this.v3 ) this.v3 = newv;
			removeFromArray( oldv.faces, this );
			newv.faces.push( this );
			oldv.removeIfNonNeighbor( this.v1 );
			this.v1.removeIfNonNeighbor( oldv );
			oldv.removeIfNonNeighbor( this.v2 );
			this.v2.removeIfNonNeighbor( oldv );
			oldv.removeIfNonNeighbor( this.v3 );
			this.v3.removeIfNonNeighbor( oldv );
			this.v1.addUniqueNeighbor( this.v2 );
			this.v1.addUniqueNeighbor( this.v3 );
			this.v2.addUniqueNeighbor( this.v1 );
			this.v2.addUniqueNeighbor( this.v3 );
			this.v3.addUniqueNeighbor( this.v1 );
			this.v3.addUniqueNeighbor( this.v2 );
			this.computeNormal();

		}

	}

	class Vertex {

		constructor( v ) {

			this.position = v;
<<<<<<< HEAD

=======
>>>>>>> d0340e3a
			this.id = - 1; // external use position in vertices list (for e.g. face generation)

			this.faces = []; // faces vertex is connected

			this.neighbors = []; // neighbouring vertices aka "adjacentVertices"
			// these will be computed in computeEdgeCostAtVertex()

			this.collapseCost = 0; // cost of collapsing this vertex, the less the better. aka objdist

			this.collapseNeighbor = null; // best candinate for collapsing

		}

		addUniqueNeighbor( vertex ) {

			pushIfUnique( this.neighbors, vertex );

		}

		removeIfNonNeighbor( n ) {

			const neighbors = this.neighbors;
			const faces = this.faces;
			const offset = neighbors.indexOf( n );
			if ( offset === - 1 ) return;

			for ( let i = 0; i < faces.length; i ++ ) {

				if ( faces[ i ].hasVertex( n ) ) return;

			}

			neighbors.splice( offset, 1 );

		}

	}

	THREE.SimplifyModifier = SimplifyModifier;

} )();<|MERGE_RESOLUTION|>--- conflicted
+++ resolved
@@ -513,10 +513,7 @@
 		constructor( v ) {
 
 			this.position = v;
-<<<<<<< HEAD
-
-=======
->>>>>>> d0340e3a
+
 			this.id = - 1; // external use position in vertices list (for e.g. face generation)
 
 			this.faces = []; // faces vertex is connected
