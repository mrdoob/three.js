--- conflicted
+++ resolved
@@ -36,11 +36,6 @@
 THREE.DotScreenPass.prototype = Object.create( THREE.Pass.prototype );
 
 Object.assign( THREE.DotScreenPass.prototype, {
-<<<<<<< HEAD
-
-	constructor: THREE.DotScreenPass,
-=======
->>>>>>> ebf03929
 
 	render: function ( renderer, writeBuffer, readBuffer, delta, maskActive ) {
 
