/**
 * @author alteredq / http://alteredqualia.com/
 */

THREE.RenderPass = function ( scene, camera, overrideMaterial, clearColor, clearAlpha, renderOpaque, renderTransparent ) {

	this.scene = scene;
	this.camera = camera;
	this.renderOptions = { renderOpaque: renderOpaque, renderTransparent: renderTransparent};

	this.overrideMaterial = overrideMaterial;

	this.clearColor = clearColor;
	this.clearAlpha = ( clearAlpha !== undefined ) ? clearAlpha : 1;

	this.oldClearColor = new THREE.Color();
	this.oldClearAlpha = 1;

	this.enabled = true;
	this.clear = true;
	this.needsSwap = false;

};

THREE.RenderPass.prototype = {

	render: function ( renderer, writeBuffer, readBuffer, delta ) {

		this.scene.overrideMaterial = this.overrideMaterial;

		//START_VEROLD_MOD
		this.scene.overrideUniforms = this.overrideUniforms;
		//END_VEROLD_MOD

		if ( this.clearColor ) {

			this.oldClearColor.copy( renderer.getClearColor() );
			this.oldClearAlpha = renderer.getClearAlpha();

			renderer.setClearColor( this.clearColor, this.clearAlpha );

		}

<<<<<<< HEAD
		//renderer.render( this.scene, this.camera, readBuffer, this.clear );
		if ( this.renderToScreen ) {

			renderer.render( this.scene, this.camera );

		} else {

			renderer.render( this.scene, this.camera, readBuffer, this.clear );

		}
=======
		renderer.render( this.scene, this.camera, readBuffer, this.clear, this.renderOptions );
>>>>>>> 6f62c690

		if ( this.clearColor ) {

			renderer.setClearColor( this.oldClearColor, this.oldClearAlpha );

		}

		this.scene.overrideMaterial = null;

	}

};<|MERGE_RESOLUTION|>--- conflicted
+++ resolved
@@ -41,7 +41,6 @@
 
 		}
 
-<<<<<<< HEAD
 		//renderer.render( this.scene, this.camera, readBuffer, this.clear );
 		if ( this.renderToScreen ) {
 
@@ -52,9 +51,6 @@
 			renderer.render( this.scene, this.camera, readBuffer, this.clear );
 
 		}
-=======
-		renderer.render( this.scene, this.camera, readBuffer, this.clear, this.renderOptions );
->>>>>>> 6f62c690
 
 		if ( this.clearColor ) {
 
