--- conflicted
+++ resolved
@@ -25,11 +25,6 @@
 THREE.RenderPass.prototype = Object.create( THREE.Pass.prototype );
 
 Object.assign( THREE.RenderPass.prototype, {
-<<<<<<< HEAD
-
-	constructor: THREE.RenderPass,
-=======
->>>>>>> ebf03929
 
 	render: function ( renderer, writeBuffer, readBuffer, delta, maskActive ) {
 
