--- conflicted
+++ resolved
@@ -41,11 +41,6 @@
 THREE.ShaderPass.prototype = Object.create( THREE.Pass.prototype );
 
 Object.assign( THREE.ShaderPass.prototype, {
-<<<<<<< HEAD
-
-	constructor: THREE.ShaderPass,
-=======
->>>>>>> ebf03929
 
 	render: function( renderer, writeBuffer, readBuffer, delta, maskActive ) {
 
