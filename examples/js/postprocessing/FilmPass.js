/**
 * @author alteredq / http://alteredqualia.com/
 */

THREE.FilmPass = function ( noiseIntensity, scanlinesIntensity, scanlinesCount, grayscale ) {

	THREE.Pass.call( this );

	if ( THREE.FilmShader === undefined )
		console.error( "THREE.FilmPass relies on THREE.FilmShader" );

	var shader = THREE.FilmShader;

	this.uniforms = THREE.UniformsUtils.clone( shader.uniforms );

	this.material = new THREE.ShaderMaterial( {

		uniforms: this.uniforms,
		vertexShader: shader.vertexShader,
		fragmentShader: shader.fragmentShader

	} );

	if ( grayscale !== undefined )	this.uniforms.grayscale.value = grayscale;
	if ( noiseIntensity !== undefined ) this.uniforms.nIntensity.value = noiseIntensity;
	if ( scanlinesIntensity !== undefined ) this.uniforms.sIntensity.value = scanlinesIntensity;
	if ( scanlinesCount !== undefined ) this.uniforms.sCount.value = scanlinesCount;

	this.camera = new THREE.OrthographicCamera( - 1, 1, 1, - 1, 0, 1 );
	this.scene  = new THREE.Scene();

	this.quad = new THREE.Mesh( new THREE.PlaneBufferGeometry( 2, 2 ), null );
	this.scene.add( this.quad );

};

THREE.FilmPass.prototype = Object.create( THREE.Pass.prototype );

Object.assign( THREE.FilmPass.prototype, {
<<<<<<< HEAD

	constructor: THREE.FilmPass,
=======
>>>>>>> ebf03929

	render: function ( renderer, writeBuffer, readBuffer, delta, maskActive ) {

		this.uniforms[ "tDiffuse" ].value = readBuffer.texture;
		this.uniforms[ "time" ].value += delta;

		this.quad.material = this.material;

		if ( this.renderToScreen ) {

			renderer.render( this.scene, this.camera );

		} else {

			renderer.render( this.scene, this.camera, writeBuffer, this.clear );

		}

	}

} );<|MERGE_RESOLUTION|>--- conflicted
+++ resolved
@@ -37,11 +37,6 @@
 THREE.FilmPass.prototype = Object.create( THREE.Pass.prototype );
 
 Object.assign( THREE.FilmPass.prototype, {
-<<<<<<< HEAD
-
-	constructor: THREE.FilmPass,
-=======
->>>>>>> ebf03929
 
 	render: function ( renderer, writeBuffer, readBuffer, delta, maskActive ) {
 
