--- conflicted
+++ resolved
@@ -28,24 +28,10 @@
 
 	var copyShader = THREE.CopyShader;
 	this.copyUniforms = THREE.UniformsUtils.clone( copyShader.uniforms );
-
-<<<<<<< HEAD
-	}
-
-	var compositeShader = THREE.CompositeShader;
-	this.compositeUniforms = THREE.UniformsUtils.clone( compositeShader.uniforms );
-
-	this.compositeMaterial = new THREE.ShaderMaterial(	{
-
-		uniforms: this.compositeUniforms,
-		vertexShader: compositeShader.vertexShader,
-		fragmentShader: compositeShader.fragmentShader,
-=======
-	this.copyMaterial = new THREE.ShaderMaterial(	{
+	this.copyMaterial = new THREE.ShaderMaterial( {
 		uniforms: this.copyUniforms,
 		vertexShader: copyShader.vertexShader,
 		fragmentShader: copyShader.fragmentShader,
->>>>>>> 732fee16
 		premultipliedAlpha: true,
 		transparent: true,
 		blending: THREE.AdditiveBlending,
@@ -53,14 +39,7 @@
 		depthWrite: false
 	} );
 
-<<<<<<< HEAD
-=======
-	this.camera2 = new THREE.OrthographicCamera( - 1, 1, 1, - 1, 0, 1 );
-	this.scene2	= new THREE.Scene();
-	this.quad2 = new THREE.Mesh( new THREE.PlaneGeometry( 2, 2 ), this.copyMaterial );
-	this.scene2.add( this.quad2 );
 
->>>>>>> 732fee16
 };
 
 THREE.ManualMSAARenderPass.prototype = Object.assign( Object.create( THREE.Pass.prototype ), {
@@ -117,10 +96,6 @@
 					width, height );
 			}
 
-<<<<<<< HEAD
-			renderer.render( this.scene, camera, this.sampleRenderTarget, true );
-			renderer.renderPass( this.compositeMaterial, writeBuffer, (i === 0) );
-=======
 			var sampleWeight = baseSampleWeight;
 			if( this.unbiased ) {
 				// the theory is that equal weights for each sample lead to an accumulation of rounding errors.
@@ -136,8 +111,7 @@
 			if (i === 0) {
 				renderer.setClearColor( 0x000000, 0.0 );
 			}
-			renderer.render( this.scene2, this.camera2, this.renderToScreen ? null : writeBuffer, (i === 0) );
->>>>>>> 732fee16
+			renderer.renderPass( this.copyMaterial, this.renderToScreen ? null : writeBuffer, (i === 0) );
 
 		}
 
