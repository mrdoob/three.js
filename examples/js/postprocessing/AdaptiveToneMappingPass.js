/**
 * @author miibond
 * Generate a texture that represents the luminosity of the current scene, adapted over time
 * to simulate the optic nerve responding to the amount of light it is receiving.
 * Based on a GDC2007 presentation by Wolfgang Engel titled "Post-Processing Pipeline"
 *
 * Full-screen tone-mapping shader based on http://www.graphics.cornell.edu/~jaf/publications/sig02_paper.pdf
 */

THREE.AdaptiveToneMappingPass = function ( adaptive, resolution ) {

	this.resolution = ( resolution !== undefined ) ? resolution : 256;
	this.needsInit = true;
<<<<<<< HEAD
	this.adaptive = adaptive !== undefined ? !!adaptive : true;
	this.needsManualDownSample = false;
=======
	this.adaptive = adaptive !== undefined ? !! adaptive : true;
>>>>>>> b8524820

	this.luminanceRT = null;
	this.previousLuminanceRT = null;
	this.currentLuminanceRTDownSampled = [];
	this.currentLuminanceRT = null;

	if ( THREE.CopyShader === undefined )
		console.error( "THREE.AdaptiveToneMappingPass relies on THREE.CopyShader" );

	var copyShader = THREE.CopyShader;

	this.copyUniforms = THREE.UniformsUtils.clone( copyShader.uniforms );

	this.materialCopy = new THREE.ShaderMaterial( {

		uniforms: this.copyUniforms,
		vertexShader: copyShader.vertexShader,
		fragmentShader: copyShader.fragmentShader,
		blending: THREE.NoBlending,
		depthTest: false

	} );

	if ( THREE.LuminosityShader === undefined )
		console.error( "THREE.AdaptiveToneMappingPass relies on THREE.LuminosityShader" );

	this.materialLuminance = new THREE.ShaderMaterial( {

		uniforms: THREE.UniformsUtils.clone( THREE.LuminosityShader.uniforms ),
		vertexShader: THREE.LuminosityShader.vertexShader,
		fragmentShader: THREE.LuminosityShader.fragmentShader,
		blending: THREE.NoBlending,
		name: "Luminance",
		defines: {"MAX_LUMINANCE": ""}
	} );

	this.adaptLuminanceShader = {
		defines: {
			"MIP_LEVEL_1X1" : ( Math.log( this.resolution ) / Math.log( 2.0 ) ).toFixed( 1 ),
		},
		uniforms: {
			"lastLum": { type: "t", value: null },
			"currentLum": { type: "t", value: null },
			"delta": { type: 'f', value: 0.016 },
			"tau": { type: 'f', value: 1.0 }
		},
		vertexShader: [
			"varying vec2 vUv;",

			"void main() {",

				"vUv = uv;",
				"gl_Position = projectionMatrix * modelViewMatrix * vec4( position, 1.0 );",

			"}"
		].join( '\n' ),
		fragmentShader: [
			"varying vec2 vUv;",

			"uniform sampler2D lastLum;",
			"uniform sampler2D currentLum;",
			"uniform float delta;",
			"uniform float tau;",

			THREE.ShaderChunk[ "hdr_decode_pars_fragment" ],
			THREE.ShaderChunk[ "hdr_encode_pars_fragment" ],

			"void main() {",
			
				"vec4 lastLum = texture2D( lastLum, vUv, MIP_LEVEL_1X1 );",
				"vec4 currentLum = texture2D( currentLum, vUv, MIP_LEVEL_1X1 );",
				
				"#if defined( HDR_INPUT ) && defined( HDR_INPUT_TYPE )",
					"#if ( HDR_INPUT_TYPE == HDR_TYPE_LOGLUV )",
						"float fLastLum = HDRDecodeLOGLUV( lastLum ).r;",
						"float fCurrentLum = HDRDecodeLOGLUV( currentLum ).r;",
					"#elif ( HDR_INPUT_TYPE == HDR_TYPE_RGBM )",
						"float fLastLum = HDRDecodeRGBM( lastLum ).r;",
						"float fCurrentLum = HDRDecodeRGBM( currentLum ).r;",
					"#elif ( HDR_INPUT_TYPE == HDR_TYPE_RGBD )",
						"float fLastLum = HDRDecodeRGBD( lastLum ).r;",
						"float fCurrentLum = HDRDecodeRGBD( currentLum ).r;",
					"#elif ( HDR_INPUT_TYPE == HDR_TYPE_RGBE )",
						"float fLastLum = HDRDecodeRGBE( lastLum ).r;",
						"float fCurrentLum = HDRDecodeRGBE( currentLum ).r;",
					"#else",
						"float fLastLum = lastLum.r;",
						"float fCurrentLum = currentLum.r;",
					"#endif",
				"#else",
						"float fLastLum = lastLum.r;",
						"float fCurrentLum = currentLum.r;",
				"#endif",
				
				//The adaption seems to work better in extreme lighting differences
				//if the input luminance is squared.
				// "fCurrentLum = pow( fCurrentLum, 2.0 );",

				// Adapt the luminance using Pattanaik's technique
				"float fAdaptedLum = fLastLum + (fCurrentLum - fLastLum) * (1.0 - exp(-delta * tau));",
				// "fAdaptedLum = sqrt(fAdaptedLum);",
				"gl_FragColor = vec4( vec3( fAdaptedLum ), 1.0 );",
				THREE.ShaderChunk[ "hdr_encode_fragment" ],
			"}",
		].join( '\n' )
	};

	this.materialAdaptiveLum = new THREE.ShaderMaterial( {

		uniforms: THREE.UniformsUtils.clone( this.adaptLuminanceShader.uniforms ),
		vertexShader: this.adaptLuminanceShader.vertexShader,
		fragmentShader: this.adaptLuminanceShader.fragmentShader,
		defines: this.adaptLuminanceShader.defines,
		blending: THREE.NoBlending,
		name: "Adaptive Luminance"
	} );

	if ( THREE.ToneMapShader === undefined )
		console.error( "THREE.AdaptiveToneMappingPass relies on THREE.ToneMapShader" );

	this.materialToneMap = new THREE.ShaderMaterial( {

		uniforms: THREE.UniformsUtils.clone( THREE.ToneMapShader.uniforms ),
		vertexShader: THREE.ToneMapShader.vertexShader,
		fragmentShader: THREE.ToneMapShader.fragmentShader,
		blending: THREE.NoBlending,
		name: "Tone Map"
	} );

	this.downSampleShader = {
		// defines: {
		// 	"RESOLUTION" : this.resolution.toFixed(1),
		// },
		uniforms: {
			"tDiffuse": { type: "t", value: null },
			"resolution": { type: "v2", value: new THREE.Vector2() },
			"encode": { type: 'i', value: 1 },
			// "tau": { type: 'f', value: 1.0 }
		},
		vertexShader: [
			"varying vec2 vUv;",

			"void main() {",

				"vUv = uv;",
				"gl_Position = projectionMatrix * modelViewMatrix * vec4( position, 1.0 );",

			"}"
		].join('\n'),
		fragmentShader: [
			"varying vec2 vUv;",
			"uniform sampler2D tDiffuse;",
			"uniform vec2 resolution;",
			THREE.ShaderChunk[ "hdr_decode_pars_fragment" ],
			THREE.ShaderChunk[ "hdr_encode_pars_fragment" ],
			
			"void main() {",
				"vec2 offset = 0.5 / resolution;",
				"vec4 luminosity;",
				"vec4 samples[ 4 ];",

        "samples[0] = texture2D( tDiffuse, vUv + vec2( -offset.x, -offset.x ) );",
        "samples[1] = texture2D( tDiffuse, vUv + vec2( offset.x, -offset.x ) );",
        "samples[2] = texture2D( tDiffuse, vUv + vec2( offset.x, offset.y ) );",
        "samples[3] = texture2D( tDiffuse, vUv + vec2( -offset.x, offset.y ) );",

				"for ( int i = 0; i < 4; i++ ) {",
					"#if defined( HDR_INPUT ) && defined( HDR_INPUT_TYPE )",
						"#if ( HDR_INPUT_TYPE == HDR_TYPE_LOGLUV )",
							"luminosity[ i ] = HDRDecodeLOGLUV( samples[i] ).r;",
						"#elif ( HDR_INPUT_TYPE == HDR_TYPE_RGBM )",
							"luminosity[ i ] = HDRDecodeRGBM( samples[i] ).r;",
						"#elif ( HDR_INPUT_TYPE == HDR_TYPE_RGBD )",
							"luminosity[ i ] = HDRDecodeRGBD( samples[i] ).r;",
						"#elif ( HDR_INPUT_TYPE == HDR_TYPE_RGBE )",
							"luminosity[ i ] = HDRDecodeRGBE( samples[i] ).r;",
						"#else",
							"luminosity[ i ] = samples[i].r;",
						"#endif",
					"#else",
							"luminosity[ i ] = samples[i].r;",
					"#endif",
				"}",

				"float newLum = dot(luminosity, vec4(0.25));",
				
				"gl_FragColor = vec4( vec3( newLum ), 1.0 );",
				THREE.ShaderChunk[ "hdr_encode_fragment" ],
				
			"}",
		].join('\n')
	};
	this.materialDownSample = new THREE.ShaderMaterial( {
		uniforms: this.downSampleShader.uniforms,
		vertexShader: this.downSampleShader.vertexShader,
		fragmentShader: this.downSampleShader.fragmentShader,
		blending: THREE.NoBlending,
		name: "down-sample"
	});

	this.enabled = true;
	this.needsSwap = true;
	this.clear = false;

	this.camera = new THREE.OrthographicCamera( - 1, 1, 1, - 1, 0, 1 );
	this.scene  = new THREE.Scene();

	this.quad = new THREE.Mesh( new THREE.PlaneBufferGeometry( 2, 2 ), null );
	this.scene.add( this.quad );

};

THREE.AdaptiveToneMappingPass.prototype = {

	render: function ( renderer, writeBuffer, readBuffer, delta, maskActive ) {

<<<<<<< HEAD
		if ( this.needsUpdate ) {
			this.resetRenderTargets( renderer, readBuffer );
			
			this.needsUpdate = false;
=======
		if ( this.needsInit ) {

			this.reset( renderer );
			this.luminanceRT.type = readBuffer.type;
			this.previousLuminanceRT.type = readBuffer.type;
			this.currentLuminanceRT.type = readBuffer.type;
			this.needsInit = false;

>>>>>>> b8524820
		}

		if ( this.adaptive ) {

			//Render the luminance of the current scene into a render target with mipmapping enabled
			this.quad.material = this.materialLuminance;
			this.materialLuminance.uniforms.tDiffuse.value = readBuffer;
			renderer.render( this.scene, this.camera, this.currentLuminanceRT );

			//If we need to generate a 1x1 texture for sampling luminosity (because filtering isn't supported)
			if ( this.needsManualDownSample ) {
				this.downSampleLuminance( renderer );
				this.materialAdaptiveLum.uniforms.currentLum.value = this.currentLuminanceRTDownSampled[ this.currentLuminanceRTDownSampled.length - 1 ];
			}
			else {
				this.materialAdaptiveLum.uniforms.currentLum.value = this.currentLuminanceRT;
			}

			//Use the new luminance values, the previous luminance and the frame delta to
			//adapt the luminance over time.
			this.quad.material = this.materialAdaptiveLum;
			this.materialAdaptiveLum.uniforms.delta.value = delta;
			this.materialAdaptiveLum.uniforms.lastLum.value = this.previousLuminanceRT;
			
			renderer.render( this.scene, this.camera, this.luminanceRT );

			//Copy the new adapted luminance value so that it can be used by the next frame.
			this.quad.material = this.materialCopy;
			this.copyUniforms.tDiffuse.value = this.luminanceRT;
			renderer.render( this.scene, this.camera, this.previousLuminanceRT );

		}

		this.quad.material = this.materialToneMap;
		this.materialToneMap.uniforms.tDiffuse.value = readBuffer;
		renderer.render( this.scene, this.camera, writeBuffer, this.clear );

	},

<<<<<<< HEAD
	downSampleLuminance: function( renderer ) {
		this.quad.material = this.materialDownSample;
		this.materialDownSample.uniforms.tDiffuse.value = this.currentLuminanceRT;
		for ( var i = 0; i < this.currentLuminanceRTDownSampled.length; i++ ) {
			this.materialDownSample.uniforms.resolution.value.x = Math.pow( 2.0, this.currentLuminanceRTDownSampled.length - i );
			this.materialDownSample.uniforms.resolution.value.y = Math.pow( 2.0, this.currentLuminanceRTDownSampled.length - i );
			renderer.render( this.scene, this.camera, this.currentLuminanceRTDownSampled[ i ], true );
			this.materialDownSample.uniforms.tDiffuse.value = this.currentLuminanceRTDownSampled[ i ];
		}

	},

	resetRenderTargets: function( renderer, renderTarget ) {
		var i, res, pars, extensions;
=======
	reset: function( renderer ) {

>>>>>>> b8524820
		// render targets
		if ( this.luminanceRT ) {

			this.luminanceRT.dispose();

		}
		if ( this.currentLuminanceRT ) {

			this.currentLuminanceRT.dispose();

		}
		if ( this.previousLuminanceRT ) {

			this.previousLuminanceRT.dispose();

		}
		if ( this.currentLuminanceRTDownSampled ) {
			for ( i = 0; i < this.currentLuminanceRTDownSampled.length; i++ ) {
				this.currentLuminanceRTDownSampled[ i ].dispose();
			}
			this.currentLuminanceRTDownSampled = [];
		}
		pars = { minFilter: THREE.LinearFilter, magFilter: THREE.LinearFilter, format: renderTarget.format, type: renderTarget.type };

		//Determine if we will let the mipmaps for currentLuminanceRT to be auto-generated or not.
		//For any compressed HDR formats, we'll have to manually down-sample the RT.
		if ( renderTarget.type === THREE.FloatType ) {
			//If we're using a floating point render target, check if the 
			extensions = new THREE.WebGLExtensions( renderer.getContext() );
			if ( extensions.get('OES_texture_half_float_linear') || extensions.get('OES_texture_float_linear') ) {
				//We only need mipmapping for the current luminosity because we want a down-sampled version to sample in our adaptive shader
				this.needsManualDownSample = false;
			}
			else {
				this.needsManualDownSample = true;
			}
		}
		else if ( renderer.hdrOutputEnabled && renderer.hdrOutputType ) {
			this.needsManualDownSample = true;
		}
		else {
			this.needsManualDownSample = false;
			
		}
		if ( this.needsManualDownSample ) {
			pars.minFilter = THREE.NearestFilter;
			pars.magFilter = THREE.NearestFilter;
		}
		else {
			pars.minFilter = THREE.LinearFilter;
			pars.magFilter = THREE.LinearFilter;
		}
		this.luminanceRT = new THREE.WebGLRenderTarget( this.resolution, this.resolution, pars );
		this.luminanceRT.generateMipmaps = false;
		this.previousLuminanceRT = new THREE.WebGLRenderTarget( this.resolution, this.resolution, pars );
		this.previousLuminanceRT.generateMipmaps = false;

		if ( !this.needsManualDownSample ) {
			pars.minFilter = THREE.LinearMipMapLinearFilter;
		}
		this.currentLuminanceRT = new THREE.WebGLRenderTarget( this.resolution, this.resolution, pars );

		if ( this.adaptive ) {
<<<<<<< HEAD
			this.materialToneMap.defines["SAMPLE_LUMINANCE"] = "";
=======

			this.materialToneMap.defines[ "ADAPTED_LUMINANCE" ] = "";
>>>>>>> b8524820
			this.materialToneMap.uniforms.luminanceMap.value = this.luminanceRT;

		}
		//Put something in the adaptive luminance texture so that the scene can render initially
		this.quad.material = new THREE.MeshBasicMaterial( { color: 0x777777 } );
		this.materialLuminance.needsUpdate = true;
		this.materialAdaptiveLum.needsUpdate = true;
		this.materialToneMap.needsUpdate = true;
<<<<<<< HEAD
		this.materialDownSample.needsUpdate = true;

		if ( renderer.hdrOutputEnabled ) {
			this.materialLuminance.hdrOutputType = renderer.hdrOutputType;
			this.materialAdaptiveLum.hdrOutputType = renderer.hdrOutputType;
			this.materialDownSample.hdrOutputType = renderer.hdrOutputType;
			this.materialToneMap.hdrOutputEnabled = false;

			this.materialLuminance.hdrInputEnabled = true;
			this.materialLuminance.defines['HDR_INPUT_TYPE'] = renderer.hdrOutputType;
			this.materialAdaptiveLum.hdrInputEnabled = true;
			this.materialAdaptiveLum.defines['HDR_INPUT_TYPE'] = renderer.hdrOutputType;
			this.materialToneMap.hdrInputEnabled = true;
			this.materialToneMap.defines['HDR_INPUT_TYPE'] = renderer.hdrOutputType;	
			this.materialDownSample.hdrInputEnabled = true;
			this.materialDownSample.defines['HDR_INPUT_TYPE'] = renderer.hdrOutputType;	
		}

		if ( this.needsManualDownSample ) {
			this.currentLuminanceRT.generateMipmaps = false;
			this.currentLuminanceRTDownSampled = new Array( parseInt( Math.log2( this.resolution ) ) );
			for ( i = 1; i <= this.currentLuminanceRTDownSampled.length; i++ ) {
				res = parseInt( this.resolution / Math.pow( 2, i ) );
				this.currentLuminanceRTDownSampled[ i - 1 ] = new THREE.WebGLRenderTarget( res, res, pars );
			}
			this.materialAdaptiveLum.defines['MIP_LEVEL_1X1'] = "0.0";
		}
		else {
			this.materialAdaptiveLum.defines['MIP_LEVEL_1X1'] = Math.log2( this.resolution ).toFixed(1);
		}

		this.seedTargets( renderer );
		
	},

	seedTargets: function( renderer ) {
		//Put something in the adaptive luminance texture so that the scene can render initially
		this.quad.material = new THREE.MeshBasicMaterial( {color: 0x777777, opacity: 0.5 });
		renderer.render( this.scene, this.camera, this.luminanceRT );
		renderer.render( this.scene, this.camera, this.previousLuminanceRT );
		renderer.render( this.scene, this.camera, this.currentLuminanceRT );
=======
		// renderer.render( this.scene, this.camera, this.luminanceRT );
		// renderer.render( this.scene, this.camera, this.previousLuminanceRT );
		// renderer.render( this.scene, this.camera, this.currentLuminanceRT );

>>>>>>> b8524820
	},

	setAdaptive: function( adaptive ) {

		if ( adaptive ) {

			this.adaptive = true;
<<<<<<< HEAD
			this.materialToneMap.defines["SAMPLE_LUMINANCE"] = "";
=======
			this.materialToneMap.defines[ "ADAPTED_LUMINANCE" ] = "";
>>>>>>> b8524820
			this.materialToneMap.uniforms.luminanceMap.value = this.luminanceRT;

		} else {

			this.adaptive = false;
<<<<<<< HEAD
			delete this.materialToneMap.defines["SAMPLE_LUMINANCE"];
=======
			delete this.materialToneMap.defines[ "ADAPTED_LUMINANCE" ];
>>>>>>> b8524820
			this.materialToneMap.uniforms.luminanceMap.value = undefined;

		}
		this.materialToneMap.needsUpdate = true;

	},

	setAdaptionRate: function( rate ) {

		if ( rate ) {

			this.materialAdaptiveLum.uniforms.tau.value = Math.abs( rate );

		}

	},

	setMaxLuminance: function( maxLum ) {

		if ( maxLum ) {

			this.materialToneMap.uniforms.maxLuminance.value = maxLum;
<<<<<<< HEAD
			this.materialLuminance.uniforms.maxLuminance.value = maxLum;
			if ( !this.materialLuminance.defines || !this.materialLuminance.defines["MAX_LUMINANCE"] ) {
				this.materialLuminance.defines["MAX_LUMINANCE"] = "";
				this.materialLuminance.needsUpdate = true;
			}
=======

>>>>>>> b8524820
		}

	},

	setAverageLuminance: function( avgLum ) {

		if ( avgLum ) {

			this.materialToneMap.uniforms.averageLuminance.value = avgLum;

		}

	},

	setMiddleGrey: function( middleGrey ) {

		if ( middleGrey ) {

			this.materialToneMap.uniforms.middleGrey.value = middleGrey;

		}

	},

	dispose: function() {

		if ( this.luminanceRT ) {

			this.luminanceRT.dispose();

		}
		if ( this.previousLuminanceRT ) {

			this.previousLuminanceRT.dispose();

		}
		if ( this.currentLuminanceRT ) {

			this.currentLuminanceRT.dispose();

		}
		if ( this.materialLuminance ) {

			this.materialLuminance.dispose();

		}
		if ( this.materialAdaptiveLum ) {

			this.materialAdaptiveLum.dispose();

		}
		if ( this.materialCopy ) {

			this.materialCopy.dispose();

		}
		if ( this.materialToneMap ) {

			this.materialToneMap.dispose();

		}

	}

};<|MERGE_RESOLUTION|>--- conflicted
+++ resolved
@@ -11,16 +11,10 @@
 
 	this.resolution = ( resolution !== undefined ) ? resolution : 256;
 	this.needsInit = true;
-<<<<<<< HEAD
-	this.adaptive = adaptive !== undefined ? !!adaptive : true;
-	this.needsManualDownSample = false;
-=======
 	this.adaptive = adaptive !== undefined ? !! adaptive : true;
->>>>>>> b8524820
 
 	this.luminanceRT = null;
 	this.previousLuminanceRT = null;
-	this.currentLuminanceRTDownSampled = [];
 	this.currentLuminanceRT = null;
 
 	if ( THREE.CopyShader === undefined )
@@ -49,8 +43,6 @@
 		vertexShader: THREE.LuminosityShader.vertexShader,
 		fragmentShader: THREE.LuminosityShader.fragmentShader,
 		blending: THREE.NoBlending,
-		name: "Luminance",
-		defines: {"MAX_LUMINANCE": ""}
 	} );
 
 	this.adaptLuminanceShader = {
@@ -81,45 +73,22 @@
 			"uniform float delta;",
 			"uniform float tau;",
 
-			THREE.ShaderChunk[ "hdr_decode_pars_fragment" ],
-			THREE.ShaderChunk[ "hdr_encode_pars_fragment" ],
-
 			"void main() {",
-			
+
 				"vec4 lastLum = texture2D( lastLum, vUv, MIP_LEVEL_1X1 );",
 				"vec4 currentLum = texture2D( currentLum, vUv, MIP_LEVEL_1X1 );",
-				
-				"#if defined( HDR_INPUT ) && defined( HDR_INPUT_TYPE )",
-					"#if ( HDR_INPUT_TYPE == HDR_TYPE_LOGLUV )",
-						"float fLastLum = HDRDecodeLOGLUV( lastLum ).r;",
-						"float fCurrentLum = HDRDecodeLOGLUV( currentLum ).r;",
-					"#elif ( HDR_INPUT_TYPE == HDR_TYPE_RGBM )",
-						"float fLastLum = HDRDecodeRGBM( lastLum ).r;",
-						"float fCurrentLum = HDRDecodeRGBM( currentLum ).r;",
-					"#elif ( HDR_INPUT_TYPE == HDR_TYPE_RGBD )",
-						"float fLastLum = HDRDecodeRGBD( lastLum ).r;",
-						"float fCurrentLum = HDRDecodeRGBD( currentLum ).r;",
-					"#elif ( HDR_INPUT_TYPE == HDR_TYPE_RGBE )",
-						"float fLastLum = HDRDecodeRGBE( lastLum ).r;",
-						"float fCurrentLum = HDRDecodeRGBE( currentLum ).r;",
-					"#else",
-						"float fLastLum = lastLum.r;",
-						"float fCurrentLum = currentLum.r;",
-					"#endif",
-				"#else",
-						"float fLastLum = lastLum.r;",
-						"float fCurrentLum = currentLum.r;",
-				"#endif",
-				
+
+				"float fLastLum = lastLum.r;",
+				"float fCurrentLum = currentLum.r;",
+
 				//The adaption seems to work better in extreme lighting differences
 				//if the input luminance is squared.
-				// "fCurrentLum = pow( fCurrentLum, 2.0 );",
+				"fCurrentLum *= fCurrentLum;",
 
 				// Adapt the luminance using Pattanaik's technique
 				"float fAdaptedLum = fLastLum + (fCurrentLum - fLastLum) * (1.0 - exp(-delta * tau));",
 				// "fAdaptedLum = sqrt(fAdaptedLum);",
 				"gl_FragColor = vec4( vec3( fAdaptedLum ), 1.0 );",
-				THREE.ShaderChunk[ "hdr_encode_fragment" ],
 			"}",
 		].join( '\n' )
 	};
@@ -130,8 +99,7 @@
 		vertexShader: this.adaptLuminanceShader.vertexShader,
 		fragmentShader: this.adaptLuminanceShader.fragmentShader,
 		defines: this.adaptLuminanceShader.defines,
-		blending: THREE.NoBlending,
-		name: "Adaptive Luminance"
+		blending: THREE.NoBlending
 	} );
 
 	if ( THREE.ToneMapShader === undefined )
@@ -142,80 +110,8 @@
 		uniforms: THREE.UniformsUtils.clone( THREE.ToneMapShader.uniforms ),
 		vertexShader: THREE.ToneMapShader.vertexShader,
 		fragmentShader: THREE.ToneMapShader.fragmentShader,
-		blending: THREE.NoBlending,
-		name: "Tone Map"
+		blending: THREE.NoBlending
 	} );
-
-	this.downSampleShader = {
-		// defines: {
-		// 	"RESOLUTION" : this.resolution.toFixed(1),
-		// },
-		uniforms: {
-			"tDiffuse": { type: "t", value: null },
-			"resolution": { type: "v2", value: new THREE.Vector2() },
-			"encode": { type: 'i', value: 1 },
-			// "tau": { type: 'f', value: 1.0 }
-		},
-		vertexShader: [
-			"varying vec2 vUv;",
-
-			"void main() {",
-
-				"vUv = uv;",
-				"gl_Position = projectionMatrix * modelViewMatrix * vec4( position, 1.0 );",
-
-			"}"
-		].join('\n'),
-		fragmentShader: [
-			"varying vec2 vUv;",
-			"uniform sampler2D tDiffuse;",
-			"uniform vec2 resolution;",
-			THREE.ShaderChunk[ "hdr_decode_pars_fragment" ],
-			THREE.ShaderChunk[ "hdr_encode_pars_fragment" ],
-			
-			"void main() {",
-				"vec2 offset = 0.5 / resolution;",
-				"vec4 luminosity;",
-				"vec4 samples[ 4 ];",
-
-        "samples[0] = texture2D( tDiffuse, vUv + vec2( -offset.x, -offset.x ) );",
-        "samples[1] = texture2D( tDiffuse, vUv + vec2( offset.x, -offset.x ) );",
-        "samples[2] = texture2D( tDiffuse, vUv + vec2( offset.x, offset.y ) );",
-        "samples[3] = texture2D( tDiffuse, vUv + vec2( -offset.x, offset.y ) );",
-
-				"for ( int i = 0; i < 4; i++ ) {",
-					"#if defined( HDR_INPUT ) && defined( HDR_INPUT_TYPE )",
-						"#if ( HDR_INPUT_TYPE == HDR_TYPE_LOGLUV )",
-							"luminosity[ i ] = HDRDecodeLOGLUV( samples[i] ).r;",
-						"#elif ( HDR_INPUT_TYPE == HDR_TYPE_RGBM )",
-							"luminosity[ i ] = HDRDecodeRGBM( samples[i] ).r;",
-						"#elif ( HDR_INPUT_TYPE == HDR_TYPE_RGBD )",
-							"luminosity[ i ] = HDRDecodeRGBD( samples[i] ).r;",
-						"#elif ( HDR_INPUT_TYPE == HDR_TYPE_RGBE )",
-							"luminosity[ i ] = HDRDecodeRGBE( samples[i] ).r;",
-						"#else",
-							"luminosity[ i ] = samples[i].r;",
-						"#endif",
-					"#else",
-							"luminosity[ i ] = samples[i].r;",
-					"#endif",
-				"}",
-
-				"float newLum = dot(luminosity, vec4(0.25));",
-				
-				"gl_FragColor = vec4( vec3( newLum ), 1.0 );",
-				THREE.ShaderChunk[ "hdr_encode_fragment" ],
-				
-			"}",
-		].join('\n')
-	};
-	this.materialDownSample = new THREE.ShaderMaterial( {
-		uniforms: this.downSampleShader.uniforms,
-		vertexShader: this.downSampleShader.vertexShader,
-		fragmentShader: this.downSampleShader.fragmentShader,
-		blending: THREE.NoBlending,
-		name: "down-sample"
-	});
 
 	this.enabled = true;
 	this.needsSwap = true;
@@ -233,12 +129,6 @@
 
 	render: function ( renderer, writeBuffer, readBuffer, delta, maskActive ) {
 
-<<<<<<< HEAD
-		if ( this.needsUpdate ) {
-			this.resetRenderTargets( renderer, readBuffer );
-			
-			this.needsUpdate = false;
-=======
 		if ( this.needsInit ) {
 
 			this.reset( renderer );
@@ -247,7 +137,6 @@
 			this.currentLuminanceRT.type = readBuffer.type;
 			this.needsInit = false;
 
->>>>>>> b8524820
 		}
 
 		if ( this.adaptive ) {
@@ -256,22 +145,13 @@
 			this.quad.material = this.materialLuminance;
 			this.materialLuminance.uniforms.tDiffuse.value = readBuffer;
 			renderer.render( this.scene, this.camera, this.currentLuminanceRT );
-
-			//If we need to generate a 1x1 texture for sampling luminosity (because filtering isn't supported)
-			if ( this.needsManualDownSample ) {
-				this.downSampleLuminance( renderer );
-				this.materialAdaptiveLum.uniforms.currentLum.value = this.currentLuminanceRTDownSampled[ this.currentLuminanceRTDownSampled.length - 1 ];
-			}
-			else {
-				this.materialAdaptiveLum.uniforms.currentLum.value = this.currentLuminanceRT;
-			}
 
 			//Use the new luminance values, the previous luminance and the frame delta to
 			//adapt the luminance over time.
 			this.quad.material = this.materialAdaptiveLum;
 			this.materialAdaptiveLum.uniforms.delta.value = delta;
 			this.materialAdaptiveLum.uniforms.lastLum.value = this.previousLuminanceRT;
-			
+			this.materialAdaptiveLum.uniforms.currentLum.value = this.currentLuminanceRT;
 			renderer.render( this.scene, this.camera, this.luminanceRT );
 
 			//Copy the new adapted luminance value so that it can be used by the next frame.
@@ -287,25 +167,8 @@
 
 	},
 
-<<<<<<< HEAD
-	downSampleLuminance: function( renderer ) {
-		this.quad.material = this.materialDownSample;
-		this.materialDownSample.uniforms.tDiffuse.value = this.currentLuminanceRT;
-		for ( var i = 0; i < this.currentLuminanceRTDownSampled.length; i++ ) {
-			this.materialDownSample.uniforms.resolution.value.x = Math.pow( 2.0, this.currentLuminanceRTDownSampled.length - i );
-			this.materialDownSample.uniforms.resolution.value.y = Math.pow( 2.0, this.currentLuminanceRTDownSampled.length - i );
-			renderer.render( this.scene, this.camera, this.currentLuminanceRTDownSampled[ i ], true );
-			this.materialDownSample.uniforms.tDiffuse.value = this.currentLuminanceRTDownSampled[ i ];
-		}
-
-	},
-
-	resetRenderTargets: function( renderer, renderTarget ) {
-		var i, res, pars, extensions;
-=======
 	reset: function( renderer ) {
 
->>>>>>> b8524820
 		// render targets
 		if ( this.luminanceRT ) {
 
@@ -322,59 +185,20 @@
 			this.previousLuminanceRT.dispose();
 
 		}
-		if ( this.currentLuminanceRTDownSampled ) {
-			for ( i = 0; i < this.currentLuminanceRTDownSampled.length; i++ ) {
-				this.currentLuminanceRTDownSampled[ i ].dispose();
-			}
-			this.currentLuminanceRTDownSampled = [];
-		}
-		pars = { minFilter: THREE.LinearFilter, magFilter: THREE.LinearFilter, format: renderTarget.format, type: renderTarget.type };
-
-		//Determine if we will let the mipmaps for currentLuminanceRT to be auto-generated or not.
-		//For any compressed HDR formats, we'll have to manually down-sample the RT.
-		if ( renderTarget.type === THREE.FloatType ) {
-			//If we're using a floating point render target, check if the 
-			extensions = new THREE.WebGLExtensions( renderer.getContext() );
-			if ( extensions.get('OES_texture_half_float_linear') || extensions.get('OES_texture_float_linear') ) {
-				//We only need mipmapping for the current luminosity because we want a down-sampled version to sample in our adaptive shader
-				this.needsManualDownSample = false;
-			}
-			else {
-				this.needsManualDownSample = true;
-			}
-		}
-		else if ( renderer.hdrOutputEnabled && renderer.hdrOutputType ) {
-			this.needsManualDownSample = true;
-		}
-		else {
-			this.needsManualDownSample = false;
-			
-		}
-		if ( this.needsManualDownSample ) {
-			pars.minFilter = THREE.NearestFilter;
-			pars.magFilter = THREE.NearestFilter;
-		}
-		else {
-			pars.minFilter = THREE.LinearFilter;
-			pars.magFilter = THREE.LinearFilter;
-		}
+		var pars = { minFilter: THREE.LinearFilter, magFilter: THREE.LinearFilter, format: THREE.RGBFormat };
+
 		this.luminanceRT = new THREE.WebGLRenderTarget( this.resolution, this.resolution, pars );
 		this.luminanceRT.generateMipmaps = false;
 		this.previousLuminanceRT = new THREE.WebGLRenderTarget( this.resolution, this.resolution, pars );
 		this.previousLuminanceRT.generateMipmaps = false;
 
-		if ( !this.needsManualDownSample ) {
-			pars.minFilter = THREE.LinearMipMapLinearFilter;
-		}
+		//We only need mipmapping for the current luminosity because we want a down-sampled version to sample in our adaptive shader
+		pars.minFilter = THREE.LinearMipMapLinearFilter;
 		this.currentLuminanceRT = new THREE.WebGLRenderTarget( this.resolution, this.resolution, pars );
 
 		if ( this.adaptive ) {
-<<<<<<< HEAD
-			this.materialToneMap.defines["SAMPLE_LUMINANCE"] = "";
-=======
 
 			this.materialToneMap.defines[ "ADAPTED_LUMINANCE" ] = "";
->>>>>>> b8524820
 			this.materialToneMap.uniforms.luminanceMap.value = this.luminanceRT;
 
 		}
@@ -383,54 +207,10 @@
 		this.materialLuminance.needsUpdate = true;
 		this.materialAdaptiveLum.needsUpdate = true;
 		this.materialToneMap.needsUpdate = true;
-<<<<<<< HEAD
-		this.materialDownSample.needsUpdate = true;
-
-		if ( renderer.hdrOutputEnabled ) {
-			this.materialLuminance.hdrOutputType = renderer.hdrOutputType;
-			this.materialAdaptiveLum.hdrOutputType = renderer.hdrOutputType;
-			this.materialDownSample.hdrOutputType = renderer.hdrOutputType;
-			this.materialToneMap.hdrOutputEnabled = false;
-
-			this.materialLuminance.hdrInputEnabled = true;
-			this.materialLuminance.defines['HDR_INPUT_TYPE'] = renderer.hdrOutputType;
-			this.materialAdaptiveLum.hdrInputEnabled = true;
-			this.materialAdaptiveLum.defines['HDR_INPUT_TYPE'] = renderer.hdrOutputType;
-			this.materialToneMap.hdrInputEnabled = true;
-			this.materialToneMap.defines['HDR_INPUT_TYPE'] = renderer.hdrOutputType;	
-			this.materialDownSample.hdrInputEnabled = true;
-			this.materialDownSample.defines['HDR_INPUT_TYPE'] = renderer.hdrOutputType;	
-		}
-
-		if ( this.needsManualDownSample ) {
-			this.currentLuminanceRT.generateMipmaps = false;
-			this.currentLuminanceRTDownSampled = new Array( parseInt( Math.log2( this.resolution ) ) );
-			for ( i = 1; i <= this.currentLuminanceRTDownSampled.length; i++ ) {
-				res = parseInt( this.resolution / Math.pow( 2, i ) );
-				this.currentLuminanceRTDownSampled[ i - 1 ] = new THREE.WebGLRenderTarget( res, res, pars );
-			}
-			this.materialAdaptiveLum.defines['MIP_LEVEL_1X1'] = "0.0";
-		}
-		else {
-			this.materialAdaptiveLum.defines['MIP_LEVEL_1X1'] = Math.log2( this.resolution ).toFixed(1);
-		}
-
-		this.seedTargets( renderer );
-		
-	},
-
-	seedTargets: function( renderer ) {
-		//Put something in the adaptive luminance texture so that the scene can render initially
-		this.quad.material = new THREE.MeshBasicMaterial( {color: 0x777777, opacity: 0.5 });
-		renderer.render( this.scene, this.camera, this.luminanceRT );
-		renderer.render( this.scene, this.camera, this.previousLuminanceRT );
-		renderer.render( this.scene, this.camera, this.currentLuminanceRT );
-=======
 		// renderer.render( this.scene, this.camera, this.luminanceRT );
 		// renderer.render( this.scene, this.camera, this.previousLuminanceRT );
 		// renderer.render( this.scene, this.camera, this.currentLuminanceRT );
 
->>>>>>> b8524820
 	},
 
 	setAdaptive: function( adaptive ) {
@@ -438,21 +218,13 @@
 		if ( adaptive ) {
 
 			this.adaptive = true;
-<<<<<<< HEAD
-			this.materialToneMap.defines["SAMPLE_LUMINANCE"] = "";
-=======
 			this.materialToneMap.defines[ "ADAPTED_LUMINANCE" ] = "";
->>>>>>> b8524820
 			this.materialToneMap.uniforms.luminanceMap.value = this.luminanceRT;
 
 		} else {
 
 			this.adaptive = false;
-<<<<<<< HEAD
-			delete this.materialToneMap.defines["SAMPLE_LUMINANCE"];
-=======
 			delete this.materialToneMap.defines[ "ADAPTED_LUMINANCE" ];
->>>>>>> b8524820
 			this.materialToneMap.uniforms.luminanceMap.value = undefined;
 
 		}
@@ -475,15 +247,7 @@
 		if ( maxLum ) {
 
 			this.materialToneMap.uniforms.maxLuminance.value = maxLum;
-<<<<<<< HEAD
-			this.materialLuminance.uniforms.maxLuminance.value = maxLum;
-			if ( !this.materialLuminance.defines || !this.materialLuminance.defines["MAX_LUMINANCE"] ) {
-				this.materialLuminance.defines["MAX_LUMINANCE"] = "";
-				this.materialLuminance.needsUpdate = true;
-			}
-=======
-
->>>>>>> b8524820
+
 		}
 
 	},
