/**
 * Depth-of-field post-process with bokeh shader
 */


THREE.BokehPass = function ( scene, camera, params ) {

	THREE.Pass.call( this );

	this.scene = scene;
	this.camera = camera;

	var focus = ( params.focus !== undefined ) ? params.focus : 1.0;
	var aspect = ( params.aspect !== undefined ) ? params.aspect : camera.aspect;
	var aperture = ( params.aperture !== undefined ) ? params.aperture : 0.025;
	var maxblur = ( params.maxblur !== undefined ) ? params.maxblur : 1.0;

	// render targets

	var width = params.width || window.innerWidth || 1;
	var height = params.height || window.innerHeight || 1;

	this.renderTargetColor = new THREE.WebGLRenderTarget( width, height, {
		minFilter: THREE.LinearFilter,
		magFilter: THREE.LinearFilter,
		format: THREE.RGBFormat
	} );

	this.renderTargetDepth = this.renderTargetColor.clone();

	// depth material

	this.materialDepth = new THREE.MeshDepthMaterial();

	// bokeh material

	if ( THREE.BokehShader === undefined ) {

		console.error( "THREE.BokehPass relies on THREE.BokehShader" );

	}

	var bokehShader = THREE.BokehShader;
	var bokehUniforms = THREE.UniformsUtils.clone( bokehShader.uniforms );

	bokehUniforms[ "tDepth" ].value = this.renderTargetDepth.texture;

	bokehUniforms[ "focus" ].value = focus;
	bokehUniforms[ "aspect" ].value = aspect;
	bokehUniforms[ "aperture" ].value = aperture;
	bokehUniforms[ "maxblur" ].value = maxblur;

	this.materialBokeh = new THREE.ShaderMaterial( {
		uniforms: bokehUniforms,
		vertexShader: bokehShader.vertexShader,
		fragmentShader: bokehShader.fragmentShader
	} );

	this.uniforms = bokehUniforms;
	this.needsSwap = false;

	this.camera2 = new THREE.OrthographicCamera( - 1, 1, 1, - 1, 0, 1 );
	this.scene2  = new THREE.Scene();

	this.quad2 = new THREE.Mesh( new THREE.PlaneBufferGeometry( 2, 2 ), null );
	this.scene2.add( this.quad2 );

};

THREE.BokehPass.prototype = Object.create( THREE.Pass.prototype );

Object.assign( THREE.BokehPass.prototype, {
<<<<<<< HEAD

	constructor: THREE.BokehPass,
=======
>>>>>>> ebf03929

	render: function ( renderer, writeBuffer, readBuffer, delta, maskActive ) {

		this.quad2.material = this.materialBokeh;

		// Render depth into texture

		this.scene.overrideMaterial = this.materialDepth;

		renderer.render( this.scene, this.camera, this.renderTargetDepth, true );

		// Render bokeh composite

		this.uniforms[ "tColor" ].value = readBuffer.texture;

		if ( this.renderToScreen ) {

			renderer.render( this.scene2, this.camera2 );

		} else {

			renderer.render( this.scene2, this.camera2, writeBuffer, this.clear );

		}

		this.scene.overrideMaterial = null;

	}

} );<|MERGE_RESOLUTION|>--- conflicted
+++ resolved
@@ -70,11 +70,6 @@
 THREE.BokehPass.prototype = Object.create( THREE.Pass.prototype );
 
 Object.assign( THREE.BokehPass.prototype, {
-<<<<<<< HEAD
-
-	constructor: THREE.BokehPass,
-=======
->>>>>>> ebf03929
 
 	render: function ( renderer, writeBuffer, readBuffer, delta, maskActive ) {
 
