--- conflicted
+++ resolved
@@ -82,11 +82,6 @@
 THREE.ClearMaskPass.prototype = Object.create( THREE.Pass.prototype );
 
 Object.assign( THREE.ClearMaskPass.prototype, {
-<<<<<<< HEAD
-
-	constructor: THREE.ClearMaskPass,
-=======
->>>>>>> ebf03929
 
 	render: function ( renderer, writeBuffer, readBuffer, delta, maskActive ) {
 
