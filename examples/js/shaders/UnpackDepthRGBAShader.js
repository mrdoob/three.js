<<<<<<< HEAD
/**
 * @author alteredq / http://alteredqualia.com/
 *
 * Unpack RGBA depth shader
 * - show RGBA encoded depth as monochrome color
 */

THREE.UnpackDepthRGBAShader = {

	uniforms: {

		"tDiffuse": { type: "t", value: null },
		"opacity":  { type: "f", value: 1.0 }

	},

	vertexShader: [

		"varying vec2 vUv;",

		"void main() {",

			"vUv = uv;",
			"gl_Position = projectionMatrix * modelViewMatrix * vec4( position, 1.0 );",

		"}"

	].join("\n"),

	fragmentShader: [

		"uniform float opacity;",

		"uniform sampler2D tDiffuse;",

		"varying vec2 vUv;",

		// RGBA depth

		"float unpackDepth( const in vec4 rgba_depth ) {",

			"const vec4 bit_shift = vec4( 1.0 / ( 256.0 * 256.0 * 256.0 ), 1.0 / ( 256.0 * 256.0 ), 1.0 / 256.0, 1.0 );",
			"float depth = dot( rgba_depth, bit_shift );",
			"return depth;",

		"}",

		"void main() {",

			"float depth = 1.0 - unpackDepth( texture2D( tDiffuse, vUv ) );",
			"gl_FragColor = opacity * vec4( vec3( depth ), 1.0 );",

		"}"

	].join("\n")

};
=======
/**
 * @author alteredq / http://alteredqualia.com/
 *
 * Unpack RGBA depth shader
 * - show RGBA encoded depth as monochrome color
 */

THREE.UnpackDepthRGBAShader = {

	uniforms: {

		"tDiffuse": { type: "t", value: null },
		"opacity":  { type: "f", value: 1.0 }

	},

	vertexShader: [

		"varying vec2 vUv;",

		"void main() {",

			"vUv = uv;",
			"gl_Position = projectionMatrix * modelViewMatrix * vec4( position, 1.0 );",

		"}"

	].join( "\n" ),

	fragmentShader: [

		"uniform float opacity;",

		"uniform sampler2D tDiffuse;",

		"varying vec2 vUv;",

		// RGBA depth

		"float unpackDepth( const in vec4 rgba_depth ) {",

			"const vec4 bit_shift = vec4( 1.0 / ( 256.0 * 256.0 * 256.0 ), 1.0 / ( 256.0 * 256.0 ), 1.0 / 256.0, 1.0 );",
			"float depth = dot( rgba_depth, bit_shift );",
			"return depth;",

		"}",

		"void main() {",

			"float depth = 1.0 - unpackDepth( texture2D( tDiffuse, vUv ) );",
			"gl_FragColor = opacity * vec4( vec3( depth ), 1.0 );",

		"}"

	].join( "\n" )

};
>>>>>>> b8524820
<|MERGE_RESOLUTION|>--- conflicted
+++ resolved
@@ -1,62 +1,3 @@
-<<<<<<< HEAD
-/**
- * @author alteredq / http://alteredqualia.com/
- *
- * Unpack RGBA depth shader
- * - show RGBA encoded depth as monochrome color
- */
-
-THREE.UnpackDepthRGBAShader = {
-
-	uniforms: {
-
-		"tDiffuse": { type: "t", value: null },
-		"opacity":  { type: "f", value: 1.0 }
-
-	},
-
-	vertexShader: [
-
-		"varying vec2 vUv;",
-
-		"void main() {",
-
-			"vUv = uv;",
-			"gl_Position = projectionMatrix * modelViewMatrix * vec4( position, 1.0 );",
-
-		"}"
-
-	].join("\n"),
-
-	fragmentShader: [
-
-		"uniform float opacity;",
-
-		"uniform sampler2D tDiffuse;",
-
-		"varying vec2 vUv;",
-
-		// RGBA depth
-
-		"float unpackDepth( const in vec4 rgba_depth ) {",
-
-			"const vec4 bit_shift = vec4( 1.0 / ( 256.0 * 256.0 * 256.0 ), 1.0 / ( 256.0 * 256.0 ), 1.0 / 256.0, 1.0 );",
-			"float depth = dot( rgba_depth, bit_shift );",
-			"return depth;",
-
-		"}",
-
-		"void main() {",
-
-			"float depth = 1.0 - unpackDepth( texture2D( tDiffuse, vUv ) );",
-			"gl_FragColor = opacity * vec4( vec3( depth ), 1.0 );",
-
-		"}"
-
-	].join("\n")
-
-};
-=======
 /**
  * @author alteredq / http://alteredqualia.com/
  *
@@ -113,5 +54,4 @@
 
 	].join( "\n" )
 
-};
->>>>>>> b8524820
+};