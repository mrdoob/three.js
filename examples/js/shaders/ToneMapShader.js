/**
 * @author miibond
 *
 * Full-screen tone-mapping shader based on http://www.graphics.cornell.edu/~jaf/publications/sig02_paper.pdf
 */

THREE.ToneMapShader = {

	uniforms: {

		"tDiffuse": { type: "t", value: null },
		"averageLuminance":  { type: "f", value: 1.0 },
		"luminanceMap":  { type: "t", value: null },
		"maxLuminance":  { type: "f", value: 16.0 },
		"middleGrey":  { type: "f", value: 0.6 }
	},

	vertexShader: [

		"varying vec2 vUv;",

		"void main() {",

			"vUv = uv;",
			"gl_Position = projectionMatrix * modelViewMatrix * vec4( position, 1.0 );",

		"}"

	].join("\n"),

	fragmentShader: [

		"uniform sampler2D tDiffuse;",

		"varying vec2 vUv;",

		"uniform float middleGrey;",
		"uniform float maxLuminance;",
		"#ifdef SAMPLE_LUMINANCE",
			"uniform sampler2D luminanceMap;",
		"#else",
			"uniform float averageLuminance;",
		"#endif",

		THREE.ShaderChunk['hdr_decode_pars_fragment'],
		THREE.ShaderChunk['hdr_encode_pars_fragment'],
		
		"const vec3 LUM_CONVERT = vec3(0.299, 0.587, 0.114);",

		"vec3 ToneMap( vec3 vColor ) {",
			"#ifdef SAMPLE_LUMINANCE",
				// Get the calculated average luminance 
				"vec4 lumAvg = texture2D(luminanceMap, vec2(0.5, 0.5));",
				"float fLumAvg = lumAvg.r;",
				"#if defined( HDR_INPUT ) && defined( HDR_INPUT_TYPE )",
					"#if ( HDR_INPUT_TYPE == HDR_TYPE_LOGLUV )",
						"fLumAvg = HDRDecodeLOGLUV( lumAvg ).r;",
					"#elif ( HDR_INPUT_TYPE == HDR_TYPE_RGBM )",
						"fLumAvg = HDRDecodeRGBM( lumAvg ).r;",
					"#elif ( HDR_INPUT_TYPE == HDR_TYPE_RGBD )",
						"fLumAvg = HDRDecodeRGBD( lumAvg ).r;",
					"#elif ( HDR_INPUT_TYPE == HDR_TYPE_RGBE )",
						"fLumAvg = HDRDecodeRGBE( lumAvg ).r;",
					"#endif",
				"#endif",
			"#else",
				"float fLumAvg = averageLuminance;",
			"#endif",
			
			// Calculate the luminance of the current pixel
			"float fLumPixel = dot(vColor, LUM_CONVERT);",

			// Apply the modified operator (Eq. 4)
			"float fLumScaled = (fLumPixel * middleGrey) / fLumAvg;",

			"float fLumCompressed = (fLumScaled * (1.0 + (fLumScaled / (maxLuminance * maxLuminance)))) / (1.0 + fLumScaled);",
			"return fLumCompressed * vColor;",
		"}",

		"void main() {",

			"vec4 texel = texture2D( tDiffuse, vUv );",
			
<<<<<<< HEAD
			"#if defined( HDR_INPUT ) && defined( HDR_INPUT_TYPE )",
				"#if ( HDR_INPUT_TYPE == HDR_TYPE_LOGLUV )",
					"gl_FragColor = vec4( ToneMap( HDRDecodeLOGLUV( texel ) ), 1.0 );",
				"#elif ( HDR_INPUT_TYPE == HDR_TYPE_RGBM )",
					"gl_FragColor = vec4( ToneMap( HDRDecodeRGBM( texel ) ), 1.0 );",
				"#elif ( HDR_INPUT_TYPE == HDR_TYPE_RGBD )",
					"gl_FragColor = vec4( ToneMap( HDRDecodeRGBD( texel ) ), 1.0 );",
				"#elif ( HDR_INPUT_TYPE == HDR_TYPE_RGBE )",
					"gl_FragColor = vec4( ToneMap( HDRDecodeRGBE( texel ) ), 1.0 );",
				"#else",
					"gl_FragColor = vec4( ToneMap( texel.xyz ), texel.w );",
				"#endif",
			"#else",
				"gl_FragColor = vec4( ToneMap( texel.xyz ), texel.w );",
			"#endif",

			//Gamma 2.0
			"gl_FragColor.xyz = sqrt( gl_FragColor.xyz );",
=======
			"gl_FragColor = vec4( ToneMap( texel.xyz ), texel.w );",
>>>>>>> 9c2a88d2

		"}"

	].join("\n")

};<|MERGE_RESOLUTION|>--- conflicted
+++ resolved
@@ -80,8 +80,7 @@
 		"void main() {",
 
 			"vec4 texel = texture2D( tDiffuse, vUv );",
-			
-<<<<<<< HEAD
+
 			"#if defined( HDR_INPUT ) && defined( HDR_INPUT_TYPE )",
 				"#if ( HDR_INPUT_TYPE == HDR_TYPE_LOGLUV )",
 					"gl_FragColor = vec4( ToneMap( HDRDecodeLOGLUV( texel ) ), 1.0 );",
@@ -98,12 +97,6 @@
 				"gl_FragColor = vec4( ToneMap( texel.xyz ), texel.w );",
 			"#endif",
 
-			//Gamma 2.0
-			"gl_FragColor.xyz = sqrt( gl_FragColor.xyz );",
-=======
-			"gl_FragColor = vec4( ToneMap( texel.xyz ), texel.w );",
->>>>>>> 9c2a88d2
-
 		"}"
 
 	].join("\n")
