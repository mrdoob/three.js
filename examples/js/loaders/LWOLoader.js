--- conflicted
+++ resolved
@@ -1,5 +1,5 @@
 /**
- * @version 1.1.0
+ * @version 1.1.1
  *
  * @author Lewy Blue https://github.com/looeee
  * @author Guilherme Avila https://github/sciecode
@@ -17,2500 +17,2527 @@
  *
  **/
 
-this.THREE = this.THREE || {};
-this.THREE.LWOLoader = (function () {
-	'use strict';
-
-	function LWO2Parser( IFFParser ) {
-
-		this.IFF = IFFParser;
+function LWO2Parser( IFFParser ) {
+
+	this.IFF = IFFParser;
+
+}
+
+LWO2Parser.prototype = {
+
+	constructor: LWO2Parser,
+
+	parseBlock: function () {
+
+		this.IFF.debugger.offset = this.IFF.reader.offset;
+		this.IFF.debugger.closeForms();
+
+		var blockID = this.IFF.reader.getIDTag();
+		var length = this.IFF.reader.getUint32(); // size of data in bytes
+		if ( length > this.IFF.reader.dv.byteLength - this.IFF.reader.offset ) {
+
+			this.IFF.reader.offset -= 4;
+			length = this.IFF.reader.getUint16();
+
+		}
+
+		this.IFF.debugger.dataOffset = this.IFF.reader.offset;
+		this.IFF.debugger.length = length;
+
+		// Data types may be found in either LWO2 OR LWO3 spec
+		switch ( blockID ) {
+
+			case 'FORM': // form blocks may consist of sub -chunks or sub-forms
+				this.IFF.parseForm( length );
+				break;
+
+			// SKIPPED CHUNKS
+			// if break; is called directly, the position in the lwoTree is not created
+			// any sub chunks and forms are added to the parent form instead
+			// MISC skipped
+			case 'ICON': // Thumbnail Icon Image
+			case 'VMPA': // Vertex Map Parameter
+			case 'BBOX': // bounding box
+			// case 'VMMD':
+			// case 'VTYP':
+
+			// normal maps can be specified, normally on models imported from other applications. Currently ignored
+			case 'NORM':
+
+			// ENVL FORM skipped
+			case 'PRE ':
+			case 'POST':
+			case 'KEY ':
+			case 'SPAN':
+
+			// CLIP FORM skipped
+			case 'TIME':
+			case 'CLRS':
+			case 'CLRA':
+			case 'FILT':
+			case 'DITH':
+			case 'CONT':
+			case 'BRIT':
+			case 'SATR':
+			case 'HUE ':
+			case 'GAMM':
+			case 'NEGA':
+			case 'IFLT':
+			case 'PFLT':
+
+			// Image Map Layer skipped
+			case 'PROJ':
+			case 'AXIS':
+			case 'AAST':
+			case 'PIXB':
+			case 'AUVO':
+			case 'STCK':
+
+			// Procedural Textures skipped
+			case 'PROC':
+			case 'VALU':
+			case 'FUNC':
+
+			// Gradient Textures skipped
+			case 'PNAM':
+			case 'INAM':
+			case 'GRST':
+			case 'GREN':
+			case 'GRPT':
+			case 'FKEY':
+			case 'IKEY':
+
+			// Texture Mapping Form skipped
+			case 'CSYS':
+
+			// Surface CHUNKs skipped
+			case 'OPAQ': // top level 'opacity' checkbox
+			case 'CMAP': // clip map
+
+			// Surface node CHUNKS skipped
+			// These mainly specify the node editor setup in LW
+			case 'NLOC':
+			case 'NZOM':
+			case 'NVER':
+			case 'NSRV':
+			case 'NVSK': // unknown
+			case 'NCRD':
+			case 'WRPW': // image wrap w ( for cylindrical and spherical projections)
+			case 'WRPH': // image wrap h
+			case 'NMOD':
+			case 'NPRW':
+			case 'NPLA':
+			case 'NODS':
+			case 'VERS':
+			case 'ENUM':
+			case 'TAG ':
+			case 'OPAC':
+
+			// Car Material CHUNKS
+			case 'CGMD':
+			case 'CGTY':
+			case 'CGST':
+			case 'CGEN':
+			case 'CGTS':
+			case 'CGTE':
+			case 'OSMP':
+			case 'OMDE':
+			case 'OUTR':
+			case 'FLAG':
+
+			case 'TRNL':
+			case 'GLOW':
+			case 'GVAL': // glow intensity
+			case 'SHRP':
+			case 'RFOP':
+			case 'RSAN':
+			case 'TROP':
+			case 'RBLR':
+			case 'TBLR':
+			case 'CLRH':
+			case 'CLRF':
+			case 'ADTR':
+			case 'LINE':
+			case 'ALPH':
+			case 'VCOL':
+			case 'ENAB':
+				this.IFF.debugger.skipped = true;
+				this.IFF.reader.skip( length );
+				break;
+
+			case 'SURF':
+				this.IFF.parseSurfaceLwo2( length );
+				break;
+
+			case 'CLIP':
+				this.IFF.parseClipLwo2( length );
+				break;
+
+			// Texture node chunks (not in spec)
+			case 'IPIX': // usePixelBlending
+			case 'IMIP': // useMipMaps
+			case 'IMOD': // imageBlendingMode
+			case 'AMOD': // unknown
+			case 'IINV': // imageInvertAlpha
+			case 'INCR': // imageInvertColor
+			case 'IAXS': // imageAxis ( for non-UV maps)
+			case 'IFOT': // imageFallofType
+			case 'ITIM': // timing for animated textures
+			case 'IWRL':
+			case 'IUTI':
+			case 'IINX':
+			case 'IINY':
+			case 'IINZ':
+			case 'IREF': // possibly a VX for reused texture nodes
+				if ( length === 4 ) this.IFF.currentNode[ blockID ] = this.IFF.reader.getInt32();
+				else this.IFF.reader.skip( length );
+				break;
+
+			case 'OTAG':
+				this.IFF.parseObjectTag();
+				break;
+
+			case 'LAYR':
+				this.IFF.parseLayer( length );
+				break;
+
+			case 'PNTS':
+				this.IFF.parsePoints( length );
+				break;
+
+			case 'VMAP':
+				this.IFF.parseVertexMapping( length );
+				break;
+
+			case 'AUVU':
+			case 'AUVN':
+				this.IFF.reader.skip( length - 1 );
+				this.IFF.reader.getVariableLengthIndex(); // VX
+				break;
+
+			case 'POLS':
+				this.IFF.parsePolygonList( length );
+				break;
+
+			case 'TAGS':
+				this.IFF.parseTagStrings( length );
+				break;
+
+			case 'PTAG':
+				this.IFF.parsePolygonTagMapping( length );
+				break;
+
+			case 'VMAD':
+				this.IFF.parseVertexMapping( length, true );
+				break;
+
+			// Misc CHUNKS
+			case 'DESC': // Description Line
+				this.IFF.currentForm.description = this.IFF.reader.getString();
+				break;
+
+			case 'TEXT':
+			case 'CMNT':
+			case 'NCOM':
+				this.IFF.currentForm.comment = this.IFF.reader.getString();
+				break;
+
+			// Envelope Form
+			case 'NAME':
+				this.IFF.currentForm.channelName = this.IFF.reader.getString();
+				break;
+
+			// Image Map Layer
+			case 'WRAP':
+				this.IFF.currentForm.wrap = { w: this.IFF.reader.getUint16(), h: this.IFF.reader.getUint16() };
+				break;
+
+			case 'IMAG':
+				var index = this.IFF.reader.getVariableLengthIndex();
+				this.IFF.currentForm.imageIndex = index;
+				break;
+
+			// Texture Mapping Form
+			case 'OREF':
+				this.IFF.currentForm.referenceObject = this.IFF.reader.getString();
+				break;
+
+			case 'ROID':
+				this.IFF.currentForm.referenceObjectID = this.IFF.reader.getUint32();
+				break;
+
+			// Surface Blocks
+			case 'SSHN':
+				this.IFF.currentSurface.surfaceShaderName = this.IFF.reader.getString();
+				break;
+
+			case 'AOVN':
+				this.IFF.currentSurface.surfaceCustomAOVName = this.IFF.reader.getString();
+				break;
+
+			// Nodal Blocks
+			case 'NSTA':
+				this.IFF.currentForm.disabled = this.IFF.reader.getUint16();
+				break;
+
+			case 'NRNM':
+				this.IFF.currentForm.realName = this.IFF.reader.getString();
+				break;
+
+			case 'NNME':
+				this.IFF.currentForm.refName = this.IFF.reader.getString();
+				this.IFF.currentSurface.nodes[ this.IFF.currentForm.refName ] = this.IFF.currentForm;
+				break;
+
+			// Nodal Blocks : connections
+			case 'INME':
+				if ( ! this.IFF.currentForm.nodeName ) this.IFF.currentForm.nodeName = [];
+				this.IFF.currentForm.nodeName.push( this.IFF.reader.getString() );
+				break;
+
+			case 'IINN':
+				if ( ! this.IFF.currentForm.inputNodeName ) this.IFF.currentForm.inputNodeName = [];
+				this.IFF.currentForm.inputNodeName.push( this.IFF.reader.getString() );
+				break;
+
+			case 'IINM':
+				if ( ! this.IFF.currentForm.inputName ) this.IFF.currentForm.inputName = [];
+				this.IFF.currentForm.inputName.push( this.IFF.reader.getString() );
+				break;
+
+			case 'IONM':
+				if ( ! this.IFF.currentForm.inputOutputName ) this.IFF.currentForm.inputOutputName = [];
+				this.IFF.currentForm.inputOutputName.push( this.IFF.reader.getString() );
+				break;
+
+			case 'FNAM':
+				this.IFF.currentForm.fileName = this.IFF.reader.getString();
+				break;
+
+			case 'CHAN': // NOTE: ENVL Forms may also have CHAN chunk, however ENVL is currently ignored
+				if ( length === 4 ) this.IFF.currentForm.textureChannel = this.IFF.reader.getIDTag();
+				else this.IFF.reader.skip( length );
+				break;
+
+			// LWO2 Spec chunks: these are needed since the SURF FORMs are often in LWO2 format
+			case 'SMAN':
+				var maxSmoothingAngle = this.IFF.reader.getFloat32();
+				this.IFF.currentSurface.attributes.smooth = ( maxSmoothingAngle < 0 ) ? false : true;
+				break;
+
+			// LWO2: Basic Surface Parameters
+			case 'COLR':
+				this.IFF.currentSurface.attributes.Color = { value: this.IFF.reader.getFloat32Array( 3 ) };
+				this.IFF.reader.skip( 2 ); // VX: envelope
+				break;
+
+			case 'LUMI':
+				this.IFF.currentSurface.attributes.Luminosity = { value: this.IFF.reader.getFloat32() };
+				this.IFF.reader.skip( 2 );
+				break;
+
+			case 'SPEC':
+				this.IFF.currentSurface.attributes.Specular = { value: this.IFF.reader.getFloat32() };
+				this.IFF.reader.skip( 2 );
+				break;
+
+			case 'DIFF':
+				this.IFF.currentSurface.attributes.Diffuse = { value: this.IFF.reader.getFloat32() };
+				this.IFF.reader.skip( 2 );
+				break;
+
+			case 'REFL':
+				this.IFF.currentSurface.attributes.Reflection = { value: this.IFF.reader.getFloat32() };
+				this.IFF.reader.skip( 2 );
+				break;
+
+			case 'GLOS':
+				this.IFF.currentSurface.attributes.Glossiness = { value: this.IFF.reader.getFloat32() };
+				this.IFF.reader.skip( 2 );
+				break;
+
+			case 'TRAN':
+				this.IFF.currentSurface.attributes.opacity = this.IFF.reader.getFloat32();
+				this.IFF.reader.skip( 2 );
+				break;
+
+			case 'BUMP':
+				this.IFF.currentSurface.attributes.bumpStrength = this.IFF.reader.getFloat32();
+				this.IFF.reader.skip( 2 );
+				break;
+
+			case 'SIDE':
+				this.IFF.currentSurface.attributes.side = this.IFF.reader.getUint16();
+				break;
+
+			case 'RIMG':
+				this.IFF.currentSurface.attributes.reflectionMap = this.IFF.reader.getVariableLengthIndex();
+				break;
+
+			case 'RIND':
+				this.IFF.currentSurface.attributes.refractiveIndex = this.IFF.reader.getFloat32();
+				this.IFF.reader.skip( 2 );
+				break;
+
+			case 'TIMG':
+				this.IFF.currentSurface.attributes.refractionMap = this.IFF.reader.getVariableLengthIndex();
+				break;
+
+			case 'IMAP':
+				this.IFF.reader.skip( 2 );
+				break;
+
+			case 'TMAP':
+				this.IFF.debugger.skipped = true;
+				this.IFF.reader.skip( length ); // needs implementing
+				break;
+
+			case 'IUVI': // uv channel name
+				this.IFF.currentNode.UVChannel = this.IFF.reader.getString( length );
+				break;
+
+			case 'IUTL': // widthWrappingMode: 0 = Reset, 1 = Repeat, 2 = Mirror, 3 = Edge
+				this.IFF.currentNode.widthWrappingMode = this.IFF.reader.getUint32();
+				break;
+			case 'IVTL': // heightWrappingMode
+				this.IFF.currentNode.heightWrappingMode = this.IFF.reader.getUint32();
+				break;
+
+			// LWO2 USE
+			case 'BLOK':
+				// skip
+				break;
+
+			default:
+				this.IFF.parseUnknownCHUNK( blockID, length );
+
+		}
+
+		if ( blockID != 'FORM' ) {
+
+			this.IFF.debugger.node = 1;
+			this.IFF.debugger.nodeID = blockID;
+			this.IFF.debugger.log();
+
+		}
+
+		if ( this.IFF.reader.offset >= this.IFF.currentFormEnd ) {
+
+			this.IFF.currentForm = this.IFF.parentForm;
+
+		}
 
 	}
 
-	LWO2Parser.prototype = {
-
-		constructor: LWO2Parser,
-
-		parseBlock: function() {
-
-			this.IFF.debugger.offset = this.IFF.reader.offset;
-			this.IFF.debugger.closeForms();
-
-			var blockID = this.IFF.reader.getIDTag();
-			var length = this.IFF.reader.getUint32(); // size of data in bytes
-			if ( length > this.IFF.reader.dv.byteLength - this.IFF.reader.offset ) {
-
-				this.IFF.reader.offset -= 4;
-				length = this.IFF.reader.getUint16();
+};
+
+function LWO3Parser( IFFParser ) {
+
+	this.IFF = IFFParser;
+
+}
+
+LWO3Parser.prototype = {
+
+	constructor: LWO3Parser,
+
+	parseBlock: function () {
+
+		this.IFF.debugger.offset = this.IFF.reader.offset;
+		this.IFF.debugger.closeForms();
+
+		var blockID = this.IFF.reader.getIDTag();
+		var length = this.IFF.reader.getUint32(); // size of data in bytes
+
+		this.IFF.debugger.dataOffset = this.IFF.reader.offset;
+		this.IFF.debugger.length = length;
+
+		// Data types may be found in either LWO2 OR LWO3 spec
+		switch ( blockID ) {
+
+			case 'FORM': // form blocks may consist of sub -chunks or sub-forms
+				this.IFF.parseForm( length );
+				break;
+
+			// SKIPPED CHUNKS
+			// MISC skipped
+			case 'ICON': // Thumbnail Icon Image
+			case 'VMPA': // Vertex Map Parameter
+			case 'BBOX': // bounding box
+			// case 'VMMD':
+			// case 'VTYP':
+
+			// normal maps can be specified, normally on models imported from other applications. Currently ignored
+			case 'NORM':
+
+			// ENVL FORM skipped
+			case 'PRE ':
+			case 'POST':
+			case 'KEY ':
+			case 'SPAN':
+
+			// CLIP FORM skipped
+			case 'TIME':
+			case 'CLRS':
+			case 'CLRA':
+			case 'FILT':
+			case 'DITH':
+			case 'CONT':
+			case 'BRIT':
+			case 'SATR':
+			case 'HUE ':
+			case 'GAMM':
+			case 'NEGA':
+			case 'IFLT':
+			case 'PFLT':
+
+			// Image Map Layer skipped
+			case 'PROJ':
+			case 'AXIS':
+			case 'AAST':
+			case 'PIXB':
+			case 'STCK':
+
+			// Procedural Textures skipped
+			case 'VALU':
+
+			// Gradient Textures skipped
+			case 'PNAM':
+			case 'INAM':
+			case 'GRST':
+			case 'GREN':
+			case 'GRPT':
+			case 'FKEY':
+			case 'IKEY':
+
+			// Texture Mapping Form skipped
+			case 'CSYS':
+
+				// Surface CHUNKs skipped
+			case 'OPAQ': // top level 'opacity' checkbox
+			case 'CMAP': // clip map
+
+			// Surface node CHUNKS skipped
+			// These mainly specify the node editor setup in LW
+			case 'NLOC':
+			case 'NZOM':
+			case 'NVER':
+			case 'NSRV':
+			case 'NCRD':
+			case 'NMOD':
+			case 'NSEL':
+			case 'NPRW':
+			case 'NPLA':
+			case 'VERS':
+			case 'ENUM':
+			case 'TAG ':
+
+			// Car Material CHUNKS
+			case 'CGMD':
+			case 'CGTY':
+			case 'CGST':
+			case 'CGEN':
+			case 'CGTS':
+			case 'CGTE':
+			case 'OSMP':
+			case 'OMDE':
+			case 'OUTR':
+			case 'FLAG':
+
+			case 'TRNL':
+			case 'GLOS':
+			case 'SHRP':
+			case 'RFOP':
+			case 'RSAN':
+			case 'TROP':
+			case 'RBLR':
+			case 'TBLR':
+			case 'CLRH':
+			case 'CLRF':
+			case 'ADTR':
+			case 'GLOW':
+			case 'LINE':
+			case 'ALPH':
+			case 'VCOL':
+			case 'ENAB':
+				this.IFF.debugger.skipped = true;
+				this.IFF.reader.skip( length );
+				break;
+
+			// Texture node chunks (not in spec)
+			case 'IPIX': // usePixelBlending
+			case 'IMIP': // useMipMaps
+			case 'IMOD': // imageBlendingMode
+			case 'AMOD': // unknown
+			case 'IINV': // imageInvertAlpha
+			case 'INCR': // imageInvertColor
+			case 'IAXS': // imageAxis ( for non-UV maps)
+			case 'IFOT': // imageFallofType
+			case 'ITIM': // timing for animated textures
+			case 'IWRL':
+			case 'IUTI':
+			case 'IINX':
+			case 'IINY':
+			case 'IINZ':
+			case 'IREF': // possibly a VX for reused texture nodes
+				if ( length === 4 ) this.IFF.currentNode[ blockID ] = this.IFF.reader.getInt32();
+				else this.IFF.reader.skip( length );
+				break;
+
+			case 'OTAG':
+				this.IFF.parseObjectTag();
+				break;
+
+			case 'LAYR':
+				this.IFF.parseLayer( length );
+				break;
+
+			case 'PNTS':
+				this.IFF.parsePoints( length );
+				break;
+
+			case 'VMAP':
+				this.IFF.parseVertexMapping( length );
+				break;
+
+			case 'POLS':
+				this.IFF.parsePolygonList( length );
+				break;
+
+			case 'TAGS':
+				this.IFF.parseTagStrings( length );
+				break;
+
+			case 'PTAG':
+				this.IFF.parsePolygonTagMapping( length );
+				break;
+
+			case 'VMAD':
+				this.IFF.parseVertexMapping( length, true );
+				break;
+
+			// Misc CHUNKS
+			case 'DESC': // Description Line
+				this.IFF.currentForm.description = this.IFF.reader.getString();
+				break;
+
+			case 'TEXT':
+			case 'CMNT':
+			case 'NCOM':
+				this.IFF.currentForm.comment = this.IFF.reader.getString();
+				break;
+
+			// Envelope Form
+			case 'NAME':
+				this.IFF.currentForm.channelName = this.IFF.reader.getString();
+				break;
+
+			// Image Map Layer
+			case 'WRAP':
+				this.IFF.currentForm.wrap = { w: this.IFF.reader.getUint16(), h: this.IFF.reader.getUint16() };
+				break;
+
+			case 'IMAG':
+				var index = this.IFF.reader.getVariableLengthIndex();
+				this.IFF.currentForm.imageIndex = index;
+				break;
+
+			// Texture Mapping Form
+			case 'OREF':
+				this.IFF.currentForm.referenceObject = this.IFF.reader.getString();
+				break;
+
+			case 'ROID':
+				this.IFF.currentForm.referenceObjectID = this.IFF.reader.getUint32();
+				break;
+
+			// Surface Blocks
+			case 'SSHN':
+				this.IFF.currentSurface.surfaceShaderName = this.IFF.reader.getString();
+				break;
+
+			case 'AOVN':
+				this.IFF.currentSurface.surfaceCustomAOVName = this.IFF.reader.getString();
+				break;
+
+			// Nodal Blocks
+			case 'NSTA':
+				this.IFF.currentForm.disabled = this.IFF.reader.getUint16();
+				break;
+
+			case 'NRNM':
+				this.IFF.currentForm.realName = this.IFF.reader.getString();
+				break;
+
+			case 'NNME':
+				this.IFF.currentForm.refName = this.IFF.reader.getString();
+				this.IFF.currentSurface.nodes[ this.IFF.currentForm.refName ] = this.IFF.currentForm;
+				break;
+
+			// Nodal Blocks : connections
+			case 'INME':
+				if ( ! this.IFF.currentForm.nodeName ) this.IFF.currentForm.nodeName = [];
+				this.IFF.currentForm.nodeName.push( this.IFF.reader.getString() );
+				break;
+
+			case 'IINN':
+				if ( ! this.IFF.currentForm.inputNodeName ) this.IFF.currentForm.inputNodeName = [];
+				this.IFF.currentForm.inputNodeName.push( this.IFF.reader.getString() );
+				break;
+
+			case 'IINM':
+				if ( ! this.IFF.currentForm.inputName ) this.IFF.currentForm.inputName = [];
+				this.IFF.currentForm.inputName.push( this.IFF.reader.getString() );
+				break;
+
+			case 'IONM':
+				if ( ! this.IFF.currentForm.inputOutputName ) this.IFF.currentForm.inputOutputName = [];
+				this.IFF.currentForm.inputOutputName.push( this.IFF.reader.getString() );
+				break;
+
+			case 'FNAM':
+				this.IFF.currentForm.fileName = this.IFF.reader.getString();
+				break;
+
+			case 'CHAN': // NOTE: ENVL Forms may also have CHAN chunk, however ENVL is currently ignored
+				if ( length === 4 ) this.IFF.currentForm.textureChannel = this.IFF.reader.getIDTag();
+				else this.IFF.reader.skip( length );
+				break;
+
+			// LWO2 Spec chunks: these are needed since the SURF FORMs are often in LWO2 format
+			case 'SMAN':
+				var maxSmoothingAngle = this.IFF.reader.getFloat32();
+				this.IFF.currentSurface.attributes.smooth = ( maxSmoothingAngle < 0 ) ? false : true;
+				break;
+
+			// LWO2: Basic Surface Parameters
+			case 'COLR':
+				this.IFF.currentSurface.attributes.Color = { value: this.IFF.reader.getFloat32Array( 3 ) };
+				this.IFF.reader.skip( 2 ); // VX: envelope
+				break;
+
+			case 'LUMI':
+				this.IFF.currentSurface.attributes.Luminosity = { value: this.IFF.reader.getFloat32() };
+				this.IFF.reader.skip( 2 );
+				break;
+
+			case 'SPEC':
+				this.IFF.currentSurface.attributes.Specular = { value: this.IFF.reader.getFloat32() };
+				this.IFF.reader.skip( 2 );
+				break;
+
+			case 'DIFF':
+				this.IFF.currentSurface.attributes.Diffuse = { value: this.IFF.reader.getFloat32() };
+				this.IFF.reader.skip( 2 );
+				break;
+
+			case 'REFL':
+				this.IFF.currentSurface.attributes.Reflection = { value: this.IFF.reader.getFloat32() };
+				this.IFF.reader.skip( 2 );
+				break;
+
+			case 'GLOS':
+				this.IFF.currentSurface.attributes.Glossiness = { value: this.IFF.reader.getFloat32() };
+				this.IFF.reader.skip( 2 );
+				break;
+
+			case 'TRAN':
+				this.IFF.currentSurface.attributes.opacity = this.IFF.reader.getFloat32();
+				this.IFF.reader.skip( 2 );
+				break;
+
+			case 'BUMP':
+				this.IFF.currentSurface.attributes.bumpStrength = this.IFF.reader.getFloat32();
+				this.IFF.reader.skip( 2 );
+				break;
+
+			case 'SIDE':
+				this.IFF.currentSurface.attributes.side = this.IFF.reader.getUint16();
+				break;
+
+			case 'RIMG':
+				this.IFF.currentSurface.attributes.reflectionMap = this.IFF.reader.getVariableLengthIndex();
+				break;
+
+			case 'RIND':
+				this.IFF.currentSurface.attributes.refractiveIndex = this.IFF.reader.getFloat32();
+				this.IFF.reader.skip( 2 );
+				break;
+
+			case 'TIMG':
+				this.IFF.currentSurface.attributes.refractionMap = this.IFF.reader.getVariableLengthIndex();
+				break;
+
+			case 'IMAP':
+				this.IFF.currentSurface.attributes.imageMapIndex = this.IFF.reader.getUint32();
+				break;
+
+			case 'IUVI': // uv channel name
+				this.IFF.currentNode.UVChannel = this.IFF.reader.getString( length );
+				break;
+
+			case 'IUTL': // widthWrappingMode: 0 = Reset, 1 = Repeat, 2 = Mirror, 3 = Edge
+				this.IFF.currentNode.widthWrappingMode = this.IFF.reader.getUint32();
+				break;
+			case 'IVTL': // heightWrappingMode
+				this.IFF.currentNode.heightWrappingMode = this.IFF.reader.getUint32();
+				break;
+
+			default:
+				this.IFF.parseUnknownCHUNK( blockID, length );
+
+		}
+
+		if ( blockID != 'FORM' ) {
+
+			this.IFF.debugger.node = 1;
+			this.IFF.debugger.nodeID = blockID;
+			this.IFF.debugger.log();
+
+		}
+
+		if ( this.IFF.reader.offset >= this.IFF.currentFormEnd ) {
+
+			this.IFF.currentForm = this.IFF.parentForm;
+
+		}
+
+	}
+
+};
+
+/**
+ * === IFFParser ===
+ * - Parses data from the IFF buffer.
+ * - LWO3 files are in IFF format and can contain the following data types, referred to by shorthand codes
+ *
+ * ATOMIC DATA TYPES
+ *  ID Tag - 4x 7 bit uppercase ASCII chars: ID4
+ *  signed integer, 1, 2, or 4 byte length: I1, I2, I4
+ *  unsigned integer, 1, 2, or 4 byte length: U1, U2, U4
+ *  float, 4 byte length: F4
+ *  string, series of ASCII chars followed by null byte (If the length of the string including the null terminating byte is odd, an extra null is added so that the data that follows will begin on an even byte boundary): S0
+ *
+ * COMPOUND DATA TYPES
+ *  Variable-length Index (index into an array or collection): U2 or U4 : VX
+ *  Color (RGB): F4 + F4 + F4: COL12
+ *  Coordinate (x, y, z): F4 + F4 + F4: VEC12
+ *  Percentage F4 data type from 0->1 with 1 = 100%: FP4
+ *  Angle in radian F4: ANG4
+ *  Filename (string) S0: FNAM0
+ *  XValue F4 + index (VX) + optional envelope( ENVL ): XVAL
+ *  XValue vector VEC12 + index (VX) + optional envelope( ENVL ): XVAL3
+ *
+ *  The IFF file is arranged in chunks:
+ *  CHUNK = ID4 + length (U4) + length X bytes of data + optional 0 pad byte
+ *  optional 0 pad byte is there to ensure chunk ends on even boundary, not counted in size
+ *
+ * COMPOUND DATA TYPES
+ * - Chunks are combined in Forms (collections of chunks)
+ * - FORM = string 'FORM' (ID4) + length (U4) + type (ID4) + optional ( CHUNK | FORM )
+ * - CHUNKS and FORMS are collectively referred to as blocks
+ * - The entire file is contained in one top level FORM
+ *
+ **/
+
+function IFFParser( ) {
+
+	this.debugger = new Debugger();
+	// this.debugger.enable(); // un-comment to log IFF hierarchy.
+
+}
+
+IFFParser.prototype = {
+
+	constructor: IFFParser,
+
+	parse: function ( buffer ) {
+
+		this.reader = new DataViewReader( buffer );
+
+		this.tree = {
+			materials: {},
+			layers: [],
+			tags: [],
+			textures: [],
+		};
+
+		// start out at the top level to add any data before first layer is encountered
+		this.currentLayer = this.tree;
+		this.currentForm = this.tree;
+
+		this.parseTopForm();
+
+		if ( this.tree.format === undefined ) return;
+
+		if ( this.tree.format === 'LWO2' ) {
+
+			this.parser = new LWO2Parser( this );
+			while ( ! this.reader.endOfFile() ) this.parser.parseBlock();
+
+		} else if ( this.tree.format === 'LWO3' ) {
+
+			this.parser = new LWO3Parser( this );
+			while ( ! this.reader.endOfFile() ) this.parser.parseBlock();
+
+		}
+
+		this.debugger.offset = this.reader.offset;
+		this.debugger.closeForms();
+
+		return this.tree;
+
+	},
+
+	parseTopForm() {
+
+		this.debugger.offset = this.reader.offset;
+
+		var topForm = this.reader.getIDTag();
+
+		if ( topForm !== 'FORM' ) {
+
+			console.warn( "LWOLoader: Top-level FORM missing." );
+			return;
+
+		}
+
+		var length = this.reader.getUint32();
+
+		this.debugger.dataOffset = this.reader.offset;
+		this.debugger.length = length;
+
+		var type = this.reader.getIDTag();
+
+		if ( type === 'LWO2' ) {
+
+			this.tree.format = type;
+
+		} else if ( type === 'LWO3' ) {
+
+			this.tree.format = type;
+
+		}
+
+		this.debugger.node = 0;
+		this.debugger.nodeID = type;
+		this.debugger.log();
+
+		return;
+
+	},
+
+
+	///
+	// FORM PARSING METHODS
+	///
+
+	// Forms are organisational and can contain any number of sub chunks and sub forms
+	// FORM ::= 'FORM'[ID4], length[U4], type[ID4], ( chunk[CHUNK] | form[FORM] ) * }
+	parseForm( length ) {
+
+		var type = this.reader.getIDTag();
+
+		switch ( type ) {
+
+			// SKIPPED FORMS
+			// if skipForm( length ) is called, the entire form and any sub forms and chunks are skipped
+
+			case 'ISEQ': // Image sequence
+			case 'ANIM': // plug in animation
+			case 'STCC': // Color-cycling Still
+			case 'VPVL':
+			case 'VPRM':
+			case 'NROT':
+			case 'WRPW': // image wrap w ( for cylindrical and spherical projections)
+			case 'WRPH': // image wrap h
+			case 'FUNC':
+			case 'FALL':
+			case 'OPAC':
+			case 'GRAD': // gradient texture
+			case 'ENVS':
+			case 'VMOP':
+			case 'VMBG':
+
+			// Car Material FORMS
+			case 'OMAX':
+			case 'STEX':
+			case 'CKBG':
+			case 'CKEY':
+			case 'VMLA':
+			case 'VMLB':
+				this.debugger.skipped = true;
+				this.skipForm( length ); // not currently supported
+				break;
+
+			// if break; is called directly, the position in the lwoTree is not created
+			// any sub chunks and forms are added to the parent form instead
+			case 'META':
+			case 'NNDS':
+			case 'NODS':
+			case 'NDTA':
+			case 'ADAT':
+			case 'AOVS':
+			case 'BLOK':
+
+			// used by texture nodes
+			case 'IBGC': // imageBackgroundColor
+			case 'IOPC': // imageOpacity
+			case 'IIMG': // hold reference to image path
+			case 'TXTR':
+				// this.setupForm( type, length );
+				this.debugger.length = 4;
+				this.debugger.skipped = true;
+				break;
+
+			case 'IFAL': // imageFallof
+			case 'ISCL': // imageScale
+			case 'IPOS': // imagePosition
+			case 'IROT': // imageRotation
+			case 'IBMP':
+			case 'IUTD':
+			case 'IVTD':
+				this.parseTextureNodeAttribute( type );
+				break;
+
+			case 'ENVL':
+				this.parseEnvelope( length );
+				break;
+
+				// CLIP FORM AND SUB FORMS
+
+			case 'CLIP':
+				if ( this.tree.format === 'LWO2' ) {
+
+					this.parseForm( length );
+
+				} else {
+
+					this.parseClip( length );
+
+				}
+				break;
+
+			case 'STIL':
+				this.parseImage();
+				break;
+
+			case 'XREF': // clone of another STIL
+				this.reader.skip( 8 ); // unknown
+				this.currentForm.referenceTexture = {
+					index: this.reader.getUint32(),
+					refName: this.reader.getString() // internal unique ref
+				};
+				break;
+
+				// Not in spec, used by texture nodes
+
+			case 'IMST':
+				this.parseImageStateForm( length );
+				break;
+
+				// SURF FORM AND SUB FORMS
+
+			case 'SURF':
+				this.parseSurfaceForm( length );
+				break;
+
+			case 'VALU': // Not in spec
+				this.parseValueForm( length );
+				break;
+
+			case 'NTAG':
+				this.parseSubNode( length );
+				break;
+
+			case 'ATTR': // BSDF Node Attributes
+			case 'SATR': // Standard Node Attributes
+				this.setupForm( 'attributes', length );
+				break;
+
+			case 'NCON':
+				this.parseConnections( length );
+				break;
+
+			case 'SSHA':
+				this.parentForm = this.currentForm;
+				this.currentForm = this.currentSurface;
+				this.setupForm( 'surfaceShader', length );
+				break;
+
+			case 'SSHD':
+				this.setupForm( 'surfaceShaderData', length );
+				break;
+
+			case 'ENTR': // Not in spec
+				this.parseEntryForm( length );
+				break;
+
+				// Image Map Layer
+
+			case 'IMAP':
+				this.parseImageMap( length );
+				break;
+
+			case 'TAMP':
+				this.parseXVAL( 'amplitude', length );
+				break;
+
+				//Texture Mapping Form
+
+			case 'TMAP':
+				this.setupForm( 'textureMap', length );
+				break;
+
+			case 'CNTR':
+				this.parseXVAL3( 'center', length );
+				break;
+
+			case 'SIZE':
+				this.parseXVAL3( 'scale', length );
+				break;
+
+			case 'ROTA':
+				this.parseXVAL3( 'rotation', length );
+				break;
+
+			default:
+				this.parseUnknownForm( type, length );
+
+		}
+
+		this.debugger.node = 0;
+		this.debugger.nodeID = type;
+		this.debugger.log();
+
+	},
+
+	setupForm( type, length ) {
+
+		if ( ! this.currentForm ) this.currentForm = this.currentNode;
+
+		this.currentFormEnd = this.reader.offset + length;
+		this.parentForm = this.currentForm;
+
+		if ( ! this.currentForm[ type ] ) {
+
+			this.currentForm[ type ] = {};
+			this.currentForm = this.currentForm[ type ];
+
+
+		} else {
+
+			// should never see this unless there's a bug in the reader
+			console.warn( 'LWOLoader: form already exists on parent: ', type, this.currentForm );
+
+			this.currentForm = this.currentForm[ type ];
+
+		}
+
+
+	},
+
+	skipForm( length ) {
+
+		this.reader.skip( length - 4 );
+
+	},
+
+	parseUnknownForm( type, length ) {
+
+		console.warn( 'LWOLoader: unknown FORM encountered: ' + type, length );
+
+		printBuffer( this.reader.dv.buffer, this.reader.offset, length - 4 );
+		this.reader.skip( length - 4 );
+
+	},
+
+	parseSurfaceForm( length ) {
+
+		this.reader.skip( 8 ); // unknown Uint32 x2
+
+		var name = this.reader.getString();
+
+		var surface = {
+			attributes: {}, // LWO2 style non-node attributes will go here
+			connections: {},
+			name: name,
+			inputName: name,
+			nodes: {},
+			source: this.reader.getString(),
+		};
+
+		this.tree.materials[ name ] = surface;
+		this.currentSurface = surface;
+
+		this.parentForm = this.tree.materials;
+		this.currentForm = surface;
+		this.currentFormEnd = this.reader.offset + length;
+
+	},
+
+	parseSurfaceLwo2( length ) {
+
+		var name = this.reader.getString();
+
+		var surface = {
+			attributes: {}, // LWO2 style non-node attributes will go here
+			connections: {},
+			name: name,
+			nodes: {},
+			source: this.reader.getString(),
+		};
+
+		this.tree.materials[ name ] = surface;
+		this.currentSurface = surface;
+
+		this.parentForm = this.tree.materials;
+		this.currentForm = surface;
+		this.currentFormEnd = this.reader.offset + length;
+
+	},
+
+	parseSubNode( length ) {
+
+		// parse the NRNM CHUNK of the subnode FORM to get
+		// a meaningful name for the subNode
+		// some subnodes can be renamed, but Input and Surface cannot
+
+		this.reader.skip( 8 ); // NRNM + length
+		var name = this.reader.getString();
+
+		var node = {
+			name: name
+		};
+		this.currentForm = node;
+		this.currentNode = node;
+
+		this.currentFormEnd = this.reader.offset + length;
+
+
+	},
+
+	// collect attributes from all nodes at the top level of a surface
+	parseConnections( length ) {
+
+		this.currentFormEnd = this.reader.offset + length;
+		this.parentForm = this.currentForm;
+
+		this.currentForm = this.currentSurface.connections;
+
+	},
+
+	// surface node attribute data, e.g. specular, roughness etc
+	parseEntryForm( length ) {
+
+		this.reader.skip( 8 ); // NAME + length
+		var name = this.reader.getString();
+		this.currentForm = this.currentNode.attributes;
+
+		this.setupForm( name, length );
+
+	},
+
+	// parse values from material - doesn't match up to other LWO3 data types
+	// sub form of entry form
+	parseValueForm() {
+
+		this.reader.skip( 8 ); // unknown + length
+
+		var valueType = this.reader.getString();
+
+		if ( valueType === 'double' ) {
+
+			this.currentForm.value = this.reader.getUint64();
+
+		} else if ( valueType === 'int' ) {
+
+			this.currentForm.value = this.reader.getUint32();
+
+		} else if ( valueType === 'vparam' ) {
+
+			this.reader.skip( 24 );
+			this.currentForm.value = this.reader.getFloat64();
+
+		} else if ( valueType === 'vparam3' ) {
+
+			this.reader.skip( 24 );
+			this.currentForm.value = this.reader.getFloat64Array( 3 );
+
+		}
+
+	},
+
+	// holds various data about texture node image state
+	// Data other thanmipMapLevel unknown
+	parseImageStateForm() {
+
+		this.reader.skip( 8 ); // unknown
+
+		this.currentForm.mipMapLevel = this.reader.getFloat32();
+
+	},
+
+	// LWO2 style image data node OR LWO3 textures defined at top level in editor (not as SURF node)
+	parseImageMap( length ) {
+
+		this.currentFormEnd = this.reader.offset + length;
+		this.parentForm = this.currentForm;
+
+		if ( ! this.currentForm.maps ) this.currentForm.maps = [];
+
+		var map = {};
+		this.currentForm.maps.push( map );
+		this.currentForm = map;
+
+		this.reader.skip( 10 ); // unknown, could be an issue if it contains a VX
+
+	},
+
+	parseTextureNodeAttribute( type ) {
+
+		this.reader.skip( 28 ); // FORM + length + VPRM + unknown + Uint32 x2 + float32
+
+		this.reader.skip( 20 ); // FORM + length + VPVL + float32 + Uint32
+
+		switch ( type ) {
+
+			case 'ISCL':
+				this.currentNode.scale = this.reader.getFloat32Array( 3 );
+				break;
+			case 'IPOS':
+				this.currentNode.position = this.reader.getFloat32Array( 3 );
+				break;
+			case 'IROT':
+				this.currentNode.rotation = this.reader.getFloat32Array( 3 );
+				break;
+			case 'IFAL':
+				this.currentNode.falloff = this.reader.getFloat32Array( 3 );
+				break;
+
+			case 'IBMP':
+				this.currentNode.amplitude = this.reader.getFloat32();
+				break;
+			case 'IUTD':
+				this.currentNode.uTiles = this.reader.getFloat32();
+				break;
+			case 'IVTD':
+				this.currentNode.vTiles = this.reader.getFloat32();
+				break;
+
+		}
+
+		this.reader.skip( 2 ); // unknown
+
+
+	},
+
+	// ENVL forms are currently ignored
+	parseEnvelope( length ) {
+
+		this.reader.skip( length - 4 ); // skipping  entirely for now
+
+	},
+
+	///
+	// CHUNK PARSING METHODS
+	///
+
+	// clips can either be defined inside a surface node, or at the top
+	// level and they have a different format in each case
+	parseClip( length ) {
+
+		var tag = this.reader.getIDTag();
+
+		// inside surface node
+		if ( tag === 'FORM' ) {
+
+			this.reader.skip( 16 );
+
+			this.currentNode.fileName = this.reader.getString();
+
+			return;
+
+		}
+
+		// otherwise top level
+		this.reader.setOffset( this.reader.offset - 4 );
+
+		this.currentFormEnd = this.reader.offset + length;
+		this.parentForm = this.currentForm;
+
+		this.reader.skip( 8 ); // unknown
+
+		var texture = {
+			index: this.reader.getUint32()
+		};
+		this.tree.textures.push( texture );
+		this.currentForm = texture;
+
+	},
+
+	parseClipLwo2( length ) {
+
+		var texture = {
+			index: this.reader.getUint32(),
+			fileName: ""
+		};
+
+		// seach STIL block
+		while ( true ) {
+
+			var tag = this.reader.getIDTag();
+			var n_length = this.reader.getUint16();
+			if ( tag === 'STIL' ) {
+
+				texture.fileName = this.reader.getString();
+				break;
 
 			}
 
-			this.IFF.debugger.dataOffset = this.IFF.reader.offset;
-			this.IFF.debugger.length = length;
-
-			// Data types may be found in either LWO2 OR LWO3 spec
-			switch ( blockID ) {
-
-				case 'FORM': // form blocks may consist of sub -chunks or sub-forms
-					this.IFF.parseForm( length );
+			if ( n_length >= length ) {
+
+				break;
+
+			}
+
+		}
+
+		this.tree.textures.push( texture );
+		this.currentForm = texture;
+
+	},
+
+	parseImage() {
+
+		this.reader.skip( 8 ); // unknown
+		this.currentForm.fileName = this.reader.getString();
+
+	},
+
+	parseXVAL( type, length ) {
+
+		var endOffset = this.reader.offset + length - 4;
+		this.reader.skip( 8 );
+
+		this.currentForm[ type ] = this.reader.getFloat32();
+
+		this.reader.setOffset( endOffset ); // set end offset directly to skip optional envelope
+
+	},
+
+	parseXVAL3( type, length ) {
+
+		var endOffset = this.reader.offset + length - 4;
+		this.reader.skip( 8 );
+
+		this.currentForm[ type ] = {
+			x: this.reader.getFloat32(),
+			y: this.reader.getFloat32(),
+			z: this.reader.getFloat32(),
+		};
+
+		this.reader.setOffset( endOffset );
+
+	},
+
+	// Tags associated with an object
+	// OTAG { type[ID4], tag-string[S0] }
+	parseObjectTag() {
+
+		if ( ! this.tree.objectTags ) this.tree.objectTags = {};
+
+		this.tree.objectTags[ this.reader.getIDTag() ] = {
+			tagString: this.reader.getString()
+		};
+
+	},
+
+	// Signals the start of a new layer. All the data chunks which follow will be included in this layer until another layer chunk is encountered.
+	// LAYR: number[U2], flags[U2], pivot[VEC12], name[S0], parent[U2]
+	parseLayer( length ) {
+
+		var layer = {
+			number: this.reader.getUint16(),
+			flags: this.reader.getUint16(), // If the least significant bit of flags is set, the layer is hidden.
+			pivot: this.reader.getFloat32Array( 3 ), // Note: this seems to be superflous, as the geometry is translated when pivot is present
+			name: this.reader.getString(),
+		};
+
+		this.tree.layers.push( layer );
+		this.currentLayer = layer;
+
+		var parsedLength = 16 + stringOffset( this.currentLayer.name ); // index ( 2 ) + flags( 2 ) + pivot( 12 ) + stringlength
+
+		// if we have not reached then end of the layer block, there must be a parent defined
+		this.currentLayer.parent = ( parsedLength < length ) ? this.reader.getUint16() : - 1; // omitted or -1 for no parent
+
+	},
+
+	// VEC12 * ( F4 + F4 + F4 ) array of x,y,z vectors
+	// Converting from left to right handed coordinate system:
+	// x -> -x and switch material FrontSide -> BackSide
+	parsePoints( length ) {
+
+		this.currentPoints = [];
+		for ( var i = 0; i < length / 4; i += 3 ) {
+
+			// z -> -z to match three.js right handed coords
+			this.currentPoints.push( this.reader.getFloat32(), this.reader.getFloat32(), - this.reader.getFloat32() );
+
+		}
+
+	},
+
+	// parse VMAP or VMAD
+	// Associates a set of floating-point vectors with a set of points.
+	// VMAP: { type[ID4], dimension[U2], name[S0], ( vert[VX], value[F4] # dimension ) * }
+
+	// VMAD Associates a set of floating-point vectors with the vertices of specific polygons.
+	// Similar to VMAP UVs, but associates with polygon vertices rather than points
+	// to solve to problem of UV seams:  VMAD chunks are paired with VMAPs of the same name,
+	// if they exist. The vector values in the VMAD will then replace those in the
+	// corresponding VMAP, but only for calculations involving the specified polygons.
+	// VMAD { type[ID4], dimension[U2], name[S0], ( vert[VX], poly[VX], value[F4] # dimension ) * }
+	parseVertexMapping( length, discontinuous ) {
+
+		var finalOffset = this.reader.offset + length;
+
+		var channelName = this.reader.getString();
+
+		if ( this.reader.offset === finalOffset ) {
+
+			// then we are in a texture node and the VMAP chunk is just a reference to a UV channel name
+			this.currentForm.UVChannel = channelName;
+			return;
+
+		}
+
+		// otherwise reset to initial length and parse normal VMAP CHUNK
+		this.reader.setOffset( this.reader.offset - stringOffset( channelName ) );
+
+		var type = this.reader.getIDTag();
+
+		this.reader.getUint16(); // dimension
+		var name = this.reader.getString();
+
+		var remainingLength = length - 6 - stringOffset( name );
+
+		switch ( type ) {
+
+			case 'TXUV':
+				this.parseUVMapping( name, finalOffset, discontinuous );
+				break;
+			case 'MORF':
+			case 'SPOT':
+				this.parseMorphTargets( name, finalOffset, type ); // can't be discontinuous
+				break;
+			// unsupported VMAPs
+			case 'APSL':
+			case 'NORM':
+			case 'WGHT':
+			case 'MNVW':
+			case 'PICK':
+			case 'RGB ':
+			case 'RGBA':
+				this.reader.skip( remainingLength );
+				break;
+			default:
+				console.warn( 'LWOLoader: unknown vertex map type: ' + type );
+				this.reader.skip( remainingLength );
+
+		}
+
+	},
+
+	parseUVMapping( name, finalOffset, discontinuous ) {
+
+		var uvIndices = [];
+		var polyIndices = [];
+		var uvs = [];
+
+		while ( this.reader.offset < finalOffset ) {
+
+			uvIndices.push( this.reader.getVariableLengthIndex() );
+
+			if ( discontinuous ) polyIndices.push( this.reader.getVariableLengthIndex() );
+
+			uvs.push( this.reader.getFloat32(), this.reader.getFloat32() );
+
+		}
+
+		if ( discontinuous ) {
+
+			if ( ! this.currentLayer.discontinuousUVs ) this.currentLayer.discontinuousUVs = {};
+
+			this.currentLayer.discontinuousUVs[ name ] = {
+				uvIndices: uvIndices,
+				polyIndices: polyIndices,
+				uvs: uvs,
+			};
+
+		} else {
+
+			if ( ! this.currentLayer.uvs ) this.currentLayer.uvs = {};
+
+			this.currentLayer.uvs[ name ] = {
+				uvIndices: uvIndices,
+				uvs: uvs,
+			};
+
+		}
+
+	},
+
+	parseMorphTargets( name, finalOffset, type ) {
+
+		var indices = [];
+		var points = [];
+
+		type = ( type === 'MORF' ) ? 'relative' : 'absolute';
+
+		while ( this.reader.offset < finalOffset ) {
+
+			indices.push( this.reader.getVariableLengthIndex() );
+			// z -> -z to match three.js right handed coords
+			points.push( this.reader.getFloat32(), this.reader.getFloat32(), - this.reader.getFloat32() );
+
+		}
+
+		if ( ! this.currentLayer.morphTargets ) this.currentLayer.morphTargets = {};
+
+		this.currentLayer.morphTargets[ name ] = {
+			indices: indices,
+			points: points,
+			type: type,
+		};
+
+	},
+
+	// A list of polygons for the current layer.
+	// POLS { type[ID4], ( numvert+flags[U2], vert[VX] # numvert ) * }
+	parsePolygonList( length ) {
+
+		var finalOffset = this.reader.offset + length;
+		var type = this.reader.getIDTag();
+
+		var indices = [];
+
+		// hold a list of polygon sizes, to be split up later
+		var polygonDimensions = [];
+
+		while ( this.reader.offset < finalOffset ) {
+
+			var numverts = this.reader.getUint16();
+
+			//var flags = numverts & 64512; // 6 high order bits are flags - ignoring for now
+			numverts = numverts & 1023; // remaining ten low order bits are vertex num
+			polygonDimensions.push( numverts );
+
+			for ( var j = 0; j < numverts; j ++ ) indices.push( this.reader.getVariableLengthIndex() );
+
+		}
+
+		var geometryData = {
+			type: type,
+			vertexIndices: indices,
+			polygonDimensions: polygonDimensions,
+			points: this.currentPoints
+		};
+
+		// Note: assuming that all polys will be lines or points if the first is
+		if ( polygonDimensions[ 0 ] === 1 ) geometryData.type = 'points';
+		else if ( polygonDimensions[ 0 ] === 2 ) geometryData.type = 'lines';
+
+		this.currentLayer.geometry = geometryData;
+
+	},
+
+	// Lists the tag strings that can be associated with polygons by the PTAG chunk.
+	// TAGS { tag-string[S0] * }
+	parseTagStrings( length ) {
+
+		this.tree.tags = this.reader.getStringArray( length );
+
+	},
+
+	// Associates tags of a given type with polygons in the most recent POLS chunk.
+	// PTAG { type[ID4], ( poly[VX], tag[U2] ) * }
+	parsePolygonTagMapping( length ) {
+
+		var finalOffset = this.reader.offset + length;
+		var type = this.reader.getIDTag();
+		if ( type === 'SURF' ) this.parseMaterialIndices( finalOffset );
+		else { //PART, SMGP, COLR not supported
+
+			this.reader.skip( length - 4 );
+
+		}
+
+	},
+
+	parseMaterialIndices( finalOffset ) {
+
+		// array holds polygon index followed by material index
+		this.currentLayer.geometry.materialIndices = [];
+
+		while ( this.reader.offset < finalOffset ) {
+
+			var polygonIndex = this.reader.getVariableLengthIndex();
+			var materialIndex = this.reader.getUint16();
+
+			this.currentLayer.geometry.materialIndices.push( polygonIndex, materialIndex );
+
+		}
+
+	},
+
+	parseUnknownCHUNK( blockID, length ) {
+
+		console.warn( 'LWOLoader: unknown chunk type: ' + blockID + ' length: ' + length );
+
+		// print the chunk plus some bytes padding either side
+		// printBuffer( this.reader.dv.buffer, this.reader.offset - 20, length + 40 );
+
+		var data = this.reader.getString( length );
+
+		this.currentForm[ blockID ] = data;
+
+	}
+
+};
+
+function DataViewReader( buffer ) {
+
+	this.dv = new DataView( buffer );
+	this.offset = 0;
+
+}
+
+DataViewReader.prototype = {
+
+	constructor: DataViewReader,
+
+	size: function () {
+
+		return this.dv.buffer.byteLength;
+
+	},
+
+	setOffset( offset ) {
+
+		if ( offset > 0 && offset < this.dv.buffer.byteLength ) {
+
+			this.offset = offset;
+
+		} else {
+
+			console.error( 'LWOLoader: invalid buffer offset' );
+
+		}
+
+	},
+
+	endOfFile: function () {
+
+		if ( this.offset >= this.size() ) return true;
+		return false;
+
+	},
+
+	skip: function ( length ) {
+
+		this.offset += length;
+
+	},
+
+	getUint8: function () {
+
+		var value = this.dv.getUint8( this.offset );
+		this.offset += 1;
+		return value;
+
+	},
+
+	getUint16: function () {
+
+		var value = this.dv.getUint16( this.offset );
+		this.offset += 2;
+		return value;
+
+	},
+
+	getInt32: function () {
+
+		var value = this.dv.getInt32( this.offset, false );
+		this.offset += 4;
+		return value;
+
+	},
+
+	getUint32: function () {
+
+		var value = this.dv.getUint32( this.offset, false );
+		this.offset += 4;
+		return value;
+
+	},
+
+	getUint64: function () {
+
+		var low, high;
+
+		high = this.getUint32();
+		low = this.getUint32();
+		return high * 0x100000000 + low;
+
+	},
+
+	getFloat32: function () {
+
+		var value = this.dv.getFloat32( this.offset, false );
+		this.offset += 4;
+		return value;
+
+	},
+
+	getFloat32Array: function ( size ) {
+
+		var a = [];
+
+		for ( var i = 0; i < size; i ++ ) {
+
+			a.push( this.getFloat32() );
+
+		}
+
+		return a;
+
+	},
+
+	getFloat64: function () {
+
+		var value = this.dv.getFloat64( this.offset, this.littleEndian );
+		this.offset += 8;
+		return value;
+
+	},
+
+	getFloat64Array: function ( size ) {
+
+		var a = [];
+
+		for ( var i = 0; i < size; i ++ ) {
+
+			a.push( this.getFloat64() );
+
+		}
+
+		return a;
+
+	},
+
+	// get variable-length index data type
+	// VX ::= index[U2] | (index + 0xFF000000)[U4]
+	// If the index value is less than 65,280 (0xFF00),then VX === U2
+	// otherwise VX === U4 with bits 24-31 set
+	// When reading an index, if the first byte encountered is 255 (0xFF), then
+	// the four-byte form is being used and the first byte should be discarded or masked out.
+	getVariableLengthIndex() {
+
+		var firstByte = this.getUint8();
+
+		if ( firstByte === 255 ) {
+
+			return this.getUint8() * 65536 + this.getUint8() * 256 + this.getUint8();
+
+		}
+
+		return firstByte * 256 + this.getUint8();
+
+	},
+
+	// An ID tag is a sequence of 4 bytes containing 7-bit ASCII values
+	getIDTag() {
+
+		return this.getString( 4 );
+
+	},
+
+	getString: function ( size ) {
+
+		if ( size === 0 ) return;
+
+		// note: safari 9 doesn't support Uint8Array.indexOf; create intermediate array instead
+		var a = [];
+
+		if ( size ) {
+
+			for ( var i = 0; i < size; i ++ ) {
+
+				a[ i ] = this.getUint8();
+
+			}
+
+		} else {
+
+			var currentChar;
+			var len = 0;
+
+			while ( currentChar !== 0 ) {
+
+				currentChar = this.getUint8();
+				if ( currentChar !== 0 ) a.push( currentChar );
+				len ++;
+
+			}
+
+			if ( ! isEven( len + 1 ) ) this.getUint8(); // if string with terminating nullbyte is uneven, extra nullbyte is added
+
+		}
+
+		return THREE.LoaderUtils.decodeText( new Uint8Array( a ) );
+
+	},
+
+	getStringArray: function ( size ) {
+
+		var a = this.getString( size );
+		a = a.split( '\0' );
+
+		return a.filter( Boolean ); // return array with any empty strings removed
+
+	}
+
+};
+
+// ************** DEBUGGER  **************
+
+function Debugger( ) {
+
+	this.active = false;
+	this.depth = 0;
+	this.formList = [];
+
+}
+
+Debugger.prototype = {
+
+	constructor: Debugger,
+
+	enable: function () {
+
+		this.active = true;
+
+	},
+
+	log: function () {
+
+		if ( ! this.active ) return;
+
+		var nodeType;
+
+		switch ( this.node ) {
+
+			case 0:
+				nodeType = "FORM";
+				break;
+
+			case 1:
+				nodeType = "CHK";
+				break;
+
+			case 2:
+				nodeType = "S-CHK";
+				break;
+
+		}
+
+		console.log(
+			"| ".repeat( this.depth ) +
+			nodeType,
+			this.nodeID,
+			`( ${this.offset} ) -> ( ${this.dataOffset + this.length} )`,
+			( ( this.node == 0 ) ? " {" : "" ),
+			( ( this.skipped ) ? "SKIPPED" : "" ),
+			( ( this.node == 0 && this.skipped ) ? "}" : "" )
+		);
+
+		if ( this.node == 0 && ! this.skipped ) {
+
+			this.depth += 1;
+			this.formList.push( this.dataOffset + this.length );
+
+		}
+
+		this.skipped = false;
+
+	},
+
+	closeForms: function () {
+
+		if ( ! this.active ) return;
+
+		for ( var i = this.formList.length - 1; i >= 0; i -- ) {
+
+			if ( this.offset >= this.formList[ i ] ) {
+
+				this.depth -= 1;
+				console.log( "| ".repeat( this.depth ) + "}" );
+				this.formList.splice( - 1, 1 );
+
+			}
+
+		}
+
+	}
+
+};
+
+// ************** UTILITY FUNCTIONS **************
+
+function isEven( num ) {
+
+	return num % 2;
+
+}
+
+// calculate the length of the string in the buffer
+// this will be string.length + nullbyte + optional padbyte to make the length even
+function stringOffset( string ) {
+
+	return string.length + 1 + ( isEven( string.length + 1 ) ? 1 : 0 );
+
+}
+
+// for testing purposes, dump buffer to console
+// printBuffer( this.reader.dv.buffer, this.reader.offset, length );
+function printBuffer( buffer, from, to ) {
+
+	console.log( THREE.LoaderUtils.decodeText( new Uint8Array( buffer, from, to ) ) );
+
+}
+
+var lwoTree;
+
+THREE.LWOLoader = function ( manager, parameters ) {
+
+	this.manager = ( manager !== undefined ) ? manager : THREE.DefaultLoadingManager;
+
+	parameters = parameters || {};
+
+	this.resourcePath = ( parameters.resourcePath !== undefined ) ? parameters.resourcePath : undefined;
+
+};
+
+THREE.LWOLoader.prototype = {
+
+	constructor: THREE.LWOLoader,
+
+	crossOrigin: 'anonymous',
+
+	load: function ( url, onLoad, onProgress, onError ) {
+
+		var self = this;
+
+		var path = ( self.path === undefined ) ? extractParentUrl( url, 'Objects' ) : self.path;
+
+		// give the mesh a default name based on the filename
+		var modelName = url.split( path ).pop().split( '.' )[ 0 ];
+
+		var loader = new THREE.FileLoader( this.manager );
+		loader.setPath( self.path );
+		loader.setResponseType( 'arraybuffer' );
+
+		loader.load( url, function ( buffer ) {
+
+			// console.time( 'Total parsing: ' );
+			onLoad( self.parse( buffer, path, modelName ) );
+			// console.timeEnd( 'Total parsing: ' );
+
+		}, onProgress, onError );
+
+	},
+
+	setCrossOrigin: function ( value ) {
+
+		this.crossOrigin = value;
+		return this;
+
+	},
+
+	setPath: function ( value ) {
+
+		this.path = value;
+		return this;
+
+	},
+
+	setResourcePath: function ( value ) {
+
+		this.resourcePath = value;
+		return this;
+
+	},
+
+	parse: function ( iffBuffer, path, modelName ) {
+
+		lwoTree = new IFFParser().parse( iffBuffer );
+
+		// console.log( 'lwoTree', lwoTree );
+
+		var textureLoader = new THREE.TextureLoader( this.manager ).setPath( this.resourcePath || path ).setCrossOrigin( this.crossOrigin );
+
+		return new LWOTreeParser( textureLoader ).parse( modelName );
+
+	}
+
+};
+
+// Parse the lwoTree object
+function LWOTreeParser( textureLoader ) {
+
+	this.textureLoader = textureLoader;
+
+}
+
+LWOTreeParser.prototype = {
+
+	constructor: LWOTreeParser,
+
+	parse: function ( modelName ) {
+
+		this.materials = new MaterialParser( this.textureLoader ).parse();
+		this.defaultLayerName = modelName;
+
+		this.meshes = this.parseLayers();
+
+		return {
+			materials: this.materials,
+			meshes: this.meshes,
+		};
+
+	},
+
+	parseLayers() {
+
+		// array of all meshes for building hierarchy
+		var meshes = [];
+
+		// final array containing meshes with scene graph hierarchy set up
+		var finalMeshes = [];
+
+		var geometryParser = new GeometryParser();
+
+		var self = this;
+		lwoTree.layers.forEach( function ( layer ) {
+
+			var geometry = geometryParser.parse( layer.geometry, layer );
+
+			var mesh = self.parseMesh( geometry, layer );
+
+			meshes[ layer.number ] = mesh;
+
+			if ( layer.parent === - 1 ) finalMeshes.push( mesh );
+			else meshes[ layer.parent ].add( mesh );
+
+
+		} );
+
+		this.applyPivots( finalMeshes );
+
+		return finalMeshes;
+
+	},
+
+	parseMesh( geometry, layer ) {
+
+		var mesh;
+
+		var materials = this.getMaterials( geometry.userData.matNames, layer.geometry.type );
+
+		this.duplicateUVs( geometry, materials );
+
+		if ( layer.geometry.type === 'points' ) mesh = new THREE.Points( geometry, materials );
+		else if ( layer.geometry.type === 'lines' ) mesh = new THREE.LineSegments( geometry, materials );
+		else mesh = new THREE.Mesh( geometry, materials );
+
+		if ( layer.name ) mesh.name = layer.name;
+		else mesh.name = this.defaultLayerName + '_layer_' + layer.number;
+
+		mesh.userData.pivot = layer.pivot;
+
+		return mesh;
+
+	},
+
+	// TODO: may need to be reversed in z to convert LWO to three.js coordinates
+	applyPivots( meshes ) {
+
+		meshes.forEach( function ( mesh ) {
+
+			mesh.traverse( function ( child ) {
+
+				var pivot = child.userData.pivot;
+
+				child.position.x += pivot[ 0 ];
+				child.position.y += pivot[ 1 ];
+				child.position.z += pivot[ 2 ];
+
+				if ( child.parent ) {
+
+					var parentPivot = child.parent.userData.pivot;
+
+					child.position.x -= parentPivot[ 0 ];
+					child.position.y -= parentPivot[ 1 ];
+					child.position.z -= parentPivot[ 2 ];
+
+				}
+
+			} );
+
+		} );
+
+	},
+
+	getMaterials( namesArray, type ) {
+
+		var materials = [];
+
+		var self = this;
+
+		namesArray.forEach( function ( name, i ) {
+
+			materials[ i ] = self.getMaterialByName( name );
+
+		} );
+
+		// convert materials to line or point mats if required
+		if ( type === 'points' || type === 'lines' ) {
+
+			materials.forEach( function ( mat, i ) {
+
+				var spec = {
+					color: mat.color,
+				};
+
+				if ( type === 'points' ) {
+
+					spec.size = 0.1;
+					spec.map = mat.map;
+					spec.morphTargets = mat.morphTargets;
+					materials[ i ] = new THREE.PointsMaterial( spec );
+
+				} else if ( type === 'lines' ) {
+
+					materials[ i ] = new THREE.LineBasicMaterial( spec );
+
+				}
+
+			} );
+
+		}
+
+		// if there is only one material, return that directly instead of array
+		var filtered = materials.filter( Boolean );
+		if ( filtered.length === 1 ) return filtered[ 0 ];
+
+		return materials;
+
+	},
+
+	getMaterialByName( name ) {
+
+		return this.materials.filter( function ( m ) {
+
+			return m.name === name;
+
+		} )[ 0 ];
+
+	},
+
+	// If the material has an aoMap, duplicate UVs
+	duplicateUVs( geometry, materials ) {
+
+		var duplicateUVs = false;
+
+		if ( ! Array.isArray( materials ) ) {
+
+			if ( materials.aoMap ) duplicateUVs = true;
+
+		} else {
+
+			materials.forEach( function ( material ) {
+
+				if ( material.aoMap ) duplicateUVs = true;
+
+			} );
+
+		}
+
+		if ( ! duplicateUVs ) return;
+
+		geometry.addAttribute( 'uv2', new THREE.BufferAttribute( geometry.attributes.uv.array, 2 ) );
+
+	},
+
+};
+
+function MaterialParser( textureLoader ) {
+
+	this.textureLoader = textureLoader;
+
+}
+
+MaterialParser.prototype = {
+
+	constructor: MaterialParser,
+
+	parse: function () {
+
+		var materials = [];
+		this.textures = {};
+
+		for ( var name in lwoTree.materials ) {
+
+			if ( lwoTree.format === 'LWO3' ) {
+
+				materials.push( this.parseMaterial( lwoTree.materials[ name ], name, lwoTree.textures ) );
+
+			} else if ( lwoTree.format === 'LWO2' ) {
+
+				materials.push( this.parseMaterialLwo2( lwoTree.materials[ name ], name, lwoTree.textures ) );
+
+			}
+
+		}
+
+		return materials;
+
+	},
+
+	parseMaterial( materialData, name, textures ) {
+
+		var params = {
+			name: name,
+			side: this.getSide( materialData.attributes ),
+			flatShading: this.getSmooth( materialData.attributes ),
+		};
+
+		var connections = this.parseConnections( materialData.connections, materialData.nodes );
+
+		var maps = this.parseTextureNodes( connections.maps );
+
+		this.parseAttributeImageMaps( connections.attributes, textures, maps, materialData.maps );
+
+		var attributes = this.parseAttributes( connections.attributes, maps );
+
+		this.parseEnvMap( connections, maps, attributes );
+
+		params = Object.assign( maps, params );
+		params = Object.assign( params, attributes );
+
+		var materialType = this.getMaterialType( connections.attributes );
+
+		return new materialType( params );
+
+	},
+
+	parseMaterialLwo2( materialData, name/*, textures*/ ) {
+
+		var params = {
+			name: name,
+			side: this.getSide( materialData.attributes ),
+			flatShading: this.getSmooth( materialData.attributes ),
+		};
+
+		var attributes = this.parseAttributes( materialData.attributes, {} );
+		params = Object.assign( params, attributes );
+		return new THREE.MeshPhongMaterial( params );
+
+	},
+
+	// Note: converting from left to right handed coords by switching x -> -x in vertices, and
+	// then switching mat FrontSide -> BackSide
+	// NB: this means that THREE.FrontSide and THREE.BackSide have been switched!
+	getSide( attributes ) {
+
+		if ( ! attributes.side ) return THREE.BackSide;
+
+		switch ( attributes.side ) {
+
+			case 0:
+			case 1:
+				return THREE.BackSide;
+			case 2: return THREE.FrontSide;
+			case 3: return THREE.DoubleSide;
+
+		}
+
+	},
+
+	getSmooth( attributes ) {
+
+		if ( ! attributes.smooth ) return true;
+		return ! attributes.smooth;
+
+	},
+
+	parseConnections( connections, nodes ) {
+
+		var materialConnections = {
+			maps: {}
+		};
+
+		var inputName = connections.inputName;
+		var inputNodeName = connections.inputNodeName;
+		var nodeName = connections.nodeName;
+
+		var self = this;
+		inputName.forEach( function ( name, index ) {
+
+			if ( name === 'Material' ) {
+
+				var matNode = self.getNodeByRefName( inputNodeName[ index ], nodes );
+				materialConnections.attributes = matNode.attributes;
+				materialConnections.envMap = matNode.fileName;
+				materialConnections.name = inputNodeName[ index ];
+
+			}
+
+		} );
+
+		nodeName.forEach( function ( name, index ) {
+
+			if ( name === materialConnections.name ) {
+
+				materialConnections.maps[ inputName[ index ] ] = self.getNodeByRefName( inputNodeName[ index ], nodes );
+
+			}
+
+		} );
+
+		return materialConnections;
+
+	},
+
+	getNodeByRefName( refName, nodes ) {
+
+		for ( var name in nodes ) {
+
+			if ( nodes[ name ].refName === refName ) return nodes[ name ];
+
+		}
+
+	},
+
+	parseTextureNodes( textureNodes ) {
+
+		var maps = {};
+
+		for ( var name in textureNodes ) {
+
+			var node = textureNodes[ name ];
+			var path = node.fileName;
+
+			if ( ! path ) return;
+
+			var texture = this.loadTexture( path );
+
+			if ( node.widthWrappingMode !== undefined ) texture.wrapS = this.getWrappingType( node.widthWrappingMode );
+			if ( node.heightWrappingMode !== undefined ) texture.wrapT = this.getWrappingType( node.heightWrappingMode );
+
+			switch ( name ) {
+
+				case 'Color':
+					maps.map = texture;
 					break;
-
-			  // SKIPPED CHUNKS
-
-				// if break; is called directly, the position in the lwoTree is not created
-				// any sub chunks and forms are added to the parent form instead
-
-				// MISC skipped
-				case 'ICON': // Thumbnail Icon Image
-				case 'VMPA': // Vertex Map Parameter
-				case 'BBOX': // bounding box
-				// case 'VMMD':
-				// case 'VTYP':
-
-				// normal maps can be specified, normally on models imported from other applications. Currently ignored
-				case 'NORM':
-
-				// ENVL FORM skipped
-				case 'PRE ':
-				case 'POST':
-				case 'KEY ':
-				case 'SPAN':
-
-				// CLIP FORM skipped
-				case 'TIME':
-				case 'CLRS':
-				case 'CLRA':
-				case 'FILT':
-				case 'DITH':
-				case 'CONT':
-				case 'BRIT':
-				case 'SATR':
-				case 'HUE ':
-				case 'GAMM':
-				case 'NEGA':
-				case 'IFLT':
-				case 'PFLT':
-
-				// Image Map Layer skipped
-				case 'PROJ':
-				case 'AXIS':
-				case 'AAST':
-				case 'PIXB':
-				case 'AUVO':
-				case 'STCK':
-
-				// Procedural Textures skipped
-				case 'PROC':
-				case 'VALU':
-				case 'FUNC':
-
-				// Gradient Textures skipped
-				case 'PNAM':
-				case 'INAM':
-				case 'GRST':
-				case 'GREN':
-				case 'GRPT':
-				case 'FKEY':
-				case 'IKEY':
-
-				// Texture Mapping Form skipped
-				case 'CSYS':
-
-				// Surface CHUNKs skipped
-				case 'OPAQ': // top level 'opacity' checkbox
-				case 'CMAP': // clip map
-
-				// Surface node CHUNKS skipped
-				// These mainly specify the node editor setup in LW
-				case 'NLOC':
-				case 'NZOM':
-				case 'NVER':
-				case 'NSRV':
-				case 'NVSK': // unknown
-				case 'NCRD':
-				case 'WRPW': // image wrap w ( for cylindrical and spherical projections)
-				case 'WRPH': // image wrap h
-				case 'NMOD':
-				case 'NPRW':
-				case 'NPLA':
-				case 'NODS':
-				case 'VERS':
-				case 'ENUM':
-				case 'TAG ':
-				case 'OPAC':
-
-				// Car Material CHUNKS
-				case 'CGMD':
-				case 'CGTY':
-				case 'CGST':
-				case 'CGEN':
-				case 'CGTS':
-				case 'CGTE':
-				case 'OSMP':
-				case 'OMDE':
-				case 'OUTR':
-				case 'FLAG':
-
-				case 'TRNL':
-				case 'GLOW':
-				case 'GVAL': // glow intensity
-				case 'SHRP':
-				case 'RFOP':
-				case 'RSAN':
-				case 'TROP':
-				case 'RBLR':
-				case 'TBLR':
-				case 'CLRH':
-				case 'CLRF':
-				case 'ADTR':
-				case 'LINE':
-				case 'ALPH':
-				case 'VCOL':
-				case 'ENAB':
-					this.IFF.debugger.skipped = true;
-					this.IFF.reader.skip( length );
+				case 'Roughness':
+					maps.roughnessMap = texture;
+					maps.roughness = 0.5;
 					break;
-
-				case 'SURF':
-					this.IFF.parseSurfaceLwo2( length );
+				case 'Specular':
+					maps.specularMap = texture;
+					maps.specular = 0xffffff;
 					break;
-
-				case 'CLIP':
-					this.IFF.parseClipLwo2( length );
+				case 'Luminous':
+					maps.emissiveMap = texture;
+					maps.emissive = 0x808080;
 					break;
-
-				// Texture node chunks (not in spec)
-				case 'IPIX': // usePixelBlending
-				case 'IMIP': // useMipMaps
-				case 'IMOD': // imageBlendingMode
-				case 'AMOD': // unknown
-				case 'IINV': // imageInvertAlpha
-				case 'INCR': // imageInvertColor
-				case 'IAXS': // imageAxis ( for non-UV maps)
-				case 'IFOT': // imageFallofType
-				case 'ITIM': // timing for animated textures
-				case 'IWRL':
-				case 'IUTI':
-				case 'IINX':
-				case 'IINY':
-				case 'IINZ':
-				case 'IREF': // possibly a VX for reused texture nodes
-					if ( length === 4 ) this.IFF.currentNode[ blockID ] = this.IFF.reader.getInt32();
-					else this.IFF.reader.skip( length );
+				case 'Luminous Color':
+					maps.emissive = 0x808080;
 					break;
-
-				case 'OTAG':
-					this.IFF.parseObjectTag();
+				case 'Metallic':
+					maps.metalnessMap = texture;
+					maps.metalness = 0.5;
 					break;
-
-				case 'LAYR':
-					this.IFF.parseLayer( length );
+				case 'Transparency':
+				case 'Alpha':
+					maps.alphaMap = texture;
+					maps.transparent = true;
 					break;
-
-				case 'PNTS':
-					this.IFF.parsePoints( length );
+				case 'Normal':
+					maps.normalMap = texture;
+					if ( node.amplitude !== undefined ) maps.normalScale = new THREE.Vector2( node.amplitude, node.amplitude );
 					break;
-
-				case 'VMAP':
-					this.IFF.parseVertexMapping( length );
+				case 'Bump':
+					maps.bumpMap = texture;
 					break;
 
-				case 'AUVU':
-				case 'AUVN':
-					this.IFF.reader.skip( length - 1 );
-					this.IFF.reader.getVariableLengthIndex(); // VX
-					break;
-
-
-
-				case 'POLS':
-					this.IFF.parsePolygonList( length );
-					break;
-
-				case 'TAGS':
-					this.IFF.parseTagStrings( length );
-					break;
-
-				case 'PTAG':
-					this.IFF.parsePolygonTagMapping( length );
-					break;
-
-				case 'VMAD':
-					this.IFF.parseVertexMapping( length, true );
-					break;
-
-				// Misc CHUNKS
-				case 'DESC': // Description Line
-					this.IFF.currentForm.description = this.IFF.reader.getString();
-					break;
-
-				case 'TEXT':
-				case 'CMNT':
-				case 'NCOM':
-					this.IFF.currentForm.comment = this.IFF.reader.getString();
-					break;
-
-					// Envelope Form
-				case 'NAME':
-					this.IFF.currentForm.channelName = this.IFF.reader.getString();
-					break;
-
-					// Image Map Layer
-
-				case 'WRAP':
-					this.IFF.currentForm.wrap = { w: this.IFF.reader.getUint16(), h: this.IFF.reader.getUint16() };
-					break;
-
-				case 'IMAG':
-					var index = this.IFF.reader.getVariableLengthIndex();
-					this.IFF.currentForm.imageIndex = index;
-					break;
-
-					// Texture Mapping Form
-
-				case 'OREF':
-					this.IFF.currentForm.referenceObject = this.IFF.reader.getString();
-					break;
-
-				case 'ROID':
-					this.IFF.currentForm.referenceObjectID = this.IFF.reader.getUint32();
-					break;
-
-				// Surface Blocks
-
-				case 'SSHN':
-					this.IFF.currentSurface.surfaceShaderName = this.IFF.reader.getString();
-					break;
-
-				case 'AOVN':
-					this.IFF.currentSurface.surfaceCustomAOVName = this.IFF.reader.getString();
-					break;
-
-					// Nodal Blocks
-
-				case 'NSTA':
-					this.IFF.currentForm.disabled = this.IFF.reader.getUint16();
-					break;
-
-				case 'NRNM':
-					this.IFF.currentForm.realName = this.IFF.reader.getString();
-					break;
-
-				case 'NNME':
-					this.IFF.currentForm.refName = this.IFF.reader.getString();
-					this.IFF.currentSurface.nodes[ this.IFF.currentForm.refName ] = this.IFF.currentForm;
-					break;
-
-				// Nodal Blocks : connections
-				case 'INME':
-					if ( ! this.IFF.currentForm.nodeName ) this.IFF.currentForm.nodeName = [];
-					this.IFF.currentForm.nodeName.push( this.IFF.reader.getString() );
-					break;
-
-				case 'IINN':
-					if ( ! this.IFF.currentForm.inputNodeName ) this.IFF.currentForm.inputNodeName = [];
-					this.IFF.currentForm.inputNodeName.push( this.IFF.reader.getString() );
-					break;
-
-				case 'IINM':
-					if ( ! this.IFF.currentForm.inputName ) this.IFF.currentForm.inputName = [];
-					this.IFF.currentForm.inputName.push( this.IFF.reader.getString() );
-					break;
-
-				case 'IONM':
-					if ( ! this.IFF.currentForm.inputOutputName ) this.IFF.currentForm.inputOutputName = [];
-					this.IFF.currentForm.inputOutputName.push( this.IFF.reader.getString() );
-					break;
-
-				case 'FNAM':
-					this.IFF.currentForm.fileName = this.IFF.reader.getString();
-					break;
-
-				case 'CHAN': // NOTE: ENVL Forms may also have CHAN chunk, however ENVL is currently ignored
-					if ( length === 4 ) this.IFF.currentForm.textureChannel = this.IFF.reader.getIDTag();
-					else this.IFF.reader.skip( length );
-					break;
-
-					// LWO2 Spec chunks: these are needed since the SURF FORMs are often in LWO2 format
-
-				case 'SMAN':
-					var maxSmoothingAngle = this.IFF.reader.getFloat32();
-					this.IFF.currentSurface.attributes.smooth = ( maxSmoothingAngle < 0 ) ? false : true;
-					break;
-
-				// LWO2: Basic Surface Parameters
-				case 'COLR':
-					this.IFF.currentSurface.attributes.Color = { value: this.IFF.reader.getFloat32Array( 3 ) };
-					this.IFF.reader.skip( 2 ); // VX: envelope
-					break;
-
-				case 'LUMI':
-					this.IFF.currentSurface.attributes.Luminosity = { value: this.IFF.reader.getFloat32() };
-					this.IFF.reader.skip( 2 );
-					break;
-
-				case 'SPEC':
-					this.IFF.currentSurface.attributes.Specular = { value: this.IFF.reader.getFloat32() };
-					this.IFF.reader.skip( 2 );
-					break;
-
-				case 'DIFF':
-					this.IFF.currentSurface.attributes.Diffuse = { value: this.IFF.reader.getFloat32() };
-					this.IFF.reader.skip( 2 );
-					break;
-
-				case 'REFL':
-					this.IFF.currentSurface.attributes.Reflection = { value: this.IFF.reader.getFloat32() };
-					this.IFF.reader.skip( 2 );
-					break;
-
-				case 'GLOS':
-					this.IFF.currentSurface.attributes.Glossiness = { value: this.IFF.reader.getFloat32() };
-					this.IFF.reader.skip( 2 );
-					break;
-
-				case 'TRAN':
-					this.IFF.currentSurface.attributes.opacity = this.IFF.reader.getFloat32();
-					this.IFF.reader.skip( 2 );
-					break;
-
-				case 'BUMP':
-					this.IFF.currentSurface.attributes.bumpStrength = this.IFF.reader.getFloat32();
-					this.IFF.reader.skip( 2 );
-					break;
-
-				case 'SIDE':
-					this.IFF.currentSurface.attributes.side = this.IFF.reader.getUint16();
-					break;
-
-				case 'RIMG':
-					this.IFF.currentSurface.attributes.reflectionMap = this.IFF.reader.getVariableLengthIndex();
-					break;
-
-				case 'RIND':
-					this.IFF.currentSurface.attributes.refractiveIndex = this.IFF.reader.getFloat32();
-					this.IFF.reader.skip( 2 );
-					break;
-
-				case 'TIMG':
-					this.IFF.currentSurface.attributes.refractionMap = this.IFF.reader.getVariableLengthIndex();
-					break;
-
-				case 'IMAP':
-					this.IFF.reader.skip( 2 );
-					break;
-
-				case 'TMAP':
-					this.IFF.debugger.skipped = true;
-					this.IFF.reader.skip( length ); // needs implementing
-					break;
-
-				case 'IUVI': // uv channel name
-					this.IFF.currentNode.UVChannel = this.IFF.reader.getString( length );
-					break;
-
-				case 'IUTL': // widthWrappingMode: 0 = Reset, 1 = Repeat, 2 = Mirror, 3 = Edge
-					this.IFF.currentNode.widthWrappingMode = this.IFF.reader.getUint32();
-					break;
-				case 'IVTL': // heightWrappingMode
-					this.IFF.currentNode.heightWrappingMode = this.IFF.reader.getUint32();
-					break;
-
-				// LWO2 USE
-				case 'BLOK':
-					// skip
-					break;
-
-				default:
-					this.IFF.parseUnknownCHUNK( blockID, length );
-
 			}
 
-			if ( blockID != 'FORM' ) {
-				this.IFF.debugger.node = 1;
-				this.IFF.debugger.nodeID = blockID;
-				this.IFF.debugger.log();
-			}
-
-			if ( this.IFF.reader.offset >= this.IFF.currentFormEnd ) {
-
-				this.IFF.currentForm = this.IFF.parentForm;
-
-			}
-
-		}
-
-	};
-
-	function LWO3Parser( IFFParser ) {
-
-		this.IFF = IFFParser;
-
-	}
-
-	LWO3Parser.prototype = {
-
-		constructor: LWO3Parser,
-
-		parseBlock: function() {
-
-			this.IFF.debugger.offset = this.IFF.reader.offset;
-			this.IFF.debugger.closeForms();
-
-			var blockID = this.IFF.reader.getIDTag();
-			var length = this.IFF.reader.getUint32(); // size of data in bytes
-
-			this.IFF.debugger.dataOffset = this.IFF.reader.offset;
-			this.IFF.debugger.length = length;
-
-			// Data types may be found in either LWO2 OR LWO3 spec
-			switch ( blockID ) {
-
-				case 'FORM': // form blocks may consist of sub -chunks or sub-forms
-					this.IFF.parseForm( length );
-					break;
-
-				// SKIPPED CHUNKS
-
-				// MISC skipped
-				case 'ICON': // Thumbnail Icon Image
-				case 'VMPA': // Vertex Map Parameter
-				case 'BBOX': // bounding box
-				// case 'VMMD':
-				// case 'VTYP':
-
-				// normal maps can be specified, normally on models imported from other applications. Currently ignored
-				case 'NORM':
-
-				// ENVL FORM skipped
-				case 'PRE ':
-				case 'POST':
-				case 'KEY ':
-				case 'SPAN':
-
-				// CLIP FORM skipped
-				case 'TIME':
-				case 'CLRS':
-				case 'CLRA':
-				case 'FILT':
-				case 'DITH':
-				case 'CONT':
-				case 'BRIT':
-				case 'SATR':
-				case 'HUE ':
-				case 'GAMM':
-				case 'NEGA':
-				case 'IFLT':
-				case 'PFLT':
-
-				// Image Map Layer skipped
-				case 'PROJ':
-				case 'AXIS':
-				case 'AAST':
-				case 'PIXB':
-				case 'STCK':
-
-				// Procedural Textures skipped
-				case 'VALU':
-
-				// Gradient Textures skipped
-				case 'PNAM':
-				case 'INAM':
-				case 'GRST':
-				case 'GREN':
-				case 'GRPT':
-				case 'FKEY':
-				case 'IKEY':
-
-				// Texture Mapping Form skipped
-				case 'CSYS':
-
-					// Surface CHUNKs skipped
-				case 'OPAQ': // top level 'opacity' checkbox
-				case 'CMAP': // clip map
-
-				// Surface node CHUNKS skipped
-				// These mainly specify the node editor setup in LW
-				case 'NLOC':
-				case 'NZOM':
-				case 'NVER':
-				case 'NSRV':
-				case 'NCRD':
-				case 'NMOD':
-				case 'NSEL':
-				case 'NPRW':
-				case 'NPLA':
-				case 'VERS':
-				case 'ENUM':
-				case 'TAG ':
-
-				// Car Material CHUNKS
-				case 'CGMD':
-				case 'CGTY':
-				case 'CGST':
-				case 'CGEN':
-				case 'CGTS':
-				case 'CGTE':
-				case 'OSMP':
-				case 'OMDE':
-				case 'OUTR':
-				case 'FLAG':
-
-				case 'TRNL':
-				case 'GLOS':
-				case 'SHRP':
-				case 'RFOP':
-				case 'RSAN':
-				case 'TROP':
-				case 'RBLR':
-				case 'TBLR':
-				case 'CLRH':
-				case 'CLRF':
-				case 'ADTR':
-				case 'GLOW':
-				case 'LINE':
-				case 'ALPH':
-				case 'VCOL':
-				case 'ENAB':
-					this.IFF.debugger.skipped = true;
-					this.IFF.reader.skip( length );
-					break;
-
-				// Texture node chunks (not in spec)
-				case 'IPIX': // usePixelBlending
-				case 'IMIP': // useMipMaps
-				case 'IMOD': // imageBlendingMode
-				case 'AMOD': // unknown
-				case 'IINV': // imageInvertAlpha
-				case 'INCR': // imageInvertColor
-				case 'IAXS': // imageAxis ( for non-UV maps)
-				case 'IFOT': // imageFallofType
-				case 'ITIM': // timing for animated textures
-				case 'IWRL':
-				case 'IUTI':
-				case 'IINX':
-				case 'IINY':
-				case 'IINZ':
-				case 'IREF': // possibly a VX for reused texture nodes
-					if ( length === 4 ) this.IFF.currentNode[ blockID ] = this.IFF.reader.getInt32();
-					else this.IFF.reader.skip( length );
-					break;
-
-				case 'OTAG':
-					this.IFF.parseObjectTag();
-					break;
-
-				case 'LAYR':
-					this.IFF.parseLayer( length );
-					break;
-
-				case 'PNTS':
-					this.IFF.parsePoints( length );
-					break;
-
-				case 'VMAP':
-					this.IFF.parseVertexMapping( length );
-					break;
-
-				case 'POLS':
-					this.IFF.parsePolygonList( length );
-					break;
-
-				case 'TAGS':
-					this.IFF.parseTagStrings( length );
-					break;
-
-				case 'PTAG':
-					this.IFF.parsePolygonTagMapping( length );
-					break;
-
-				case 'VMAD':
-					this.IFF.parseVertexMapping( length, true );
-					break;
-
-				// Misc CHUNKS
-				case 'DESC': // Description Line
-					this.IFF.currentForm.description = this.IFF.reader.getString();
-					break;
-
-				case 'TEXT':
-				case 'CMNT':
-				case 'NCOM':
-					this.IFF.currentForm.comment = this.IFF.reader.getString();
-					break;
-
-					// Envelope Form
-				case 'NAME':
-					this.IFF.currentForm.channelName = this.IFF.reader.getString();
-					break;
-
-					// Image Map Layer
-
-				case 'WRAP':
-					this.IFF.currentForm.wrap = { w: this.IFF.reader.getUint16(), h: this.IFF.reader.getUint16() };
-					break;
-
-				case 'IMAG':
-					var index = this.IFF.reader.getVariableLengthIndex();
-					this.IFF.currentForm.imageIndex = index;
-					break;
-
-					// Texture Mapping Form
-
-				case 'OREF':
-					this.IFF.currentForm.referenceObject = this.IFF.reader.getString();
-					break;
-
-				case 'ROID':
-					this.IFF.currentForm.referenceObjectID = this.IFF.reader.getUint32();
-					break;
-
-					// Surface Blocks
-
-				case 'SSHN':
-					this.IFF.currentSurface.surfaceShaderName = this.IFF.reader.getString();
-					break;
-
-				case 'AOVN':
-					this.IFF.currentSurface.surfaceCustomAOVName = this.IFF.reader.getString();
-					break;
-
-					// Nodal Blocks
-
-				case 'NSTA':
-					this.IFF.currentForm.disabled = this.IFF.reader.getUint16();
-					break;
-
-				case 'NRNM':
-					this.IFF.currentForm.realName = this.IFF.reader.getString();
-					break;
-
-				case 'NNME':
-					this.IFF.currentForm.refName = this.IFF.reader.getString();
-					this.IFF.currentSurface.nodes[ this.IFF.currentForm.refName ] = this.IFF.currentForm;
-					break;
-
-				// Nodal Blocks : connections
-				case 'INME':
-					if ( ! this.IFF.currentForm.nodeName ) this.IFF.currentForm.nodeName = [];
-					this.IFF.currentForm.nodeName.push( this.IFF.reader.getString() );
-					break;
-
-				case 'IINN':
-					if ( ! this.IFF.currentForm.inputNodeName ) this.IFF.currentForm.inputNodeName = [];
-					this.IFF.currentForm.inputNodeName.push( this.IFF.reader.getString() );
-					break;
-
-				case 'IINM':
-					if ( ! this.IFF.currentForm.inputName ) this.IFF.currentForm.inputName = [];
-					this.IFF.currentForm.inputName.push( this.IFF.reader.getString() );
-					break;
-
-				case 'IONM':
-					if ( ! this.IFF.currentForm.inputOutputName ) this.IFF.currentForm.inputOutputName = [];
-					this.IFF.currentForm.inputOutputName.push( this.IFF.reader.getString() );
-					break;
-
-				case 'FNAM':
-					this.IFF.currentForm.fileName = this.IFF.reader.getString();
-					break;
-
-				case 'CHAN': // NOTE: ENVL Forms may also have CHAN chunk, however ENVL is currently ignored
-					if ( length === 4 ) this.IFF.currentForm.textureChannel = this.IFF.reader.getIDTag();
-					else this.IFF.reader.skip( length );
-					break;
-
-					// LWO2 Spec chunks: these are needed since the SURF FORMs are often in LWO2 format
-
-				case 'SMAN':
-					var maxSmoothingAngle = this.IFF.reader.getFloat32();
-					this.IFF.currentSurface.attributes.smooth = ( maxSmoothingAngle < 0 ) ? false : true;
-					break;
-
-				// LWO2: Basic Surface Parameters
-				case 'COLR':
-					this.IFF.currentSurface.attributes.Color = { value: this.IFF.reader.getFloat32Array( 3 ) };
-					this.IFF.reader.skip( 2 ); // VX: envelope
-					break;
-
-				case 'LUMI':
-					this.IFF.currentSurface.attributes.Luminosity = { value: this.IFF.reader.getFloat32() };
-					this.IFF.reader.skip( 2 );
-					break;
-
-				case 'SPEC':
-					this.IFF.currentSurface.attributes.Specular = { value: this.IFF.reader.getFloat32() };
-					this.IFF.reader.skip( 2 );
-					break;
-
-				case 'DIFF':
-					this.IFF.currentSurface.attributes.Diffuse = { value: this.IFF.reader.getFloat32() };
-					this.IFF.reader.skip( 2 );
-					break;
-
-				case 'REFL':
-					this.IFF.currentSurface.attributes.Reflection = { value: this.IFF.reader.getFloat32() };
-					this.IFF.reader.skip( 2 );
-					break;
-
-				case 'GLOS':
-					this.IFF.currentSurface.attributes.Glossiness = { value: this.IFF.reader.getFloat32() };
-					this.IFF.reader.skip( 2 );
-					break;
-
-				case 'TRAN':
-					this.IFF.currentSurface.attributes.opacity = this.IFF.reader.getFloat32();
-					this.IFF.reader.skip( 2 );
-					break;
-
-				case 'BUMP':
-					this.IFF.currentSurface.attributes.bumpStrength = this.IFF.reader.getFloat32();
-					this.IFF.reader.skip( 2 );
-					break;
-
-				case 'SIDE':
-					this.IFF.currentSurface.attributes.side = this.IFF.reader.getUint16();
-					break;
-
-				case 'RIMG':
-					this.IFF.currentSurface.attributes.reflectionMap = this.IFF.reader.getVariableLengthIndex();
-					break;
-
-				case 'RIND':
-					this.IFF.currentSurface.attributes.refractiveIndex = this.IFF.reader.getFloat32();
-					this.IFF.reader.skip( 2 );
-					break;
-
-				case 'TIMG':
-					this.IFF.currentSurface.attributes.refractionMap = this.IFF.reader.getVariableLengthIndex();
-					break;
-
-				case 'IMAP':
-					this.IFF.currentSurface.attributes.imageMapIndex = this.IFF.reader.getUint32();
-					break;
-
-				case 'IUVI': // uv channel name
-					this.IFF.currentNode.UVChannel = this.IFF.reader.getString( length );
-					break;
-
-				case 'IUTL': // widthWrappingMode: 0 = Reset, 1 = Repeat, 2 = Mirror, 3 = Edge
-					this.IFF.currentNode.widthWrappingMode = this.IFF.reader.getUint32();
-					break;
-				case 'IVTL': // heightWrappingMode
-					this.IFF.currentNode.heightWrappingMode = this.IFF.reader.getUint32();
-					break;
-
-				default:
-					this.IFF.parseUnknownCHUNK( blockID, length );
-
-			}
-
-			if ( blockID != 'FORM' ) {
-				this.IFF.debugger.node = 1;
-				this.IFF.debugger.nodeID = blockID;
-				this.IFF.debugger.log();
-			}
-
-			if ( this.IFF.reader.offset >= this.IFF.currentFormEnd ) {
-
-				this.IFF.currentForm = this.IFF.parentForm;
-
-			}
-
-		}
-
-	};
-
-	/**
-	 * === IFFParser ===
-	 * - Parses data from the IFF buffer.
-	 * - LWO3 files are in IFF format and can contain the following data types, referred to by shorthand codes
-	 *
-	 * ATOMIC DATA TYPES
-	 *  ID Tag - 4x 7 bit uppercase ASCII chars: ID4
-	 *  signed integer, 1, 2, or 4 byte length: I1, I2, I4
-	 *  unsigned integer, 1, 2, or 4 byte length: U1, U2, U4
-	 *  float, 4 byte length: F4
-	 *  string, series of ASCII chars followed by null byte (If the length of the string including the null terminating byte is odd, an extra null is added so that the data that follows will begin on an even byte boundary): S0
-	 *
-	 * COMPOUND DATA TYPES
-	 *  Variable-length Index (index into an array or collection): U2 or U4 : VX
-	 *  Color (RGB): F4 + F4 + F4: COL12
-	 *  Coordinate (x, y, z): F4 + F4 + F4: VEC12
-	 *  Percentage F4 data type from 0->1 with 1 = 100%: FP4
-	 *  Angle in radian F4: ANG4
-	 *  Filename (string) S0: FNAM0
-	 *  XValue F4 + index (VX) + optional envelope( ENVL ): XVAL
-	 *  XValue vector VEC12 + index (VX) + optional envelope( ENVL ): XVAL3
-	 *
-	 *  The IFF file is arranged in chunks:
-	 *  CHUNK = ID4 + length (U4) + length X bytes of data + optional 0 pad byte
-	 *  optional 0 pad byte is there to ensure chunk ends on even boundary, not counted in size
-	 *
-	 * COMPOUND DATA TYPES
-	 * - Chunks are combined in Forms (collections of chunks)
-	 * - FORM = string 'FORM' (ID4) + length (U4) + type (ID4) + optional ( CHUNK | FORM )
-	 * - CHUNKS and FORMS are collectively referred to as blocks
-	 * - The entire file is contained in one top level FORM
-	 *
-	 **/
-
-	function IFFParser( parameters ) {
-
-		parameters = parameters || {};
-		this.debugger = new Debugger();
-		// this.debugger.enable(); // un-comment to log IFF hierarchy.
-
-	}
-
-	IFFParser.prototype = {
-
-		constructor: IFFParser,
-
-		parse: function ( buffer ) {
-
-			this.reader = new DataViewReader( buffer );
-
-			this.tree = {
-				materials: {},
-				layers: [],
-				tags: [],
-				textures: [],
-			};
-
-			// start out at the top level to add any data before first layer is encountered
-			this.currentLayer = this.tree;
-			this.currentForm = this.tree;
-
-			this.parseTopForm();
-
-			if ( this.tree.format === undefined ) return;
-
-			if ( this.tree.format === 'LWO2' ) {
-
-				this.parser = new LWO2Parser( this );
-				while ( ! this.reader.endOfFile() ) this.parser.parseBlock();
-
-			}
-			else if ( this.tree.format === 'LWO3' ) {
-
-				this.parser = new LWO3Parser( this );
-				while ( ! this.reader.endOfFile() ) this.parser.parseBlock();
-
-			}
-
-			this.debugger.offset = this.reader.offset;
-			this.debugger.closeForms();
-
-			return this.tree;
-
-		},
-
-		parseTopForm() {
-
-			this.debugger.offset = this.reader.offset;
-
-			var topForm = this.reader.getIDTag();
-
-			if ( topForm !== 'FORM' ) {
-				console.warn( "LWOLoader: Top-level FORM missing."  );
-				return;
-			}
-
-			var length = this.reader.getUint32();
-
-			this.debugger.dataOffset = this.reader.offset;
-			this.debugger.length = length;
-
-			var type = this.reader.getIDTag();
-
-			if ( type === 'LWO2' ) {
-				this.tree.format = type;
-			}
-			else if ( type === 'LWO3') {
-				this.tree.format = type;
-			}
-
-			this.debugger.node = 0;
-			this.debugger.nodeID = type;
-			this.debugger.log();
-
-			return;
-
-		},
-
-
-		///
-		// FORM PARSING METHODS
-		///
-
-		// Forms are organisational and can contain any number of sub chunks and sub forms
-		// FORM ::= 'FORM'[ID4], length[U4], type[ID4], ( chunk[CHUNK] | form[FORM] ) * }
-		parseForm( length ) {
-
-			var type = this.reader.getIDTag();
-
-			switch ( type ) {
-
-				// SKIPPED FORMS
-				// if skipForm( length ) is called, the entire form and any sub forms and chunks are skipped
-
-				case 'ISEQ': // Image sequence
-				case 'ANIM': // plug in animation
-				case 'STCC': // Color-cycling Still
-				case 'VPVL':
-				case 'VPRM':
-				case 'NROT':
-				case 'WRPW': // image wrap w ( for cylindrical and spherical projections)
-				case 'WRPH': // image wrap h
-				case 'FUNC':
-				case 'FALL':
-				case 'OPAC':
-				case 'GRAD': // gradient texture
-				case 'ENVS':
-				case 'VMOP':
-				case 'VMBG':
-
-				// Car Material FORMS
-				case 'OMAX':
-				case 'STEX':
-				case 'CKBG':
-				case 'CKEY':
-				case 'VMLA':
-				case 'VMLB':
-					this.debugger.skipped = true;
-					this.skipForm( length ); // not currently supported
-					break;
-
-				// if break; is called directly, the position in the lwoTree is not created
-				// any sub chunks and forms are added to the parent form instead
-				case 'META':
-				case 'NNDS':
-				case 'NODS':
-				case 'NDTA':
-				case 'ADAT':
-				case 'AOVS':
-				case 'BLOK':
-
-				// used by texture nodes
-				case 'IBGC': // imageBackgroundColor
-				case 'IOPC': // imageOpacity
-				case 'IIMG': // hold reference to image path
-				case 'TXTR':
-					// this.setupForm( type, length );
-					this.debugger.length = 4;
-					this.debugger.skipped = true;
-					break;
-
-				case 'IFAL': // imageFallof
-				case 'ISCL': // imageScale
-				case 'IPOS': // imagePosition
-				case 'IROT': // imageRotation
-				case 'IBMP':
-				case 'IUTD':
-				case 'IVTD':
-					this.parseTextureNodeAttribute( type );
-					break;
-
-				case 'ENVL':
-					this.parseEnvelope( length );
-					break;
-
-					// CLIP FORM AND SUB FORMS
-
-				case 'CLIP':
-					if ( this.tree.format === 'LWO2' ) {
-
-						this.parseForm( length );
-
-					} else {
-
-						this.parseClip( length );
-
-					}
-					break;
-
-				case 'STIL':
-					this.parseImage();
-					break;
-
-				case 'XREF': // clone of another STIL
-					this.reader.skip( 8 ); // unknown
-					this.currentForm.referenceTexture = {
-						index: this.reader.getUint32(),
-						refName: this.reader.getString() // internal unique ref
-					};
-					break;
-
-					// Not in spec, used by texture nodes
-
-				case 'IMST':
-					this.parseImageStateForm( length );
-					break;
-
-					// SURF FORM AND SUB FORMS
-
-				case 'SURF':
-					this.parseSurfaceForm( length );
-					break;
-
-				case 'VALU': // Not in spec
-					this.parseValueForm( length );
-					break;
-
-				case 'NTAG':
-					this.parseSubNode( length );
-					break;
-
-				case 'ATTR': // BSDF Node Attributes
-				case 'SATR': // Standard Node Attributes
-					this.setupForm( 'attributes', length );
-					break;
-
-<<<<<<< HEAD
-				case 'NCON':
-					this.parseConnections( length );
-					break;
-=======
-					materials.push( this.parseMaterialLwo2( lwoTree.materials[ name ], name /*, lwoTree.textures */ ) );
->>>>>>> 4058d7c6
-
-				case 'SSHA':
-					this.parentForm = this.currentForm;
-					this.currentForm = this.currentSurface;
-					this.setupForm( 'surfaceShader', length );
-					break;
-
-				case 'SSHD':
-					this.setupForm( 'surfaceShaderData', length );
-					break;
-
-				case 'ENTR': // Not in spec
-					this.parseEntryForm( length );
-					break;
-
-					// Image Map Layer
-
-				case 'IMAP':
-					this.parseImageMap( length );
-					break;
-
-				case 'TAMP':
-					this.parseXVAL( 'amplitude', length );
-					break;
-
-					//Texture Mapping Form
-
-				case 'TMAP':
-					this.setupForm( 'textureMap', length );
-					break;
-
-				case 'CNTR':
-					this.parseXVAL3( 'center', length );
-					break;
-
-				case 'SIZE':
-					this.parseXVAL3( 'scale', length );
-					break;
-
-				case 'ROTA':
-					this.parseXVAL3( 'rotation', length );
-					break;
-
-				default:
-					this.parseUnknownForm( type, length );
-
-<<<<<<< HEAD
-			}
-
-			this.debugger.node = 0;
-			this.debugger.nodeID = type;
-			this.debugger.log();
-
-		},
-
-		setupForm( type, length ) {
-=======
-			var materialCtor = connections.attributes.Roughness ? THREE.MeshStandardMaterial : THREE.MeshPhongMaterial;
-
-			return new materialCtor( params );
-
-		},
-
-		parseMaterialLwo2( materialData, name /*, textures */ ) {
->>>>>>> 4058d7c6
-
-			if ( ! this.currentForm ) this.currentForm = this.currentNode;
-
-<<<<<<< HEAD
-			this.currentFormEnd = this.reader.offset + length;
-			this.parentForm = this.currentForm;
-=======
-			var attributes = this.parseAttributes( materialData.attributes, {} );
-			params = Object.assign( params, attributes );
-			return new THREE.MeshPhongMaterial( params );
->>>>>>> 4058d7c6
-
-			if ( ! this.currentForm[ type ] ) {
-
-				this.currentForm[ type ] = {};
-				this.currentForm = this.currentForm[ type ];
-
-
-			} else {
-
-				// should never see this unless there's a bug in the reader
-				console.warn( 'LWOLoader: form already exists on parent: ', type, this.currentForm );
-
-				this.currentForm = this.currentForm[ type ];
-
-			}
-
-
-		},
-
-		skipForm( length ) {
-
-			this.reader.skip( length - 4 );
-
-		},
-
-		parseUnknownForm( type, length ) {
-
-			console.warn( 'LWOLoader: unknown FORM encountered: ' + type, length );
-
-			printBuffer( this.reader.dv.buffer, this.reader.offset, length - 4 );
-			this.reader.skip( length - 4 );
-
-		},
-
-		parseSurfaceForm( length ) {
-
-			this.reader.skip( 8 ); // unknown Uint32 x2
-
-			var name = this.reader.getString();
-
-			var surface = {
-				attributes: {}, // LWO2 style non-node attributes will go here
-				connections: {},
-				name: name,
-				inputName: name,
-				nodes: {},
-				source: this.reader.getString(),
-			};
-
-			this.tree.materials[ name ] = surface;
-			this.currentSurface = surface;
-
-			this.parentForm = this.tree.materials;
-			this.currentForm = surface;
-			this.currentFormEnd = this.reader.offset + length;
-
-		},
-
-		parseSurfaceLwo2( length ) {
-
-			var firstOffset = this.reader.offset;
-			var name = this.reader.getString();
-
-			var surface = {
-				attributes: {}, // LWO2 style non-node attributes will go here
-				connections: {},
-				name: name,
-				nodes: {},
-				source: this.reader.getString(),
-			};
-
-			this.tree.materials[ name ] = surface;
-			this.currentSurface = surface;
-
-			this.parentForm = this.tree.materials;
-			this.currentForm = surface;
-			this.currentFormEnd = this.reader.offset + length;
-
-		},
-
-		parseSubNode( length ) {
-
-			// parse the NRNM CHUNK of the subnode FORM to get
-			// a meaningful name for the subNode
-			// some subnodes can be renamed, but Input and Surface cannot
-
-			this.reader.skip( 8 ); // NRNM + length
-			var name = this.reader.getString();
-
-			var node = {
-				name: name
-			};
-			this.currentForm = node;
-			this.currentNode = node;
-
-			this.currentFormEnd = this.reader.offset + length;
-
-
-		},
-
-		// collect attributes from all nodes at the top level of a surface
-		parseConnections( length ) {
-
-			this.currentFormEnd = this.reader.offset + length;
-			this.parentForm = this.currentForm;
-
-			this.currentForm = this.currentSurface.connections;
-
-		},
-
-		// surface node attribute data, e.g. specular, roughness etc
-		parseEntryForm( length ) {
-
-			this.reader.skip( 8 ); // NAME + length
-			var name = this.reader.getString();
-			this.currentForm = this.currentNode.attributes;
-
-			this.setupForm( name, length );
-
-		},
-
-		// parse values from material - doesn't match up to other LWO3 data types
-		// sub form of entry form
-		parseValueForm() {
-
-			this.reader.skip( 8 ); // unknown + length
-
-			var valueType = this.reader.getString();
-
-			if ( valueType === 'double' ) {
-
-				this.currentForm.value = this.reader.getUint64();
-
-			} else if ( valueType === 'int' ) {
-
-				this.currentForm.value = this.reader.getUint32();
-
-			} else if ( valueType === 'vparam' ) {
-
-				this.reader.skip( 24 );
-				this.currentForm.value = this.reader.getFloat64();
-
-			} else if ( valueType === 'vparam3' ) {
-
-				this.reader.skip( 24 );
-				this.currentForm.value = this.reader.getFloat64Array( 3 );
-
-			}
-
-		},
-
-		// holds various data about texture node image state
-		// Data other thanmipMapLevel unknown
-		parseImageStateForm() {
-
-			this.reader.skip( 8 ); // unknown
-
-			this.currentForm.mipMapLevel = this.reader.getFloat32();
-
-		},
-
-		// LWO2 style image data node OR LWO3 textures defined at top level in editor (not as SURF node)
-		parseImageMap( length ) {
-
-			this.currentFormEnd = this.reader.offset + length;
-			this.parentForm = this.currentForm;
-
-			if ( ! this.currentForm.maps ) this.currentForm.maps = [];
-
-			var map = {};
-			this.currentForm.maps.push( map );
-			this.currentForm = map;
-
-			this.reader.skip( 10 ); // unknown, could be an issue if it contains a VX
-
-		},
-
-		parseTextureNodeAttribute( type ) {
-
-			this.reader.skip( 28 ); // FORM + length + VPRM + unknown + Uint32 x2 + float32
-
-			this.reader.skip( 20 ); // FORM + length + VPVL + float32 + Uint32
-
-			switch ( type ) {
-
-				case 'ISCL':
-					this.currentNode.scale = this.reader.getFloat32Array( 3 );
-					break;
-				case 'IPOS':
-					this.currentNode.position = this.reader.getFloat32Array( 3 );
-					break;
-				case 'IROT':
-					this.currentNode.rotation = this.reader.getFloat32Array( 3 );
-					break;
-				case 'IFAL':
-					this.currentNode.falloff = this.reader.getFloat32Array( 3 );
-					break;
-
-				case 'IBMP':
-					this.currentNode.amplitude = this.reader.getFloat32();
-					break;
-				case 'IUTD':
-					this.currentNode.uTiles = this.reader.getFloat32();
-					break;
-				case 'IVTD':
-					this.currentNode.vTiles = this.reader.getFloat32();
-					break;
-
-			}
-
-			this.reader.skip( 2 ); // unknown
-
-
-		},
-
-		// ENVL forms are currently ignored
-		parseEnvelope( length ) {
-
-			this.reader.skip( length - 4 ); // skipping  entirely for now
-
-		},
-
-		///
-		// CHUNK PARSING METHODS
-		///
-
-		// clips can either be defined inside a surface node, or at the top
-		// level and they have a different format in each case
-		parseClip( length ) {
-
-			var tag = this.reader.getIDTag();
-
-			// inside surface node
-			if ( tag === 'FORM' ) {
-
-				this.reader.skip( 16 );
-
-				this.currentNode.fileName = this.reader.getString();
-
-				return;
-
-			}
-
-			// otherwise top level
-			this.reader.setOffset( this.reader.offset - 4 );
-
-			this.currentFormEnd = this.reader.offset + length;
-			this.parentForm = this.currentForm;
-
-			this.reader.skip( 8 ); // unknown
-
-			var texture = {
-				index: this.reader.getUint32()
-			};
-			this.tree.textures.push( texture );
-			this.currentForm = texture;
-
-		},
-
-		parseClipLwo2( length ) {
-
-			var texture = {
-				index: this.reader.getUint32(),
-				fileName: ""
-			};
-			// seach STIL block
-			while ( true ) {
-
-				var tag = this.reader.getIDTag();
-				var n_length = this.reader.getUint16();
-				if ( tag === 'STIL' ) {
-
-					texture.fileName = this.reader.getString();
-					break;
-
-				}
-				if ( n_length >= length ) {
-
-					break;
-
-				}
-
-			}
-
-			this.tree.textures.push( texture );
-			this.currentForm = texture;
-
-		},
-
-		parseImage() {
-
-			this.reader.skip( 8 ); // unknown
-			this.currentForm.fileName = this.reader.getString();
-
-		},
-
-		parseXVAL( type, length ) {
-
-			var endOffset = this.reader.offset + length - 4;
-			this.reader.skip( 8 );
-
-			this.currentForm[ type ] = this.reader.getFloat32();
-
-			this.reader.setOffset( endOffset ); // set end offset directly to skip optional envelope
-
-		},
-
-		parseXVAL3( type, length ) {
-
-			var endOffset = this.reader.offset + length - 4;
-			this.reader.skip( 8 );
-
-			this.currentForm[ type ] = {
-				x: this.reader.getFloat32(),
-				y: this.reader.getFloat32(),
-				z: this.reader.getFloat32(),
-			};
-
-			this.reader.setOffset( endOffset );
-
-		},
-
-		// Tags associated with an object
-		// OTAG { type[ID4], tag-string[S0] }
-		parseObjectTag() {
-
-			if ( ! this.tree.objectTags ) this.tree.objectTags = {};
-
-			this.tree.objectTags[ this.reader.getIDTag() ] = {
-				tagString: this.reader.getString()
-			};
-
-		},
-
-		// Signals the start of a new layer. All the data chunks which follow will be included in this layer until another layer chunk is encountered.
-		// LAYR: number[U2], flags[U2], pivot[VEC12], name[S0], parent[U2]
-		parseLayer( length ) {
-
-			var layer = {
-				number: this.reader.getUint16(),
-				flags: this.reader.getUint16(), // If the least significant bit of flags is set, the layer is hidden.
-				pivot: this.reader.getFloat32Array( 3 ), // Note: this seems to be superflous, as the geometry is translated when pivot is present
-				name: this.reader.getString(),
-			};
-
-			this.tree.layers.push( layer );
-			this.currentLayer = layer;
-
-			var parsedLength = 16 + stringOffset( this.currentLayer.name ); // index ( 2 ) + flags( 2 ) + pivot( 12 ) + stringlength
-
-			// if we have not reached then end of the layer block, there must be a parent defined
-			this.currentLayer.parent = ( parsedLength < length ) ? this.reader.getUint16() : - 1; // omitted or -1 for no parent
-
-		},
-
-		// VEC12 * ( F4 + F4 + F4 ) array of x,y,z vectors
-		// Converting from left to right handed coordinate system:
-		// x -> -x and switch material FrontSide -> BackSide
-		parsePoints( length ) {
-
-			this.currentPoints = [];
-			for ( var i = 0; i < length / 4; i += 3 ) {
-
-				// z -> -z to match three.js right handed coords
-				this.currentPoints.push( this.reader.getFloat32(), this.reader.getFloat32(), - this.reader.getFloat32() );
-
-			}
-
-		},
-
-		// parse VMAP or VMAD
-		// Associates a set of floating-point vectors with a set of points.
-		// VMAP: { type[ID4], dimension[U2], name[S0], ( vert[VX], value[F4] # dimension ) * }
-
-		// VMAD Associates a set of floating-point vectors with the vertices of specific polygons.
-		// Similar to VMAP UVs, but associates with polygon vertices rather than points
-		// to solve to problem of UV seams:  VMAD chunks are paired with VMAPs of the same name,
-		// if they exist. The vector values in the VMAD will then replace those in the
-		// corresponding VMAP, but only for calculations involving the specified polygons.
-		// VMAD { type[ID4], dimension[U2], name[S0], ( vert[VX], poly[VX], value[F4] # dimension ) * }
-		parseVertexMapping( length, discontinuous ) {
-
-			var finalOffset = this.reader.offset + length;
-
-			var channelName = this.reader.getString();
-
-			if ( this.reader.offset === finalOffset ) {
-
-				// then we are in a texture node and the VMAP chunk is just a reference to a UV channel name
-				this.currentForm.UVChannel = channelName;
-				return;
-
-			}
-
-			// otherwise reset to initial length and parse normal VMAP CHUNK
-			this.reader.setOffset( this.reader.offset - stringOffset( channelName ) );
-
-			var type = this.reader.getIDTag();
-
-			this.reader.getUint16(); // dimension
-			var name = this.reader.getString();
-
-			var remainingLength = length - 6 - stringOffset( name );
-
-			switch ( type ) {
-
-				case 'TXUV':
-					this.parseUVMapping( name, finalOffset, discontinuous );
-					break;
-				case 'MORF':
-				case 'SPOT':
-					this.parseMorphTargets( name, finalOffset, type ); // can't be discontinuous
-					break;
-				// unsupported VMAPs
-				case 'APSL':
-				case 'NORM':
-				case 'WGHT':
-				case 'MNVW':
-				case 'PICK':
-				case 'RGB ':
-				case 'RGBA':
-					this.reader.skip( remainingLength );
-					break;
-				default:
-					console.warn( 'LWOLoader: unknown vertex map type: ' + type );
-					this.reader.skip( remainingLength );
-
-			}
-
-		},
-
-		parseUVMapping( name, finalOffset, discontinuous ) {
-
-			var uvIndices = [];
-			var polyIndices = [];
-			var uvs = [];
-
-			while ( this.reader.offset < finalOffset ) {
-
-				uvIndices.push( this.reader.getVariableLengthIndex() );
-
-				if ( discontinuous ) polyIndices.push( this.reader.getVariableLengthIndex() );
-
-				uvs.push( this.reader.getFloat32(), this.reader.getFloat32() );
-
-			}
-
-			if ( discontinuous ) {
-
-				if ( ! this.currentLayer.discontinuousUVs ) this.currentLayer.discontinuousUVs = {};
-
-				this.currentLayer.discontinuousUVs[ name ] = {
-					uvIndices: uvIndices,
-					polyIndices: polyIndices,
-					uvs: uvs,
-				};
-
-			} else {
-
-				if ( ! this.currentLayer.uvs ) this.currentLayer.uvs = {};
-
-				this.currentLayer.uvs[ name ] = {
-					uvIndices: uvIndices,
-					uvs: uvs,
-				};
-
-			}
-
-		},
-
-		parseMorphTargets( name, finalOffset, type ) {
-
-			var indices = [];
-			var points = [];
-
-			type = ( type === 'MORF' ) ? 'relative' : 'absolute';
-
-			while ( this.reader.offset < finalOffset ) {
-
-				indices.push( this.reader.getVariableLengthIndex() );
-				// z -> -z to match three.js right handed coords
-				points.push( this.reader.getFloat32(), this.reader.getFloat32(), - this.reader.getFloat32() );
-
-			}
-
-			if ( ! this.currentLayer.morphTargets ) this.currentLayer.morphTargets = {};
-
-			this.currentLayer.morphTargets[ name ] = {
-				indices: indices,
-				points: points,
-				type: type,
-			};
-
-		},
-
-		// A list of polygons for the current layer.
-		// POLS { type[ID4], ( numvert+flags[U2], vert[VX] # numvert ) * }
-		parsePolygonList( length ) {
-
-			var finalOffset = this.reader.offset + length;
-			var type = this.reader.getIDTag();
-
-			var indices = [];
-
-			// hold a list of polygon sizes, to be split up later
-			var polygonDimensions = [];
-
-			while ( this.reader.offset < finalOffset ) {
-
-				var numverts = this.reader.getUint16();
-
-				//var flags = numverts & 64512; // 6 high order bits are flags - ignoring for now
-				numverts = numverts & 1023; // remaining ten low order bits are vertex num
-				polygonDimensions.push( numverts );
-
-				for ( var j = 0; j < numverts; j ++ ) indices.push( this.reader.getVariableLengthIndex() );
-
-			}
-
-			var geometryData = {
-				type: type,
-				vertexIndices: indices,
-				polygonDimensions: polygonDimensions,
-				points: this.currentPoints
-			};
-
-			// Note: assuming that all polys will be lines or points if the first is
-			if ( polygonDimensions[ 0 ] === 1 ) geometryData.type = 'points';
-			else if ( polygonDimensions[ 0 ] === 2 ) geometryData.type = 'lines';
-
-			this.currentLayer.geometry = geometryData;
-
-		},
-
-		// Lists the tag strings that can be associated with polygons by the PTAG chunk.
-		// TAGS { tag-string[S0] * }
-		parseTagStrings( length ) {
-
-			this.tree.tags = this.reader.getStringArray( length );
-
-		},
-
-		// Associates tags of a given type with polygons in the most recent POLS chunk.
-		// PTAG { type[ID4], ( poly[VX], tag[U2] ) * }
-		parsePolygonTagMapping( length ) {
-
-			var finalOffset = this.reader.offset + length;
-			var type = this.reader.getIDTag();
-			if ( type === 'SURF' ) this.parseMaterialIndices( finalOffset );
-			else { //PART, SMGP, COLR not supported
-
-				this.reader.skip( length - 4 );
-
-			}
-
-		},
-
-		parseMaterialIndices( finalOffset ) {
-
-			// array holds polygon index followed by material index
-			this.currentLayer.geometry.materialIndices = [];
-
-			while ( this.reader.offset < finalOffset ) {
-
-				var polygonIndex = this.reader.getVariableLengthIndex();
-				var materialIndex = this.reader.getUint16();
-
-				this.currentLayer.geometry.materialIndices.push( polygonIndex, materialIndex );
-
-			}
-
-		},
-
-		parseUnknownCHUNK( blockID, length ) {
-
-			console.warn( 'LWOLoader: unknown chunk type: ' + blockID + ' length: ' + length );
-
-			// print the chunk plus some bytes padding either side
-			// printBuffer( this.reader.dv.buffer, this.reader.offset - 20, length + 40 );
-
-			var data = this.reader.getString( length );
-
-			this.currentForm[ blockID ] = data;
-
-		}
-
-	};
-
-	function DataViewReader( buffer ) {
-
-		this.dv = new DataView( buffer );
-		this.offset = 0;
-
-	}
-
-	DataViewReader.prototype = {
-
-		constructor: DataViewReader,
-
-		size: function () {
-
-			return this.dv.buffer.byteLength;
-
-		},
-
-		setOffset( offset ) {
-
-			if ( offset > 0 && offset < this.dv.buffer.byteLength ) {
-
-				this.offset = offset;
-
-			} else {
-
-				console.error( 'LWOLoader: invalid buffer offset' );
-
-			}
-
-		},
-
-		endOfFile: function () {
-
-			if ( this.offset >= this.size() ) return true;
-			return false;
-
-		},
-
-		skip: function ( length ) {
-
-			this.offset += length;
-
-		},
-
-		getUint8: function () {
-
-			var value = this.dv.getUint8( this.offset );
-			this.offset += 1;
-			return value;
-
-		},
-
-		getUint16: function () {
-
-			var value = this.dv.getUint16( this.offset );
-			this.offset += 2;
-			return value;
-
-		},
-
-		getInt32: function () {
-
-			var value = this.dv.getInt32( this.offset, false );
-			this.offset += 4;
-			return value;
-
-		},
-
-		getUint32: function () {
-
-			var value = this.dv.getUint32( this.offset, false );
-			this.offset += 4;
-			return value;
-
-		},
-
-		getUint64: function () {
-
-			var low, high;
-
-			high = this.getUint32();
-			low = this.getUint32();
-			return high * 0x100000000 + low;
-
-		},
-
-		getFloat32: function () {
-
-			var value = this.dv.getFloat32( this.offset, false );
-			this.offset += 4;
-			return value;
-
-		},
-
-		getFloat32Array: function ( size ) {
-
-			var a = [];
-
-			for ( var i = 0; i < size; i ++ ) {
-
-				a.push( this.getFloat32() );
-
-			}
-
-			return a;
-
-		},
-
-		getFloat64: function () {
-
-			var value = this.dv.getFloat64( this.offset, this.littleEndian );
-			this.offset += 8;
-			return value;
-
-		},
-
-		getFloat64Array: function ( size ) {
-
-			var a = [];
-
-			for ( var i = 0; i < size; i ++ ) {
-
-				a.push( this.getFloat64() );
-
-			}
-
-			return a;
-
-		},
-
-		// get variable-length index data type
-		// VX ::= index[U2] | (index + 0xFF000000)[U4]
-		// If the index value is less than 65,280 (0xFF00),then VX === U2
-		// otherwise VX === U4 with bits 24-31 set
-		// When reading an index, if the first byte encountered is 255 (0xFF), then
-		// the four-byte form is being used and the first byte should be discarded or masked out.
-		getVariableLengthIndex() {
-
-			var firstByte = this.getUint8();
-
-			if ( firstByte === 255 ) {
-
-				return this.getUint8() * 65536 + this.getUint8() * 256 + this.getUint8();
-
-			}
-
-			return firstByte * 256 + this.getUint8();
-
-		},
-
-		// An ID tag is a sequence of 4 bytes containing 7-bit ASCII values
-		getIDTag() {
-
-			return this.getString( 4 );
-
-		},
-
-		getString: function ( size ) {
-
-			if ( size === 0 ) return;
-
-			// note: safari 9 doesn't support Uint8Array.indexOf; create intermediate array instead
-			var a = [];
-
-			if ( size ) {
-
-				for ( var i = 0; i < size; i ++ ) {
-
-					a[ i ] = this.getUint8();
-
-				}
-
-			} else {
-
-				var currentChar;
-				var len = 0;
-
-				while ( currentChar !== 0 ) {
-
-					currentChar = this.getUint8();
-					if ( currentChar !== 0 ) a.push( currentChar );
-					len ++;
-
-				}
-
-				if ( ! isEven( len + 1 ) ) this.getUint8(); // if string with terminating nullbyte is uneven, extra nullbyte is added
-
-			}
-
-			return THREE.LoaderUtils.decodeText( new Uint8Array( a ) );
-
-		},
-
-		getStringArray: function ( size ) {
-
-			var a = this.getString( size );
-			a = a.split( '\0' );
-
-			return a.filter( Boolean ); // return array with any empty strings removed
-
-		}
-
-	};
-
-	// ************** DEBUGGER  **************
-
-	function Debugger( ) {
-
-		this.active = false;
-		this.depth = 0;
-		this.formList = [];
-
-	}
-
-	Debugger.prototype = {
-
-		constructor: Debugger,
-
-		enable: function () {
-			this.active = true;
-		},
-
-		log: function () {
-
-			if ( !this.active ) return;
-
-			var nodeType;
-
-			switch ( this.node ) {
-
-				case 0:
-					nodeType = "FORM";
-					break;
-
-				case 1:
-					nodeType = "CHK";
-					break;
-
-				case 2:
-					nodeType = "S-CHK";
-					break;
-
-			}
-
-			console.log(
-				"| ".repeat( this.depth ) +
-				nodeType,
-				this.nodeID,
-				"(" + (this.offset) + ") -> (" + (this.dataOffset + this.length) + ")",
-				((this.node == 0) ? " {" : ""),
-				((this.skipped) ? "SKIPPED" : ""),
-				((this.node == 0 && this.skipped ) ? "}" : ""),
-			);
-
-			if ( this.node == 0 && !this.skipped ) {
-
-				this.depth += 1;
-				this.formList.push( this.dataOffset + this.length );
-
-			}
-
-			this.skipped = false;
-
-		},
-
-		closeForms: function () {
-
-			if ( !this.active ) return;
-
-			for ( var i = this.formList.length-1; i >= 0; i-- ) {
-
-				if ( this.offset >= this.formList[i] ) {
-					this.depth -= 1;
-					console.log( "| ".repeat(this.depth) + "}" );
-					this.formList.splice(-1,1);
-				}
-
-			}
-
-		}
-
-	};
-
-	// ************** UTILITY FUNCTIONS **************
-
-	function isEven( num ) {
-
-		return num % 2;
-
-	}
-
-	// calculate the length of the string in the buffer
-	// this will be string.length + nullbyte + optional padbyte to make the length even
-	function stringOffset( string ) {
-
-		return string.length + 1 + ( isEven( string.length + 1 ) ? 1 : 0 );
-
-	}
-
-	// for testing purposes, dump buffer to console
-	// printBuffer( this.reader.dv.buffer, this.reader.offset, length );
-	function printBuffer( buffer, from, to ) {
-
-		console.log( THREE.LoaderUtils.decodeText( new Uint8Array( buffer, from, to ) ) );
-
-	}
-
-	var lwoTree;
-
-	function LWOLoader( manager, parameters ) {
-
-		this.manager = ( manager !== undefined ) ? manager : THREE.DefaultLoadingManager;
-
-		parameters = parameters || {};
-
-		this.resourcePath = ( parameters.resourcePath !== undefined ) ? parameters.resourcePath : undefined;
-
-	}
-
-	LWOLoader.prototype = {
-
-		constructor: LWOLoader,
-
-		crossOrigin: 'anonymous',
-
-		load: function ( url, onLoad, onProgress, onError ) {
-
-			var self = this;
-
-			var path = ( self.path === undefined ) ? extractParentUrl( url, 'Objects' ) : self.path;
-
-			// give the mesh a default name based on the filename
-			var modelName = url.split( path ).pop().split( '.' )[ 0 ];
-
-			var loader = new THREE.FileLoader( this.manager );
-			loader.setPath( self.path );
-			loader.setResponseType( 'arraybuffer' );
-
-			loader.load( url, function ( buffer ) {
-
-				// console.time( 'Total parsing: ' );
-				onLoad( self.parse( buffer, path, modelName ) );
-				// console.timeEnd( 'Total parsing: ' );
-
-			}, onProgress, onError );
-
-		},
-
-		setCrossOrigin: function ( value ) {
-
-			this.crossOrigin = value;
-			return this;
-
-		},
-
-		setPath: function ( value ) {
-
-			this.path = value;
-			return this;
-
-		},
-
-		setResourcePath: function ( value ) {
-
-			this.resourcePath = value;
-			return this;
-
-		},
-
-		parse: function ( iffBuffer, path, modelName ) {
-
-			lwoTree = new IFFParser().parse( iffBuffer );
-
-			// console.log( 'lwoTree', lwoTree );
-
-			var textureLoader = new THREE.TextureLoader( this.manager ).setPath( this.resourcePath || path ).setCrossOrigin( this.crossOrigin );
-
-			return new LWOTreeParser( textureLoader ).parse( modelName );
-
-		}
-
-	};
-
-	// Parse the lwoTree object
-	function LWOTreeParser( textureLoader ) {
-
-		this.textureLoader = textureLoader;
-
-	}
-
-	LWOTreeParser.prototype = {
-
-		constructor: LWOTreeParser,
-
-		parse: function ( modelName ) {
-
-			this.materials = new MaterialParser( this.textureLoader ).parse();
-			this.defaultLayerName = modelName;
-
-			this.meshes = this.parseLayers();
-
-			return {
-				materials: this.materials,
-				meshes: this.meshes,
-			};
-
-		},
-
-		parseLayers() {
-
-			// array of all meshes for building hierarchy
-			var meshes = [];
-
-			// final array containing meshes with scene graph hierarchy set up
-			var finalMeshes = [];
-
-			var geometryParser = new GeometryParser();
-
-			var self = this;
-			lwoTree.layers.forEach( function ( layer ) {
-
-				var geometry = geometryParser.parse( layer.geometry, layer );
-
-				var mesh = self.parseMesh( geometry, layer );
-
-				meshes[ layer.number ] = mesh;
-
-				if ( layer.parent === - 1 ) finalMeshes.push( mesh );
-				else meshes[ layer.parent ].add( mesh );
-
-
-			} );
-
-			this.applyPivots( finalMeshes );
-
-			return finalMeshes;
-
-		},
-
-		parseMesh( geometry, layer ) {
-
-			var mesh;
-
-			var materials = this.getMaterials( geometry.userData.matNames, layer.geometry.type );
-
-			this.duplicateUVs( geometry, materials );
-
-			if ( layer.geometry.type === 'points' ) mesh = new THREE.Points( geometry, materials );
-			else if ( layer.geometry.type === 'lines' ) mesh = new THREE.LineSegments( geometry, materials );
-			else mesh = new THREE.Mesh( geometry, materials );
-
-			if ( layer.name ) mesh.name = layer.name;
-			else mesh.name = this.defaultLayerName + '_layer_' + layer.number;
-
-			mesh.userData.pivot = layer.pivot;
-
-			return mesh;
-
-		},
-
-		// TODO: may need to be reversed in z to convert LWO to three.js coordinates
-		applyPivots( meshes ) {
-
-			meshes.forEach( function ( mesh ) {
-
-				mesh.traverse( function ( child ) {
-
-					var pivot = child.userData.pivot;
-
-					child.position.x += pivot[ 0 ];
-					child.position.y += pivot[ 1 ];
-					child.position.z += pivot[ 2 ];
-
-					if ( child.parent ) {
-
-						var parentPivot = child.parent.userData.pivot;
-
-						child.position.x -= parentPivot[ 0 ];
-						child.position.y -= parentPivot[ 1 ];
-						child.position.z -= parentPivot[ 2 ];
-
-					}
-
-				} );
-
-			} );
-
-		},
-
-		getMaterials( namesArray, type ) {
-
-<<<<<<< HEAD
-			var materials = [];
-=======
-			var name = this.reader.getString();
->>>>>>> 4058d7c6
-
-			var self = this;
-
-			namesArray.forEach( function ( name, i ) {
-
-				materials[ i ] = self.getMaterialByName( name );
-
-			} );
-
-			// convert materials to line or point mats if required
-			if ( type === 'points' || type === 'lines' ) {
-
-				materials.forEach( function ( mat, i ) {
-
-					var spec = {
-						color: mat.color,
-					};
-
-					if ( type === 'points' ) {
-
-						spec.size = 0.1;
-						spec.map = mat.map;
-						spec.morphTargets = mat.morphTargets;
-						materials[ i ] = new THREE.PointsMaterial( spec );
-
-					} else if ( type === 'lines' ) {
-
-						materials[ i ] = new THREE.LineBasicMaterial( spec );
-
-					}
-
-				} );
-
-			}
-
-			// if there is only one material, return that directly instead of array
-			var filtered = materials.filter( Boolean );
-			if ( filtered.length === 1 ) return filtered[ 0 ];
-
-			return materials;
-
-		},
-
-		getMaterialByName( name ) {
-
-			return this.materials.filter( function ( m ) {
-
-				return m.name === name;
-
-			} )[ 0 ];
-
-		},
-
-		// If the material has an aoMap, duplicate UVs
-		duplicateUVs( geometry, materials ) {
-
-			var duplicateUVs = false;
-
-			if ( ! Array.isArray( materials ) ) {
-
-				if ( materials.aoMap ) duplicateUVs = true;
-
-			} else {
-
-				materials.forEach( function ( material ) {
-
-					if ( material.aoMap ) duplicateUVs = true;
-
-				} );
-
-			}
-
-			if ( ! duplicateUVs ) return;
-
-			geometry.addAttribute( 'uv2', new THREE.BufferAttribute( geometry.attributes.uv.array, 2 ) );
-
-		},
-
-	};
-
-	function MaterialParser( textureLoader ) {
-
-		this.textureLoader = textureLoader;
-
-	}
-
-	MaterialParser.prototype = {
-
-		constructor: MaterialParser,
-
-		parse: function () {
-
-			var materials = [];
-			this.textures = {};
-
-			for ( var name in lwoTree.materials ) {
-
-				if ( lwoTree.format === 'LWO3' ) {
-
-					materials.push( this.parseMaterial( lwoTree.materials[ name ], name, lwoTree.textures ) );
-
-				} else if ( lwoTree.format === 'LWO2' ) {
-
-					materials.push( this.parseMaterialLwo2( lwoTree.materials[ name ], name, lwoTree.textures ) );
-
-				}
-
-			}
-
-			return materials;
-
-		},
-
-		parseMaterial( materialData, name, textures ) {
-
-			var params = {
-				name: name,
-				side: this.getSide( materialData.attributes ),
-				flatShading: this.getSmooth( materialData.attributes ),
-			};
-
-			var connections = this.parseConnections( materialData.connections, materialData.nodes );
-
-			var maps = this.parseTextureNodes( connections.maps );
-
-			this.parseAttributeImageMaps( connections.attributes, textures, maps, materialData.maps );
-
-			var attributes = this.parseAttributes( connections.attributes, maps );
-
-			this.parseEnvMap( connections, maps, attributes );
-
-			params = Object.assign( maps, params );
-			params = Object.assign( params, attributes );
-
-			var type = this.getType(connections.attributes);
-
-			return new THREE[ 'Mesh' + type + 'Material' ]( params );
-
-		},
-
-		parseMaterialLwo2( materialData, name, textures ) {
-
-			var params = {
-				name: name,
-				side: this.getSide( materialData.attributes ),
-				flatShading: this.getSmooth( materialData.attributes ),
-			};
-
-			var attributes = this.parseAttributes( materialData.attributes, {} );
-			params = Object.assign( params, attributes );
-			return new THREE[ 'MeshPhongMaterial' ]( params );
-
-		},
-
-		// Note: converting from left to right handed coords by switching x -> -x in vertices, and
-		// then switching mat FrontSide -> BackSide
-		// NB: this means that THREE.FrontSide and THREE.BackSide have been switched!
-		getSide( attributes ) {
-
-			if ( ! attributes.side ) return THREE.BackSide;
-
-			switch ( attributes.side ) {
-
-				case 0:
-				case 1:
-					return THREE.BackSide;
-				case 2: return THREE.FrontSide;
-				case 3: return THREE.DoubleSide;
-
-			}
-
-		},
-
-		getSmooth( attributes ) {
-
-			if ( ! attributes.smooth ) return true;
-			return ! attributes.smooth;
-
-		},
-
-		parseConnections( connections, nodes ) {
-
-			var materialConnections = {
-				maps: {}
-			};
-
-<<<<<<< HEAD
-			var inputName = connections.inputName;
-			var inputNodeName = connections.inputNodeName;
-			var nodeName = connections.nodeName;
-=======
-			// seach STIL block
-			while ( true ) {
->>>>>>> 4058d7c6
-
-			var self = this;
-			inputName.forEach( function ( name, index ) {
-
-				if ( name === 'Material' ) {
-
-					var matNode = self.getNodeByRefName( inputNodeName[ index ], nodes );
-					materialConnections.attributes = matNode.attributes;
-					materialConnections.envMap = matNode.fileName;
-					materialConnections.name = inputNodeName[ index ];
-
-				}
-<<<<<<< HEAD
-=======
-
-				if ( n_length >= length ) {
->>>>>>> 4058d7c6
-
-			} );
-
-			nodeName.forEach( function ( name, index ) {
-
-				if ( name === materialConnections.name ) {
-
-					materialConnections.maps[ inputName[ index ] ] = self.getNodeByRefName( inputNodeName[ index ], nodes );
-
-				}
-
-			} );
-
-			return materialConnections;
-
-		},
-
-		getNodeByRefName( refName, nodes ) {
-
-			for ( var name in nodes ) {
-
-				if ( nodes[ name ].refName === refName ) return nodes[ name ];
-
-			}
-
-		},
-
-		parseTextureNodes( textureNodes ) {
-
-			var maps = {};
-
-			for ( var name in textureNodes ) {
-
-				var node = textureNodes[ name ];
-				var path = node.fileName;
-
+		}
+
+		// LWO BSDF materials can have both spec and rough, but this is not valid in three
+		if ( maps.roughnessMap && maps.specularMap ) delete maps.specularMap;
+
+		return maps;
+
+	},
+
+	// maps can also be defined on individual material attributes, parse those here
+	// This occurs on Standard (Phong) surfaces
+	parseAttributeImageMaps( attributes, textures, maps ) {
+
+		for ( var name in attributes ) {
+
+			var attribute = attributes[ name ];
+
+			if ( attribute.maps ) {
+
+				var mapData = attribute.maps[ 0 ];
+
+				var path = this.getTexturePathByIndex( mapData.imageIndex, textures );
 				if ( ! path ) return;
 
 				var texture = this.loadTexture( path );
 
-				if ( node.widthWrappingMode !== undefined ) texture.wrapS = this.getWrappingType( node.widthWrappingMode );
-				if ( node.heightWrappingMode !== undefined ) texture.wrapT = this.getWrappingType( node.heightWrappingMode );
+				if ( mapData.wrap !== undefined ) texture.wrapS = this.getWrappingType( mapData.wrap.w );
+				if ( mapData.wrap !== undefined ) texture.wrapT = this.getWrappingType( mapData.wrap.h );
 
 				switch ( name ) {
 
 					case 'Color':
 						maps.map = texture;
 						break;
+					case 'Diffuse':
+						maps.aoMap = texture;
+						break;
 					case 'Roughness':
 						maps.roughnessMap = texture;
-						maps.roughness = 0.5;
+						maps.roughness = 1;
 						break;
 					case 'Specular':
 						maps.specularMap = texture;
 						maps.specular = 0xffffff;
 						break;
-					case 'Luminous':
+					case 'Luminosity':
 						maps.emissiveMap = texture;
-						maps.emissive = 0x808080;
-						break;
-					case 'Luminous Color':
 						maps.emissive = 0x808080;
 						break;
 					case 'Metallic':
 						maps.metalnessMap = texture;
-						maps.metalness = 0.5;
+						maps.metalness = 1;
 						break;
 					case 'Transparency':
 					case 'Alpha':
@@ -2519,7 +2546,6 @@
 						break;
 					case 'Normal':
 						maps.normalMap = texture;
-						if ( node.amplitude !== undefined ) maps.normalScale = new THREE.Vector2( node.amplitude, node.amplitude );
 						break;
 					case 'Bump':
 						maps.bumpMap = texture;
@@ -2529,545 +2555,501 @@
 
 			}
 
-			// LWO BSDF materials can have both spec and rough, but this is not valid in three
-			if ( maps.roughnessMap && maps.specularMap ) delete maps.specularMap;
-
-			return maps;
-
-		},
-
-		// maps can also be defined on individual material attributes, parse those here
-		// This occurs on Standard (Phong) surfaces
-		parseAttributeImageMaps( attributes, textures, maps ) {
-
-			for ( var name in attributes ) {
-
-				var attribute = attributes[ name ];
-
-				if ( attribute.maps ) {
-
-					var mapData = attribute.maps[ 0 ];
-
-					var path = this.getTexturePathByIndex( mapData.imageIndex, textures );
-					if ( ! path ) return;
-
-					var texture = this.loadTexture( path );
-
-					if ( mapData.wrap !== undefined ) texture.wrapS = this.getWrappingType( mapData.wrap.w );
-					if ( mapData.wrap !== undefined ) texture.wrapT = this.getWrappingType( mapData.wrap.h );
-
-					switch ( name ) {
-
-						case 'Color':
-							maps.map = texture;
-							break;
-						case 'Diffuse':
-							maps.aoMap = texture;
-							break;
-						case 'Roughness':
-							maps.roughnessMap = texture;
-							maps.roughness = 1;
-							break;
-						case 'Specular':
-							maps.specularMap = texture;
-							maps.specular = 0xffffff;
-							break;
-						case 'Luminosity':
-							maps.emissiveMap = texture;
-							maps.emissive = 0x808080;
-							break;
-						case 'Metallic':
-							maps.metalnessMap = texture;
-							maps.metalness = 1;
-							break;
-						case 'Transparency':
-						case 'Alpha':
-							maps.alphaMap = texture;
-							maps.transparent = true;
-							break;
-						case 'Normal':
-							maps.normalMap = texture;
-							break;
-						case 'Bump':
-							maps.bumpMap = texture;
-							break;
-
-					}
+		}
+
+	},
+
+	parseAttributes( attributes, maps ) {
+
+		var params = {};
+
+		// don't use color data if color map is present
+		if ( attributes.Color && ! maps.map ) {
+
+			params.color = new THREE.Color().fromArray( attributes.Color.value );
+
+		} else params.color = new THREE.Color();
+
+
+		if ( attributes.Transparency && attributes.Transparency.value !== 0 ) {
+
+			params.opacity = 1 - attributes.Transparency.value;
+			params.transparent = true;
+
+		}
+
+		if ( attributes[ 'Bump Height' ] ) params.bumpScale = attributes[ 'Bump Height' ].value * 0.1;
+
+		if ( attributes[ 'Refraction Index' ] ) params.refractionRatio = 1 / attributes[ 'Refraction Index' ].value;
+
+		this.parsePhysicalAttributes( params, attributes, maps );
+		this.parseStandardAttributes( params, attributes, maps );
+		this.parsePhongAttributes( params, attributes, maps );
+
+		return params;
+
+	},
+
+	parsePhysicalAttributes( params, attributes/*, maps*/ ) {
+
+		if ( attributes.Clearcoat && attributes.Clearcoat.value > 0 ) {
+
+			params.clearCoat = attributes.Clearcoat.value;
+
+			if ( attributes[ 'Clearcoat Gloss' ] ) {
+
+				params.clearCoatRoughness = 0.5 * ( 1 - attributes[ 'Clearcoat Gloss' ].value );
+
+			}
+
+		}
+
+	},
+
+	parseStandardAttributes( params, attributes, maps ) {
+
+
+		if ( attributes.Luminous ) {
+
+			params.emissiveIntensity = attributes.Luminous.value;
+
+			if ( attributes[ 'Luminous Color' ] && ! maps.emissive ) {
+
+				params.emissive = new THREE.Color().fromArray( attributes[ 'Luminous Color' ].value );
+
+			} else {
+
+				params.emissive = new THREE.Color( 0x808080 );
+
+			}
+
+		}
+
+		if ( attributes.Roughness && ! maps.roughnessMap ) params.roughness = attributes.Roughness.value;
+		if ( attributes.Metallic && ! maps.metalnessMap ) params.metalness = attributes.Metallic.value;
+
+	},
+
+	parsePhongAttributes( params, attributes, maps ) {
+
+		if ( attributes.Diffuse ) params.color.multiplyScalar( attributes.Diffuse.value );
+
+		if ( attributes.Reflection ) {
+
+			params.reflectivity = attributes.Reflection.value;
+			params.combine = THREE.AddOperation;
+
+		}
+
+		if ( attributes.Luminosity ) {
+
+			params.emissiveIntensity = attributes.Luminosity.value;
+
+			if ( ! maps.emissiveMap && ! maps.map ) {
+
+				params.emissive = params.color;
+
+			} else {
+
+				params.emissive = new THREE.Color( 0x808080 );
+
+			}
+
+		}
+
+		// parse specular if there is no roughness - we will interpret the material as 'Phong' in this case
+		if ( ! attributes.Roughness && attributes.Specular && ! maps.specularMap ) {
+
+			if ( attributes[ 'Color Highlight' ] ) {
+
+				params.specular = new THREE.Color().setScalar( attributes.Specular.value ).lerp( params.color.clone().multiplyScalar( attributes.Specular.value ), attributes[ 'Color Highlight' ].value );
+
+			} else {
+
+				params.specular = new THREE.Color().setScalar( attributes.Specular.value );
+
+			}
+
+		}
+
+		if ( params.specular && attributes.Glossiness ) params.shininess = 7 + Math.pow( 2, attributes.Glossiness.value * 12 + 2 );
+
+	},
+
+	parseEnvMap( connections, maps, attributes ) {
+
+		if ( connections.envMap ) {
+
+			var envMap = this.loadTexture( connections.envMap );
+
+			if ( attributes.transparent && attributes.opacity < 0.999 ) {
+
+				envMap.mapping = THREE.EquirectangularRefractionMapping;
+
+				// Reflectivity and refraction mapping don't work well together in Phong materials
+				if ( attributes.reflectivity !== undefined ) {
+
+					delete attributes.reflectivity;
+					delete attributes.combine;
 
 				}
 
+				if ( attributes.metalness !== undefined ) {
+
+					delete attributes.metalness;
+
+				}
+
+			} else envMap.mapping = THREE.EquirectangularReflectionMapping;
+
+			maps.envMap = envMap;
+
+		}
+
+	},
+
+	// get texture defined at top level by its index
+	getTexturePathByIndex( index ) {
+
+		var fileName = '';
+
+		if ( ! lwoTree.textures ) return fileName;
+
+		lwoTree.textures.forEach( function ( texture ) {
+
+			if ( texture.index === index ) fileName = texture.fileName;
+
+		} );
+
+		return fileName;
+
+	},
+
+	loadTexture( path ) {
+
+		if ( ! path ) return null;
+
+		var texture;
+
+		texture = this.textureLoader.load(
+			path,
+			undefined,
+			undefined,
+			function () {
+
+				console.warn( 'LWOLoader: non-standard resource hierarchy. Use \`resourcePath\` parameter to specify root content directory.' );
+
 			}
-
-		},
-
-		parseAttributes( attributes, maps ) {
-
-			var params = {};
-
-			// don't use color data if color map is present
-			if ( attributes.Color && ! maps.map ) {
-
-				params.color = new THREE.Color().fromArray( attributes.Color.value );
-
-			} else params.color = new THREE.Color();
-
-
-			if ( attributes.Transparency && attributes.Transparency.value !== 0 ) {
-
-				params.opacity = 1 - attributes.Transparency.value;
-				params.transparent = true;
+		);
+
+		return texture;
+
+	},
+
+	// 0 = Reset, 1 = Repeat, 2 = Mirror, 3 = Edge
+	getWrappingType( num ) {
+
+		switch ( num ) {
+
+			case 0:
+				console.warn( 'LWOLoader: "Reset" texture wrapping type is not supported in three.js' );
+				return THREE.ClampToEdgeWrapping;
+			case 1: return THREE.RepeatWrapping;
+			case 2: return THREE.MirroredRepeatWrapping;
+			case 3: return THREE.ClampToEdgeWrapping;
+
+		}
+
+	},
+
+	getMaterialType( nodeData ) {
+
+		if ( nodeData.Clearcoat && nodeData.Clearcoat.value > 0 ) return THREE.MeshPhysicalMaterial;
+		if ( nodeData.Roughness ) return THREE.MeshStandardMaterial;
+		return THREE.MeshPhongMaterial;
+
+	}
+
+};
+
+function GeometryParser() {}
+
+GeometryParser.prototype = {
+
+	constructor: GeometryParser,
+
+	parse( geoData, layer ) {
+
+		var geometry = new THREE.BufferGeometry();
+
+		geometry.addAttribute( 'position', new THREE.Float32BufferAttribute( geoData.points, 3 ) );
+
+		var indices = this.splitIndices( geoData.vertexIndices, geoData.polygonDimensions );
+		geometry.setIndex( indices );
+
+		this.parseGroups( geometry, geoData );
+
+		geometry.computeVertexNormals();
+
+		this.parseUVs( geometry, layer, indices );
+		this.parseMorphTargets( geometry, layer, indices );
+
+		// TODO: z may need to be reversed to account for coordinate system change
+		geometry.translate( - layer.pivot[ 0 ], - layer.pivot[ 1 ], - layer.pivot[ 2 ] );
+
+		// var userData = geometry.userData;
+		// geometry = geometry.toNonIndexed()
+		// geometry.userData = userData;
+
+		return geometry;
+
+	},
+
+	// split quads into tris
+	splitIndices( indices, polygonDimensions ) {
+
+		var remappedIndices = [];
+
+		var i = 0;
+		polygonDimensions.forEach( function ( dim ) {
+
+			if ( dim < 4 ) {
+
+				for ( var k = 0; k < dim; k ++ ) remappedIndices.push( indices[ i + k ] );
+
+			} else if ( dim === 4 ) {
+
+				remappedIndices.push(
+					indices[ i ],
+					indices[ i + 1 ],
+					indices[ i + 2 ],
+
+					indices[ i ],
+					indices[ i + 2 ],
+					indices[ i + 3 ]
+
+				);
+
+			} else if ( dim > 4 ) {
+
+				for ( var k = 1; k < dim - 1; k ++ ) {
+
+					remappedIndices.push( indices[ i ], indices[ i + k ], indices[ i + k + 1 ] );
+
+				}
+
+				console.warn( 'LWOLoader: polygons with greater than 4 sides are not supported' );
 
 			}
 
-			if ( attributes[ 'Bump Height' ] ) params.bumpScale = attributes[ 'Bump Height' ].value * 0.1;
-
-			if ( attributes[ 'Refraction Index' ] ) params.refractionRatio = 1 / attributes[ 'Refraction Index' ].value;
-
-			this.parsePhysicalAttributes( params, attributes, maps );
-			this.parseStandardAttributes( params, attributes, maps );
-			this.parsePhongAttributes( params, attributes, maps );
-
-			return params;
-
-		},
-
-		parsePhysicalAttributes( params, attributes, maps ) {
-
-			if ( attributes.Clearcoat && attributes.Clearcoat.value > 0 ) {
-				params.clearCoat = attributes.Clearcoat.value;
-
-				if ( attributes[ 'Clearcoat Gloss' ] ) {
-					params.clearCoatRoughness = 0.5 * ( 1 - attributes[ 'Clearcoat Gloss' ].value );
+			i += dim;
+
+		} );
+
+		return remappedIndices;
+
+	},
+
+	// NOTE: currently ignoring poly indices and assuming that they are intelligently ordered
+	parseGroups( geometry, geoData ) {
+
+		var tags = lwoTree.tags;
+		var matNames = [];
+
+		var elemSize = 3;
+		if ( geoData.type === 'lines' ) elemSize = 2;
+		if ( geoData.type === 'points' ) elemSize = 1;
+
+		var remappedIndices = this.splitMaterialIndices( geoData.polygonDimensions, geoData.materialIndices );
+
+		var indexNum = 0; // create new indices in numerical order
+		var indexPairs = {}; // original indices mapped to numerical indices
+
+		var prevMaterialIndex;
+
+		var prevStart = 0;
+		var currentCount = 0;
+
+		for ( var i = 0; i < remappedIndices.length; i += 2 ) {
+
+			var materialIndex = remappedIndices[ i + 1 ];
+
+			if ( i === 0 ) matNames[ indexNum ] = tags[ materialIndex ];
+
+			if ( prevMaterialIndex === undefined ) prevMaterialIndex = materialIndex;
+
+			if ( materialIndex !== prevMaterialIndex ) {
+
+				var currentIndex;
+				if ( indexPairs[ tags[ prevMaterialIndex ] ] ) {
+
+					currentIndex = indexPairs[ tags[ prevMaterialIndex ] ];
+
+				} else {
+
+					currentIndex = indexNum;
+					indexPairs[ tags[ prevMaterialIndex ] ] = indexNum;
+					matNames[ indexNum ] = tags[ prevMaterialIndex ];
+					indexNum ++;
+
 				}
+
+				geometry.addGroup( prevStart, currentCount, currentIndex );
+
+				prevStart += currentCount;
+
+				prevMaterialIndex = materialIndex;
+				currentCount = 0;
+
 			}
 
-		},
-
-		parseStandardAttributes( params, attributes, maps ) {
-
-
-			if ( attributes.Luminous ) {
-				params.emissiveIntensity = attributes.Luminous.value;
-
-				if ( attributes[ 'Luminous Color' ] && ! maps.emissive ) {
-						params.emissive = new THREE.Color().fromArray( attributes[ 'Luminous Color' ].value );
-				} else params.emissive = new THREE.Color( 0x808080 );
+			currentCount += elemSize;
+
+		}
+
+		// the loop above doesn't add the last group, do that here.
+		if ( geometry.groups.length > 0 ) {
+
+			var currentIndex;
+			if ( indexPairs[ tags[ materialIndex ] ] ) {
+
+				currentIndex = indexPairs[ tags[ materialIndex ] ];
+
+			} else {
+
+				currentIndex = indexNum;
+				indexPairs[ tags[ materialIndex ] ] = indexNum;
+				matNames[ indexNum ] = tags[ materialIndex ];
+
 			}
 
-			if ( attributes.Roughness && ! maps.roughnessMap ) params.roughness = attributes.Roughness.value;
-			if ( attributes.Metallic && ! maps.metalnessMap ) params.metalness = attributes.Metallic.value;
-
-		},
-
-		parsePhongAttributes( params, attributes, maps ) {
-
-			if ( attributes.Diffuse ) params.color.multiplyScalar( attributes.Diffuse.value );
-
-			if ( attributes.Reflection ) {
-
-				params.reflectivity = attributes.Reflection.value;
-				params.combine = THREE.AddOperation;
+			geometry.addGroup( prevStart, currentCount, currentIndex );
+
+		}
+
+		// Mat names from TAGS chunk, used to build up an array of materials for this geometry
+		geometry.userData.matNames = matNames;
+
+	},
+
+	splitMaterialIndices( polygonDimensions, indices ) {
+
+		var remappedIndices = [];
+
+		polygonDimensions.forEach( function ( dim, i ) {
+
+			if ( dim <= 3 ) {
+
+				remappedIndices.push( indices[ i * 2 ], indices[ i * 2 + 1 ] );
+
+			} else if ( dim === 4 ) {
+
+				remappedIndices.push( indices[ i * 2 ], indices[ i * 2 + 1 ], indices[ i * 2 ], indices[ i * 2 + 1 ] );
+
+			} else {
+
+				 // ignore > 4 for now
+				for ( var k = 0; k < dim - 2; k ++ ) {
+
+					remappedIndices.push( indices[ i * 2 ], indices[ i * 2 + 1 ] );
+
+				}
 
 			}
 
-			if ( attributes.Luminosity ) {
-				params.emissiveIntensity = attributes.Luminosity.value;
-
-				if ( ! maps.emissiveMap && ! maps.map ) {
-					params.emissive = params.color;
-				} else params.emissive = new THREE.Color( 0x808080 );
-
-			}
-
-			// parse specular if there is no roughness - we will interpret the material as 'Phong' in this case
-			if ( ! attributes.Roughness && attributes.Specular && ! maps.specularMap )  {
-				if ( attributes[ 'Color Highlight' ] ) {
-					params.specular = new THREE.Color().setScalar( attributes.Specular.value ).lerp( params.color.clone().multiplyScalar( attributes.Specular.value ), attributes[ 'Color Highlight' ].value );
+		} );
+
+		return remappedIndices;
+
+	},
+
+	// UV maps:
+	// 1: are defined via index into an array of points, not into a geometry
+	// - the geometry is also defined by an index into this array, but the indexes may not match
+	// 2: there can be any number of UV maps for a single geometry. Here these are combined,
+	// 	with preference given to the first map encountered
+	// 3: UV maps can be partial - that is, defined for only a part of the geometry
+	// 4: UV maps can be VMAP or VMAD (discontinuous, to allow for seams). In practice, most
+	// UV maps are defined as partially VMAP and partially VMAD
+	// VMADs are currently not supported
+	parseUVs( geometry, layer ) {
+
+		// start by creating a UV map set to zero for the whole geometry
+		var remappedUVs = Array.from( Array( geometry.attributes.position.count * 2 ), function () {
+
+			return 0;
+
+		} );
+
+		for ( var name in layer.uvs ) {
+
+			var uvs = layer.uvs[ name ].uvs;
+			var uvIndices = layer.uvs[ name ].uvIndices;
+
+			uvIndices.forEach( function ( i, j ) {
+
+				remappedUVs[ i * 2 ] = uvs[ j * 2 ];
+				remappedUVs[ i * 2 + 1 ] = uvs[ j * 2 + 1 ];
+
+			} );
+
+		}
+
+		geometry.addAttribute( 'uv', new THREE.Float32BufferAttribute( remappedUVs, 2 ) );
+
+	},
+
+	parseMorphTargets( geometry, layer ) {
+
+		var num = 0;
+		for ( var name in layer.morphTargets ) {
+
+			var remappedPoints = geometry.attributes.position.array.slice();
+
+			if ( ! geometry.morphAttributes.position ) geometry.morphAttributes.position = [];
+
+			var morphPoints = layer.morphTargets[ name ].points;
+			var morphIndices = layer.morphTargets[ name ].indices;
+			var type = layer.morphTargets[ name ].type;
+
+			morphIndices.forEach( function ( i, j ) {
+
+				if ( type === 'relative' ) {
+
+					remappedPoints[ i * 3 ] += morphPoints[ j * 3 ];
+					remappedPoints[ i * 3 + 1 ] += morphPoints[ j * 3 + 1 ];
+					remappedPoints[ i * 3 + 2 ] += morphPoints[ j * 3 + 2 ];
+
+				} else {
+
+					remappedPoints[ i * 3 ] = morphPoints[ j * 3 ];
+					remappedPoints[ i * 3 + 1 ] = morphPoints[ j * 3 + 1 ];
+					remappedPoints[ i * 3 + 2 ] = morphPoints[ j * 3 + 2 ];
+
 				}
-				else {
-					params.specular = new THREE.Color().setScalar( attributes.Specular.value );
-				}
-			}
-
-			if ( params.specular && attributes.Glossiness ) params.shininess = 7 + Math.pow( 2, attributes.Glossiness.value * 12 + 2);
-
-		},
-
-		parseEnvMap( connections, maps, attributes ) {
-
-			if ( connections.envMap ) {
-
-				var envMap = this.loadTexture( connections.envMap );
-
-				if ( attributes.transparent && attributes.opacity < 0.999 ) {
-
-					envMap.mapping = THREE.EquirectangularRefractionMapping;
-
-					// Reflectivity and refraction mapping don't work well together in Phong materials
-					if ( attributes.reflectivity !== undefined ) {
-
-						delete attributes.reflectivity;
-						delete attributes.combine;
-
-					}
-
-					if ( attributes.metalness !== undefined ) {
-
-						delete attributes.metalness;
-
-					}
-
-				} else envMap.mapping = THREE.EquirectangularReflectionMapping;
-
-				maps.envMap = envMap;
-
-			}
-
-		},
-
-		// get texture defined at top level by its index
-		getTexturePathByIndex( index ) {
-
-			var fileName = '';
-
-			if ( ! lwoTree.textures ) return fileName;
-
-			lwoTree.textures.forEach( function ( texture ) {
-
-				if ( texture.index === index ) fileName = texture.fileName;
 
 			} );
 
-			return fileName;
-
-		},
-
-		loadTexture( path ) {
-
-			if ( ! path ) return null;
-
-			var texture;
-
-			texture = this.textureLoader.load(
-				path,
-				undefined,
-				undefined,
-				function() {
-					console.warn( 'LWOLoader: non-standard resource hierarchy. Use \`resourcePath\` parameter to specify root content directory.' );
-				}
-			 );
-
-			return texture;
-
-		},
-
-		// 0 = Reset, 1 = Repeat, 2 = Mirror, 3 = Edge
-		getWrappingType( num ) {
-
-			switch ( num ) {
-
-				case 0:
-					console.warn( 'LWOLoader: "Reset" texture wrapping type is not supported in three.js' );
-					return THREE.ClampToEdgeWrapping;
-				case 1: return THREE.RepeatWrapping;
-				case 2: return THREE.MirroredRepeatWrapping;
-				case 3: return THREE.ClampToEdgeWrapping;
-
-			}
-
-		},
-
-		getType( nodeData ) {
-
-			if ( nodeData.Clearcoat && nodeData.Clearcoat.value > 0 ) return 'Physical';
-			if ( nodeData.Roughness ) return 'Standard';
-			return 'Phong';
-
-		}
-
-	};
-
-	function GeometryParser() {}
-
-	GeometryParser.prototype = {
-
-		constructor: GeometryParser,
-
-		parse( geoData, layer ) {
-
-			var geometry = new THREE.BufferGeometry();
-
-			geometry.addAttribute( 'position', new THREE.Float32BufferAttribute( geoData.points, 3 ) );
-
-			var indices = this.splitIndices( geoData.vertexIndices, geoData.polygonDimensions );
-			geometry.setIndex( indices );
-
-			this.parseGroups( geometry, geoData );
-
-			geometry.computeVertexNormals();
-
-			this.parseUVs( geometry, layer, indices );
-			this.parseMorphTargets( geometry, layer, indices );
-
-			// TODO: z may need to be reversed to account for coordinate system change
-			geometry.translate( - layer.pivot[ 0 ], - layer.pivot[ 1 ], - layer.pivot[ 2 ] );
-
-			// var userData = geometry.userData;
-			// geometry = geometry.toNonIndexed()
-			// geometry.userData = userData;
-
-			return geometry;
-
-		},
-
-		// split quads into tris
-		splitIndices( indices, polygonDimensions ) {
-
-			var remappedIndices = [];
-
-			var i = 0;
-			polygonDimensions.forEach( function ( dim ) {
-
-				if ( dim < 4 ) {
-
-					for ( var k = 0; k < dim; k ++ ) remappedIndices.push( indices[ i + k ] );
-
-				} else if ( dim === 4 ) {
-
-					remappedIndices.push(
-						indices[ i ],
-						indices[ i + 1 ],
-						indices[ i + 2 ],
-
-						indices[ i ],
-						indices[ i + 2 ],
-						indices[ i + 3 ]
-
-					);
-
-				} else if ( dim > 4 ) {
-
-					for ( var k = 1; k < dim - 1; k ++ ) {
-
-						remappedIndices.push( indices[ i ], indices[ i + k ], indices[ i + k + 1 ] );
-
-					}
-
-					console.warn( 'LWOLoader: polygons with greater than 4 sides are not supported' );
-
-				}
-
-				i += dim;
-
-			} );
-
-			return remappedIndices;
-
-		},
-
-		// NOTE: currently ignoring poly indices and assuming that they are intelligently ordered
-		parseGroups( geometry, geoData ) {
-
-			var tags = lwoTree.tags;
-			var matNames = [];
-
-			var elemSize = 3;
-			if ( geoData.type === 'lines' ) elemSize = 2;
-			if ( geoData.type === 'points' ) elemSize = 1;
-
-			var remappedIndices = this.splitMaterialIndices( geoData.polygonDimensions, geoData.materialIndices );
-
-			var indexNum = 0; // create new indices in numerical order
-			var indexPairs = {}; // original indices mapped to numerical indices
-
-			var prevMaterialIndex;
-
-			var prevStart = 0;
-			var currentCount = 0;
-
-			for ( var i = 0; i < remappedIndices.length; i += 2 ) {
-
-				var materialIndex = remappedIndices[ i + 1 ];
-
-				if ( i === 0 ) matNames[ indexNum ] = tags[ materialIndex ];
-
-				if ( prevMaterialIndex === undefined ) prevMaterialIndex = materialIndex;
-
-				if ( materialIndex !== prevMaterialIndex ) {
-
-					var currentIndex;
-					if ( indexPairs[ tags[ prevMaterialIndex ] ] ) {
-
-						currentIndex = indexPairs[ tags[ prevMaterialIndex ] ];
-
-					} else {
-
-						currentIndex = indexNum;
-						indexPairs[ tags[ prevMaterialIndex ] ] = indexNum;
-						matNames[ indexNum ] = tags[ prevMaterialIndex ];
-						indexNum ++;
-
-					}
-
-					geometry.addGroup( prevStart, currentCount, currentIndex );
-
-					prevStart += currentCount;
-
-					prevMaterialIndex = materialIndex;
-					currentCount = 0;
-
-				}
-
-				currentCount += elemSize;
-
-			}
-
-			// the loop above doesn't add the last group, do that here.
-			if ( geometry.groups.length > 0 ) {
-
-				var currentIndex;
-				if ( indexPairs[ tags[ materialIndex ] ] ) {
-
-					currentIndex = indexPairs[ tags[ materialIndex ] ];
-
-				} else {
-
-					currentIndex = indexNum;
-					indexPairs[ tags[ materialIndex ] ] = indexNum;
-					matNames[ indexNum ] = tags[ materialIndex ];
-
-				}
-
-				geometry.addGroup( prevStart, currentCount, currentIndex );
-
-			}
-
-			// Mat names from TAGS chunk, used to build up an array of materials for this geometry
-			geometry.userData.matNames = matNames;
-
-		},
-
-		splitMaterialIndices( polygonDimensions, indices ) {
-
-			var remappedIndices = [];
-
-			polygonDimensions.forEach( function ( dim, i ) {
-
-				if ( dim <= 3 ) {
-
-					remappedIndices.push( indices[ i * 2 ], indices[ i * 2 + 1 ] );
-
-				} else if ( dim === 4 ) {
-
-					remappedIndices.push( indices[ i * 2 ], indices[ i * 2 + 1 ], indices[ i * 2 ], indices[ i * 2 + 1 ] );
-
-				} else {
-
-					 // ignore > 4 for now
-					for ( var k = 0; k < dim - 2; k ++ ) {
-
-						remappedIndices.push( indices[ i * 2 ], indices[ i * 2 + 1 ] );
-
-					}
-
-				}
-
-			} );
-
-			return remappedIndices;
-
-		},
-
-		// UV maps:
-		// 1: are defined via index into an array of points, not into a geometry
-		// - the geometry is also defined by an index into this array, but the indexes may not match
-		// 2: there can be any number of UV maps for a single geometry. Here these are combined,
-		// 	with preference given to the first map encountered
-		// 3: UV maps can be partial - that is, defined for only a part of the geometry
-		// 4: UV maps can be VMAP or VMAD (discontinuous, to allow for seams). In practice, most
-		// UV maps are defined as partially VMAP and partially VMAD
-		// VMADs are currently not supported
-		parseUVs( geometry, layer ) {
-
-			// start by creating a UV map set to zero for the whole geometry
-			var remappedUVs = Array.from( Array( geometry.attributes.position.count * 2 ), function () {
-
-				return 0;
-
-			} );
-
-			for ( var name in layer.uvs ) {
-
-				var uvs = layer.uvs[ name ].uvs;
-				var uvIndices = layer.uvs[ name ].uvIndices;
-
-				uvIndices.forEach( function ( i, j ) {
-
-					remappedUVs[ i * 2 ] = uvs[ j * 2 ];
-					remappedUVs[ i * 2 + 1 ] = uvs[ j * 2 + 1 ];
-
-				} );
-
-			}
-
-			geometry.addAttribute( 'uv', new THREE.Float32BufferAttribute( remappedUVs, 2 ) );
-
-		},
-
-		parseMorphTargets( geometry, layer ) {
-
-			var num = 0;
-			for ( var name in layer.morphTargets ) {
-
-				var remappedPoints = geometry.attributes.position.array.slice();
-
-				if ( ! geometry.morphAttributes.position ) geometry.morphAttributes.position = [];
-
-				var morphPoints = layer.morphTargets[ name ].points;
-				var morphIndices = layer.morphTargets[ name ].indices;
-				var type = layer.morphTargets[ name ].type;
-
-				morphIndices.forEach( function ( i, j ) {
-
-					if ( type === 'relative' ) {
-
-						remappedPoints[ i * 3 ] += morphPoints[ j * 3 ];
-						remappedPoints[ i * 3 + 1 ] += morphPoints[ j * 3 + 1 ];
-						remappedPoints[ i * 3 + 2 ] += morphPoints[ j * 3 + 2 ];
-
-					} else {
-
-						remappedPoints[ i * 3 ] = morphPoints[ j * 3 ];
-						remappedPoints[ i * 3 + 1 ] = morphPoints[ j * 3 + 1 ];
-						remappedPoints[ i * 3 + 2 ] = morphPoints[ j * 3 + 2 ];
-
-					}
-
-				} );
-
-				geometry.morphAttributes.position[ num ] = new THREE.Float32BufferAttribute( remappedPoints, 3 );
-				geometry.morphAttributes.position[ num ].name = name;
-
-				num ++;
-
-			}
-
-		},
-
-	};
-
-
-	// ************** UTILITY FUNCTIONS **************
-
-	function extractParentUrl( url, dir ) {
-
-		var index = url.indexOf( dir );
-
-		if ( index === -1 ) return './';
-
-		return url.substr( 0, index );
-	}
-
-	return LWOLoader;
-
-}());+			geometry.morphAttributes.position[ num ] = new THREE.Float32BufferAttribute( remappedPoints, 3 );
+			geometry.morphAttributes.position[ num ].name = name;
+
+			num ++;
+
+		}
+
+	},
+
+};
+
+
+// ************** UTILITY FUNCTIONS **************
+
+function extractParentUrl( url, dir ) {
+
+	var index = url.indexOf( dir );
+
+	if ( index === - 1 ) return './';
+
+	return url.substr( 0, index );
+
+}