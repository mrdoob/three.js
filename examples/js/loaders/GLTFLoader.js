--- conflicted
+++ resolved
@@ -1,563 +1,426 @@
 ( function () {
-
-	var GLTFLoader = function () {
-
-		function GLTFLoader( manager ) {
-
-			THREE.Loader.call( this, manager );
-			this.dracoLoader = null;
-			this.ktx2Loader = null;
-			this.meshoptDecoder = null;
-			this.pluginCallbacks = [];
-			this.register( function ( parser ) {
-
-				return new GLTFMaterialsClearcoatExtension( parser );
-
-			} );
-			this.register( function ( parser ) {
-
-				return new GLTFTextureBasisUExtension( parser );
-
-			} );
-			this.register( function ( parser ) {
-
-				return new GLTFTextureWebPExtension( parser );
-
-			} );
-			this.register( function ( parser ) {
-
-				return new GLTFMaterialsTransmissionExtension( parser );
-
-			} );
-			this.register( function ( parser ) {
-
-				return new GLTFLightsExtension( parser );
-
-			} );
-			this.register( function ( parser ) {
-
-				return new GLTFMeshoptCompression( parser );
-
-			} );
-
-		}
-
-		GLTFLoader.prototype = Object.assign( Object.create( THREE.Loader.prototype ), {
-			constructor: GLTFLoader,
-			load: function ( url, onLoad, onProgress, onError ) {
-
-				var scope = this;
-				var resourcePath;
-
-				if ( this.resourcePath !== '' ) {
-
-					resourcePath = this.resourcePath;
-
-				} else if ( this.path !== '' ) {
-
-					resourcePath = this.path;
-
+var GLTFLoader = function () {
+	function GLTFLoader(manager) {
+		THREE.Loader.call(this, manager);
+		this.dracoLoader = null;
+		this.ktx2Loader = null;
+		this.meshoptDecoder = null;
+		this.pluginCallbacks = [];
+		this.register(function (parser) {
+			return new GLTFMaterialsClearcoatExtension(parser);
+		});
+		this.register(function (parser) {
+			return new GLTFTextureBasisUExtension(parser);
+		});
+		this.register(function (parser) {
+			return new GLTFTextureWebPExtension(parser);
+		});
+		this.register(function (parser) {
+			return new GLTFMaterialsTransmissionExtension(parser);
+		});
+		this.register(function (parser) {
+			return new GLTFLightsExtension(parser);
+		});
+		this.register(function (parser) {
+			return new GLTFMeshoptCompression(parser);
+		});
+	}
+
+	GLTFLoader.prototype = Object.assign(Object.create(THREE.Loader.prototype), {
+		constructor: GLTFLoader,
+		load: function (url, onLoad, onProgress, onError) {
+			var scope = this;
+			var resourcePath;
+
+			if (this.resourcePath !== '') {
+				resourcePath = this.resourcePath;
+			} else if (this.path !== '') {
+				resourcePath = this.path;
+			} else {
+				resourcePath = THREE.LoaderUtils.extractUrlBase(url);
+			} // Tells the LoadingManager to track an extra item, which resolves after
+			// the model is fully loaded. This means the count of items loaded will
+			// be incorrect, but ensures manager.onLoad() does not fire early.
+
+
+			this.manager.itemStart(url);
+
+			var _onError = function (e) {
+				if (onError) {
+					onError(e);
 				} else {
-
-					resourcePath = THREE.LoaderUtils.extractUrlBase( url );
-
-				} // Tells the LoadingManager to track an extra item, which resolves after
-				// the model is fully loaded. This means the count of items loaded will
-				// be incorrect, but ensures manager.onLoad() does not fire early.
-
-
-				this.manager.itemStart( url );
-
-				var _onError = function ( e ) {
-
-					if ( onError ) {
-
-						onError( e );
-
-					} else {
-
-						console.error( e );
-
+					console.error(e);
+				}
+
+				scope.manager.itemError(url);
+				scope.manager.itemEnd(url);
+			};
+
+			var loader = new THREE.FileLoader(this.manager);
+			loader.setPath(this.path);
+			loader.setResponseType('arraybuffer');
+			loader.setRequestHeader(this.requestHeader);
+			loader.setWithCredentials(this.withCredentials);
+			loader.load(url, function (data) {
+				try {
+					scope.parse(data, resourcePath, function (gltf) {
+						onLoad(gltf);
+						scope.manager.itemEnd(url);
+					}, _onError);
+				} catch (e) {
+					_onError(e);
+				}
+			}, onProgress, _onError);
+		},
+		setDRACOLoader: function (dracoLoader) {
+			this.dracoLoader = dracoLoader;
+			return this;
+		},
+		setDDSLoader: function () {
+			throw new Error('THREE.GLTFLoader: "MSFT_texture_dds" no longer supported. Please update to "KHR_texture_basisu".');
+		},
+		setKTX2Loader: function (ktx2Loader) {
+			this.ktx2Loader = ktx2Loader;
+			return this;
+		},
+		setMeshoptDecoder: function (meshoptDecoder) {
+			this.meshoptDecoder = meshoptDecoder;
+			return this;
+		},
+		register: function (callback) {
+			if (this.pluginCallbacks.indexOf(callback) === -1) {
+				this.pluginCallbacks.push(callback);
+			}
+
+			return this;
+		},
+		unregister: function (callback) {
+			if (this.pluginCallbacks.indexOf(callback) !== -1) {
+				this.pluginCallbacks.splice(this.pluginCallbacks.indexOf(callback), 1);
+			}
+
+			return this;
+		},
+		parse: function (data, path, onLoad, onError) {
+			var content;
+			var extensions = {};
+			var plugins = {};
+
+			if (typeof data === 'string') {
+				content = data;
+			} else {
+				var magic = THREE.LoaderUtils.decodeText(new Uint8Array(data, 0, 4));
+
+				if (magic === BINARY_EXTENSION_HEADER_MAGIC) {
+					try {
+						extensions[EXTENSIONS.KHR_BINARY_GLTF] = new GLTFBinaryExtension(data);
+					} catch (error) {
+						if (onError) onError(error);
+						return;
 					}
 
-					scope.manager.itemError( url );
-					scope.manager.itemEnd( url );
-
-				};
-
-				var loader = new THREE.FileLoader( this.manager );
-				loader.setPath( this.path );
-				loader.setResponseType( 'arraybuffer' );
-				loader.setRequestHeader( this.requestHeader );
-				loader.setWithCredentials( this.withCredentials );
-				loader.load( url, function ( data ) {
-
-					try {
-
-						scope.parse( data, resourcePath, function ( gltf ) {
-
-							onLoad( gltf );
-							scope.manager.itemEnd( url );
-
-						}, _onError );
-
-					} catch ( e ) {
-
-						_onError( e );
+					content = extensions[EXTENSIONS.KHR_BINARY_GLTF].content;
+				} else {
+					content = THREE.LoaderUtils.decodeText(new Uint8Array(data));
+				}
+			}
+
+			var json = JSON.parse(content);
+
+			if (json.asset === undefined || json.asset.version[0] < 2) {
+				if (onError) onError(new Error('THREE.GLTFLoader: Unsupported asset. glTF versions >=2.0 are supported.'));
+				return;
+			}
+
+			var parser = new GLTFParser(json, {
+				path: path || this.resourcePath || '',
+				crossOrigin: this.crossOrigin,
+				requestHeader: this.requestHeader,
+				manager: this.manager,
+				ktx2Loader: this.ktx2Loader,
+				meshoptDecoder: this.meshoptDecoder
+			});
+			parser.fileLoader.setRequestHeader(this.requestHeader);
+
+			for (var i = 0; i < this.pluginCallbacks.length; i++) {
+				var plugin = this.pluginCallbacks[i](parser);
+				plugins[plugin.name] = plugin; // Workaround to avoid determining as unknown extension
+				// in addUnknownExtensionsToUserData().
+				// Remove this workaround if we move all the existing
+				// extension handlers to plugin system
+
+				extensions[plugin.name] = true;
+			}
+
+			if (json.extensionsUsed) {
+				for (var i = 0; i < json.extensionsUsed.length; ++i) {
+					var extensionName = json.extensionsUsed[i];
+					var extensionsRequired = json.extensionsRequired || [];
+
+					switch (extensionName) {
+						case EXTENSIONS.KHR_MATERIALS_UNLIT:
+							extensions[extensionName] = new GLTFMaterialsUnlitExtension();
+							break;
+
+						case EXTENSIONS.KHR_MATERIALS_PBR_SPECULAR_GLOSSINESS:
+							extensions[extensionName] = new GLTFMaterialsPbrSpecularGlossinessExtension();
+							break;
+
+						case EXTENSIONS.KHR_DRACO_MESH_COMPRESSION:
+							extensions[extensionName] = new GLTFDracoMeshCompressionExtension(json, this.dracoLoader);
+							break;
+
+						case EXTENSIONS.KHR_TEXTURE_TRANSFORM:
+							extensions[extensionName] = new GLTFTextureTransformExtension();
+							break;
+
+						case EXTENSIONS.KHR_MESH_QUANTIZATION:
+							extensions[extensionName] = new GLTFMeshQuantizationExtension();
+							break;
+
+						default:
+							if (extensionsRequired.indexOf(extensionName) >= 0 && plugins[extensionName] === undefined) {
+								console.warn('THREE.GLTFLoader: Unknown extension "' + extensionName + '".');
+							}
 
 					}
-
-				}, onProgress, _onError );
-
+				}
+			}
+
+			parser.setExtensions(extensions);
+			parser.setPlugins(plugins);
+			parser.parse(onLoad, onError);
+		}
+	});
+	/* GLTFREGISTRY */
+
+	function GLTFRegistry() {
+		var objects = {};
+		return {
+			get: function (key) {
+				return objects[key];
 			},
-			setDRACOLoader: function ( dracoLoader ) {
-
-				this.dracoLoader = dracoLoader;
-				return this;
-
+			add: function (key, object) {
+				objects[key] = object;
 			},
-			setDDSLoader: function () {
-
-				throw new Error( 'THREE.GLTFLoader: "MSFT_texture_dds" no longer supported. Please update to "KHR_texture_basisu".' );
-
+			remove: function (key) {
+				delete objects[key];
 			},
-			setKTX2Loader: function ( ktx2Loader ) {
-
-				this.ktx2Loader = ktx2Loader;
-				return this;
-
-			},
-			setMeshoptDecoder: function ( meshoptDecoder ) {
-
-				this.meshoptDecoder = meshoptDecoder;
-				return this;
-
-			},
-			register: function ( callback ) {
-
-				if ( this.pluginCallbacks.indexOf( callback ) === - 1 ) {
-
-					this.pluginCallbacks.push( callback );
-
-				}
-
-				return this;
-
-			},
-			unregister: function ( callback ) {
-
-				if ( this.pluginCallbacks.indexOf( callback ) !== - 1 ) {
-
-					this.pluginCallbacks.splice( this.pluginCallbacks.indexOf( callback ), 1 );
-
-				}
-
-				return this;
-
-			},
-			parse: function ( data, path, onLoad, onError ) {
-
-				var content;
-				var extensions = {};
-				var plugins = {};
-
-				if ( typeof data === 'string' ) {
-
-					content = data;
-
-				} else {
-
-					var magic = THREE.LoaderUtils.decodeText( new Uint8Array( data, 0, 4 ) );
-
-					if ( magic === BINARY_EXTENSION_HEADER_MAGIC ) {
-
-						try {
-
-							extensions[ EXTENSIONS.KHR_BINARY_GLTF ] = new GLTFBinaryExtension( data );
-
-						} catch ( error ) {
-
-							if ( onError ) onError( error );
-							return;
-
-						}
-
-						content = extensions[ EXTENSIONS.KHR_BINARY_GLTF ].content;
-
-					} else {
-
-						content = THREE.LoaderUtils.decodeText( new Uint8Array( data ) );
-
-					}
-
-				}
-
-				var json = JSON.parse( content );
-
-				if ( json.asset === undefined || json.asset.version[ 0 ] < 2 ) {
-
-					if ( onError ) onError( new Error( 'THREE.GLTFLoader: Unsupported asset. glTF versions >=2.0 are supported.' ) );
-					return;
-
-				}
-
-				var parser = new GLTFParser( json, {
-					path: path || this.resourcePath || '',
-					crossOrigin: this.crossOrigin,
-					requestHeader: this.requestHeader,
-					manager: this.manager,
-					ktx2Loader: this.ktx2Loader,
-					meshoptDecoder: this.meshoptDecoder
-				} );
-				parser.fileLoader.setRequestHeader( this.requestHeader );
-
-				for ( var i = 0; i < this.pluginCallbacks.length; i ++ ) {
-
-					var plugin = this.pluginCallbacks[ i ]( parser );
-					plugins[ plugin.name ] = plugin; // Workaround to avoid determining as unknown extension
-					// in addUnknownExtensionsToUserData().
-					// Remove this workaround if we move all the existing
-					// extension handlers to plugin system
-
-					extensions[ plugin.name ] = true;
-
-				}
-
-				if ( json.extensionsUsed ) {
-
-					for ( var i = 0; i < json.extensionsUsed.length; ++ i ) {
-
-						var extensionName = json.extensionsUsed[ i ];
-						var extensionsRequired = json.extensionsRequired || [];
-
-						switch ( extensionName ) {
-
-							case EXTENSIONS.KHR_MATERIALS_UNLIT:
-								extensions[ extensionName ] = new GLTFMaterialsUnlitExtension();
-								break;
-
-							case EXTENSIONS.KHR_MATERIALS_PBR_SPECULAR_GLOSSINESS:
-								extensions[ extensionName ] = new GLTFMaterialsPbrSpecularGlossinessExtension();
-								break;
-
-							case EXTENSIONS.KHR_DRACO_MESH_COMPRESSION:
-								extensions[ extensionName ] = new GLTFDracoMeshCompressionExtension( json, this.dracoLoader );
-								break;
-
-							case EXTENSIONS.KHR_TEXTURE_TRANSFORM:
-								extensions[ extensionName ] = new GLTFTextureTransformExtension();
-								break;
-
-							case EXTENSIONS.KHR_MESH_QUANTIZATION:
-								extensions[ extensionName ] = new GLTFMeshQuantizationExtension();
-								break;
-
-							default:
-								if ( extensionsRequired.indexOf( extensionName ) >= 0 && plugins[ extensionName ] === undefined ) {
-
-									console.warn( 'THREE.GLTFLoader: Unknown extension "' + extensionName + '".' );
-
-								}
-
-						}
-
-					}
-
-				}
-
-				parser.setExtensions( extensions );
-				parser.setPlugins( plugins );
-				parser.parse( onLoad, onError );
-
-			}
-		} );
-		/* GLTFREGISTRY */
-
-		function GLTFRegistry() {
-
-			var objects = {};
-			return {
-				get: function ( key ) {
-
-					return objects[ key ];
-
-				},
-				add: function ( key, object ) {
-
-					objects[ key ] = object;
-
-				},
-				remove: function ( key ) {
-
-					delete objects[ key ];
-
-				},
-				removeAll: function () {
-
-					objects = {};
-
-				}
-			};
-
-		}
-		/*********************************/
-
-		/********** EXTENSIONS ***********/
-
-		/*********************************/
-
-
-		var EXTENSIONS = {
-			KHR_BINARY_GLTF: 'KHR_binary_glTF',
-			KHR_DRACO_MESH_COMPRESSION: 'KHR_draco_mesh_compression',
-			KHR_LIGHTS_PUNCTUAL: 'KHR_lights_punctual',
-			KHR_MATERIALS_CLEARCOAT: 'KHR_materials_clearcoat',
-			KHR_MATERIALS_PBR_SPECULAR_GLOSSINESS: 'KHR_materials_pbrSpecularGlossiness',
-			KHR_MATERIALS_TRANSMISSION: 'KHR_materials_transmission',
-			KHR_MATERIALS_UNLIT: 'KHR_materials_unlit',
-			KHR_TEXTURE_BASISU: 'KHR_texture_basisu',
-			KHR_TEXTURE_TRANSFORM: 'KHR_texture_transform',
-			KHR_MESH_QUANTIZATION: 'KHR_mesh_quantization',
-			EXT_TEXTURE_WEBP: 'EXT_texture_webp',
-			EXT_MESHOPT_COMPRESSION: 'EXT_meshopt_compression'
+			removeAll: function () {
+				objects = {};
+			}
 		};
-		/**
+	}
+	/*********************************/
+
+	/********** EXTENSIONS ***********/
+
+	/*********************************/
+
+
+	var EXTENSIONS = {
+		KHR_BINARY_GLTF: 'KHR_binary_glTF',
+		KHR_DRACO_MESH_COMPRESSION: 'KHR_draco_mesh_compression',
+		KHR_LIGHTS_PUNCTUAL: 'KHR_lights_punctual',
+		KHR_MATERIALS_CLEARCOAT: 'KHR_materials_clearcoat',
+		KHR_MATERIALS_PBR_SPECULAR_GLOSSINESS: 'KHR_materials_pbrSpecularGlossiness',
+		KHR_MATERIALS_TRANSMISSION: 'KHR_materials_transmission',
+		KHR_MATERIALS_UNLIT: 'KHR_materials_unlit',
+		KHR_TEXTURE_BASISU: 'KHR_texture_basisu',
+		KHR_TEXTURE_TRANSFORM: 'KHR_texture_transform',
+		KHR_MESH_QUANTIZATION: 'KHR_mesh_quantization',
+		EXT_TEXTURE_WEBP: 'EXT_texture_webp',
+		EXT_MESHOPT_COMPRESSION: 'EXT_meshopt_compression'
+	};
+	/**
 	 * Punctual Lights Extension
 	 *
 	 * Specification: https://github.com/KhronosGroup/glTF/tree/master/extensions/2.0/Khronos/KHR_lights_punctual
 	 */
 
-		function GLTFLightsExtension( parser ) {
-
-			this.parser = parser;
-			this.name = EXTENSIONS.KHR_LIGHTS_PUNCTUAL; // THREE.Object3D instance caches
-
-			this.cache = {
-				refs: {},
-				uses: {}
-			};
-
-		}
-
-		GLTFLightsExtension.prototype._markDefs = function () {
-
-			var parser = this.parser;
-			var nodeDefs = this.parser.json.nodes || [];
-
-			for ( var nodeIndex = 0, nodeLength = nodeDefs.length; nodeIndex < nodeLength; nodeIndex ++ ) {
-
-				var nodeDef = nodeDefs[ nodeIndex ];
-
-				if ( nodeDef.extensions && nodeDef.extensions[ this.name ] && nodeDef.extensions[ this.name ].light !== undefined ) {
-
-					parser._addNodeRef( this.cache, nodeDef.extensions[ this.name ].light );
-
-				}
-
-			}
-
+	function GLTFLightsExtension(parser) {
+		this.parser = parser;
+		this.name = EXTENSIONS.KHR_LIGHTS_PUNCTUAL; // THREE.Object3D instance caches
+
+		this.cache = {
+			refs: {},
+			uses: {}
 		};
-
-		GLTFLightsExtension.prototype._loadLight = function ( lightIndex ) {
-
-			var parser = this.parser;
-			var cacheKey = 'light:' + lightIndex;
-			var dependency = parser.cache.get( cacheKey );
-			if ( dependency ) return dependency;
-			var json = parser.json;
-			var extensions = json.extensions && json.extensions[ this.name ] || {};
-			var lightDefs = extensions.lights || [];
-			var lightDef = lightDefs[ lightIndex ];
-			var lightNode;
-			var color = new THREE.Color( 0xffffff );
-			if ( lightDef.color !== undefined ) color.fromArray( lightDef.color );
-			var range = lightDef.range !== undefined ? lightDef.range : 0;
-
-			switch ( lightDef.type ) {
-
-				case 'directional':
-					lightNode = new THREE.DirectionalLight( color );
-					lightNode.target.position.set( 0, 0, - 1 );
-					lightNode.add( lightNode.target );
-					break;
-
-				case 'point':
-					lightNode = new THREE.PointLight( color );
-					lightNode.distance = range;
-					break;
-
-				case 'spot':
-					lightNode = new THREE.SpotLight( color );
-					lightNode.distance = range; // Handle spotlight properties.
-
-					lightDef.spot = lightDef.spot || {};
-					lightDef.spot.innerConeAngle = lightDef.spot.innerConeAngle !== undefined ? lightDef.spot.innerConeAngle : 0;
-					lightDef.spot.outerConeAngle = lightDef.spot.outerConeAngle !== undefined ? lightDef.spot.outerConeAngle : Math.PI / 4.0;
-					lightNode.angle = lightDef.spot.outerConeAngle;
-					lightNode.penumbra = 1.0 - lightDef.spot.innerConeAngle / lightDef.spot.outerConeAngle;
-					lightNode.target.position.set( 0, 0, - 1 );
-					lightNode.add( lightNode.target );
-					break;
-
-				default:
-					throw new Error( 'THREE.GLTFLoader: Unexpected light type: ' + lightDef.type );
-
-			} // Some lights (e.g. spot) default to a position other than the origin. Reset the position
-			// here, because node-level parsing will only override position if explicitly specified.
-
-
-			lightNode.position.set( 0, 0, 0 );
-			lightNode.decay = 2;
-			if ( lightDef.intensity !== undefined ) lightNode.intensity = lightDef.intensity;
-			lightNode.name = parser.createUniqueName( lightDef.name || 'light_' + lightIndex );
-			dependency = Promise.resolve( lightNode );
-			parser.cache.add( cacheKey, dependency );
-			return dependency;
-
-		};
-
-		GLTFLightsExtension.prototype.createNodeAttachment = function ( nodeIndex ) {
-
-			var self = this;
-			var parser = this.parser;
-			var json = parser.json;
-			var nodeDef = json.nodes[ nodeIndex ];
-			var lightDef = nodeDef.extensions && nodeDef.extensions[ this.name ] || {};
-			var lightIndex = lightDef.light;
-			if ( lightIndex === undefined ) return null;
-			return this._loadLight( lightIndex ).then( function ( light ) {
-
-				return parser._getNodeRef( self.cache, lightIndex, light );
-
-			} );
-
-		};
-		/**
+	}
+
+	GLTFLightsExtension.prototype._markDefs = function () {
+		var parser = this.parser;
+		var nodeDefs = this.parser.json.nodes || [];
+
+		for (var nodeIndex = 0, nodeLength = nodeDefs.length; nodeIndex < nodeLength; nodeIndex++) {
+			var nodeDef = nodeDefs[nodeIndex];
+
+			if (nodeDef.extensions && nodeDef.extensions[this.name] && nodeDef.extensions[this.name].light !== undefined) {
+				parser._addNodeRef(this.cache, nodeDef.extensions[this.name].light);
+			}
+		}
+	};
+
+	GLTFLightsExtension.prototype._loadLight = function (lightIndex) {
+		var parser = this.parser;
+		var cacheKey = 'light:' + lightIndex;
+		var dependency = parser.cache.get(cacheKey);
+		if (dependency) return dependency;
+		var json = parser.json;
+		var extensions = json.extensions && json.extensions[this.name] || {};
+		var lightDefs = extensions.lights || [];
+		var lightDef = lightDefs[lightIndex];
+		var lightNode;
+		var color = new THREE.Color(0xffffff);
+		if (lightDef.color !== undefined) color.fromArray(lightDef.color);
+		var range = lightDef.range !== undefined ? lightDef.range : 0;
+
+		switch (lightDef.type) {
+			case 'directional':
+				lightNode = new THREE.DirectionalLight(color);
+				lightNode.target.position.set(0, 0, -1);
+				lightNode.add(lightNode.target);
+				break;
+
+			case 'point':
+				lightNode = new THREE.PointLight(color);
+				lightNode.distance = range;
+				break;
+
+			case 'spot':
+				lightNode = new THREE.SpotLight(color);
+				lightNode.distance = range; // Handle spotlight properties.
+
+				lightDef.spot = lightDef.spot || {};
+				lightDef.spot.innerConeAngle = lightDef.spot.innerConeAngle !== undefined ? lightDef.spot.innerConeAngle : 0;
+				lightDef.spot.outerConeAngle = lightDef.spot.outerConeAngle !== undefined ? lightDef.spot.outerConeAngle : Math.PI / 4.0;
+				lightNode.angle = lightDef.spot.outerConeAngle;
+				lightNode.penumbra = 1.0 - lightDef.spot.innerConeAngle / lightDef.spot.outerConeAngle;
+				lightNode.target.position.set(0, 0, -1);
+				lightNode.add(lightNode.target);
+				break;
+
+			default:
+				throw new Error('THREE.GLTFLoader: Unexpected light type: ' + lightDef.type);
+		} // Some lights (e.g. spot) default to a position other than the origin. Reset the position
+		// here, because node-level parsing will only override position if explicitly specified.
+
+
+		lightNode.position.set(0, 0, 0);
+		lightNode.decay = 2;
+		if (lightDef.intensity !== undefined) lightNode.intensity = lightDef.intensity;
+		lightNode.name = parser.createUniqueName(lightDef.name || 'light_' + lightIndex);
+		dependency = Promise.resolve(lightNode);
+		parser.cache.add(cacheKey, dependency);
+		return dependency;
+	};
+
+	GLTFLightsExtension.prototype.createNodeAttachment = function (nodeIndex) {
+		var self = this;
+		var parser = this.parser;
+		var json = parser.json;
+		var nodeDef = json.nodes[nodeIndex];
+		var lightDef = nodeDef.extensions && nodeDef.extensions[this.name] || {};
+		var lightIndex = lightDef.light;
+		if (lightIndex === undefined) return null;
+		return this._loadLight(lightIndex).then(function (light) {
+			return parser._getNodeRef(self.cache, lightIndex, light);
+		});
+	};
+	/**
 	 * Unlit Materials Extension
 	 *
 	 * Specification: https://github.com/KhronosGroup/glTF/tree/master/extensions/2.0/Khronos/KHR_materials_unlit
 	 */
 
 
-		function GLTFMaterialsUnlitExtension() {
-
-			this.name = EXTENSIONS.KHR_MATERIALS_UNLIT;
-
-		}
-
-		GLTFMaterialsUnlitExtension.prototype.getMaterialType = function () {
-
-			return THREE.MeshBasicMaterial;
-
-		};
-
-		GLTFMaterialsUnlitExtension.prototype.extendParams = function ( materialParams, materialDef, parser ) {
-
-			var pending = [];
-			materialParams.color = new THREE.Color( 1.0, 1.0, 1.0 );
-			materialParams.opacity = 1.0;
-			var metallicRoughness = materialDef.pbrMetallicRoughness;
-
-			if ( metallicRoughness ) {
-
-				if ( Array.isArray( metallicRoughness.baseColorFactor ) ) {
-
-					var array = metallicRoughness.baseColorFactor;
-					materialParams.color.fromArray( array );
-					materialParams.opacity = array[ 3 ];
-
-				}
-
-				if ( metallicRoughness.baseColorTexture !== undefined ) {
-
-					pending.push( parser.assignTexture( materialParams, 'map', metallicRoughness.baseColorTexture ) );
-
-				}
-
-			}
-
-			return Promise.all( pending );
-
-		};
-		/**
+	function GLTFMaterialsUnlitExtension() {
+		this.name = EXTENSIONS.KHR_MATERIALS_UNLIT;
+	}
+
+	GLTFMaterialsUnlitExtension.prototype.getMaterialType = function () {
+		return THREE.MeshBasicMaterial;
+	};
+
+	GLTFMaterialsUnlitExtension.prototype.extendParams = function (materialParams, materialDef, parser) {
+		var pending = [];
+		materialParams.color = new THREE.Color(1.0, 1.0, 1.0);
+		materialParams.opacity = 1.0;
+		var metallicRoughness = materialDef.pbrMetallicRoughness;
+
+		if (metallicRoughness) {
+			if (Array.isArray(metallicRoughness.baseColorFactor)) {
+				var array = metallicRoughness.baseColorFactor;
+				materialParams.color.fromArray(array);
+				materialParams.opacity = array[3];
+			}
+
+			if (metallicRoughness.baseColorTexture !== undefined) {
+				pending.push(parser.assignTexture(materialParams, 'map', metallicRoughness.baseColorTexture));
+			}
+		}
+
+		return Promise.all(pending);
+	};
+	/**
 	 * Clearcoat Materials Extension
 	 *
 	 * Specification: https://github.com/KhronosGroup/glTF/tree/master/extensions/2.0/Khronos/KHR_materials_clearcoat
 	 */
 
 
-		function GLTFMaterialsClearcoatExtension( parser ) {
-
-			this.parser = parser;
-			this.name = EXTENSIONS.KHR_MATERIALS_CLEARCOAT;
-
-		}
-
-		GLTFMaterialsClearcoatExtension.prototype.getMaterialType = function ( materialIndex ) {
-
-			var parser = this.parser;
-			var materialDef = parser.json.materials[ materialIndex ];
-			if ( ! materialDef.extensions || ! materialDef.extensions[ this.name ] ) return null;
-			return THREE.MeshPhysicalMaterial;
-
-		};
-
-		GLTFMaterialsClearcoatExtension.prototype.extendMaterialParams = function ( materialIndex, materialParams ) {
-
-			var parser = this.parser;
-			var materialDef = parser.json.materials[ materialIndex ];
-
-			if ( ! materialDef.extensions || ! materialDef.extensions[ this.name ] ) {
-
-				return Promise.resolve();
-
-			}
-
-			var pending = [];
-			var extension = materialDef.extensions[ this.name ];
-
-			if ( extension.clearcoatFactor !== undefined ) {
-
-				materialParams.clearcoat = extension.clearcoatFactor;
-
-			}
-
-			if ( extension.clearcoatTexture !== undefined ) {
-
-				pending.push( parser.assignTexture( materialParams, 'clearcoatMap', extension.clearcoatTexture ) );
-
-			}
-
-			if ( extension.clearcoatRoughnessFactor !== undefined ) {
-
-				materialParams.clearcoatRoughness = extension.clearcoatRoughnessFactor;
-
-			}
-
-			if ( extension.clearcoatRoughnessTexture !== undefined ) {
-
-				pending.push( parser.assignTexture( materialParams, 'clearcoatRoughnessMap', extension.clearcoatRoughnessTexture ) );
-
-			}
-
-			if ( extension.clearcoatNormalTexture !== undefined ) {
-
-				pending.push( parser.assignTexture( materialParams, 'clearcoatNormalMap', extension.clearcoatNormalTexture ) );
-
-				if ( extension.clearcoatNormalTexture.scale !== undefined ) {
-
-					var scale = extension.clearcoatNormalTexture.scale; // https://github.com/mrdoob/three.js/issues/11438#issuecomment-507003995
-
-					materialParams.clearcoatNormalScale = new THREE.Vector2( scale, - scale );
-
-				}
-
-			}
-
-			return Promise.all( pending );
-
-		};
-		/**
+	function GLTFMaterialsClearcoatExtension(parser) {
+		this.parser = parser;
+		this.name = EXTENSIONS.KHR_MATERIALS_CLEARCOAT;
+	}
+
+	GLTFMaterialsClearcoatExtension.prototype.getMaterialType = function (materialIndex) {
+		var parser = this.parser;
+		var materialDef = parser.json.materials[materialIndex];
+		if (!materialDef.extensions || !materialDef.extensions[this.name]) return null;
+		return THREE.MeshPhysicalMaterial;
+	};
+
+	GLTFMaterialsClearcoatExtension.prototype.extendMaterialParams = function (materialIndex, materialParams) {
+		var parser = this.parser;
+		var materialDef = parser.json.materials[materialIndex];
+
+		if (!materialDef.extensions || !materialDef.extensions[this.name]) {
+			return Promise.resolve();
+		}
+
+		var pending = [];
+		var extension = materialDef.extensions[this.name];
+
+		if (extension.clearcoatFactor !== undefined) {
+			materialParams.clearcoat = extension.clearcoatFactor;
+		}
+
+		if (extension.clearcoatTexture !== undefined) {
+			pending.push(parser.assignTexture(materialParams, 'clearcoatMap', extension.clearcoatTexture));
+		}
+
+		if (extension.clearcoatRoughnessFactor !== undefined) {
+			materialParams.clearcoatRoughness = extension.clearcoatRoughnessFactor;
+		}
+
+		if (extension.clearcoatRoughnessTexture !== undefined) {
+			pending.push(parser.assignTexture(materialParams, 'clearcoatRoughnessMap', extension.clearcoatRoughnessTexture));
+		}
+
+		if (extension.clearcoatNormalTexture !== undefined) {
+			pending.push(parser.assignTexture(materialParams, 'clearcoatNormalMap', extension.clearcoatNormalTexture));
+
+			if (extension.clearcoatNormalTexture.scale !== undefined) {
+				var scale = extension.clearcoatNormalTexture.scale; // https://github.com/mrdoob/three.js/issues/11438#issuecomment-507003995
+
+				materialParams.clearcoatNormalScale = new THREE.Vector2(scale, -scale);
+			}
+		}
+
+		return Promise.all(pending);
+	};
+	/**
 	 * Transmission Materials Extension
 	 *
 	 * Specification: https://github.com/KhronosGroup/glTF/tree/master/extensions/2.0/Khronos/KHR_materials_transmission
@@ -565,927 +428,739 @@
 	 */
 
 
-		function GLTFMaterialsTransmissionExtension( parser ) {
-
-			this.parser = parser;
-			this.name = EXTENSIONS.KHR_MATERIALS_TRANSMISSION;
-
-		}
-
-		GLTFMaterialsTransmissionExtension.prototype.getMaterialType = function ( materialIndex ) {
-
-			var parser = this.parser;
-			var materialDef = parser.json.materials[ materialIndex ];
-			if ( ! materialDef.extensions || ! materialDef.extensions[ this.name ] ) return null;
-			return THREE.MeshPhysicalMaterial;
-
-		};
-
-		GLTFMaterialsTransmissionExtension.prototype.extendMaterialParams = function ( materialIndex, materialParams ) {
-
-			var parser = this.parser;
-			var materialDef = parser.json.materials[ materialIndex ];
-
-			if ( ! materialDef.extensions || ! materialDef.extensions[ this.name ] ) {
-
-				return Promise.resolve();
-
-			}
-
-			var pending = [];
-			var extension = materialDef.extensions[ this.name ];
-
-			if ( extension.transmissionFactor !== undefined ) {
-
-				materialParams.transmission = extension.transmissionFactor;
-
-			}
-
-			if ( extension.transmissionTexture !== undefined ) {
-
-				pending.push( parser.assignTexture( materialParams, 'transmissionMap', extension.transmissionTexture ) );
-
-			}
-
-			return Promise.all( pending );
-
-		};
-		/**
+	function GLTFMaterialsTransmissionExtension(parser) {
+		this.parser = parser;
+		this.name = EXTENSIONS.KHR_MATERIALS_TRANSMISSION;
+	}
+
+	GLTFMaterialsTransmissionExtension.prototype.getMaterialType = function (materialIndex) {
+		var parser = this.parser;
+		var materialDef = parser.json.materials[materialIndex];
+		if (!materialDef.extensions || !materialDef.extensions[this.name]) return null;
+		return THREE.MeshPhysicalMaterial;
+	};
+
+	GLTFMaterialsTransmissionExtension.prototype.extendMaterialParams = function (materialIndex, materialParams) {
+		var parser = this.parser;
+		var materialDef = parser.json.materials[materialIndex];
+
+		if (!materialDef.extensions || !materialDef.extensions[this.name]) {
+			return Promise.resolve();
+		}
+
+		var pending = [];
+		var extension = materialDef.extensions[this.name];
+
+		if (extension.transmissionFactor !== undefined) {
+			materialParams.transmission = extension.transmissionFactor;
+		}
+
+		if (extension.transmissionTexture !== undefined) {
+			pending.push(parser.assignTexture(materialParams, 'transmissionMap', extension.transmissionTexture));
+		}
+
+		return Promise.all(pending);
+	};
+	/**
 	 * BasisU Texture Extension
 	 *
 	 * Specification: https://github.com/KhronosGroup/glTF/tree/master/extensions/2.0/Khronos/KHR_texture_basisu
 	 */
 
 
-		function GLTFTextureBasisUExtension( parser ) {
-
-			this.parser = parser;
-			this.name = EXTENSIONS.KHR_TEXTURE_BASISU;
-
-		}
-
-		GLTFTextureBasisUExtension.prototype.loadTexture = function ( textureIndex ) {
-
-			var parser = this.parser;
-			var json = parser.json;
-			var textureDef = json.textures[ textureIndex ];
-
-			if ( ! textureDef.extensions || ! textureDef.extensions[ this.name ] ) {
-
+	function GLTFTextureBasisUExtension(parser) {
+		this.parser = parser;
+		this.name = EXTENSIONS.KHR_TEXTURE_BASISU;
+	}
+
+	GLTFTextureBasisUExtension.prototype.loadTexture = function (textureIndex) {
+		var parser = this.parser;
+		var json = parser.json;
+		var textureDef = json.textures[textureIndex];
+
+		if (!textureDef.extensions || !textureDef.extensions[this.name]) {
+			return null;
+		}
+
+		var extension = textureDef.extensions[this.name];
+		var source = json.images[extension.source];
+		var loader = parser.options.ktx2Loader;
+
+		if (!loader) {
+			if (json.extensionsRequired && json.extensionsRequired.indexOf(this.name) >= 0) {
+				throw new Error('THREE.GLTFLoader: setKTX2Loader must be called before loading KTX2 textures');
+			} else {
+				// Assumes that the extension is optional and that a fallback texture is present
 				return null;
-
-			}
-
-			var extension = textureDef.extensions[ this.name ];
-			var source = json.images[ extension.source ];
-			var loader = parser.options.ktx2Loader;
-
-			if ( ! loader ) {
-
-				if ( json.extensionsRequired && json.extensionsRequired.indexOf( this.name ) >= 0 ) {
-
-					throw new Error( 'THREE.GLTFLoader: setKTX2Loader must be called before loading KTX2 textures' );
-
-				} else {
-
-					// Assumes that the extension is optional and that a fallback texture is present
-					return null;
-
-				}
-
-			}
-
-			return parser.loadTextureImage( textureIndex, source, loader );
-
-		};
-		/**
+			}
+		}
+
+		return parser.loadTextureImage(textureIndex, source, loader);
+	};
+	/**
 	 * WebP Texture Extension
 	 *
 	 * Specification: https://github.com/KhronosGroup/glTF/tree/master/extensions/2.0/Vendor/EXT_texture_webp
 	 */
 
 
-		function GLTFTextureWebPExtension( parser ) {
-
-			this.parser = parser;
-			this.name = EXTENSIONS.EXT_TEXTURE_WEBP;
-			this.isSupported = null;
-
-		}
-
-		GLTFTextureWebPExtension.prototype.loadTexture = function ( textureIndex ) {
-
-			var name = this.name;
-			var parser = this.parser;
-			var json = parser.json;
-			var textureDef = json.textures[ textureIndex ];
-
-			if ( ! textureDef.extensions || ! textureDef.extensions[ name ] ) {
-
-				return null;
-
-			}
-
-			var extension = textureDef.extensions[ name ];
-			var source = json.images[ extension.source ];
-			var loader = parser.textureLoader;
-
-			if ( source.uri ) {
-
-				var handler = parser.options.manager.getHandler( source.uri );
-				if ( handler !== null ) loader = handler;
-
-			}
-
-			return this.detectSupport().then( function ( isSupported ) {
-
-				if ( isSupported ) return parser.loadTextureImage( textureIndex, source, loader );
-
-				if ( json.extensionsRequired && json.extensionsRequired.indexOf( name ) >= 0 ) {
-
-					throw new Error( 'THREE.GLTFLoader: WebP required by asset but unsupported.' );
-
-				} // Fall back to PNG or JPEG.
-
-
-				return parser.loadTexture( textureIndex );
-
-			} );
-
-		};
-
-		GLTFTextureWebPExtension.prototype.detectSupport = function () {
-
-			if ( ! this.isSupported ) {
-
-				this.isSupported = new Promise( function ( resolve ) {
-
-					var image = new Image(); // Lossy test image. Support for lossy images doesn't guarantee support for all
-					// WebP images, unfortunately.
-
-					image.src = 'data:image/webp;base64,UklGRiIAAABXRUJQVlA4IBYAAAAwAQCdASoBAAEADsD+JaQAA3AAAAAA';
-
-					image.onload = image.onerror = function () {
-
-						resolve( image.height === 1 );
-
-					};
-
-				} );
-
-			}
-
-			return this.isSupported;
-
-		};
-		/**
+	function GLTFTextureWebPExtension(parser) {
+		this.parser = parser;
+		this.name = EXTENSIONS.EXT_TEXTURE_WEBP;
+		this.isSupported = null;
+	}
+
+	GLTFTextureWebPExtension.prototype.loadTexture = function (textureIndex) {
+		var name = this.name;
+		var parser = this.parser;
+		var json = parser.json;
+		var textureDef = json.textures[textureIndex];
+
+		if (!textureDef.extensions || !textureDef.extensions[name]) {
+			return null;
+		}
+
+		var extension = textureDef.extensions[name];
+		var source = json.images[extension.source];
+		var loader = parser.textureLoader;
+
+		if (source.uri) {
+			var handler = parser.options.manager.getHandler(source.uri);
+			if (handler !== null) loader = handler;
+		}
+
+		return this.detectSupport().then(function (isSupported) {
+			if (isSupported) return parser.loadTextureImage(textureIndex, source, loader);
+
+			if (json.extensionsRequired && json.extensionsRequired.indexOf(name) >= 0) {
+				throw new Error('THREE.GLTFLoader: WebP required by asset but unsupported.');
+			} // Fall back to PNG or JPEG.
+
+
+			return parser.loadTexture(textureIndex);
+		});
+	};
+
+	GLTFTextureWebPExtension.prototype.detectSupport = function () {
+		if (!this.isSupported) {
+			this.isSupported = new Promise(function (resolve) {
+				var image = new Image(); // Lossy test image. Support for lossy images doesn't guarantee support for all
+				// WebP images, unfortunately.
+
+				image.src = 'data:image/webp;base64,UklGRiIAAABXRUJQVlA4IBYAAAAwAQCdASoBAAEADsD+JaQAA3AAAAAA';
+
+				image.onload = image.onerror = function () {
+					resolve(image.height === 1);
+				};
+			});
+		}
+
+		return this.isSupported;
+	};
+	/**
 	* meshopt BufferView Compression Extension
 	*
 	* Specification: https://github.com/KhronosGroup/glTF/tree/master/extensions/2.0/Vendor/EXT_meshopt_compression
 	*/
 
 
-		function GLTFMeshoptCompression( parser ) {
-
-			this.name = EXTENSIONS.EXT_MESHOPT_COMPRESSION;
-			this.parser = parser;
-
-		}
-
-		GLTFMeshoptCompression.prototype.loadBufferView = function ( index ) {
-
-			var json = this.parser.json;
-			var bufferView = json.bufferViews[ index ];
-
-			if ( bufferView.extensions && bufferView.extensions[ this.name ] ) {
-
-				var extensionDef = bufferView.extensions[ this.name ];
-				var buffer = this.parser.getDependency( 'buffer', extensionDef.buffer );
-				var decoder = this.parser.options.meshoptDecoder;
-
-				if ( ! decoder || ! decoder.supported ) {
-
-					if ( json.extensionsRequired && json.extensionsRequired.indexOf( this.name ) >= 0 ) {
-
-						throw new Error( 'THREE.GLTFLoader: setMeshoptDecoder must be called before loading compressed files' );
-
-					} else {
-
-						// Assumes that the extension is optional and that fallback buffer data is present
-						return null;
-
-					}
-
-				}
-
-				return Promise.all( [ buffer, decoder.ready ] ).then( function ( res ) {
-
-					var byteOffset = extensionDef.byteOffset || 0;
-					var byteLength = extensionDef.byteLength || 0;
-					var count = extensionDef.count;
-					var stride = extensionDef.byteStride;
-					var result = new ArrayBuffer( count * stride );
-					var source = new Uint8Array( res[ 0 ], byteOffset, byteLength );
-					decoder.decodeGltfBuffer( new Uint8Array( result ), count, stride, source, extensionDef.mode, extensionDef.filter );
-					return result;
-
-				} );
-
-			} else {
-
-				return null;
-
-			}
-
+	function GLTFMeshoptCompression(parser) {
+		this.name = EXTENSIONS.EXT_MESHOPT_COMPRESSION;
+		this.parser = parser;
+	}
+
+	GLTFMeshoptCompression.prototype.loadBufferView = function (index) {
+		var json = this.parser.json;
+		var bufferView = json.bufferViews[index];
+
+		if (bufferView.extensions && bufferView.extensions[this.name]) {
+			var extensionDef = bufferView.extensions[this.name];
+			var buffer = this.parser.getDependency('buffer', extensionDef.buffer);
+			var decoder = this.parser.options.meshoptDecoder;
+
+			if (!decoder || !decoder.supported) {
+				if (json.extensionsRequired && json.extensionsRequired.indexOf(this.name) >= 0) {
+					throw new Error('THREE.GLTFLoader: setMeshoptDecoder must be called before loading compressed files');
+				} else {
+					// Assumes that the extension is optional and that fallback buffer data is present
+					return null;
+				}
+			}
+
+			return Promise.all([buffer, decoder.ready]).then(function (res) {
+				var byteOffset = extensionDef.byteOffset || 0;
+				var byteLength = extensionDef.byteLength || 0;
+				var count = extensionDef.count;
+				var stride = extensionDef.byteStride;
+				var result = new ArrayBuffer(count * stride);
+				var source = new Uint8Array(res[0], byteOffset, byteLength);
+				decoder.decodeGltfBuffer(new Uint8Array(result), count, stride, source, extensionDef.mode, extensionDef.filter);
+				return result;
+			});
+		} else {
+			return null;
+		}
+	};
+	/* BINARY EXTENSION */
+
+
+	var BINARY_EXTENSION_HEADER_MAGIC = 'glTF';
+	var BINARY_EXTENSION_HEADER_LENGTH = 12;
+	var BINARY_EXTENSION_CHUNK_TYPES = {
+		JSON: 0x4E4F534A,
+		BIN: 0x004E4942
+	};
+
+	function GLTFBinaryExtension(data) {
+		this.name = EXTENSIONS.KHR_BINARY_GLTF;
+		this.content = null;
+		this.body = null;
+		var headerView = new DataView(data, 0, BINARY_EXTENSION_HEADER_LENGTH);
+		this.header = {
+			magic: THREE.LoaderUtils.decodeText(new Uint8Array(data.slice(0, 4))),
+			version: headerView.getUint32(4, true),
+			length: headerView.getUint32(8, true)
 		};
-		/* BINARY EXTENSION */
-
-
-		var BINARY_EXTENSION_HEADER_MAGIC = 'glTF';
-		var BINARY_EXTENSION_HEADER_LENGTH = 12;
-		var BINARY_EXTENSION_CHUNK_TYPES = {
-			JSON: 0x4E4F534A,
-			BIN: 0x004E4942
-		};
-
-		function GLTFBinaryExtension( data ) {
-
-			this.name = EXTENSIONS.KHR_BINARY_GLTF;
-			this.content = null;
-			this.body = null;
-			var headerView = new DataView( data, 0, BINARY_EXTENSION_HEADER_LENGTH );
-			this.header = {
-				magic: THREE.LoaderUtils.decodeText( new Uint8Array( data.slice( 0, 4 ) ) ),
-				version: headerView.getUint32( 4, true ),
-				length: headerView.getUint32( 8, true )
-			};
-
-			if ( this.header.magic !== BINARY_EXTENSION_HEADER_MAGIC ) {
-
-				throw new Error( 'THREE.GLTFLoader: Unsupported glTF-Binary header.' );
-
-			} else if ( this.header.version < 2.0 ) {
-
-				throw new Error( 'THREE.GLTFLoader: Legacy binary file detected.' );
-
-			}
-
-			var chunkContentsLength = this.header.length - BINARY_EXTENSION_HEADER_LENGTH;
-			var chunkView = new DataView( data, BINARY_EXTENSION_HEADER_LENGTH );
-			var chunkIndex = 0;
-
-			while ( chunkIndex < chunkContentsLength ) {
-
-				var chunkLength = chunkView.getUint32( chunkIndex, true );
-				chunkIndex += 4;
-				var chunkType = chunkView.getUint32( chunkIndex, true );
-				chunkIndex += 4;
-
-				if ( chunkType === BINARY_EXTENSION_CHUNK_TYPES.JSON ) {
-
-					var contentArray = new Uint8Array( data, BINARY_EXTENSION_HEADER_LENGTH + chunkIndex, chunkLength );
-					this.content = THREE.LoaderUtils.decodeText( contentArray );
-
-				} else if ( chunkType === BINARY_EXTENSION_CHUNK_TYPES.BIN ) {
-
-					var byteOffset = BINARY_EXTENSION_HEADER_LENGTH + chunkIndex;
-					this.body = data.slice( byteOffset, byteOffset + chunkLength );
-
-				} // Clients must ignore chunks with unknown types.
-
-
-				chunkIndex += chunkLength;
-
-			}
-
-			if ( this.content === null ) {
-
-				throw new Error( 'THREE.GLTFLoader: JSON content not found.' );
-
-			}
-
-		}
-		/**
+
+		if (this.header.magic !== BINARY_EXTENSION_HEADER_MAGIC) {
+			throw new Error('THREE.GLTFLoader: Unsupported glTF-Binary header.');
+		} else if (this.header.version < 2.0) {
+			throw new Error('THREE.GLTFLoader: Legacy binary file detected.');
+		}
+
+		var chunkContentsLength = this.header.length - BINARY_EXTENSION_HEADER_LENGTH;
+		var chunkView = new DataView(data, BINARY_EXTENSION_HEADER_LENGTH);
+		var chunkIndex = 0;
+
+		while (chunkIndex < chunkContentsLength) {
+			var chunkLength = chunkView.getUint32(chunkIndex, true);
+			chunkIndex += 4;
+			var chunkType = chunkView.getUint32(chunkIndex, true);
+			chunkIndex += 4;
+
+			if (chunkType === BINARY_EXTENSION_CHUNK_TYPES.JSON) {
+				var contentArray = new Uint8Array(data, BINARY_EXTENSION_HEADER_LENGTH + chunkIndex, chunkLength);
+				this.content = THREE.LoaderUtils.decodeText(contentArray);
+			} else if (chunkType === BINARY_EXTENSION_CHUNK_TYPES.BIN) {
+				var byteOffset = BINARY_EXTENSION_HEADER_LENGTH + chunkIndex;
+				this.body = data.slice(byteOffset, byteOffset + chunkLength);
+			} // Clients must ignore chunks with unknown types.
+
+
+			chunkIndex += chunkLength;
+		}
+
+		if (this.content === null) {
+			throw new Error('THREE.GLTFLoader: JSON content not found.');
+		}
+	}
+	/**
 	 * DRACO THREE.Mesh Compression Extension
 	 *
 	 * Specification: https://github.com/KhronosGroup/glTF/tree/master/extensions/2.0/Khronos/KHR_draco_mesh_compression
 	 */
 
 
-		function GLTFDracoMeshCompressionExtension( json, dracoLoader ) {
-
-			if ( ! dracoLoader ) {
-
-				throw new Error( 'THREE.GLTFLoader: No DRACOLoader instance provided.' );
-
-			}
-
-			this.name = EXTENSIONS.KHR_DRACO_MESH_COMPRESSION;
-			this.json = json;
-			this.dracoLoader = dracoLoader;
-			this.dracoLoader.preload();
-
-		}
-
-		GLTFDracoMeshCompressionExtension.prototype.decodePrimitive = function ( primitive, parser ) {
-
-			var json = this.json;
-			var dracoLoader = this.dracoLoader;
-			var bufferViewIndex = primitive.extensions[ this.name ].bufferView;
-			var gltfAttributeMap = primitive.extensions[ this.name ].attributes;
-			var threeAttributeMap = {};
-			var attributeNormalizedMap = {};
-			var attributeTypeMap = {};
-
-			for ( var attributeName in gltfAttributeMap ) {
-
-				var threeAttributeName = ATTRIBUTES[ attributeName ] || attributeName.toLowerCase();
-				threeAttributeMap[ threeAttributeName ] = gltfAttributeMap[ attributeName ];
-
-			}
-
-			for ( attributeName in primitive.attributes ) {
-
-				var threeAttributeName = ATTRIBUTES[ attributeName ] || attributeName.toLowerCase();
-
-				if ( gltfAttributeMap[ attributeName ] !== undefined ) {
-
-					var accessorDef = json.accessors[ primitive.attributes[ attributeName ] ];
-					var componentType = WEBGL_COMPONENT_TYPES[ accessorDef.componentType ];
-					attributeTypeMap[ threeAttributeName ] = componentType;
-					attributeNormalizedMap[ threeAttributeName ] = accessorDef.normalized === true;
-
-				}
-
-			}
-
-			return parser.getDependency( 'bufferView', bufferViewIndex ).then( function ( bufferView ) {
-
-				return new Promise( function ( resolve ) {
-
-					dracoLoader.decodeDracoFile( bufferView, function ( geometry ) {
-
-						for ( var attributeName in geometry.attributes ) {
-
-							var attribute = geometry.attributes[ attributeName ];
-							var normalized = attributeNormalizedMap[ attributeName ];
-							if ( normalized !== undefined ) attribute.normalized = normalized;
-
-						}
-
-						resolve( geometry );
-
-					}, threeAttributeMap, attributeTypeMap );
-
-				} );
-
-			} );
-
-		};
-		/**
+	function GLTFDracoMeshCompressionExtension(json, dracoLoader) {
+		if (!dracoLoader) {
+			throw new Error('THREE.GLTFLoader: No DRACOLoader instance provided.');
+		}
+
+		this.name = EXTENSIONS.KHR_DRACO_MESH_COMPRESSION;
+		this.json = json;
+		this.dracoLoader = dracoLoader;
+		this.dracoLoader.preload();
+	}
+
+	GLTFDracoMeshCompressionExtension.prototype.decodePrimitive = function (primitive, parser) {
+		var json = this.json;
+		var dracoLoader = this.dracoLoader;
+		var bufferViewIndex = primitive.extensions[this.name].bufferView;
+		var gltfAttributeMap = primitive.extensions[this.name].attributes;
+		var threeAttributeMap = {};
+		var attributeNormalizedMap = {};
+		var attributeTypeMap = {};
+
+		for (var attributeName in gltfAttributeMap) {
+			var threeAttributeName = ATTRIBUTES[attributeName] || attributeName.toLowerCase();
+			threeAttributeMap[threeAttributeName] = gltfAttributeMap[attributeName];
+		}
+
+		for (attributeName in primitive.attributes) {
+			var threeAttributeName = ATTRIBUTES[attributeName] || attributeName.toLowerCase();
+
+			if (gltfAttributeMap[attributeName] !== undefined) {
+				var accessorDef = json.accessors[primitive.attributes[attributeName]];
+				var componentType = WEBGL_COMPONENT_TYPES[accessorDef.componentType];
+				attributeTypeMap[threeAttributeName] = componentType;
+				attributeNormalizedMap[threeAttributeName] = accessorDef.normalized === true;
+			}
+		}
+
+		return parser.getDependency('bufferView', bufferViewIndex).then(function (bufferView) {
+			return new Promise(function (resolve) {
+				dracoLoader.decodeDracoFile(bufferView, function (geometry) {
+					for (var attributeName in geometry.attributes) {
+						var attribute = geometry.attributes[attributeName];
+						var normalized = attributeNormalizedMap[attributeName];
+						if (normalized !== undefined) attribute.normalized = normalized;
+					}
+
+					resolve(geometry);
+				}, threeAttributeMap, attributeTypeMap);
+			});
+		});
+	};
+	/**
 	 * Texture Transform Extension
 	 *
 	 * Specification: https://github.com/KhronosGroup/glTF/tree/master/extensions/2.0/Khronos/KHR_texture_transform
 	 */
 
 
-		function GLTFTextureTransformExtension() {
-
-			this.name = EXTENSIONS.KHR_TEXTURE_TRANSFORM;
-
-		}
-
-		GLTFTextureTransformExtension.prototype.extendTexture = function ( texture, transform ) {
-
-			texture = texture.clone();
-
-			if ( transform.offset !== undefined ) {
-
-				texture.offset.fromArray( transform.offset );
-
-			}
-
-			if ( transform.rotation !== undefined ) {
-
-				texture.rotation = transform.rotation;
-
-			}
-
-			if ( transform.scale !== undefined ) {
-
-				texture.repeat.fromArray( transform.scale );
-
-			}
-
-			if ( transform.texCoord !== undefined ) {
-
-				console.warn( 'THREE.GLTFLoader: Custom UV sets in "' + this.name + '" extension not yet supported.' );
-
-			}
-
-			texture.needsUpdate = true;
-			return texture;
-
-		};
-		/**
+	function GLTFTextureTransformExtension() {
+		this.name = EXTENSIONS.KHR_TEXTURE_TRANSFORM;
+	}
+
+	GLTFTextureTransformExtension.prototype.extendTexture = function (texture, transform) {
+		texture = texture.clone();
+
+		if (transform.offset !== undefined) {
+			texture.offset.fromArray(transform.offset);
+		}
+
+		if (transform.rotation !== undefined) {
+			texture.rotation = transform.rotation;
+		}
+
+		if (transform.scale !== undefined) {
+			texture.repeat.fromArray(transform.scale);
+		}
+
+		if (transform.texCoord !== undefined) {
+			console.warn('THREE.GLTFLoader: Custom UV sets in "' + this.name + '" extension not yet supported.');
+		}
+
+		texture.needsUpdate = true;
+		return texture;
+	};
+	/**
 	 * Specular-Glossiness Extension
 	 *
 	 * Specification: https://github.com/KhronosGroup/glTF/tree/master/extensions/2.0/Khronos/KHR_materials_pbrSpecularGlossiness
 	 */
 
-		/**
+	/**
 	 * A sub class of StandardMaterial with some of the functionality
 	 * changed via the `onBeforeCompile` callback
 	 * @pailhead
 	 */
 
 
-		function GLTFMeshStandardSGMaterial( params ) {
-
-			THREE.MeshStandardMaterial.call( this );
-			this.isGLTFSpecularGlossinessMaterial = true; //various chunks that need replacing
-
-			var specularMapParsFragmentChunk = [ '#ifdef USE_SPECULARMAP', '	uniform sampler2D specularMap;', '#endif' ].join( '\n' );
-			var glossinessMapParsFragmentChunk = [ '#ifdef USE_GLOSSINESSMAP', '	uniform sampler2D glossinessMap;', '#endif' ].join( '\n' );
-			var specularMapFragmentChunk = [ 'vec3 specularFactor = specular;', '#ifdef USE_SPECULARMAP', '	vec4 texelSpecular = texture2D( specularMap, vUv );', '	texelSpecular = sRGBToLinear( texelSpecular );', '	// reads channel RGB, compatible with a glTF Specular-Glossiness (RGBA) texture', '	specularFactor *= texelSpecular.rgb;', '#endif' ].join( '\n' );
-			var glossinessMapFragmentChunk = [ 'float glossinessFactor = glossiness;', '#ifdef USE_GLOSSINESSMAP', '	vec4 texelGlossiness = texture2D( glossinessMap, vUv );', '	// reads channel A, compatible with a glTF Specular-Glossiness (RGBA) texture', '	glossinessFactor *= texelGlossiness.a;', '#endif' ].join( '\n' );
-			var lightPhysicalFragmentChunk = [ 'PhysicalMaterial material;', 'material.diffuseColor = diffuseColor.rgb * ( 1. - max( specularFactor.r, max( specularFactor.g, specularFactor.b ) ) );', 'vec3 dxy = max( abs( dFdx( geometryNormal ) ), abs( dFdy( geometryNormal ) ) );', 'float geometryRoughness = max( max( dxy.x, dxy.y ), dxy.z );', 'material.specularRoughness = max( 1.0 - glossinessFactor, 0.0525 ); // 0.0525 corresponds to the base mip of a 256 cubemap.', 'material.specularRoughness += geometryRoughness;', 'material.specularRoughness = min( material.specularRoughness, 1.0 );', 'material.specularColor = specularFactor;' ].join( '\n' );
-			var uniforms = {
-				specular: {
-					value: new THREE.Color().setHex( 0xffffff )
+	function GLTFMeshStandardSGMaterial(params) {
+		THREE.MeshStandardMaterial.call(this);
+		this.isGLTFSpecularGlossinessMaterial = true; //various chunks that need replacing
+
+		var specularMapParsFragmentChunk = ['#ifdef USE_SPECULARMAP', '	uniform sampler2D specularMap;', '#endif'].join('\n');
+		var glossinessMapParsFragmentChunk = ['#ifdef USE_GLOSSINESSMAP', '	uniform sampler2D glossinessMap;', '#endif'].join('\n');
+		var specularMapFragmentChunk = ['vec3 specularFactor = specular;', '#ifdef USE_SPECULARMAP', '	vec4 texelSpecular = texture2D( specularMap, vUv );', '	texelSpecular = sRGBToLinear( texelSpecular );', '	// reads channel RGB, compatible with a glTF Specular-Glossiness (RGBA) texture', '	specularFactor *= texelSpecular.rgb;', '#endif'].join('\n');
+		var glossinessMapFragmentChunk = ['float glossinessFactor = glossiness;', '#ifdef USE_GLOSSINESSMAP', '	vec4 texelGlossiness = texture2D( glossinessMap, vUv );', '	// reads channel A, compatible with a glTF Specular-Glossiness (RGBA) texture', '	glossinessFactor *= texelGlossiness.a;', '#endif'].join('\n');
+		var lightPhysicalFragmentChunk = ['PhysicalMaterial material;', 'material.diffuseColor = diffuseColor.rgb * ( 1. - max( specularFactor.r, max( specularFactor.g, specularFactor.b ) ) );', 'vec3 dxy = max( abs( dFdx( geometryNormal ) ), abs( dFdy( geometryNormal ) ) );', 'float geometryRoughness = max( max( dxy.x, dxy.y ), dxy.z );', 'material.specularRoughness = max( 1.0 - glossinessFactor, 0.0525 ); // 0.0525 corresponds to the base mip of a 256 cubemap.', 'material.specularRoughness += geometryRoughness;', 'material.specularRoughness = min( material.specularRoughness, 1.0 );', 'material.specularColor = specularFactor;'].join('\n');
+		var uniforms = {
+			specular: {
+				value: new THREE.Color().setHex(0xffffff)
+			},
+			glossiness: {
+				value: 1
+			},
+			specularMap: {
+				value: null
+			},
+			glossinessMap: {
+				value: null
+			}
+		};
+		this._extraUniforms = uniforms;
+
+		this.onBeforeCompile = function (shader) {
+			for (var uniformName in uniforms) {
+				shader.uniforms[uniformName] = uniforms[uniformName];
+			}
+
+			shader.fragmentShader = shader.fragmentShader.replace('uniform float roughness;', 'uniform vec3 specular;').replace('uniform float metalness;', 'uniform float glossiness;').replace('#include <roughnessmap_pars_fragment>', specularMapParsFragmentChunk).replace('#include <metalnessmap_pars_fragment>', glossinessMapParsFragmentChunk).replace('#include <roughnessmap_fragment>', specularMapFragmentChunk).replace('#include <metalnessmap_fragment>', glossinessMapFragmentChunk).replace('#include <lights_physical_fragment>', lightPhysicalFragmentChunk);
+		};
+
+		Object.defineProperties(this, {
+			specular: {
+				get: function () {
+					return uniforms.specular.value;
 				},
-				glossiness: {
-					value: 1
+				set: function (v) {
+					uniforms.specular.value = v;
+				}
+			},
+			specularMap: {
+				get: function () {
+					return uniforms.specularMap.value;
 				},
-				specularMap: {
-					value: null
+				set: function (v) {
+					uniforms.specularMap.value = v;
+
+					if (v) {
+						this.defines.USE_SPECULARMAP = ''; // USE_UV is set by the renderer for specular maps
+					} else {
+						delete this.defines.USE_SPECULARMAP;
+					}
+				}
+			},
+			glossiness: {
+				get: function () {
+					return uniforms.glossiness.value;
 				},
-				glossinessMap: {
-					value: null
-				}
-			};
-			this._extraUniforms = uniforms;
-
-			this.onBeforeCompile = function ( shader ) {
-
-				for ( var uniformName in uniforms ) {
-
-					shader.uniforms[ uniformName ] = uniforms[ uniformName ];
-
-				}
-
-				shader.fragmentShader = shader.fragmentShader.replace( 'uniform float roughness;', 'uniform vec3 specular;' ).replace( 'uniform float metalness;', 'uniform float glossiness;' ).replace( '#include <roughnessmap_pars_fragment>', specularMapParsFragmentChunk ).replace( '#include <metalnessmap_pars_fragment>', glossinessMapParsFragmentChunk ).replace( '#include <roughnessmap_fragment>', specularMapFragmentChunk ).replace( '#include <metalnessmap_fragment>', glossinessMapFragmentChunk ).replace( '#include <lights_physical_fragment>', lightPhysicalFragmentChunk );
-
-			};
-
-			Object.defineProperties( this, {
-				specular: {
-					get: function () {
-
-						return uniforms.specular.value;
-
-					},
-					set: function ( v ) {
-
-						uniforms.specular.value = v;
-
+				set: function (v) {
+					uniforms.glossiness.value = v;
+				}
+			},
+			glossinessMap: {
+				get: function () {
+					return uniforms.glossinessMap.value;
+				},
+				set: function (v) {
+					uniforms.glossinessMap.value = v;
+
+					if (v) {
+						this.defines.USE_GLOSSINESSMAP = '';
+						this.defines.USE_UV = '';
+					} else {
+						delete this.defines.USE_GLOSSINESSMAP;
+						delete this.defines.USE_UV;
 					}
-				},
-				specularMap: {
-					get: function () {
-
-						return uniforms.specularMap.value;
-
-					},
-					set: function ( v ) {
-
-						uniforms.specularMap.value = v;
-
-						if ( v ) {
-
-							this.defines.USE_SPECULARMAP = ''; // USE_UV is set by the renderer for specular maps
-
-						} else {
-
-							delete this.defines.USE_SPECULARMAP;
-
-						}
-
-					}
-				},
-				glossiness: {
-					get: function () {
-
-						return uniforms.glossiness.value;
-
-					},
-					set: function ( v ) {
-
-						uniforms.glossiness.value = v;
-
-					}
-				},
-				glossinessMap: {
-					get: function () {
-
-						return uniforms.glossinessMap.value;
-
-					},
-					set: function ( v ) {
-
-						uniforms.glossinessMap.value = v;
-
-						if ( v ) {
-
-							this.defines.USE_GLOSSINESSMAP = '';
-							this.defines.USE_UV = '';
-
-						} else {
-
-							delete this.defines.USE_GLOSSINESSMAP;
-							delete this.defines.USE_UV;
-
-						}
-
-					}
-				}
-			} );
-			delete this.metalness;
-			delete this.roughness;
-			delete this.metalnessMap;
-			delete this.roughnessMap;
-			this.setValues( params );
-
-		}
-
-		GLTFMeshStandardSGMaterial.prototype = Object.create( THREE.MeshStandardMaterial.prototype );
-		GLTFMeshStandardSGMaterial.prototype.constructor = GLTFMeshStandardSGMaterial;
-
-		GLTFMeshStandardSGMaterial.prototype.copy = function ( source ) {
-
-			THREE.MeshStandardMaterial.prototype.copy.call( this, source );
-			this.specularMap = source.specularMap;
-			this.specular.copy( source.specular );
-			this.glossinessMap = source.glossinessMap;
-			this.glossiness = source.glossiness;
-			delete this.metalness;
-			delete this.roughness;
-			delete this.metalnessMap;
-			delete this.roughnessMap;
-			return this;
-
+				}
+			}
+		});
+		delete this.metalness;
+		delete this.roughness;
+		delete this.metalnessMap;
+		delete this.roughnessMap;
+		this.setValues(params);
+	}
+
+	GLTFMeshStandardSGMaterial.prototype = Object.create(THREE.MeshStandardMaterial.prototype);
+	GLTFMeshStandardSGMaterial.prototype.constructor = GLTFMeshStandardSGMaterial;
+
+	GLTFMeshStandardSGMaterial.prototype.copy = function (source) {
+		THREE.MeshStandardMaterial.prototype.copy.call(this, source);
+		this.specularMap = source.specularMap;
+		this.specular.copy(source.specular);
+		this.glossinessMap = source.glossinessMap;
+		this.glossiness = source.glossiness;
+		delete this.metalness;
+		delete this.roughness;
+		delete this.metalnessMap;
+		delete this.roughnessMap;
+		return this;
+	};
+
+	function GLTFMaterialsPbrSpecularGlossinessExtension() {
+		return {
+			name: EXTENSIONS.KHR_MATERIALS_PBR_SPECULAR_GLOSSINESS,
+			specularGlossinessParams: ['color', 'map', 'lightMap', 'lightMapIntensity', 'aoMap', 'aoMapIntensity', 'emissive', 'emissiveIntensity', 'emissiveMap', 'bumpMap', 'bumpScale', 'normalMap', 'normalMapType', 'displacementMap', 'displacementScale', 'displacementBias', 'specularMap', 'specular', 'glossinessMap', 'glossiness', 'alphaMap', 'envMap', 'envMapIntensity', 'refractionRatio'],
+			getMaterialType: function () {
+				return GLTFMeshStandardSGMaterial;
+			},
+			extendParams: function (materialParams, materialDef, parser) {
+				var pbrSpecularGlossiness = materialDef.extensions[this.name];
+				materialParams.color = new THREE.Color(1.0, 1.0, 1.0);
+				materialParams.opacity = 1.0;
+				var pending = [];
+
+				if (Array.isArray(pbrSpecularGlossiness.diffuseFactor)) {
+					var array = pbrSpecularGlossiness.diffuseFactor;
+					materialParams.color.fromArray(array);
+					materialParams.opacity = array[3];
+				}
+
+				if (pbrSpecularGlossiness.diffuseTexture !== undefined) {
+					pending.push(parser.assignTexture(materialParams, 'map', pbrSpecularGlossiness.diffuseTexture));
+				}
+
+				materialParams.emissive = new THREE.Color(0.0, 0.0, 0.0);
+				materialParams.glossiness = pbrSpecularGlossiness.glossinessFactor !== undefined ? pbrSpecularGlossiness.glossinessFactor : 1.0;
+				materialParams.specular = new THREE.Color(1.0, 1.0, 1.0);
+
+				if (Array.isArray(pbrSpecularGlossiness.specularFactor)) {
+					materialParams.specular.fromArray(pbrSpecularGlossiness.specularFactor);
+				}
+
+				if (pbrSpecularGlossiness.specularGlossinessTexture !== undefined) {
+					var specGlossMapDef = pbrSpecularGlossiness.specularGlossinessTexture;
+					pending.push(parser.assignTexture(materialParams, 'glossinessMap', specGlossMapDef));
+					pending.push(parser.assignTexture(materialParams, 'specularMap', specGlossMapDef));
+				}
+
+				return Promise.all(pending);
+			},
+			createMaterial: function (materialParams) {
+				var material = new GLTFMeshStandardSGMaterial(materialParams);
+				material.fog = true;
+				material.color = materialParams.color;
+				material.map = materialParams.map === undefined ? null : materialParams.map;
+				material.lightMap = null;
+				material.lightMapIntensity = 1.0;
+				material.aoMap = materialParams.aoMap === undefined ? null : materialParams.aoMap;
+				material.aoMapIntensity = 1.0;
+				material.emissive = materialParams.emissive;
+				material.emissiveIntensity = 1.0;
+				material.emissiveMap = materialParams.emissiveMap === undefined ? null : materialParams.emissiveMap;
+				material.bumpMap = materialParams.bumpMap === undefined ? null : materialParams.bumpMap;
+				material.bumpScale = 1;
+				material.normalMap = materialParams.normalMap === undefined ? null : materialParams.normalMap;
+				material.normalMapType = THREE.TangentSpaceNormalMap;
+				if (materialParams.normalScale) material.normalScale = materialParams.normalScale;
+				material.displacementMap = null;
+				material.displacementScale = 1;
+				material.displacementBias = 0;
+				material.specularMap = materialParams.specularMap === undefined ? null : materialParams.specularMap;
+				material.specular = materialParams.specular;
+				material.glossinessMap = materialParams.glossinessMap === undefined ? null : materialParams.glossinessMap;
+				material.glossiness = materialParams.glossiness;
+				material.alphaMap = null;
+				material.envMap = materialParams.envMap === undefined ? null : materialParams.envMap;
+				material.envMapIntensity = 1.0;
+				material.refractionRatio = 0.98;
+				return material;
+			}
 		};
-
-		function GLTFMaterialsPbrSpecularGlossinessExtension() {
-
-			return {
-				name: EXTENSIONS.KHR_MATERIALS_PBR_SPECULAR_GLOSSINESS,
-				specularGlossinessParams: [ 'color', 'map', 'lightMap', 'lightMapIntensity', 'aoMap', 'aoMapIntensity', 'emissive', 'emissiveIntensity', 'emissiveMap', 'bumpMap', 'bumpScale', 'normalMap', 'normalMapType', 'displacementMap', 'displacementScale', 'displacementBias', 'specularMap', 'specular', 'glossinessMap', 'glossiness', 'alphaMap', 'envMap', 'envMapIntensity', 'refractionRatio' ],
-				getMaterialType: function () {
-
-					return GLTFMeshStandardSGMaterial;
-
-				},
-				extendParams: function ( materialParams, materialDef, parser ) {
-
-					var pbrSpecularGlossiness = materialDef.extensions[ this.name ];
-					materialParams.color = new THREE.Color( 1.0, 1.0, 1.0 );
-					materialParams.opacity = 1.0;
-					var pending = [];
-
-					if ( Array.isArray( pbrSpecularGlossiness.diffuseFactor ) ) {
-
-						var array = pbrSpecularGlossiness.diffuseFactor;
-						materialParams.color.fromArray( array );
-						materialParams.opacity = array[ 3 ];
-
-					}
-
-					if ( pbrSpecularGlossiness.diffuseTexture !== undefined ) {
-
-						pending.push( parser.assignTexture( materialParams, 'map', pbrSpecularGlossiness.diffuseTexture ) );
-
-					}
-
-					materialParams.emissive = new THREE.Color( 0.0, 0.0, 0.0 );
-					materialParams.glossiness = pbrSpecularGlossiness.glossinessFactor !== undefined ? pbrSpecularGlossiness.glossinessFactor : 1.0;
-					materialParams.specular = new THREE.Color( 1.0, 1.0, 1.0 );
-
-					if ( Array.isArray( pbrSpecularGlossiness.specularFactor ) ) {
-
-						materialParams.specular.fromArray( pbrSpecularGlossiness.specularFactor );
-
-					}
-
-					if ( pbrSpecularGlossiness.specularGlossinessTexture !== undefined ) {
-
-						var specGlossMapDef = pbrSpecularGlossiness.specularGlossinessTexture;
-						pending.push( parser.assignTexture( materialParams, 'glossinessMap', specGlossMapDef ) );
-						pending.push( parser.assignTexture( materialParams, 'specularMap', specGlossMapDef ) );
-
-					}
-
-					return Promise.all( pending );
-
-				},
-				createMaterial: function ( materialParams ) {
-
-					var material = new GLTFMeshStandardSGMaterial( materialParams );
-					material.fog = true;
-					material.color = materialParams.color;
-					material.map = materialParams.map === undefined ? null : materialParams.map;
-					material.lightMap = null;
-					material.lightMapIntensity = 1.0;
-					material.aoMap = materialParams.aoMap === undefined ? null : materialParams.aoMap;
-					material.aoMapIntensity = 1.0;
-					material.emissive = materialParams.emissive;
-					material.emissiveIntensity = 1.0;
-					material.emissiveMap = materialParams.emissiveMap === undefined ? null : materialParams.emissiveMap;
-					material.bumpMap = materialParams.bumpMap === undefined ? null : materialParams.bumpMap;
-					material.bumpScale = 1;
-					material.normalMap = materialParams.normalMap === undefined ? null : materialParams.normalMap;
-					material.normalMapType = THREE.TangentSpaceNormalMap;
-					if ( materialParams.normalScale ) material.normalScale = materialParams.normalScale;
-					material.displacementMap = null;
-					material.displacementScale = 1;
-					material.displacementBias = 0;
-					material.specularMap = materialParams.specularMap === undefined ? null : materialParams.specularMap;
-					material.specular = materialParams.specular;
-					material.glossinessMap = materialParams.glossinessMap === undefined ? null : materialParams.glossinessMap;
-					material.glossiness = materialParams.glossiness;
-					material.alphaMap = null;
-					material.envMap = materialParams.envMap === undefined ? null : materialParams.envMap;
-					material.envMapIntensity = 1.0;
-					material.refractionRatio = 0.98;
-					return material;
-
-				}
-			};
-
-		}
-		/**
+	}
+	/**
 	 * THREE.Mesh Quantization Extension
 	 *
 	 * Specification: https://github.com/KhronosGroup/glTF/tree/master/extensions/2.0/Khronos/KHR_mesh_quantization
 	 */
 
 
-		function GLTFMeshQuantizationExtension() {
-
-			this.name = EXTENSIONS.KHR_MESH_QUANTIZATION;
-
-		}
-		/*********************************/
-
-		/********** INTERPOLATION ********/
-
-		/*********************************/
-		// Spline Interpolation
-		// Specification: https://github.com/KhronosGroup/glTF/blob/master/specification/2.0/README.md#appendix-c-spline-interpolation
-
-
-		function GLTFCubicSplineInterpolant( parameterPositions, sampleValues, sampleSize, resultBuffer ) {
-
-			THREE.Interpolant.call( this, parameterPositions, sampleValues, sampleSize, resultBuffer );
-
-		}
-
-		GLTFCubicSplineInterpolant.prototype = Object.create( THREE.Interpolant.prototype );
-		GLTFCubicSplineInterpolant.prototype.constructor = GLTFCubicSplineInterpolant;
-
-		GLTFCubicSplineInterpolant.prototype.copySampleValue_ = function ( index ) {
-
-			// Copies a sample value to the result buffer. See description of glTF
-			// CUBICSPLINE values layout in interpolate_() function below.
-			var result = this.resultBuffer,
+	function GLTFMeshQuantizationExtension() {
+		this.name = EXTENSIONS.KHR_MESH_QUANTIZATION;
+	}
+	/*********************************/
+
+	/********** INTERPOLATION ********/
+
+	/*********************************/
+	// Spline Interpolation
+	// Specification: https://github.com/KhronosGroup/glTF/blob/master/specification/2.0/README.md#appendix-c-spline-interpolation
+
+
+	function GLTFCubicSplineInterpolant(parameterPositions, sampleValues, sampleSize, resultBuffer) {
+		THREE.Interpolant.call(this, parameterPositions, sampleValues, sampleSize, resultBuffer);
+	}
+
+	GLTFCubicSplineInterpolant.prototype = Object.create(THREE.Interpolant.prototype);
+	GLTFCubicSplineInterpolant.prototype.constructor = GLTFCubicSplineInterpolant;
+
+	GLTFCubicSplineInterpolant.prototype.copySampleValue_ = function (index) {
+		// Copies a sample value to the result buffer. See description of glTF
+		// CUBICSPLINE values layout in interpolate_() function below.
+		var result = this.resultBuffer,
 				values = this.sampleValues,
 				valueSize = this.valueSize,
 				offset = index * valueSize * 3 + valueSize;
 
-			for ( var i = 0; i !== valueSize; i ++ ) {
-
-				result[ i ] = values[ offset + i ];
-
-			}
-
-			return result;
-
-		};
-
-		GLTFCubicSplineInterpolant.prototype.beforeStart_ = GLTFCubicSplineInterpolant.prototype.copySampleValue_;
-		GLTFCubicSplineInterpolant.prototype.afterEnd_ = GLTFCubicSplineInterpolant.prototype.copySampleValue_;
-
-		GLTFCubicSplineInterpolant.prototype.interpolate_ = function ( i1, t0, t, t1 ) {
-
-			var result = this.resultBuffer;
-			var values = this.sampleValues;
-			var stride = this.valueSize;
-			var stride2 = stride * 2;
-			var stride3 = stride * 3;
-			var td = t1 - t0;
-			var p = ( t - t0 ) / td;
-			var pp = p * p;
-			var ppp = pp * p;
-			var offset1 = i1 * stride3;
-			var offset0 = offset1 - stride3;
-			var s2 = - 2 * ppp + 3 * pp;
-			var s3 = ppp - pp;
-			var s0 = 1 - s2;
-			var s1 = s3 - pp + p; // Layout of keyframe output values for CUBICSPLINE animations:
-			//	 [ inTangent_1, splineVertex_1, outTangent_1, inTangent_2, splineVertex_2, ... ]
-
-			for ( var i = 0; i !== stride; i ++ ) {
-
-				var p0 = values[ offset0 + i + stride ]; // splineVertex_k
-
-				var m0 = values[ offset0 + i + stride2 ] * td; // outTangent_k * (t_k+1 - t_k)
-
-				var p1 = values[ offset1 + i + stride ]; // splineVertex_k+1
-
-				var m1 = values[ offset1 + i ] * td; // inTangent_k+1 * (t_k+1 - t_k)
-
-				result[ i ] = s0 * p0 + s1 * m0 + s2 * p1 + s3 * m1;
-
-			}
-
-			return result;
-
-		};
-		/*********************************/
-
-		/********** INTERNALS ************/
-
-		/*********************************/
-
-		/* CONSTANTS */
-
-
-		var WEBGL_CONSTANTS = {
-			FLOAT: 5126,
-			//FLOAT_MAT2: 35674,
-			FLOAT_MAT3: 35675,
-			FLOAT_MAT4: 35676,
-			FLOAT_VEC2: 35664,
-			FLOAT_VEC3: 35665,
-			FLOAT_VEC4: 35666,
-			LINEAR: 9729,
-			REPEAT: 10497,
-			SAMPLER_2D: 35678,
-			POINTS: 0,
-			LINES: 1,
-			LINE_LOOP: 2,
-			LINE_STRIP: 3,
-			TRIANGLES: 4,
-			TRIANGLE_STRIP: 5,
-			TRIANGLE_FAN: 6,
-			UNSIGNED_BYTE: 5121,
-			UNSIGNED_SHORT: 5123
-		};
-		var WEBGL_COMPONENT_TYPES = {
-			5120: Int8Array,
-			5121: Uint8Array,
-			5122: Int16Array,
-			5123: Uint16Array,
-			5125: Uint32Array,
-			5126: Float32Array
-		};
-		var WEBGL_FILTERS = {
-			9728: THREE.NearestFilter,
-			9729: THREE.LinearFilter,
-			9984: THREE.NearestMipmapNearestFilter,
-			9985: THREE.LinearMipmapNearestFilter,
-			9986: THREE.NearestMipmapLinearFilter,
-			9987: THREE.LinearMipmapLinearFilter
-		};
-		var WEBGL_WRAPPINGS = {
-			33071: THREE.ClampToEdgeWrapping,
-			33648: THREE.MirroredRepeatWrapping,
-			10497: THREE.RepeatWrapping
-		};
-		var WEBGL_TYPE_SIZES = {
-			'SCALAR': 1,
-			'VEC2': 2,
-			'VEC3': 3,
-			'VEC4': 4,
-			'MAT2': 4,
-			'MAT3': 9,
-			'MAT4': 16
-		};
-		var ATTRIBUTES = {
-			POSITION: 'position',
-			NORMAL: 'normal',
-			TANGENT: 'tangent',
-			TEXCOORD_0: 'uv',
-			TEXCOORD_1: 'uv2',
-			COLOR_0: 'color',
-			WEIGHTS_0: 'skinWeight',
-			JOINTS_0: 'skinIndex'
-		};
-		var PATH_PROPERTIES = {
-			scale: 'scale',
-			translation: 'position',
-			rotation: 'quaternion',
-			weights: 'morphTargetInfluences'
-		};
-		var INTERPOLATION = {
-			CUBICSPLINE: undefined,
-			// We use a custom interpolant (GLTFCubicSplineInterpolation) for CUBICSPLINE tracks. Each
-			// keyframe track will be initialized with a default interpolation type, then modified.
-			LINEAR: THREE.InterpolateLinear,
-			STEP: THREE.InterpolateDiscrete
-		};
-		var ALPHA_MODES = {
-			OPAQUE: 'OPAQUE',
-			MASK: 'MASK',
-			BLEND: 'BLEND'
-		};
-		/* UTILITY FUNCTIONS */
-
-		function resolveURL( url, path ) {
-
-			// Invalid URL
-			if ( typeof url !== 'string' || url === '' ) return ''; // Host Relative URL
-
-			if ( /^https?:\/\//i.test( path ) && /^\//.test( url ) ) {
-
-				path = path.replace( /(^https?:\/\/[^\/]+).*/i, '$1' );
-
-			} // Absolute URL http://,https://,//
-
-
-			if ( /^(https?:)?\/\//i.test( url ) ) return url; // Data URI
-
-			if ( /^data:.*,.*$/i.test( url ) ) return url; // Blob URL
-
-			if ( /^blob:.*$/i.test( url ) ) return url; // Relative URL
-
-			return path + url;
-
-		}
-		/**
+		for (var i = 0; i !== valueSize; i++) {
+			result[i] = values[offset + i];
+		}
+
+		return result;
+	};
+
+	GLTFCubicSplineInterpolant.prototype.beforeStart_ = GLTFCubicSplineInterpolant.prototype.copySampleValue_;
+	GLTFCubicSplineInterpolant.prototype.afterEnd_ = GLTFCubicSplineInterpolant.prototype.copySampleValue_;
+
+	GLTFCubicSplineInterpolant.prototype.interpolate_ = function (i1, t0, t, t1) {
+		var result = this.resultBuffer;
+		var values = this.sampleValues;
+		var stride = this.valueSize;
+		var stride2 = stride * 2;
+		var stride3 = stride * 3;
+		var td = t1 - t0;
+		var p = (t - t0) / td;
+		var pp = p * p;
+		var ppp = pp * p;
+		var offset1 = i1 * stride3;
+		var offset0 = offset1 - stride3;
+		var s2 = -2 * ppp + 3 * pp;
+		var s3 = ppp - pp;
+		var s0 = 1 - s2;
+		var s1 = s3 - pp + p; // Layout of keyframe output values for CUBICSPLINE animations:
+		//	 [ inTangent_1, splineVertex_1, outTangent_1, inTangent_2, splineVertex_2, ... ]
+
+		for (var i = 0; i !== stride; i++) {
+			var p0 = values[offset0 + i + stride]; // splineVertex_k
+
+			var m0 = values[offset0 + i + stride2] * td; // outTangent_k * (t_k+1 - t_k)
+
+			var p1 = values[offset1 + i + stride]; // splineVertex_k+1
+
+			var m1 = values[offset1 + i] * td; // inTangent_k+1 * (t_k+1 - t_k)
+
+			result[i] = s0 * p0 + s1 * m0 + s2 * p1 + s3 * m1;
+		}
+
+		return result;
+	};
+	/*********************************/
+
+	/********** INTERNALS ************/
+
+	/*********************************/
+
+	/* CONSTANTS */
+
+
+	var WEBGL_CONSTANTS = {
+		FLOAT: 5126,
+		//FLOAT_MAT2: 35674,
+		FLOAT_MAT3: 35675,
+		FLOAT_MAT4: 35676,
+		FLOAT_VEC2: 35664,
+		FLOAT_VEC3: 35665,
+		FLOAT_VEC4: 35666,
+		LINEAR: 9729,
+		REPEAT: 10497,
+		SAMPLER_2D: 35678,
+		POINTS: 0,
+		LINES: 1,
+		LINE_LOOP: 2,
+		LINE_STRIP: 3,
+		TRIANGLES: 4,
+		TRIANGLE_STRIP: 5,
+		TRIANGLE_FAN: 6,
+		UNSIGNED_BYTE: 5121,
+		UNSIGNED_SHORT: 5123
+	};
+	var WEBGL_COMPONENT_TYPES = {
+		5120: Int8Array,
+		5121: Uint8Array,
+		5122: Int16Array,
+		5123: Uint16Array,
+		5125: Uint32Array,
+		5126: Float32Array
+	};
+	var WEBGL_FILTERS = {
+		9728: THREE.NearestFilter,
+		9729: THREE.LinearFilter,
+		9984: THREE.NearestMipmapNearestFilter,
+		9985: THREE.LinearMipmapNearestFilter,
+		9986: THREE.NearestMipmapLinearFilter,
+		9987: THREE.LinearMipmapLinearFilter
+	};
+	var WEBGL_WRAPPINGS = {
+		33071: THREE.ClampToEdgeWrapping,
+		33648: THREE.MirroredRepeatWrapping,
+		10497: THREE.RepeatWrapping
+	};
+	var WEBGL_TYPE_SIZES = {
+		'SCALAR': 1,
+		'VEC2': 2,
+		'VEC3': 3,
+		'VEC4': 4,
+		'MAT2': 4,
+		'MAT3': 9,
+		'MAT4': 16
+	};
+	var ATTRIBUTES = {
+		POSITION: 'position',
+		NORMAL: 'normal',
+		TANGENT: 'tangent',
+		TEXCOORD_0: 'uv',
+		TEXCOORD_1: 'uv2',
+		COLOR_0: 'color',
+		WEIGHTS_0: 'skinWeight',
+		JOINTS_0: 'skinIndex'
+	};
+	var PATH_PROPERTIES = {
+		scale: 'scale',
+		translation: 'position',
+		rotation: 'quaternion',
+		weights: 'morphTargetInfluences'
+	};
+	var INTERPOLATION = {
+		CUBICSPLINE: undefined,
+		// We use a custom interpolant (GLTFCubicSplineInterpolation) for CUBICSPLINE tracks. Each
+		// keyframe track will be initialized with a default interpolation type, then modified.
+		LINEAR: THREE.InterpolateLinear,
+		STEP: THREE.InterpolateDiscrete
+	};
+	var ALPHA_MODES = {
+		OPAQUE: 'OPAQUE',
+		MASK: 'MASK',
+		BLEND: 'BLEND'
+	};
+	/* UTILITY FUNCTIONS */
+
+	function resolveURL(url, path) {
+		// Invalid URL
+		if (typeof url !== 'string' || url === '') return ''; // Host Relative URL
+
+		if (/^https?:\/\//i.test(path) && /^\//.test(url)) {
+			path = path.replace(/(^https?:\/\/[^\/]+).*/i, '$1');
+		} // Absolute URL http://,https://,//
+
+
+		if (/^(https?:)?\/\//i.test(url)) return url; // Data URI
+
+		if (/^data:.*,.*$/i.test(url)) return url; // Blob URL
+
+		if (/^blob:.*$/i.test(url)) return url; // Relative URL
+
+		return path + url;
+	}
+	/**
 	 * Specification: https://github.com/KhronosGroup/glTF/blob/master/specification/2.0/README.md#default-material
 	 */
 
 
-		function createDefaultMaterial( cache ) {
-
-			if ( cache[ 'DefaultMaterial' ] === undefined ) {
-
-				cache[ 'DefaultMaterial' ] = new THREE.MeshStandardMaterial( {
-					color: 0xFFFFFF,
-					emissive: 0x000000,
-					metalness: 1,
-					roughness: 1,
-					transparent: false,
-					depthTest: true,
-					side: THREE.FrontSide
-				} );
-
-			}
-
-			return cache[ 'DefaultMaterial' ];
-
-		}
-
-		function addUnknownExtensionsToUserData( knownExtensions, object, objectDef ) {
-
-			// Add unknown glTF extensions to an object's userData.
-			for ( var name in objectDef.extensions ) {
-
-				if ( knownExtensions[ name ] === undefined ) {
-
-					object.userData.gltfExtensions = object.userData.gltfExtensions || {};
-					object.userData.gltfExtensions[ name ] = objectDef.extensions[ name ];
-
-				}
-
-			}
-
-		}
-		/**
+	function createDefaultMaterial(cache) {
+		if (cache['DefaultMaterial'] === undefined) {
+			cache['DefaultMaterial'] = new THREE.MeshStandardMaterial({
+				color: 0xFFFFFF,
+				emissive: 0x000000,
+				metalness: 1,
+				roughness: 1,
+				transparent: false,
+				depthTest: true,
+				side: THREE.FrontSide
+			});
+		}
+
+		return cache['DefaultMaterial'];
+	}
+
+	function addUnknownExtensionsToUserData(knownExtensions, object, objectDef) {
+		// Add unknown glTF extensions to an object's userData.
+		for (var name in objectDef.extensions) {
+			if (knownExtensions[name] === undefined) {
+				object.userData.gltfExtensions = object.userData.gltfExtensions || {};
+				object.userData.gltfExtensions[name] = objectDef.extensions[name];
+			}
+		}
+	}
+	/**
 	 * @param {Object3D|Material|BufferGeometry} object
 	 * @param {GLTF.definition} gltfDef
 	 */
 
 
-		function assignExtrasToUserData( object, gltfDef ) {
-
-			if ( gltfDef.extras !== undefined ) {
-
-				if ( typeof gltfDef.extras === 'object' ) {
-
-					Object.assign( object.userData, gltfDef.extras );
-
-				} else {
-
-					console.warn( 'THREE.GLTFLoader: Ignoring primitive type .extras, ' + gltfDef.extras );
-
-				}
-
-			}
-
-		}
-		/**
+	function assignExtrasToUserData(object, gltfDef) {
+		if (gltfDef.extras !== undefined) {
+			if (typeof gltfDef.extras === 'object') {
+				Object.assign(object.userData, gltfDef.extras);
+			} else {
+				console.warn('THREE.GLTFLoader: Ignoring primitive type .extras, ' + gltfDef.extras);
+			}
+		}
+	}
+	/**
 	 * Specification: https://github.com/KhronosGroup/glTF/blob/master/specification/2.0/README.md#morph-targets
 	 *
 	 * @param {BufferGeometry} geometry
@@ -1495,329 +1170,249 @@
 	 */
 
 
-		function addMorphTargets( geometry, targets, parser ) {
-
-			var hasMorphPosition = false;
-			var hasMorphNormal = false;
-
-			for ( var i = 0, il = targets.length; i < il; i ++ ) {
-
-				var target = targets[ i ];
-				if ( target.POSITION !== undefined ) hasMorphPosition = true;
-				if ( target.NORMAL !== undefined ) hasMorphNormal = true;
-				if ( hasMorphPosition && hasMorphNormal ) break;
-
-			}
-
-			if ( ! hasMorphPosition && ! hasMorphNormal ) return Promise.resolve( geometry );
-			var pendingPositionAccessors = [];
-			var pendingNormalAccessors = [];
-
-			for ( var i = 0, il = targets.length; i < il; i ++ ) {
-
-				var target = targets[ i ];
-
-				if ( hasMorphPosition ) {
-
-					var pendingAccessor = target.POSITION !== undefined ? parser.getDependency( 'accessor', target.POSITION ) : geometry.attributes.position;
-					pendingPositionAccessors.push( pendingAccessor );
-
-				}
-
-				if ( hasMorphNormal ) {
-
-					var pendingAccessor = target.NORMAL !== undefined ? parser.getDependency( 'accessor', target.NORMAL ) : geometry.attributes.normal;
-					pendingNormalAccessors.push( pendingAccessor );
-
-				}
-
-			}
-
-			return Promise.all( [ Promise.all( pendingPositionAccessors ), Promise.all( pendingNormalAccessors ) ] ).then( function ( accessors ) {
-
-				var morphPositions = accessors[ 0 ];
-				var morphNormals = accessors[ 1 ];
-				if ( hasMorphPosition ) geometry.morphAttributes.position = morphPositions;
-				if ( hasMorphNormal ) geometry.morphAttributes.normal = morphNormals;
-				geometry.morphTargetsRelative = true;
-				return geometry;
-
-			} );
-
-		}
-		/**
+	function addMorphTargets(geometry, targets, parser) {
+		var hasMorphPosition = false;
+		var hasMorphNormal = false;
+
+		for (var i = 0, il = targets.length; i < il; i++) {
+			var target = targets[i];
+			if (target.POSITION !== undefined) hasMorphPosition = true;
+			if (target.NORMAL !== undefined) hasMorphNormal = true;
+			if (hasMorphPosition && hasMorphNormal) break;
+		}
+
+		if (!hasMorphPosition && !hasMorphNormal) return Promise.resolve(geometry);
+		var pendingPositionAccessors = [];
+		var pendingNormalAccessors = [];
+
+		for (var i = 0, il = targets.length; i < il; i++) {
+			var target = targets[i];
+
+			if (hasMorphPosition) {
+				var pendingAccessor = target.POSITION !== undefined ? parser.getDependency('accessor', target.POSITION) : geometry.attributes.position;
+				pendingPositionAccessors.push(pendingAccessor);
+			}
+
+			if (hasMorphNormal) {
+				var pendingAccessor = target.NORMAL !== undefined ? parser.getDependency('accessor', target.NORMAL) : geometry.attributes.normal;
+				pendingNormalAccessors.push(pendingAccessor);
+			}
+		}
+
+		return Promise.all([Promise.all(pendingPositionAccessors), Promise.all(pendingNormalAccessors)]).then(function (accessors) {
+			var morphPositions = accessors[0];
+			var morphNormals = accessors[1];
+			if (hasMorphPosition) geometry.morphAttributes.position = morphPositions;
+			if (hasMorphNormal) geometry.morphAttributes.normal = morphNormals;
+			geometry.morphTargetsRelative = true;
+			return geometry;
+		});
+	}
+	/**
 	 * @param {Mesh} mesh
 	 * @param {GLTF.Mesh} meshDef
 	 */
 
 
-		function updateMorphTargets( mesh, meshDef ) {
-
-			mesh.updateMorphTargets();
-
-			if ( meshDef.weights !== undefined ) {
-
-				for ( var i = 0, il = meshDef.weights.length; i < il; i ++ ) {
-
-					mesh.morphTargetInfluences[ i ] = meshDef.weights[ i ];
-
-				}
-
-			} // .extras has user-defined data, so check that .extras.targetNames is an array.
-
-
-			if ( meshDef.extras && Array.isArray( meshDef.extras.targetNames ) ) {
-
-				var targetNames = meshDef.extras.targetNames;
-
-				if ( mesh.morphTargetInfluences.length === targetNames.length ) {
-
-					mesh.morphTargetDictionary = {};
-
-					for ( var i = 0, il = targetNames.length; i < il; i ++ ) {
-
-						mesh.morphTargetDictionary[ targetNames[ i ] ] = i;
-
-					}
-
-				} else {
-
-					console.warn( 'THREE.GLTFLoader: Invalid extras.targetNames length. Ignoring names.' );
-
-				}
-
-			}
-
-		}
-
-		function createPrimitiveKey( primitiveDef ) {
-
-			var dracoExtension = primitiveDef.extensions && primitiveDef.extensions[ EXTENSIONS.KHR_DRACO_MESH_COMPRESSION ];
-			var geometryKey;
-
-			if ( dracoExtension ) {
-
-				geometryKey = 'draco:' + dracoExtension.bufferView + ':' + dracoExtension.indices + ':' + createAttributesKey( dracoExtension.attributes );
-
+	function updateMorphTargets(mesh, meshDef) {
+		mesh.updateMorphTargets();
+
+		if (meshDef.weights !== undefined) {
+			for (var i = 0, il = meshDef.weights.length; i < il; i++) {
+				mesh.morphTargetInfluences[i] = meshDef.weights[i];
+			}
+		} // .extras has user-defined data, so check that .extras.targetNames is an array.
+
+
+		if (meshDef.extras && Array.isArray(meshDef.extras.targetNames)) {
+			var targetNames = meshDef.extras.targetNames;
+
+			if (mesh.morphTargetInfluences.length === targetNames.length) {
+				mesh.morphTargetDictionary = {};
+
+				for (var i = 0, il = targetNames.length; i < il; i++) {
+					mesh.morphTargetDictionary[targetNames[i]] = i;
+				}
 			} else {
-
-				geometryKey = primitiveDef.indices + ':' + createAttributesKey( primitiveDef.attributes ) + ':' + primitiveDef.mode;
-
-			}
-
-			return geometryKey;
-
-		}
-
-		function createAttributesKey( attributes ) {
-
-			var attributesKey = '';
-			var keys = Object.keys( attributes ).sort();
-
-			for ( var i = 0, il = keys.length; i < il; i ++ ) {
-
-				attributesKey += keys[ i ] + ':' + attributes[ keys[ i ] ] + ';';
-
-			}
-
-			return attributesKey;
-
-		}
-
-		function getNormalizedComponentScale( constructor ) {
-
-			// Reference:
-			// https://github.com/KhronosGroup/glTF/tree/master/extensions/2.0/Khronos/KHR_mesh_quantization#encoding-quantized-data
-			switch ( constructor ) {
-
-				case Int8Array:
-					return 1 / 127;
-
-				case Uint8Array:
-					return 1 / 255;
-
-				case Int16Array:
-					return 1 / 32767;
-
-				case Uint16Array:
-					return 1 / 65535;
-
-				default:
-					throw new Error( 'THREE.GLTFLoader: Unsupported normalized accessor component type.' );
-
-			}
-
-		}
-		/* GLTF PARSER */
-
-
-		function GLTFParser( json, options ) {
-
-			this.json = json || {};
-			this.extensions = {};
-			this.plugins = {};
-			this.options = options || {}; // loader object cache
-
-			this.cache = new GLTFRegistry(); // associations between Three.js objects and glTF elements
-
-			this.associations = new Map(); // THREE.BufferGeometry caching
-
-			this.primitiveCache = {}; // THREE.Object3D instance caches
-
-			this.meshCache = {
-				refs: {},
-				uses: {}
+				console.warn('THREE.GLTFLoader: Invalid extras.targetNames length. Ignoring names.');
+			}
+		}
+	}
+
+	function createPrimitiveKey(primitiveDef) {
+		var dracoExtension = primitiveDef.extensions && primitiveDef.extensions[EXTENSIONS.KHR_DRACO_MESH_COMPRESSION];
+		var geometryKey;
+
+		if (dracoExtension) {
+			geometryKey = 'draco:' + dracoExtension.bufferView + ':' + dracoExtension.indices + ':' + createAttributesKey(dracoExtension.attributes);
+		} else {
+			geometryKey = primitiveDef.indices + ':' + createAttributesKey(primitiveDef.attributes) + ':' + primitiveDef.mode;
+		}
+
+		return geometryKey;
+	}
+
+	function createAttributesKey(attributes) {
+		var attributesKey = '';
+		var keys = Object.keys(attributes).sort();
+
+		for (var i = 0, il = keys.length; i < il; i++) {
+			attributesKey += keys[i] + ':' + attributes[keys[i]] + ';';
+		}
+
+		return attributesKey;
+	}
+
+	function getNormalizedComponentScale(constructor) {
+		// Reference:
+		// https://github.com/KhronosGroup/glTF/tree/master/extensions/2.0/Khronos/KHR_mesh_quantization#encoding-quantized-data
+		switch (constructor) {
+			case Int8Array:
+				return 1 / 127;
+
+			case Uint8Array:
+				return 1 / 255;
+
+			case Int16Array:
+				return 1 / 32767;
+
+			case Uint16Array:
+				return 1 / 65535;
+
+			default:
+				throw new Error('THREE.GLTFLoader: Unsupported normalized accessor component type.');
+		}
+	}
+	/* GLTF PARSER */
+
+
+	function GLTFParser(json, options) {
+		this.json = json || {};
+		this.extensions = {};
+		this.plugins = {};
+		this.options = options || {}; // loader object cache
+
+		this.cache = new GLTFRegistry(); // associations between Three.js objects and glTF elements
+
+		this.associations = new Map(); // THREE.BufferGeometry caching
+
+		this.primitiveCache = {}; // THREE.Object3D instance caches
+
+		this.meshCache = {
+			refs: {},
+			uses: {}
+		};
+		this.cameraCache = {
+			refs: {},
+			uses: {}
+		};
+		this.lightCache = {
+			refs: {},
+			uses: {}
+		}; // Track node names, to ensure no duplicates
+
+		this.nodeNamesUsed = {}; // Use an THREE.ImageBitmapLoader if imageBitmaps are supported. Moves much of the
+		// expensive work of uploading a texture to the GPU off the main thread.
+
+		if (typeof createImageBitmap !== 'undefined' && /Firefox/.test(navigator.userAgent) === false) {
+			this.textureLoader = new THREE.ImageBitmapLoader(this.options.manager);
+		} else {
+			this.textureLoader = new THREE.TextureLoader(this.options.manager);
+		}
+
+		this.textureLoader.setCrossOrigin(this.options.crossOrigin);
+		this.textureLoader.setRequestHeader(this.options.requestHeader);
+		this.fileLoader = new THREE.FileLoader(this.options.manager);
+		this.fileLoader.setResponseType('arraybuffer');
+
+		if (this.options.crossOrigin === 'use-credentials') {
+			this.fileLoader.setWithCredentials(true);
+		}
+	}
+
+	GLTFParser.prototype.setExtensions = function (extensions) {
+		this.extensions = extensions;
+	};
+
+	GLTFParser.prototype.setPlugins = function (plugins) {
+		this.plugins = plugins;
+	};
+
+	GLTFParser.prototype.parse = function (onLoad, onError) {
+		var parser = this;
+		var json = this.json;
+		var extensions = this.extensions; // Clear the loader cache
+
+		this.cache.removeAll(); // Mark the special nodes/meshes in json for efficient parse
+
+		this._invokeAll(function (ext) {
+			return ext._markDefs && ext._markDefs();
+		});
+
+		Promise.all(this._invokeAll(function (ext) {
+			return ext.beforeRoot && ext.beforeRoot();
+		})).then(function () {
+			return Promise.all([parser.getDependencies('scene'), parser.getDependencies('animation'), parser.getDependencies('camera')]);
+		}).then(function (dependencies) {
+			var result = {
+				scene: dependencies[0][json.scene || 0],
+				scenes: dependencies[0],
+				animations: dependencies[1],
+				cameras: dependencies[2],
+				asset: json.asset,
+				parser: parser,
+				userData: {}
 			};
-			this.cameraCache = {
-				refs: {},
-				uses: {}
-			};
-			this.lightCache = {
-				refs: {},
-				uses: {}
-			}; // Track node names, to ensure no duplicates
-
-			this.nodeNamesUsed = {}; // Use an THREE.ImageBitmapLoader if imageBitmaps are supported. Moves much of the
-			// expensive work of uploading a texture to the GPU off the main thread.
-
-			if ( typeof createImageBitmap !== 'undefined' && /Firefox/.test( navigator.userAgent ) === false ) {
-
-				this.textureLoader = new THREE.ImageBitmapLoader( this.options.manager );
-
-			} else {
-
-				this.textureLoader = new THREE.TextureLoader( this.options.manager );
-
-			}
-
-			this.textureLoader.setCrossOrigin( this.options.crossOrigin );
-			this.textureLoader.setRequestHeader( this.options.requestHeader );
-			this.fileLoader = new THREE.FileLoader( this.options.manager );
-			this.fileLoader.setResponseType( 'arraybuffer' );
-
-			if ( this.options.crossOrigin === 'use-credentials' ) {
-
-				this.fileLoader.setWithCredentials( true );
-
-			}
-
-		}
-
-		GLTFParser.prototype.setExtensions = function ( extensions ) {
-
-			this.extensions = extensions;
-
-		};
-
-		GLTFParser.prototype.setPlugins = function ( plugins ) {
-
-			this.plugins = plugins;
-
-		};
-
-		GLTFParser.prototype.parse = function ( onLoad, onError ) {
-
-			var parser = this;
-			var json = this.json;
-			var extensions = this.extensions; // Clear the loader cache
-
-			this.cache.removeAll(); // Mark the special nodes/meshes in json for efficient parse
-
-			this._invokeAll( function ( ext ) {
-
-				return ext._markDefs && ext._markDefs();
-
-			} );
-
-			Promise.all( this._invokeAll( function ( ext ) {
-
-				return ext.beforeRoot && ext.beforeRoot();
-
-			} ) ).then( function () {
-
-				return Promise.all( [ parser.getDependencies( 'scene' ), parser.getDependencies( 'animation' ), parser.getDependencies( 'camera' ) ] );
-
-			} ).then( function ( dependencies ) {
-
-				var result = {
-					scene: dependencies[ 0 ][ json.scene || 0 ],
-					scenes: dependencies[ 0 ],
-					animations: dependencies[ 1 ],
-					cameras: dependencies[ 2 ],
-					asset: json.asset,
-					parser: parser,
-					userData: {}
-				};
-				addUnknownExtensionsToUserData( extensions, result, json );
-				assignExtrasToUserData( result, json );
-				Promise.all( parser._invokeAll( function ( ext ) {
-
-					return ext.afterRoot && ext.afterRoot( result );
-
-				} ) ).then( function () {
-
-					onLoad( result );
-
-				} );
-
-			} ).catch( onError );
-
-		};
-		/**
+			addUnknownExtensionsToUserData(extensions, result, json);
+			assignExtrasToUserData(result, json);
+			Promise.all(parser._invokeAll(function (ext) {
+				return ext.afterRoot && ext.afterRoot(result);
+			})).then(function () {
+				onLoad(result);
+			});
+		}).catch(onError);
+	};
+	/**
 	 * Marks the special nodes/meshes in json for efficient parse.
 	 */
 
 
-		GLTFParser.prototype._markDefs = function () {
-
-			var nodeDefs = this.json.nodes || [];
-			var skinDefs = this.json.skins || [];
-			var meshDefs = this.json.meshes || []; // Nothing in the node definition indicates whether it is a THREE.Bone or an
-			// THREE.Object3D. Use the skins' joint references to mark bones.
-
-			for ( var skinIndex = 0, skinLength = skinDefs.length; skinIndex < skinLength; skinIndex ++ ) {
-
-				var joints = skinDefs[ skinIndex ].joints;
-
-				for ( var i = 0, il = joints.length; i < il; i ++ ) {
-
-					nodeDefs[ joints[ i ] ].isBone = true;
-
-				}
-
-			} // Iterate over all nodes, marking references to shared resources,
-			// as well as skeleton joints.
-
-
-			for ( var nodeIndex = 0, nodeLength = nodeDefs.length; nodeIndex < nodeLength; nodeIndex ++ ) {
-
-				var nodeDef = nodeDefs[ nodeIndex ];
-
-				if ( nodeDef.mesh !== undefined ) {
-
-					this._addNodeRef( this.meshCache, nodeDef.mesh ); // Nothing in the mesh definition indicates whether it is
-					// a THREE.SkinnedMesh or THREE.Mesh. Use the node's mesh reference
-					// to mark THREE.SkinnedMesh if node has skin.
-
-
-					if ( nodeDef.skin !== undefined ) {
-
-						meshDefs[ nodeDef.mesh ].isSkinnedMesh = true;
-
-					}
-
-				}
-
-				if ( nodeDef.camera !== undefined ) {
-
-					this._addNodeRef( this.cameraCache, nodeDef.camera );
-
-				}
-
-			}
-
-		};
-		/**
+	GLTFParser.prototype._markDefs = function () {
+		var nodeDefs = this.json.nodes || [];
+		var skinDefs = this.json.skins || [];
+		var meshDefs = this.json.meshes || []; // Nothing in the node definition indicates whether it is a THREE.Bone or an
+		// THREE.Object3D. Use the skins' joint references to mark bones.
+
+		for (var skinIndex = 0, skinLength = skinDefs.length; skinIndex < skinLength; skinIndex++) {
+			var joints = skinDefs[skinIndex].joints;
+
+			for (var i = 0, il = joints.length; i < il; i++) {
+				nodeDefs[joints[i]].isBone = true;
+			}
+		} // Iterate over all nodes, marking references to shared resources,
+		// as well as skeleton joints.
+
+
+		for (var nodeIndex = 0, nodeLength = nodeDefs.length; nodeIndex < nodeLength; nodeIndex++) {
+			var nodeDef = nodeDefs[nodeIndex];
+
+			if (nodeDef.mesh !== undefined) {
+				this._addNodeRef(this.meshCache, nodeDef.mesh); // Nothing in the mesh definition indicates whether it is
+				// a THREE.SkinnedMesh or THREE.Mesh. Use the node's mesh reference
+				// to mark THREE.SkinnedMesh if node has skin.
+
+
+				if (nodeDef.skin !== undefined) {
+					meshDefs[nodeDef.mesh].isSkinnedMesh = true;
+				}
+			}
+
+			if (nodeDef.camera !== undefined) {
+				this._addNodeRef(this.cameraCache, nodeDef.camera);
+			}
+		}
+	};
+	/**
 	 * Counts references to shared node / THREE.Object3D resources. These resources
 	 * can be reused, or "instantiated", at multiple nodes in the scene
 	 * hierarchy. THREE.Mesh, Camera, and Light instances are instantiated and must
@@ -1828,68 +1423,50 @@
 	 */
 
 
-		GLTFParser.prototype._addNodeRef = function ( cache, index ) {
-
-			if ( index === undefined ) return;
-
-			if ( cache.refs[ index ] === undefined ) {
-
-				cache.refs[ index ] = cache.uses[ index ] = 0;
-
-			}
-
-			cache.refs[ index ] ++;
-
-		};
-		/** Returns a reference to a shared resource, cloning it if necessary. */
-
-
-		GLTFParser.prototype._getNodeRef = function ( cache, index, object ) {
-
-			if ( cache.refs[ index ] <= 1 ) return object;
-			var ref = object.clone();
-			ref.name += '_instance_' + cache.uses[ index ] ++;
-			return ref;
-
-		};
-
-		GLTFParser.prototype._invokeOne = function ( func ) {
-
-			var extensions = Object.values( this.plugins );
-			extensions.push( this );
-
-<<<<<<< HEAD
+	GLTFParser.prototype._addNodeRef = function (cache, index) {
+		if (index === undefined) return;
+
+		if (cache.refs[index] === undefined) {
+			cache.refs[index] = cache.uses[index] = 0;
+		}
+
+		cache.refs[index]++;
+	};
+	/** Returns a reference to a shared resource, cloning it if necessary. */
+
+
+	GLTFParser.prototype._getNodeRef = function (cache, index, object) {
+		if (cache.refs[index] <= 1) return object;
+		var ref = object.clone();
+		ref.name += '_instance_' + cache.uses[index]++;
+		return ref;
+	};
+
+	GLTFParser.prototype._invokeOne = function (func) {
+		var extensions = Object.values(this.plugins);
+		extensions.push(this);
+
+		for (var i = 0; i < extensions.length; i++) {
+			var result = func(extensions[i]);
+			if (result) return result;
+		}
+
 		return null;
-
-	};
-=======
-			for ( var i = 0; i < extensions.length; i ++ ) {
->>>>>>> 0b608ec6
-
-				var result = func( extensions[ i ] );
-				if ( result ) return result;
-
-			}
-
-		};
-
-		GLTFParser.prototype._invokeAll = function ( func ) {
-
-			var extensions = Object.values( this.plugins );
-			extensions.unshift( this );
-			var pending = [];
-
-			for ( var i = 0; i < extensions.length; i ++ ) {
-
-				var result = func( extensions[ i ] );
-				if ( result ) pending.push( result );
-
-			}
-
-			return pending;
-
-		};
-		/**
+	};
+
+	GLTFParser.prototype._invokeAll = function (func) {
+		var extensions = Object.values(this.plugins);
+		extensions.unshift(this);
+		var pending = [];
+
+		for (var i = 0; i < extensions.length; i++) {
+			var result = func(extensions[i]);
+			if (result) pending.push(result);
+		}
+
+		return pending;
+	};
+	/**
 	 * Requests the specified dependency asynchronously, with caching.
 	 * @param {string} type
 	 * @param {number} index
@@ -1897,414 +1474,326 @@
 	 */
 
 
-		GLTFParser.prototype.getDependency = function ( type, index ) {
-
-			var cacheKey = type + ':' + index;
-			var dependency = this.cache.get( cacheKey );
-
-			if ( ! dependency ) {
-
-				switch ( type ) {
-
-					case 'scene':
-						dependency = this.loadScene( index );
-						break;
-
-					case 'node':
-						dependency = this.loadNode( index );
-						break;
-
-					case 'mesh':
-						dependency = this._invokeOne( function ( ext ) {
-
-							return ext.loadMesh && ext.loadMesh( index );
-
-						} );
-						break;
-
-					case 'accessor':
-						dependency = this.loadAccessor( index );
-						break;
-
-					case 'bufferView':
-						dependency = this._invokeOne( function ( ext ) {
-
-							return ext.loadBufferView && ext.loadBufferView( index );
-
-						} );
-						break;
-
-					case 'buffer':
-						dependency = this.loadBuffer( index );
-						break;
-
-					case 'material':
-						dependency = this._invokeOne( function ( ext ) {
-
-							return ext.loadMaterial && ext.loadMaterial( index );
-
-						} );
-						break;
-
-					case 'texture':
-						dependency = this._invokeOne( function ( ext ) {
-
-							return ext.loadTexture && ext.loadTexture( index );
-
-						} );
-						break;
-
-					case 'skin':
-						dependency = this.loadSkin( index );
-						break;
-
-					case 'animation':
-						dependency = this.loadAnimation( index );
-						break;
-
-					case 'camera':
-						dependency = this.loadCamera( index );
-						break;
-
-					default:
-						throw new Error( 'Unknown type: ' + type );
-
-				}
-
-				this.cache.add( cacheKey, dependency );
-
-			}
-
-			return dependency;
-
-		};
-		/**
+	GLTFParser.prototype.getDependency = function (type, index) {
+		var cacheKey = type + ':' + index;
+		var dependency = this.cache.get(cacheKey);
+
+		if (!dependency) {
+			switch (type) {
+				case 'scene':
+					dependency = this.loadScene(index);
+					break;
+
+				case 'node':
+					dependency = this.loadNode(index);
+					break;
+
+				case 'mesh':
+					dependency = this._invokeOne(function (ext) {
+						return ext.loadMesh && ext.loadMesh(index);
+					});
+					break;
+
+				case 'accessor':
+					dependency = this.loadAccessor(index);
+					break;
+
+				case 'bufferView':
+					dependency = this._invokeOne(function (ext) {
+						return ext.loadBufferView && ext.loadBufferView(index);
+					});
+					break;
+
+				case 'buffer':
+					dependency = this.loadBuffer(index);
+					break;
+
+				case 'material':
+					dependency = this._invokeOne(function (ext) {
+						return ext.loadMaterial && ext.loadMaterial(index);
+					});
+					break;
+
+				case 'texture':
+					dependency = this._invokeOne(function (ext) {
+						return ext.loadTexture && ext.loadTexture(index);
+					});
+					break;
+
+				case 'skin':
+					dependency = this.loadSkin(index);
+					break;
+
+				case 'animation':
+					dependency = this.loadAnimation(index);
+					break;
+
+				case 'camera':
+					dependency = this.loadCamera(index);
+					break;
+
+				default:
+					throw new Error('Unknown type: ' + type);
+			}
+
+			this.cache.add(cacheKey, dependency);
+		}
+
+		return dependency;
+	};
+	/**
 	 * Requests all dependencies of the specified type asynchronously, with caching.
 	 * @param {string} type
 	 * @return {Promise<Array<Object>>}
 	 */
 
 
-		GLTFParser.prototype.getDependencies = function ( type ) {
-
-			var dependencies = this.cache.get( type );
-
-			if ( ! dependencies ) {
-
-				var parser = this;
-				var defs = this.json[ type + ( type === 'mesh' ? 'es' : 's' ) ] || [];
-				dependencies = Promise.all( defs.map( function ( def, index ) {
-
-					return parser.getDependency( type, index );
-
-				} ) );
-				this.cache.add( type, dependencies );
-
-			}
-
-			return dependencies;
-
-		};
-		/**
+	GLTFParser.prototype.getDependencies = function (type) {
+		var dependencies = this.cache.get(type);
+
+		if (!dependencies) {
+			var parser = this;
+			var defs = this.json[type + (type === 'mesh' ? 'es' : 's')] || [];
+			dependencies = Promise.all(defs.map(function (def, index) {
+				return parser.getDependency(type, index);
+			}));
+			this.cache.add(type, dependencies);
+		}
+
+		return dependencies;
+	};
+	/**
 	 * Specification: https://github.com/KhronosGroup/glTF/blob/master/specification/2.0/README.md#buffers-and-buffer-views
 	 * @param {number} bufferIndex
 	 * @return {Promise<ArrayBuffer>}
 	 */
 
 
-		GLTFParser.prototype.loadBuffer = function ( bufferIndex ) {
-
-			var bufferDef = this.json.buffers[ bufferIndex ];
-			var loader = this.fileLoader;
-
-			if ( bufferDef.type && bufferDef.type !== 'arraybuffer' ) {
-
-				throw new Error( 'THREE.GLTFLoader: ' + bufferDef.type + ' buffer type is not supported.' );
-
-			} // If present, GLB container is required to be the first buffer.
-
-
-			if ( bufferDef.uri === undefined && bufferIndex === 0 ) {
-
-				return Promise.resolve( this.extensions[ EXTENSIONS.KHR_BINARY_GLTF ].body );
-
-			}
-
-			var options = this.options;
-			return new Promise( function ( resolve, reject ) {
-
-				loader.load( resolveURL( bufferDef.uri, options.path ), resolve, undefined, function () {
-
-					reject( new Error( 'THREE.GLTFLoader: Failed to load buffer "' + bufferDef.uri + '".' ) );
-
-				} );
-
-			} );
-
-		};
-		/**
+	GLTFParser.prototype.loadBuffer = function (bufferIndex) {
+		var bufferDef = this.json.buffers[bufferIndex];
+		var loader = this.fileLoader;
+
+		if (bufferDef.type && bufferDef.type !== 'arraybuffer') {
+			throw new Error('THREE.GLTFLoader: ' + bufferDef.type + ' buffer type is not supported.');
+		} // If present, GLB container is required to be the first buffer.
+
+
+		if (bufferDef.uri === undefined && bufferIndex === 0) {
+			return Promise.resolve(this.extensions[EXTENSIONS.KHR_BINARY_GLTF].body);
+		}
+
+		var options = this.options;
+		return new Promise(function (resolve, reject) {
+			loader.load(resolveURL(bufferDef.uri, options.path), resolve, undefined, function () {
+				reject(new Error('THREE.GLTFLoader: Failed to load buffer "' + bufferDef.uri + '".'));
+			});
+		});
+	};
+	/**
 	 * Specification: https://github.com/KhronosGroup/glTF/blob/master/specification/2.0/README.md#buffers-and-buffer-views
 	 * @param {number} bufferViewIndex
 	 * @return {Promise<ArrayBuffer>}
 	 */
 
 
-		GLTFParser.prototype.loadBufferView = function ( bufferViewIndex ) {
-
-			var bufferViewDef = this.json.bufferViews[ bufferViewIndex ];
-			return this.getDependency( 'buffer', bufferViewDef.buffer ).then( function ( buffer ) {
-
-				var byteLength = bufferViewDef.byteLength || 0;
-				var byteOffset = bufferViewDef.byteOffset || 0;
-				return buffer.slice( byteOffset, byteOffset + byteLength );
-
-			} );
-
-		};
-		/**
+	GLTFParser.prototype.loadBufferView = function (bufferViewIndex) {
+		var bufferViewDef = this.json.bufferViews[bufferViewIndex];
+		return this.getDependency('buffer', bufferViewDef.buffer).then(function (buffer) {
+			var byteLength = bufferViewDef.byteLength || 0;
+			var byteOffset = bufferViewDef.byteOffset || 0;
+			return buffer.slice(byteOffset, byteOffset + byteLength);
+		});
+	};
+	/**
 	 * Specification: https://github.com/KhronosGroup/glTF/blob/master/specification/2.0/README.md#accessors
 	 * @param {number} accessorIndex
 	 * @return {Promise<BufferAttribute|InterleavedBufferAttribute>}
 	 */
 
 
-		GLTFParser.prototype.loadAccessor = function ( accessorIndex ) {
-
-			var parser = this;
-			var json = this.json;
-			var accessorDef = this.json.accessors[ accessorIndex ];
-
-			if ( accessorDef.bufferView === undefined && accessorDef.sparse === undefined ) {
-
-				// Ignore empty accessors, which may be used to declare runtime
-				// information about attributes coming from another source (e.g. Draco
-				// compression extension).
-				return Promise.resolve( null );
-
-			}
-
-			var pendingBufferViews = [];
-
-			if ( accessorDef.bufferView !== undefined ) {
-
-				pendingBufferViews.push( this.getDependency( 'bufferView', accessorDef.bufferView ) );
-
+	GLTFParser.prototype.loadAccessor = function (accessorIndex) {
+		var parser = this;
+		var json = this.json;
+		var accessorDef = this.json.accessors[accessorIndex];
+
+		if (accessorDef.bufferView === undefined && accessorDef.sparse === undefined) {
+			// Ignore empty accessors, which may be used to declare runtime
+			// information about attributes coming from another source (e.g. Draco
+			// compression extension).
+			return Promise.resolve(null);
+		}
+
+		var pendingBufferViews = [];
+
+		if (accessorDef.bufferView !== undefined) {
+			pendingBufferViews.push(this.getDependency('bufferView', accessorDef.bufferView));
+		} else {
+			pendingBufferViews.push(null);
+		}
+
+		if (accessorDef.sparse !== undefined) {
+			pendingBufferViews.push(this.getDependency('bufferView', accessorDef.sparse.indices.bufferView));
+			pendingBufferViews.push(this.getDependency('bufferView', accessorDef.sparse.values.bufferView));
+		}
+
+		return Promise.all(pendingBufferViews).then(function (bufferViews) {
+			var bufferView = bufferViews[0];
+			var itemSize = WEBGL_TYPE_SIZES[accessorDef.type];
+			var TypedArray = WEBGL_COMPONENT_TYPES[accessorDef.componentType]; // For VEC3: itemSize is 3, elementBytes is 4, itemBytes is 12.
+
+			var elementBytes = TypedArray.BYTES_PER_ELEMENT;
+			var itemBytes = elementBytes * itemSize;
+			var byteOffset = accessorDef.byteOffset || 0;
+			var byteStride = accessorDef.bufferView !== undefined ? json.bufferViews[accessorDef.bufferView].byteStride : undefined;
+			var normalized = accessorDef.normalized === true;
+			var array, bufferAttribute; // The buffer is not interleaved if the stride is the item size in bytes.
+
+			if (byteStride && byteStride !== itemBytes) {
+				// Each "slice" of the buffer, as defined by 'count' elements of 'byteStride' bytes, gets its own THREE.InterleavedBuffer
+				// This makes sure that IBA.count reflects accessor.count properly
+				var ibSlice = Math.floor(byteOffset / byteStride);
+				var ibCacheKey = 'InterleavedBuffer:' + accessorDef.bufferView + ':' + accessorDef.componentType + ':' + ibSlice + ':' + accessorDef.count;
+				var ib = parser.cache.get(ibCacheKey);
+
+				if (!ib) {
+					array = new TypedArray(bufferView, ibSlice * byteStride, accessorDef.count * byteStride / elementBytes); // Integer parameters to IB/IBA are in array elements, not bytes.
+
+					ib = new THREE.InterleavedBuffer(array, byteStride / elementBytes);
+					parser.cache.add(ibCacheKey, ib);
+				}
+
+				bufferAttribute = new THREE.InterleavedBufferAttribute(ib, itemSize, byteOffset % byteStride / elementBytes, normalized);
 			} else {
-
-				pendingBufferViews.push( null );
-
-			}
-
-			if ( accessorDef.sparse !== undefined ) {
-
-				pendingBufferViews.push( this.getDependency( 'bufferView', accessorDef.sparse.indices.bufferView ) );
-				pendingBufferViews.push( this.getDependency( 'bufferView', accessorDef.sparse.values.bufferView ) );
-
-			}
-
-			return Promise.all( pendingBufferViews ).then( function ( bufferViews ) {
-
-				var bufferView = bufferViews[ 0 ];
-				var itemSize = WEBGL_TYPE_SIZES[ accessorDef.type ];
-				var TypedArray = WEBGL_COMPONENT_TYPES[ accessorDef.componentType ]; // For VEC3: itemSize is 3, elementBytes is 4, itemBytes is 12.
-
-				var elementBytes = TypedArray.BYTES_PER_ELEMENT;
-				var itemBytes = elementBytes * itemSize;
-				var byteOffset = accessorDef.byteOffset || 0;
-				var byteStride = accessorDef.bufferView !== undefined ? json.bufferViews[ accessorDef.bufferView ].byteStride : undefined;
-				var normalized = accessorDef.normalized === true;
-				var array, bufferAttribute; // The buffer is not interleaved if the stride is the item size in bytes.
-
-				if ( byteStride && byteStride !== itemBytes ) {
-
-					// Each "slice" of the buffer, as defined by 'count' elements of 'byteStride' bytes, gets its own THREE.InterleavedBuffer
-					// This makes sure that IBA.count reflects accessor.count properly
-					var ibSlice = Math.floor( byteOffset / byteStride );
-					var ibCacheKey = 'InterleavedBuffer:' + accessorDef.bufferView + ':' + accessorDef.componentType + ':' + ibSlice + ':' + accessorDef.count;
-					var ib = parser.cache.get( ibCacheKey );
-
-					if ( ! ib ) {
-
-						array = new TypedArray( bufferView, ibSlice * byteStride, accessorDef.count * byteStride / elementBytes ); // Integer parameters to IB/IBA are in array elements, not bytes.
-
-						ib = new THREE.InterleavedBuffer( array, byteStride / elementBytes );
-						parser.cache.add( ibCacheKey, ib );
-
-					}
-
-					bufferAttribute = new THREE.InterleavedBufferAttribute( ib, itemSize, byteOffset % byteStride / elementBytes, normalized );
-
+				if (bufferView === null) {
+					array = new TypedArray(accessorDef.count * itemSize);
 				} else {
-
-					if ( bufferView === null ) {
-
-						array = new TypedArray( accessorDef.count * itemSize );
-
-					} else {
-
-						array = new TypedArray( bufferView, byteOffset, accessorDef.count * itemSize );
-
-					}
-
-					bufferAttribute = new THREE.BufferAttribute( array, itemSize, normalized );
-
-				} // https://github.com/KhronosGroup/glTF/blob/master/specification/2.0/README.md#sparse-accessors
-
-
-				if ( accessorDef.sparse !== undefined ) {
-
-					var itemSizeIndices = WEBGL_TYPE_SIZES.SCALAR;
-					var TypedArrayIndices = WEBGL_COMPONENT_TYPES[ accessorDef.sparse.indices.componentType ];
-					var byteOffsetIndices = accessorDef.sparse.indices.byteOffset || 0;
-					var byteOffsetValues = accessorDef.sparse.values.byteOffset || 0;
-					var sparseIndices = new TypedArrayIndices( bufferViews[ 1 ], byteOffsetIndices, accessorDef.sparse.count * itemSizeIndices );
-					var sparseValues = new TypedArray( bufferViews[ 2 ], byteOffsetValues, accessorDef.sparse.count * itemSize );
-
-					if ( bufferView !== null ) {
-
-						// Avoid modifying the original ArrayBuffer, if the bufferView wasn't initialized with zeroes.
-						bufferAttribute = new THREE.BufferAttribute( bufferAttribute.array.slice(), bufferAttribute.itemSize, bufferAttribute.normalized );
-
-					}
-
-					for ( var i = 0, il = sparseIndices.length; i < il; i ++ ) {
-
-						var index = sparseIndices[ i ];
-						bufferAttribute.setX( index, sparseValues[ i * itemSize ] );
-						if ( itemSize >= 2 ) bufferAttribute.setY( index, sparseValues[ i * itemSize + 1 ] );
-						if ( itemSize >= 3 ) bufferAttribute.setZ( index, sparseValues[ i * itemSize + 2 ] );
-						if ( itemSize >= 4 ) bufferAttribute.setW( index, sparseValues[ i * itemSize + 3 ] );
-						if ( itemSize >= 5 ) throw new Error( 'THREE.GLTFLoader: Unsupported itemSize in sparse THREE.BufferAttribute.' );
-
-					}
-
-				}
-
-				return bufferAttribute;
-
-			} );
-
-		};
-		/**
+					array = new TypedArray(bufferView, byteOffset, accessorDef.count * itemSize);
+				}
+
+				bufferAttribute = new THREE.BufferAttribute(array, itemSize, normalized);
+			} // https://github.com/KhronosGroup/glTF/blob/master/specification/2.0/README.md#sparse-accessors
+
+
+			if (accessorDef.sparse !== undefined) {
+				var itemSizeIndices = WEBGL_TYPE_SIZES.SCALAR;
+				var TypedArrayIndices = WEBGL_COMPONENT_TYPES[accessorDef.sparse.indices.componentType];
+				var byteOffsetIndices = accessorDef.sparse.indices.byteOffset || 0;
+				var byteOffsetValues = accessorDef.sparse.values.byteOffset || 0;
+				var sparseIndices = new TypedArrayIndices(bufferViews[1], byteOffsetIndices, accessorDef.sparse.count * itemSizeIndices);
+				var sparseValues = new TypedArray(bufferViews[2], byteOffsetValues, accessorDef.sparse.count * itemSize);
+
+				if (bufferView !== null) {
+					// Avoid modifying the original ArrayBuffer, if the bufferView wasn't initialized with zeroes.
+					bufferAttribute = new THREE.BufferAttribute(bufferAttribute.array.slice(), bufferAttribute.itemSize, bufferAttribute.normalized);
+				}
+
+				for (var i = 0, il = sparseIndices.length; i < il; i++) {
+					var index = sparseIndices[i];
+					bufferAttribute.setX(index, sparseValues[i * itemSize]);
+					if (itemSize >= 2) bufferAttribute.setY(index, sparseValues[i * itemSize + 1]);
+					if (itemSize >= 3) bufferAttribute.setZ(index, sparseValues[i * itemSize + 2]);
+					if (itemSize >= 4) bufferAttribute.setW(index, sparseValues[i * itemSize + 3]);
+					if (itemSize >= 5) throw new Error('THREE.GLTFLoader: Unsupported itemSize in sparse THREE.BufferAttribute.');
+				}
+			}
+
+			return bufferAttribute;
+		});
+	};
+	/**
 	 * Specification: https://github.com/KhronosGroup/glTF/tree/master/specification/2.0#textures
 	 * @param {number} textureIndex
 	 * @return {Promise<THREE.Texture>}
 	 */
 
 
-		GLTFParser.prototype.loadTexture = function ( textureIndex ) {
-
-			var json = this.json;
-			var options = this.options;
-			var textureDef = json.textures[ textureIndex ];
-			var source = json.images[ textureDef.source ];
-			var loader = this.textureLoader;
-
-			if ( source.uri ) {
-
-				var handler = options.manager.getHandler( source.uri );
-				if ( handler !== null ) loader = handler;
-
-			}
-
-			return this.loadTextureImage( textureIndex, source, loader );
-
-		};
-
-		GLTFParser.prototype.loadTextureImage = function ( textureIndex, source, loader ) {
-
-			var parser = this;
-			var json = this.json;
-			var options = this.options;
-			var textureDef = json.textures[ textureIndex ];
-			var URL = self.URL || self.webkitURL;
-			var sourceURI = source.uri;
-			var isObjectURL = false;
-			var hasAlpha = true;
-			if ( source.mimeType === 'image/jpeg' ) hasAlpha = false;
-
-			if ( source.bufferView !== undefined ) {
-
-				// Load binary image data from bufferView, if provided.
-				sourceURI = parser.getDependency( 'bufferView', source.bufferView ).then( function ( bufferView ) {
-
-					if ( source.mimeType === 'image/png' ) {
-
-						// Inspect the PNG 'IHDR' chunk to determine whether the image could have an
-						// alpha channel. This check is conservative — the image could have an alpha
-						// channel with all values == 1, and the indexed type (colorType == 3) only
-						// sometimes contains alpha.
-						//
-						// https://en.wikipedia.org/wiki/Portable_Network_Graphics#File_header
-						var colorType = new DataView( bufferView, 25, 1 ).getUint8( 0, false );
-						hasAlpha = colorType === 6 || colorType === 4 || colorType === 3;
-
-					}
-
-					isObjectURL = true;
-					var blob = new Blob( [ bufferView ], {
-						type: source.mimeType
-					} );
-					sourceURI = URL.createObjectURL( blob );
-					return sourceURI;
-
-				} );
-
-			} else if ( source.uri === undefined ) {
-
-				throw new Error( 'THREE.GLTFLoader: Image ' + textureIndex + ' is missing URI and bufferView' );
-
-			}
-
-			return Promise.resolve( sourceURI ).then( function ( sourceURI ) {
-
-				return new Promise( function ( resolve, reject ) {
-
-					var onLoad = resolve;
-
-					if ( loader.isImageBitmapLoader === true ) {
-
-						onLoad = function ( imageBitmap ) {
-
-							resolve( new THREE.CanvasTexture( imageBitmap ) );
-
-						};
-
-					}
-
-					loader.load( resolveURL( sourceURI, options.path ), onLoad, undefined, reject );
-
-				} );
-
-			} ).then( function ( texture ) {
-
-				// Clean up resources and configure Texture.
-				if ( isObjectURL === true ) {
-
-					URL.revokeObjectURL( sourceURI );
-
-				}
-
-				texture.flipY = false;
-				if ( textureDef.name ) texture.name = textureDef.name; // When there is definitely no alpha channel in the texture, set THREE.RGBFormat to save space.
-
-				if ( ! hasAlpha ) texture.format = THREE.RGBFormat;
-				var samplers = json.samplers || {};
-				var sampler = samplers[ textureDef.sampler ] || {};
-				texture.magFilter = WEBGL_FILTERS[ sampler.magFilter ] || THREE.LinearFilter;
-				texture.minFilter = WEBGL_FILTERS[ sampler.minFilter ] || THREE.LinearMipmapLinearFilter;
-				texture.wrapS = WEBGL_WRAPPINGS[ sampler.wrapS ] || THREE.RepeatWrapping;
-				texture.wrapT = WEBGL_WRAPPINGS[ sampler.wrapT ] || THREE.RepeatWrapping;
-				parser.associations.set( texture, {
-					type: 'textures',
-					index: textureIndex
-				} );
-				return texture;
-
-			} );
-
-		};
-		/**
+	GLTFParser.prototype.loadTexture = function (textureIndex) {
+		var json = this.json;
+		var options = this.options;
+		var textureDef = json.textures[textureIndex];
+		var source = json.images[textureDef.source];
+		var loader = this.textureLoader;
+
+		if (source.uri) {
+			var handler = options.manager.getHandler(source.uri);
+			if (handler !== null) loader = handler;
+		}
+
+		return this.loadTextureImage(textureIndex, source, loader);
+	};
+
+	GLTFParser.prototype.loadTextureImage = function (textureIndex, source, loader) {
+		var parser = this;
+		var json = this.json;
+		var options = this.options;
+		var textureDef = json.textures[textureIndex];
+		var URL = self.URL || self.webkitURL;
+		var sourceURI = source.uri;
+		var isObjectURL = false;
+		var hasAlpha = true;
+		if (source.mimeType === 'image/jpeg') hasAlpha = false;
+
+		if (source.bufferView !== undefined) {
+			// Load binary image data from bufferView, if provided.
+			sourceURI = parser.getDependency('bufferView', source.bufferView).then(function (bufferView) {
+				if (source.mimeType === 'image/png') {
+					// Inspect the PNG 'IHDR' chunk to determine whether the image could have an
+					// alpha channel. This check is conservative — the image could have an alpha
+					// channel with all values == 1, and the indexed type (colorType == 3) only
+					// sometimes contains alpha.
+					//
+					// https://en.wikipedia.org/wiki/Portable_Network_Graphics#File_header
+					var colorType = new DataView(bufferView, 25, 1).getUint8(0, false);
+					hasAlpha = colorType === 6 || colorType === 4 || colorType === 3;
+				}
+
+				isObjectURL = true;
+				var blob = new Blob([bufferView], {
+					type: source.mimeType
+				});
+				sourceURI = URL.createObjectURL(blob);
+				return sourceURI;
+			});
+		} else if (source.uri === undefined) {
+			throw new Error('THREE.GLTFLoader: Image ' + textureIndex + ' is missing URI and bufferView');
+		}
+
+		return Promise.resolve(sourceURI).then(function (sourceURI) {
+			return new Promise(function (resolve, reject) {
+				var onLoad = resolve;
+
+				if (loader.isImageBitmapLoader === true) {
+					onLoad = function (imageBitmap) {
+						resolve(new THREE.CanvasTexture(imageBitmap));
+					};
+				}
+
+				loader.load(resolveURL(sourceURI, options.path), onLoad, undefined, reject);
+			});
+		}).then(function (texture) {
+			// Clean up resources and configure Texture.
+			if (isObjectURL === true) {
+				URL.revokeObjectURL(sourceURI);
+			}
+
+			texture.flipY = false;
+			if (textureDef.name) texture.name = textureDef.name; // When there is definitely no alpha channel in the texture, set THREE.RGBFormat to save space.
+
+			if (!hasAlpha) texture.format = THREE.RGBFormat;
+			var samplers = json.samplers || {};
+			var sampler = samplers[textureDef.sampler] || {};
+			texture.magFilter = WEBGL_FILTERS[sampler.magFilter] || THREE.LinearFilter;
+			texture.minFilter = WEBGL_FILTERS[sampler.minFilter] || THREE.LinearMipmapLinearFilter;
+			texture.wrapS = WEBGL_WRAPPINGS[sampler.wrapS] || THREE.RepeatWrapping;
+			texture.wrapT = WEBGL_WRAPPINGS[sampler.wrapT] || THREE.RepeatWrapping;
+			parser.associations.set(texture, {
+				type: 'textures',
+				index: textureIndex
+			});
+			return texture;
+		});
+	};
+	/**
 	 * Asynchronously assigns a texture to the given material parameters.
 	 * @param {Object} materialParams
 	 * @param {string} mapName
@@ -2313,39 +1802,29 @@
 	 */
 
 
-		GLTFParser.prototype.assignTexture = function ( materialParams, mapName, mapDef ) {
-
-			var parser = this;
-			return this.getDependency( 'texture', mapDef.index ).then( function ( texture ) {
-
-				// Materials sample aoMap from UV set 1 and other maps from UV set 0 - this can't be configured
-				// However, we will copy UV set 0 to UV set 1 on demand for aoMap
-				if ( mapDef.texCoord !== undefined && mapDef.texCoord != 0 && ! ( mapName === 'aoMap' && mapDef.texCoord == 1 ) ) {
-
-					console.warn( 'THREE.GLTFLoader: Custom UV set ' + mapDef.texCoord + ' for texture ' + mapName + ' not yet supported.' );
-
-				}
-
-				if ( parser.extensions[ EXTENSIONS.KHR_TEXTURE_TRANSFORM ] ) {
-
-					var transform = mapDef.extensions !== undefined ? mapDef.extensions[ EXTENSIONS.KHR_TEXTURE_TRANSFORM ] : undefined;
-
-					if ( transform ) {
-
-						var gltfReference = parser.associations.get( texture );
-						texture = parser.extensions[ EXTENSIONS.KHR_TEXTURE_TRANSFORM ].extendTexture( texture, transform );
-						parser.associations.set( texture, gltfReference );
-
-					}
-
-				}
-
-				materialParams[ mapName ] = texture;
-
-			} );
-
-		};
-		/**
+	GLTFParser.prototype.assignTexture = function (materialParams, mapName, mapDef) {
+		var parser = this;
+		return this.getDependency('texture', mapDef.index).then(function (texture) {
+			// Materials sample aoMap from UV set 1 and other maps from UV set 0 - this can't be configured
+			// However, we will copy UV set 0 to UV set 1 on demand for aoMap
+			if (mapDef.texCoord !== undefined && mapDef.texCoord != 0 && !(mapName === 'aoMap' && mapDef.texCoord == 1)) {
+				console.warn('THREE.GLTFLoader: Custom UV set ' + mapDef.texCoord + ' for texture ' + mapName + ' not yet supported.');
+			}
+
+			if (parser.extensions[EXTENSIONS.KHR_TEXTURE_TRANSFORM]) {
+				var transform = mapDef.extensions !== undefined ? mapDef.extensions[EXTENSIONS.KHR_TEXTURE_TRANSFORM] : undefined;
+
+				if (transform) {
+					var gltfReference = parser.associations.get(texture);
+					texture = parser.extensions[EXTENSIONS.KHR_TEXTURE_TRANSFORM].extendTexture(texture, transform);
+					parser.associations.set(texture, gltfReference);
+				}
+			}
+
+			materialParams[mapName] = texture;
+		});
+	};
+	/**
 	 * Assigns final material to a THREE.Mesh, THREE.Line, or THREE.Points instance. The instance
 	 * already has a material (generated from the glTF material options alone)
 	 * but reuse of the same glTF material may require multiple threejs materials
@@ -2355,399 +1834,309 @@
 	 */
 
 
-		GLTFParser.prototype.assignFinalMaterial = function ( mesh ) {
-
-			var geometry = mesh.geometry;
-			var material = mesh.material;
-			var useVertexTangents = geometry.attributes.tangent !== undefined;
-			var useVertexColors = geometry.attributes.color !== undefined;
-			var useFlatShading = geometry.attributes.normal === undefined;
-			var useSkinning = mesh.isSkinnedMesh === true;
-			var useMorphTargets = Object.keys( geometry.morphAttributes ).length > 0;
-			var useMorphNormals = useMorphTargets && geometry.morphAttributes.normal !== undefined;
-
-			if ( mesh.isPoints ) {
-
-				var cacheKey = 'PointsMaterial:' + material.uuid;
-				var pointsMaterial = this.cache.get( cacheKey );
-
-				if ( ! pointsMaterial ) {
-
-					pointsMaterial = new THREE.PointsMaterial();
-					THREE.Material.prototype.copy.call( pointsMaterial, material );
-					pointsMaterial.color.copy( material.color );
-					pointsMaterial.map = material.map;
-					pointsMaterial.sizeAttenuation = false; // glTF spec says points should be 1px
-
-					this.cache.add( cacheKey, pointsMaterial );
-
-				}
-
-				material = pointsMaterial;
-
-			} else if ( mesh.isLine ) {
-
-				var cacheKey = 'LineBasicMaterial:' + material.uuid;
-				var lineMaterial = this.cache.get( cacheKey );
-
-				if ( ! lineMaterial ) {
-
-					lineMaterial = new THREE.LineBasicMaterial();
-					THREE.Material.prototype.copy.call( lineMaterial, material );
-					lineMaterial.color.copy( material.color );
-					this.cache.add( cacheKey, lineMaterial );
-
-				}
-
-				material = lineMaterial;
-
-			} // Clone the material if it will be modified
-
-
-			if ( useVertexTangents || useVertexColors || useFlatShading || useSkinning || useMorphTargets ) {
-
-				var cacheKey = 'ClonedMaterial:' + material.uuid + ':';
-				if ( material.isGLTFSpecularGlossinessMaterial ) cacheKey += 'specular-glossiness:';
-				if ( useSkinning ) cacheKey += 'skinning:';
-				if ( useVertexTangents ) cacheKey += 'vertex-tangents:';
-				if ( useVertexColors ) cacheKey += 'vertex-colors:';
-				if ( useFlatShading ) cacheKey += 'flat-shading:';
-				if ( useMorphTargets ) cacheKey += 'morph-targets:';
-				if ( useMorphNormals ) cacheKey += 'morph-normals:';
-				var cachedMaterial = this.cache.get( cacheKey );
-
-				if ( ! cachedMaterial ) {
-
-					cachedMaterial = material.clone();
-					if ( useSkinning ) cachedMaterial.skinning = true;
-					if ( useVertexColors ) cachedMaterial.vertexColors = true;
-					if ( useFlatShading ) cachedMaterial.flatShading = true;
-					if ( useMorphTargets ) cachedMaterial.morphTargets = true;
-					if ( useMorphNormals ) cachedMaterial.morphNormals = true;
-
-					if ( useVertexTangents ) {
-
-						cachedMaterial.vertexTangents = true; // https://github.com/mrdoob/three.js/issues/11438#issuecomment-507003995
-
-						if ( cachedMaterial.normalScale ) cachedMaterial.normalScale.y *= - 1;
-						if ( cachedMaterial.clearcoatNormalScale ) cachedMaterial.clearcoatNormalScale.y *= - 1;
-
-					}
-
-					this.cache.add( cacheKey, cachedMaterial );
-					this.associations.set( cachedMaterial, this.associations.get( material ) );
-
-				}
-
-				material = cachedMaterial;
-
-			} // workarounds for mesh and geometry
-
-
-			if ( material.aoMap && geometry.attributes.uv2 === undefined && geometry.attributes.uv !== undefined ) {
-
-				geometry.setAttribute( 'uv2', geometry.attributes.uv );
-
-			}
-
-			mesh.material = material;
-
-		};
-
-		GLTFParser.prototype.getMaterialType = function ( ) {
-
-			return THREE.MeshStandardMaterial;
-
-		};
-		/**
+	GLTFParser.prototype.assignFinalMaterial = function (mesh) {
+		var geometry = mesh.geometry;
+		var material = mesh.material;
+		var useVertexTangents = geometry.attributes.tangent !== undefined;
+		var useVertexColors = geometry.attributes.color !== undefined;
+		var useFlatShading = geometry.attributes.normal === undefined;
+		var useSkinning = mesh.isSkinnedMesh === true;
+		var useMorphTargets = Object.keys(geometry.morphAttributes).length > 0;
+		var useMorphNormals = useMorphTargets && geometry.morphAttributes.normal !== undefined;
+
+		if (mesh.isPoints) {
+			var cacheKey = 'PointsMaterial:' + material.uuid;
+			var pointsMaterial = this.cache.get(cacheKey);
+
+			if (!pointsMaterial) {
+				pointsMaterial = new THREE.PointsMaterial();
+				THREE.Material.prototype.copy.call(pointsMaterial, material);
+				pointsMaterial.color.copy(material.color);
+				pointsMaterial.map = material.map;
+				pointsMaterial.sizeAttenuation = false; // glTF spec says points should be 1px
+
+				this.cache.add(cacheKey, pointsMaterial);
+			}
+
+			material = pointsMaterial;
+		} else if (mesh.isLine) {
+			var cacheKey = 'LineBasicMaterial:' + material.uuid;
+			var lineMaterial = this.cache.get(cacheKey);
+
+			if (!lineMaterial) {
+				lineMaterial = new THREE.LineBasicMaterial();
+				THREE.Material.prototype.copy.call(lineMaterial, material);
+				lineMaterial.color.copy(material.color);
+				this.cache.add(cacheKey, lineMaterial);
+			}
+
+			material = lineMaterial;
+		} // Clone the material if it will be modified
+
+
+		if (useVertexTangents || useVertexColors || useFlatShading || useSkinning || useMorphTargets) {
+			var cacheKey = 'ClonedMaterial:' + material.uuid + ':';
+			if (material.isGLTFSpecularGlossinessMaterial) cacheKey += 'specular-glossiness:';
+			if (useSkinning) cacheKey += 'skinning:';
+			if (useVertexTangents) cacheKey += 'vertex-tangents:';
+			if (useVertexColors) cacheKey += 'vertex-colors:';
+			if (useFlatShading) cacheKey += 'flat-shading:';
+			if (useMorphTargets) cacheKey += 'morph-targets:';
+			if (useMorphNormals) cacheKey += 'morph-normals:';
+			var cachedMaterial = this.cache.get(cacheKey);
+
+			if (!cachedMaterial) {
+				cachedMaterial = material.clone();
+				if (useSkinning) cachedMaterial.skinning = true;
+				if (useVertexColors) cachedMaterial.vertexColors = true;
+				if (useFlatShading) cachedMaterial.flatShading = true;
+				if (useMorphTargets) cachedMaterial.morphTargets = true;
+				if (useMorphNormals) cachedMaterial.morphNormals = true;
+
+				if (useVertexTangents) {
+					cachedMaterial.vertexTangents = true; // https://github.com/mrdoob/three.js/issues/11438#issuecomment-507003995
+
+					if (cachedMaterial.normalScale) cachedMaterial.normalScale.y *= -1;
+					if (cachedMaterial.clearcoatNormalScale) cachedMaterial.clearcoatNormalScale.y *= -1;
+				}
+
+				this.cache.add(cacheKey, cachedMaterial);
+				this.associations.set(cachedMaterial, this.associations.get(material));
+			}
+
+			material = cachedMaterial;
+		} // workarounds for mesh and geometry
+
+
+		if (material.aoMap && geometry.attributes.uv2 === undefined && geometry.attributes.uv !== undefined) {
+			geometry.setAttribute('uv2', geometry.attributes.uv);
+		}
+
+		mesh.material = material;
+	};
+
+	GLTFParser.prototype.getMaterialType = function ()
+	/* materialIndex */
+	{
+		return THREE.MeshStandardMaterial;
+	};
+	/**
 	 * Specification: https://github.com/KhronosGroup/glTF/blob/master/specification/2.0/README.md#materials
 	 * @param {number} materialIndex
 	 * @return {Promise<Material>}
 	 */
 
 
-		GLTFParser.prototype.loadMaterial = function ( materialIndex ) {
-
-			var parser = this;
-			var json = this.json;
-			var extensions = this.extensions;
-			var materialDef = json.materials[ materialIndex ];
-			var materialType;
-			var materialParams = {};
-			var materialExtensions = materialDef.extensions || {};
-			var pending = [];
-
-			if ( materialExtensions[ EXTENSIONS.KHR_MATERIALS_PBR_SPECULAR_GLOSSINESS ] ) {
-
-				var sgExtension = extensions[ EXTENSIONS.KHR_MATERIALS_PBR_SPECULAR_GLOSSINESS ];
-				materialType = sgExtension.getMaterialType();
-				pending.push( sgExtension.extendParams( materialParams, materialDef, parser ) );
-
-			} else if ( materialExtensions[ EXTENSIONS.KHR_MATERIALS_UNLIT ] ) {
-
-				var kmuExtension = extensions[ EXTENSIONS.KHR_MATERIALS_UNLIT ];
-				materialType = kmuExtension.getMaterialType();
-				pending.push( kmuExtension.extendParams( materialParams, materialDef, parser ) );
-
+	GLTFParser.prototype.loadMaterial = function (materialIndex) {
+		var parser = this;
+		var json = this.json;
+		var extensions = this.extensions;
+		var materialDef = json.materials[materialIndex];
+		var materialType;
+		var materialParams = {};
+		var materialExtensions = materialDef.extensions || {};
+		var pending = [];
+
+		if (materialExtensions[EXTENSIONS.KHR_MATERIALS_PBR_SPECULAR_GLOSSINESS]) {
+			var sgExtension = extensions[EXTENSIONS.KHR_MATERIALS_PBR_SPECULAR_GLOSSINESS];
+			materialType = sgExtension.getMaterialType();
+			pending.push(sgExtension.extendParams(materialParams, materialDef, parser));
+		} else if (materialExtensions[EXTENSIONS.KHR_MATERIALS_UNLIT]) {
+			var kmuExtension = extensions[EXTENSIONS.KHR_MATERIALS_UNLIT];
+			materialType = kmuExtension.getMaterialType();
+			pending.push(kmuExtension.extendParams(materialParams, materialDef, parser));
+		} else {
+			// Specification:
+			// https://github.com/KhronosGroup/glTF/tree/master/specification/2.0#metallic-roughness-material
+			var metallicRoughness = materialDef.pbrMetallicRoughness || {};
+			materialParams.color = new THREE.Color(1.0, 1.0, 1.0);
+			materialParams.opacity = 1.0;
+
+			if (Array.isArray(metallicRoughness.baseColorFactor)) {
+				var array = metallicRoughness.baseColorFactor;
+				materialParams.color.fromArray(array);
+				materialParams.opacity = array[3];
+			}
+
+			if (metallicRoughness.baseColorTexture !== undefined) {
+				pending.push(parser.assignTexture(materialParams, 'map', metallicRoughness.baseColorTexture));
+			}
+
+			materialParams.metalness = metallicRoughness.metallicFactor !== undefined ? metallicRoughness.metallicFactor : 1.0;
+			materialParams.roughness = metallicRoughness.roughnessFactor !== undefined ? metallicRoughness.roughnessFactor : 1.0;
+
+			if (metallicRoughness.metallicRoughnessTexture !== undefined) {
+				pending.push(parser.assignTexture(materialParams, 'metalnessMap', metallicRoughness.metallicRoughnessTexture));
+				pending.push(parser.assignTexture(materialParams, 'roughnessMap', metallicRoughness.metallicRoughnessTexture));
+			}
+
+			materialType = this._invokeOne(function (ext) {
+				return ext.getMaterialType && ext.getMaterialType(materialIndex);
+			});
+			pending.push(Promise.all(this._invokeAll(function (ext) {
+				return ext.extendMaterialParams && ext.extendMaterialParams(materialIndex, materialParams);
+			})));
+		}
+
+		if (materialDef.doubleSided === true) {
+			materialParams.side = THREE.DoubleSide;
+		}
+
+		var alphaMode = materialDef.alphaMode || ALPHA_MODES.OPAQUE;
+
+		if (alphaMode === ALPHA_MODES.BLEND) {
+			materialParams.transparent = true; // See: https://github.com/mrdoob/three.js/issues/17706
+
+			materialParams.depthWrite = false;
+		} else {
+			materialParams.transparent = false;
+
+			if (alphaMode === ALPHA_MODES.MASK) {
+				materialParams.alphaTest = materialDef.alphaCutoff !== undefined ? materialDef.alphaCutoff : 0.5;
+			}
+		}
+
+		if (materialDef.normalTexture !== undefined && materialType !== THREE.MeshBasicMaterial) {
+			pending.push(parser.assignTexture(materialParams, 'normalMap', materialDef.normalTexture)); // https://github.com/mrdoob/three.js/issues/11438#issuecomment-507003995
+
+			materialParams.normalScale = new THREE.Vector2(1, -1);
+
+			if (materialDef.normalTexture.scale !== undefined) {
+				materialParams.normalScale.set(materialDef.normalTexture.scale, -materialDef.normalTexture.scale);
+			}
+		}
+
+		if (materialDef.occlusionTexture !== undefined && materialType !== THREE.MeshBasicMaterial) {
+			pending.push(parser.assignTexture(materialParams, 'aoMap', materialDef.occlusionTexture));
+
+			if (materialDef.occlusionTexture.strength !== undefined) {
+				materialParams.aoMapIntensity = materialDef.occlusionTexture.strength;
+			}
+		}
+
+		if (materialDef.emissiveFactor !== undefined && materialType !== THREE.MeshBasicMaterial) {
+			materialParams.emissive = new THREE.Color().fromArray(materialDef.emissiveFactor);
+		}
+
+		if (materialDef.emissiveTexture !== undefined && materialType !== THREE.MeshBasicMaterial) {
+			pending.push(parser.assignTexture(materialParams, 'emissiveMap', materialDef.emissiveTexture));
+		}
+
+		return Promise.all(pending).then(function () {
+			var material;
+
+			if (materialType === GLTFMeshStandardSGMaterial) {
+				material = extensions[EXTENSIONS.KHR_MATERIALS_PBR_SPECULAR_GLOSSINESS].createMaterial(materialParams);
 			} else {
-
-				// Specification:
-				// https://github.com/KhronosGroup/glTF/tree/master/specification/2.0#metallic-roughness-material
-				var metallicRoughness = materialDef.pbrMetallicRoughness || {};
-				materialParams.color = new THREE.Color( 1.0, 1.0, 1.0 );
-				materialParams.opacity = 1.0;
-
-				if ( Array.isArray( metallicRoughness.baseColorFactor ) ) {
-
-					var array = metallicRoughness.baseColorFactor;
-					materialParams.color.fromArray( array );
-					materialParams.opacity = array[ 3 ];
-
-				}
-
-				if ( metallicRoughness.baseColorTexture !== undefined ) {
-
-					pending.push( parser.assignTexture( materialParams, 'map', metallicRoughness.baseColorTexture ) );
-
-				}
-
-				materialParams.metalness = metallicRoughness.metallicFactor !== undefined ? metallicRoughness.metallicFactor : 1.0;
-				materialParams.roughness = metallicRoughness.roughnessFactor !== undefined ? metallicRoughness.roughnessFactor : 1.0;
-
-				if ( metallicRoughness.metallicRoughnessTexture !== undefined ) {
-
-					pending.push( parser.assignTexture( materialParams, 'metalnessMap', metallicRoughness.metallicRoughnessTexture ) );
-					pending.push( parser.assignTexture( materialParams, 'roughnessMap', metallicRoughness.metallicRoughnessTexture ) );
-
-				}
-
-				materialType = this._invokeOne( function ( ext ) {
-
-					return ext.getMaterialType && ext.getMaterialType( materialIndex );
-
-				} );
-				pending.push( Promise.all( this._invokeAll( function ( ext ) {
-
-					return ext.extendMaterialParams && ext.extendMaterialParams( materialIndex, materialParams );
-
-				} ) ) );
-
-			}
-
-			if ( materialDef.doubleSided === true ) {
-
-				materialParams.side = THREE.DoubleSide;
-
-			}
-
-			var alphaMode = materialDef.alphaMode || ALPHA_MODES.OPAQUE;
-
-			if ( alphaMode === ALPHA_MODES.BLEND ) {
-
-				materialParams.transparent = true; // See: https://github.com/mrdoob/three.js/issues/17706
-
-				materialParams.depthWrite = false;
-
-			} else {
-
-				materialParams.transparent = false;
-
-				if ( alphaMode === ALPHA_MODES.MASK ) {
-
-					materialParams.alphaTest = materialDef.alphaCutoff !== undefined ? materialDef.alphaCutoff : 0.5;
-
-				}
-
-			}
-
-			if ( materialDef.normalTexture !== undefined && materialType !== THREE.MeshBasicMaterial ) {
-
-				pending.push( parser.assignTexture( materialParams, 'normalMap', materialDef.normalTexture ) ); // https://github.com/mrdoob/three.js/issues/11438#issuecomment-507003995
-
-				materialParams.normalScale = new THREE.Vector2( 1, - 1 );
-
-				if ( materialDef.normalTexture.scale !== undefined ) {
-
-					materialParams.normalScale.set( materialDef.normalTexture.scale, - materialDef.normalTexture.scale );
-
-				}
-
-			}
-
-			if ( materialDef.occlusionTexture !== undefined && materialType !== THREE.MeshBasicMaterial ) {
-
-				pending.push( parser.assignTexture( materialParams, 'aoMap', materialDef.occlusionTexture ) );
-
-				if ( materialDef.occlusionTexture.strength !== undefined ) {
-
-					materialParams.aoMapIntensity = materialDef.occlusionTexture.strength;
-
-				}
-
-			}
-
-			if ( materialDef.emissiveFactor !== undefined && materialType !== THREE.MeshBasicMaterial ) {
-
-				materialParams.emissive = new THREE.Color().fromArray( materialDef.emissiveFactor );
-
-			}
-
-			if ( materialDef.emissiveTexture !== undefined && materialType !== THREE.MeshBasicMaterial ) {
-
-				pending.push( parser.assignTexture( materialParams, 'emissiveMap', materialDef.emissiveTexture ) );
-
-			}
-
-			return Promise.all( pending ).then( function () {
-
-				var material;
-
-				if ( materialType === GLTFMeshStandardSGMaterial ) {
-
-					material = extensions[ EXTENSIONS.KHR_MATERIALS_PBR_SPECULAR_GLOSSINESS ].createMaterial( materialParams );
-
-				} else {
-
-					material = new materialType( materialParams );
-
-				}
-
-				if ( materialDef.name ) material.name = materialDef.name; // baseColorTexture, emissiveTexture, and specularGlossinessTexture use sRGB encoding.
-
-				if ( material.map ) material.map.encoding = THREE.sRGBEncoding;
-				if ( material.emissiveMap ) material.emissiveMap.encoding = THREE.sRGBEncoding;
-				assignExtrasToUserData( material, materialDef );
-				parser.associations.set( material, {
-					type: 'materials',
-					index: materialIndex
-				} );
-				if ( materialDef.extensions ) addUnknownExtensionsToUserData( extensions, material, materialDef );
-				return material;
-
-			} );
-
-		};
-		/** When THREE.Object3D instances are targeted by animation, they need unique names. */
-
-
-		GLTFParser.prototype.createUniqueName = function ( originalName ) {
-
-			var sanitizedName = THREE.PropertyBinding.sanitizeNodeName( originalName || '' );
-			var name = sanitizedName;
-
-			for ( var i = 1; this.nodeNamesUsed[ name ]; ++ i ) {
-
-				name = sanitizedName + '_' + i;
-
-			}
-
-			this.nodeNamesUsed[ name ] = true;
-			return name;
-
-		};
-		/**
+				material = new materialType(materialParams);
+			}
+
+			if (materialDef.name) material.name = materialDef.name; // baseColorTexture, emissiveTexture, and specularGlossinessTexture use sRGB encoding.
+
+			if (material.map) material.map.encoding = THREE.sRGBEncoding;
+			if (material.emissiveMap) material.emissiveMap.encoding = THREE.sRGBEncoding;
+			assignExtrasToUserData(material, materialDef);
+			parser.associations.set(material, {
+				type: 'materials',
+				index: materialIndex
+			});
+			if (materialDef.extensions) addUnknownExtensionsToUserData(extensions, material, materialDef);
+			return material;
+		});
+	};
+	/** When THREE.Object3D instances are targeted by animation, they need unique names. */
+
+
+	GLTFParser.prototype.createUniqueName = function (originalName) {
+		var sanitizedName = THREE.PropertyBinding.sanitizeNodeName(originalName || '');
+		var name = sanitizedName;
+
+		for (var i = 1; this.nodeNamesUsed[name]; ++i) {
+			name = sanitizedName + '_' + i;
+		}
+
+		this.nodeNamesUsed[name] = true;
+		return name;
+	};
+	/**
 	 * @param {BufferGeometry} geometry
 	 * @param {GLTF.Primitive} primitiveDef
 	 * @param {GLTFParser} parser
 	 */
 
 
-		function computeBounds( geometry, primitiveDef, parser ) {
-
-			var attributes = primitiveDef.attributes;
-			var box = new THREE.Box3();
-
-			if ( attributes.POSITION !== undefined ) {
-
-				var accessor = parser.json.accessors[ attributes.POSITION ];
-				var min = accessor.min;
-				var max = accessor.max; // glTF requires 'min' and 'max', but VRM (which extends glTF) currently ignores that requirement.
-
-				if ( min !== undefined && max !== undefined ) {
-
-					box.set( new THREE.Vector3( min[ 0 ], min[ 1 ], min[ 2 ] ), new THREE.Vector3( max[ 0 ], max[ 1 ], max[ 2 ] ) );
-
-					if ( accessor.normalized ) {
-
-						var boxScale = getNormalizedComponentScale( WEBGL_COMPONENT_TYPES[ accessor.componentType ] );
-						box.min.multiplyScalar( boxScale );
-						box.max.multiplyScalar( boxScale );
-
+	function computeBounds(geometry, primitiveDef, parser) {
+		var attributes = primitiveDef.attributes;
+		var box = new THREE.Box3();
+
+		if (attributes.POSITION !== undefined) {
+			var accessor = parser.json.accessors[attributes.POSITION];
+			var min = accessor.min;
+			var max = accessor.max; // glTF requires 'min' and 'max', but VRM (which extends glTF) currently ignores that requirement.
+
+			if (min !== undefined && max !== undefined) {
+				box.set(new THREE.Vector3(min[0], min[1], min[2]), new THREE.Vector3(max[0], max[1], max[2]));
+
+				if (accessor.normalized) {
+					var boxScale = getNormalizedComponentScale(WEBGL_COMPONENT_TYPES[accessor.componentType]);
+					box.min.multiplyScalar(boxScale);
+					box.max.multiplyScalar(boxScale);
+				}
+			} else {
+				console.warn('THREE.GLTFLoader: Missing min/max properties for accessor POSITION.');
+				return;
+			}
+		} else {
+			return;
+		}
+
+		var targets = primitiveDef.targets;
+
+		if (targets !== undefined) {
+			var maxDisplacement = new THREE.Vector3();
+			var vector = new THREE.Vector3();
+
+			for (var i = 0, il = targets.length; i < il; i++) {
+				var target = targets[i];
+
+				if (target.POSITION !== undefined) {
+					var accessor = parser.json.accessors[target.POSITION];
+					var min = accessor.min;
+					var max = accessor.max; // glTF requires 'min' and 'max', but VRM (which extends glTF) currently ignores that requirement.
+
+					if (min !== undefined && max !== undefined) {
+						// we need to get max of absolute components because target weight is [-1,1]
+						vector.setX(Math.max(Math.abs(min[0]), Math.abs(max[0])));
+						vector.setY(Math.max(Math.abs(min[1]), Math.abs(max[1])));
+						vector.setZ(Math.max(Math.abs(min[2]), Math.abs(max[2])));
+
+						if (accessor.normalized) {
+							var boxScale = getNormalizedComponentScale(WEBGL_COMPONENT_TYPES[accessor.componentType]);
+							vector.multiplyScalar(boxScale);
+						} // Note: this assumes that the sum of all weights is at most 1. This isn't quite correct - it's more conservative
+						// to assume that each target can have a max weight of 1. However, for some use cases - notably, when morph targets
+						// are used to implement key-frame animations and as such only two are active at a time - this results in very large
+						// boxes. So for now we make a box that's sometimes a touch too small but is hopefully mostly of reasonable size.
+
+
+						maxDisplacement.max(vector);
+					} else {
+						console.warn('THREE.GLTFLoader: Missing min/max properties for accessor POSITION.');
 					}
-
-				} else {
-
-					console.warn( 'THREE.GLTFLoader: Missing min/max properties for accessor POSITION.' );
-					return;
-
-				}
-
-			} else {
-
-				return;
-
-			}
-
-			var targets = primitiveDef.targets;
-
-			if ( targets !== undefined ) {
-
-				var maxDisplacement = new THREE.Vector3();
-				var vector = new THREE.Vector3();
-
-				for ( var i = 0, il = targets.length; i < il; i ++ ) {
-
-					var target = targets[ i ];
-
-					if ( target.POSITION !== undefined ) {
-
-						var accessor = parser.json.accessors[ target.POSITION ];
-						var min = accessor.min;
-						var max = accessor.max; // glTF requires 'min' and 'max', but VRM (which extends glTF) currently ignores that requirement.
-
-						if ( min !== undefined && max !== undefined ) {
-
-							// we need to get max of absolute components because target weight is [-1,1]
-							vector.setX( Math.max( Math.abs( min[ 0 ] ), Math.abs( max[ 0 ] ) ) );
-							vector.setY( Math.max( Math.abs( min[ 1 ] ), Math.abs( max[ 1 ] ) ) );
-							vector.setZ( Math.max( Math.abs( min[ 2 ] ), Math.abs( max[ 2 ] ) ) );
-
-							if ( accessor.normalized ) {
-
-								var boxScale = getNormalizedComponentScale( WEBGL_COMPONENT_TYPES[ accessor.componentType ] );
-								vector.multiplyScalar( boxScale );
-
-							} // Note: this assumes that the sum of all weights is at most 1. This isn't quite correct - it's more conservative
-							// to assume that each target can have a max weight of 1. However, for some use cases - notably, when morph targets
-							// are used to implement key-frame animations and as such only two are active at a time - this results in very large
-							// boxes. So for now we make a box that's sometimes a touch too small but is hopefully mostly of reasonable size.
-
-
-							maxDisplacement.max( vector );
-
-						} else {
-
-							console.warn( 'THREE.GLTFLoader: Missing min/max properties for accessor POSITION.' );
-
-						}
-
-					}
-
-				} // As per comment above this box isn't conservative, but has a reasonable size for a very large number of morph targets.
-
-
-				box.expandByVector( maxDisplacement );
-
-			}
-
-			geometry.boundingBox = box;
-			var sphere = new THREE.Sphere();
-			box.getCenter( sphere.center );
-			sphere.radius = box.min.distanceTo( box.max ) / 2;
-			geometry.boundingSphere = sphere;
-
-		}
-		/**
+				}
+			} // As per comment above this box isn't conservative, but has a reasonable size for a very large number of morph targets.
+
+
+			box.expandByVector(maxDisplacement);
+		}
+
+		geometry.boundingBox = box;
+		var sphere = new THREE.Sphere();
+		box.getCenter(sphere.center);
+		sphere.radius = box.min.distanceTo(box.max) / 2;
+		geometry.boundingSphere = sphere;
+	}
+	/**
 	 * @param {BufferGeometry} geometry
 	 * @param {GLTF.Primitive} primitiveDef
 	 * @param {GLTFParser} parser
@@ -2755,137 +2144,99 @@
 	 */
 
 
-		function addPrimitiveAttributes( geometry, primitiveDef, parser ) {
-
-			var attributes = primitiveDef.attributes;
-			var pending = [];
-
-			function assignAttributeAccessor( accessorIndex, attributeName ) {
-
-				return parser.getDependency( 'accessor', accessorIndex ).then( function ( accessor ) {
-
-					geometry.setAttribute( attributeName, accessor );
-
-				} );
-
-			}
-
-			for ( var gltfAttributeName in attributes ) {
-
-				var threeAttributeName = ATTRIBUTES[ gltfAttributeName ] || gltfAttributeName.toLowerCase(); // Skip attributes already provided by e.g. Draco extension.
-
-				if ( threeAttributeName in geometry.attributes ) continue;
-				pending.push( assignAttributeAccessor( attributes[ gltfAttributeName ], threeAttributeName ) );
-
-			}
-
-			if ( primitiveDef.indices !== undefined && ! geometry.index ) {
-
-				var accessor = parser.getDependency( 'accessor', primitiveDef.indices ).then( function ( accessor ) {
-
-					geometry.setIndex( accessor );
-
-				} );
-				pending.push( accessor );
-
-			}
-
-			assignExtrasToUserData( geometry, primitiveDef );
-			computeBounds( geometry, primitiveDef, parser );
-			return Promise.all( pending ).then( function () {
-
-				return primitiveDef.targets !== undefined ? addMorphTargets( geometry, primitiveDef.targets, parser ) : geometry;
-
-			} );
-
-		}
-		/**
+	function addPrimitiveAttributes(geometry, primitiveDef, parser) {
+		var attributes = primitiveDef.attributes;
+		var pending = [];
+
+		function assignAttributeAccessor(accessorIndex, attributeName) {
+			return parser.getDependency('accessor', accessorIndex).then(function (accessor) {
+				geometry.setAttribute(attributeName, accessor);
+			});
+		}
+
+		for (var gltfAttributeName in attributes) {
+			var threeAttributeName = ATTRIBUTES[gltfAttributeName] || gltfAttributeName.toLowerCase(); // Skip attributes already provided by e.g. Draco extension.
+
+			if (threeAttributeName in geometry.attributes) continue;
+			pending.push(assignAttributeAccessor(attributes[gltfAttributeName], threeAttributeName));
+		}
+
+		if (primitiveDef.indices !== undefined && !geometry.index) {
+			var accessor = parser.getDependency('accessor', primitiveDef.indices).then(function (accessor) {
+				geometry.setIndex(accessor);
+			});
+			pending.push(accessor);
+		}
+
+		assignExtrasToUserData(geometry, primitiveDef);
+		computeBounds(geometry, primitiveDef, parser);
+		return Promise.all(pending).then(function () {
+			return primitiveDef.targets !== undefined ? addMorphTargets(geometry, primitiveDef.targets, parser) : geometry;
+		});
+	}
+	/**
 	 * @param {BufferGeometry} geometry
 	 * @param {Number} drawMode
 	 * @return {BufferGeometry}
 	 */
 
 
-		function toTrianglesDrawMode( geometry, drawMode ) {
-
-			var index = geometry.getIndex(); // generate index if not present
-
-			if ( index === null ) {
-
-				var indices = [];
-				var position = geometry.getAttribute( 'position' );
-
-				if ( position !== undefined ) {
-
-					for ( var i = 0; i < position.count; i ++ ) {
-
-						indices.push( i );
-
-					}
-
-					geometry.setIndex( indices );
-					index = geometry.getIndex();
-
+	function toTrianglesDrawMode(geometry, drawMode) {
+		var index = geometry.getIndex(); // generate index if not present
+
+		if (index === null) {
+			var indices = [];
+			var position = geometry.getAttribute('position');
+
+			if (position !== undefined) {
+				for (var i = 0; i < position.count; i++) {
+					indices.push(i);
+				}
+
+				geometry.setIndex(indices);
+				index = geometry.getIndex();
+			} else {
+				console.error('THREE.GLTFLoader.toTrianglesDrawMode(): Undefined position attribute. Processing not possible.');
+				return geometry;
+			}
+		} //
+
+
+		var numberOfTriangles = index.count - 2;
+		var newIndices = [];
+
+		if (drawMode === THREE.TriangleFanDrawMode) {
+			// gl.TRIANGLE_FAN
+			for (var i = 1; i <= numberOfTriangles; i++) {
+				newIndices.push(index.getX(0));
+				newIndices.push(index.getX(i));
+				newIndices.push(index.getX(i + 1));
+			}
+		} else {
+			// gl.TRIANGLE_STRIP
+			for (var i = 0; i < numberOfTriangles; i++) {
+				if (i % 2 === 0) {
+					newIndices.push(index.getX(i));
+					newIndices.push(index.getX(i + 1));
+					newIndices.push(index.getX(i + 2));
 				} else {
-
-					console.error( 'THREE.GLTFLoader.toTrianglesDrawMode(): Undefined position attribute. Processing not possible.' );
-					return geometry;
-
-				}
-
-			} //
-
-
-			var numberOfTriangles = index.count - 2;
-			var newIndices = [];
-
-			if ( drawMode === THREE.TriangleFanDrawMode ) {
-
-				// gl.TRIANGLE_FAN
-				for ( var i = 1; i <= numberOfTriangles; i ++ ) {
-
-					newIndices.push( index.getX( 0 ) );
-					newIndices.push( index.getX( i ) );
-					newIndices.push( index.getX( i + 1 ) );
-
-				}
-
-			} else {
-
-				// gl.TRIANGLE_STRIP
-				for ( var i = 0; i < numberOfTriangles; i ++ ) {
-
-					if ( i % 2 === 0 ) {
-
-						newIndices.push( index.getX( i ) );
-						newIndices.push( index.getX( i + 1 ) );
-						newIndices.push( index.getX( i + 2 ) );
-
-					} else {
-
-						newIndices.push( index.getX( i + 2 ) );
-						newIndices.push( index.getX( i + 1 ) );
-						newIndices.push( index.getX( i ) );
-
-					}
-
-				}
-
-			}
-
-			if ( newIndices.length / 3 !== numberOfTriangles ) {
-
-				console.error( 'THREE.GLTFLoader.toTrianglesDrawMode(): Unable to generate correct amount of triangles.' );
-
-			} // build final geometry
-
-
-			var newGeometry = geometry.clone();
-			newGeometry.setIndex( newIndices );
-			return newGeometry;
-
-		}
-		/**
+					newIndices.push(index.getX(i + 2));
+					newIndices.push(index.getX(i + 1));
+					newIndices.push(index.getX(i));
+				}
+			}
+		}
+
+		if (newIndices.length / 3 !== numberOfTriangles) {
+			console.error('THREE.GLTFLoader.toTrianglesDrawMode(): Unable to generate correct amount of triangles.');
+		} // build final geometry
+
+
+		var newGeometry = geometry.clone();
+		newGeometry.setIndex(newIndices);
+		return newGeometry;
+	}
+	/**
 	 * Specification: https://github.com/KhronosGroup/glTF/blob/master/specification/2.0/README.md#geometry
 	 *
 	 * Creates BufferGeometries from primitives.
@@ -2895,721 +2246,508 @@
 	 */
 
 
-		GLTFParser.prototype.loadGeometries = function ( primitives ) {
-
-			var parser = this;
-			var extensions = this.extensions;
-			var cache = this.primitiveCache;
-
-			function createDracoPrimitive( primitive ) {
-
-				return extensions[ EXTENSIONS.KHR_DRACO_MESH_COMPRESSION ].decodePrimitive( primitive, parser ).then( function ( geometry ) {
-
-					return addPrimitiveAttributes( geometry, primitive, parser );
-
-				} );
-
-			}
-
-			var pending = [];
-
-			for ( var i = 0, il = primitives.length; i < il; i ++ ) {
-
-				var primitive = primitives[ i ];
-				var cacheKey = createPrimitiveKey( primitive ); // See if we've already created this geometry
-
-				var cached = cache[ cacheKey ];
-
-				if ( cached ) {
-
-					// Use the cached geometry if it exists
-					pending.push( cached.promise );
-
+	GLTFParser.prototype.loadGeometries = function (primitives) {
+		var parser = this;
+		var extensions = this.extensions;
+		var cache = this.primitiveCache;
+
+		function createDracoPrimitive(primitive) {
+			return extensions[EXTENSIONS.KHR_DRACO_MESH_COMPRESSION].decodePrimitive(primitive, parser).then(function (geometry) {
+				return addPrimitiveAttributes(geometry, primitive, parser);
+			});
+		}
+
+		var pending = [];
+
+		for (var i = 0, il = primitives.length; i < il; i++) {
+			var primitive = primitives[i];
+			var cacheKey = createPrimitiveKey(primitive); // See if we've already created this geometry
+
+			var cached = cache[cacheKey];
+
+			if (cached) {
+				// Use the cached geometry if it exists
+				pending.push(cached.promise);
+			} else {
+				var geometryPromise;
+
+				if (primitive.extensions && primitive.extensions[EXTENSIONS.KHR_DRACO_MESH_COMPRESSION]) {
+					// Use DRACO geometry if available
+					geometryPromise = createDracoPrimitive(primitive);
 				} else {
-
-					var geometryPromise;
-
-					if ( primitive.extensions && primitive.extensions[ EXTENSIONS.KHR_DRACO_MESH_COMPRESSION ] ) {
-
-						// Use DRACO geometry if available
-						geometryPromise = createDracoPrimitive( primitive );
-
-					} else {
-
-						// Otherwise create a new geometry
-						geometryPromise = addPrimitiveAttributes( new THREE.BufferGeometry(), primitive, parser );
-
-					} // Cache this geometry
-
-
-					cache[ cacheKey ] = {
-						primitive: primitive,
-						promise: geometryPromise
-					};
-					pending.push( geometryPromise );
-
-				}
-
-			}
-
-			return Promise.all( pending );
-
-		};
-		/**
+					// Otherwise create a new geometry
+					geometryPromise = addPrimitiveAttributes(new THREE.BufferGeometry(), primitive, parser);
+				} // Cache this geometry
+
+
+				cache[cacheKey] = {
+					primitive: primitive,
+					promise: geometryPromise
+				};
+				pending.push(geometryPromise);
+			}
+		}
+
+		return Promise.all(pending);
+	};
+	/**
 	 * Specification: https://github.com/KhronosGroup/glTF/blob/master/specification/2.0/README.md#meshes
 	 * @param {number} meshIndex
 	 * @return {Promise<Group|Mesh|SkinnedMesh>}
 	 */
 
 
-		GLTFParser.prototype.loadMesh = function ( meshIndex ) {
-
-			var parser = this;
-			var json = this.json;
-			var extensions = this.extensions;
-			var meshDef = json.meshes[ meshIndex ];
-			var primitives = meshDef.primitives;
-			var pending = [];
-
-			for ( var i = 0, il = primitives.length; i < il; i ++ ) {
-
-				var material = primitives[ i ].material === undefined ? createDefaultMaterial( this.cache ) : this.getDependency( 'material', primitives[ i ].material );
-				pending.push( material );
-
-			}
-
-			pending.push( parser.loadGeometries( primitives ) );
-			return Promise.all( pending ).then( function ( results ) {
-
-				var materials = results.slice( 0, results.length - 1 );
-				var geometries = results[ results.length - 1 ];
-				var meshes = [];
-
-				for ( var i = 0, il = geometries.length; i < il; i ++ ) {
-
-					var geometry = geometries[ i ];
-					var primitive = primitives[ i ]; // 1. create THREE.Mesh
-
-					var mesh;
-					var material = materials[ i ];
-
-					if ( primitive.mode === WEBGL_CONSTANTS.TRIANGLES || primitive.mode === WEBGL_CONSTANTS.TRIANGLE_STRIP || primitive.mode === WEBGL_CONSTANTS.TRIANGLE_FAN || primitive.mode === undefined ) {
-
-						// .isSkinnedMesh isn't in glTF spec. See ._markDefs()
-						mesh = meshDef.isSkinnedMesh === true ? new THREE.SkinnedMesh( geometry, material ) : new THREE.Mesh( geometry, material );
-
-						if ( mesh.isSkinnedMesh === true && ! mesh.geometry.attributes.skinWeight.normalized ) {
-
-							// we normalize floating point skin weight array to fix malformed assets (see #15319)
-							// it's important to skip this for non-float32 data since normalizeSkinWeights assumes non-normalized inputs
-							mesh.normalizeSkinWeights();
-
-						}
-
-						if ( primitive.mode === WEBGL_CONSTANTS.TRIANGLE_STRIP ) {
-
-							mesh.geometry = toTrianglesDrawMode( mesh.geometry, THREE.TriangleStripDrawMode );
-
-						} else if ( primitive.mode === WEBGL_CONSTANTS.TRIANGLE_FAN ) {
-
-							mesh.geometry = toTrianglesDrawMode( mesh.geometry, THREE.TriangleFanDrawMode );
-
-						}
-
-					} else if ( primitive.mode === WEBGL_CONSTANTS.LINES ) {
-
-						mesh = new THREE.LineSegments( geometry, material );
-
-					} else if ( primitive.mode === WEBGL_CONSTANTS.LINE_STRIP ) {
-
-						mesh = new THREE.Line( geometry, material );
-
-					} else if ( primitive.mode === WEBGL_CONSTANTS.LINE_LOOP ) {
-
-						mesh = new THREE.LineLoop( geometry, material );
-
-					} else if ( primitive.mode === WEBGL_CONSTANTS.POINTS ) {
-
-						mesh = new THREE.Points( geometry, material );
-
-					} else {
-
-						throw new Error( 'THREE.GLTFLoader: Primitive mode unsupported: ' + primitive.mode );
-
+	GLTFParser.prototype.loadMesh = function (meshIndex) {
+		var parser = this;
+		var json = this.json;
+		var extensions = this.extensions;
+		var meshDef = json.meshes[meshIndex];
+		var primitives = meshDef.primitives;
+		var pending = [];
+
+		for (var i = 0, il = primitives.length; i < il; i++) {
+			var material = primitives[i].material === undefined ? createDefaultMaterial(this.cache) : this.getDependency('material', primitives[i].material);
+			pending.push(material);
+		}
+
+		pending.push(parser.loadGeometries(primitives));
+		return Promise.all(pending).then(function (results) {
+			var materials = results.slice(0, results.length - 1);
+			var geometries = results[results.length - 1];
+			var meshes = [];
+
+			for (var i = 0, il = geometries.length; i < il; i++) {
+				var geometry = geometries[i];
+				var primitive = primitives[i]; // 1. create THREE.Mesh
+
+				var mesh;
+				var material = materials[i];
+
+				if (primitive.mode === WEBGL_CONSTANTS.TRIANGLES || primitive.mode === WEBGL_CONSTANTS.TRIANGLE_STRIP || primitive.mode === WEBGL_CONSTANTS.TRIANGLE_FAN || primitive.mode === undefined) {
+					// .isSkinnedMesh isn't in glTF spec. See ._markDefs()
+					mesh = meshDef.isSkinnedMesh === true ? new THREE.SkinnedMesh(geometry, material) : new THREE.Mesh(geometry, material);
+
+					if (mesh.isSkinnedMesh === true && !mesh.geometry.attributes.skinWeight.normalized) {
+						// we normalize floating point skin weight array to fix malformed assets (see #15319)
+						// it's important to skip this for non-float32 data since normalizeSkinWeights assumes non-normalized inputs
+						mesh.normalizeSkinWeights();
 					}
 
-					if ( Object.keys( mesh.geometry.morphAttributes ).length > 0 ) {
-
-						updateMorphTargets( mesh, meshDef );
-
+					if (primitive.mode === WEBGL_CONSTANTS.TRIANGLE_STRIP) {
+						mesh.geometry = toTrianglesDrawMode(mesh.geometry, THREE.TriangleStripDrawMode);
+					} else if (primitive.mode === WEBGL_CONSTANTS.TRIANGLE_FAN) {
+						mesh.geometry = toTrianglesDrawMode(mesh.geometry, THREE.TriangleFanDrawMode);
 					}
-
-					mesh.name = parser.createUniqueName( meshDef.name || 'mesh_' + meshIndex );
-					assignExtrasToUserData( mesh, meshDef );
-					if ( primitive.extensions ) addUnknownExtensionsToUserData( extensions, mesh, primitive );
-					parser.assignFinalMaterial( mesh );
-					meshes.push( mesh );
-
-				}
-
-				if ( meshes.length === 1 ) {
-
-					return meshes[ 0 ];
-
-				}
-
-				var group = new THREE.Group();
-
-				for ( var i = 0, il = meshes.length; i < il; i ++ ) {
-
-					group.add( meshes[ i ] );
-
-				}
-
-				return group;
-
-			} );
-
-		};
-		/**
+				} else if (primitive.mode === WEBGL_CONSTANTS.LINES) {
+					mesh = new THREE.LineSegments(geometry, material);
+				} else if (primitive.mode === WEBGL_CONSTANTS.LINE_STRIP) {
+					mesh = new THREE.Line(geometry, material);
+				} else if (primitive.mode === WEBGL_CONSTANTS.LINE_LOOP) {
+					mesh = new THREE.LineLoop(geometry, material);
+				} else if (primitive.mode === WEBGL_CONSTANTS.POINTS) {
+					mesh = new THREE.Points(geometry, material);
+				} else {
+					throw new Error('THREE.GLTFLoader: Primitive mode unsupported: ' + primitive.mode);
+				}
+
+				if (Object.keys(mesh.geometry.morphAttributes).length > 0) {
+					updateMorphTargets(mesh, meshDef);
+				}
+
+				mesh.name = parser.createUniqueName(meshDef.name || 'mesh_' + meshIndex);
+				assignExtrasToUserData(mesh, meshDef);
+				if (primitive.extensions) addUnknownExtensionsToUserData(extensions, mesh, primitive);
+				parser.assignFinalMaterial(mesh);
+				meshes.push(mesh);
+			}
+
+			if (meshes.length === 1) {
+				return meshes[0];
+			}
+
+			var group = new THREE.Group();
+
+			for (var i = 0, il = meshes.length; i < il; i++) {
+				group.add(meshes[i]);
+			}
+
+			return group;
+		});
+	};
+	/**
 	 * Specification: https://github.com/KhronosGroup/glTF/tree/master/specification/2.0#cameras
 	 * @param {number} cameraIndex
 	 * @return {Promise<THREE.Camera>}
 	 */
 
 
-		GLTFParser.prototype.loadCamera = function ( cameraIndex ) {
-
-			var camera;
-			var cameraDef = this.json.cameras[ cameraIndex ];
-			var params = cameraDef[ cameraDef.type ];
-
-			if ( ! params ) {
-
-				console.warn( 'THREE.GLTFLoader: Missing camera parameters.' );
-				return;
-
-			}
-
-			if ( cameraDef.type === 'perspective' ) {
-
-				camera = new THREE.PerspectiveCamera( THREE.MathUtils.radToDeg( params.yfov ), params.aspectRatio || 1, params.znear || 1, params.zfar || 2e6 );
-
-			} else if ( cameraDef.type === 'orthographic' ) {
-
-				camera = new THREE.OrthographicCamera( - params.xmag, params.xmag, params.ymag, - params.ymag, params.znear, params.zfar );
-
-			}
-
-			if ( cameraDef.name ) camera.name = this.createUniqueName( cameraDef.name );
-			assignExtrasToUserData( camera, cameraDef );
-			return Promise.resolve( camera );
-
-		};
-		/**
+	GLTFParser.prototype.loadCamera = function (cameraIndex) {
+		var camera;
+		var cameraDef = this.json.cameras[cameraIndex];
+		var params = cameraDef[cameraDef.type];
+
+		if (!params) {
+			console.warn('THREE.GLTFLoader: Missing camera parameters.');
+			return;
+		}
+
+		if (cameraDef.type === 'perspective') {
+			camera = new THREE.PerspectiveCamera(THREE.MathUtils.radToDeg(params.yfov), params.aspectRatio || 1, params.znear || 1, params.zfar || 2e6);
+		} else if (cameraDef.type === 'orthographic') {
+			camera = new THREE.OrthographicCamera(-params.xmag, params.xmag, params.ymag, -params.ymag, params.znear, params.zfar);
+		}
+
+		if (cameraDef.name) camera.name = this.createUniqueName(cameraDef.name);
+		assignExtrasToUserData(camera, cameraDef);
+		return Promise.resolve(camera);
+	};
+	/**
 	 * Specification: https://github.com/KhronosGroup/glTF/tree/master/specification/2.0#skins
 	 * @param {number} skinIndex
 	 * @return {Promise<Object>}
 	 */
 
 
-		GLTFParser.prototype.loadSkin = function ( skinIndex ) {
-
-			var skinDef = this.json.skins[ skinIndex ];
-			var skinEntry = {
-				joints: skinDef.joints
-			};
-
-			if ( skinDef.inverseBindMatrices === undefined ) {
-
-				return Promise.resolve( skinEntry );
-
-			}
-
-			return this.getDependency( 'accessor', skinDef.inverseBindMatrices ).then( function ( accessor ) {
-
-				skinEntry.inverseBindMatrices = accessor;
-				return skinEntry;
-
-			} );
-
+	GLTFParser.prototype.loadSkin = function (skinIndex) {
+		var skinDef = this.json.skins[skinIndex];
+		var skinEntry = {
+			joints: skinDef.joints
 		};
-		/**
+
+		if (skinDef.inverseBindMatrices === undefined) {
+			return Promise.resolve(skinEntry);
+		}
+
+		return this.getDependency('accessor', skinDef.inverseBindMatrices).then(function (accessor) {
+			skinEntry.inverseBindMatrices = accessor;
+			return skinEntry;
+		});
+	};
+	/**
 	 * Specification: https://github.com/KhronosGroup/glTF/tree/master/specification/2.0#animations
 	 * @param {number} animationIndex
 	 * @return {Promise<AnimationClip>}
 	 */
 
 
-		GLTFParser.prototype.loadAnimation = function ( animationIndex ) {
-
-			var json = this.json;
-			var animationDef = json.animations[ animationIndex ];
-			var pendingNodes = [];
-			var pendingInputAccessors = [];
-			var pendingOutputAccessors = [];
-			var pendingSamplers = [];
-			var pendingTargets = [];
-
-			for ( var i = 0, il = animationDef.channels.length; i < il; i ++ ) {
-
-				var channel = animationDef.channels[ i ];
-				var sampler = animationDef.samplers[ channel.sampler ];
-				var target = channel.target;
-				var name = target.node !== undefined ? target.node : target.id; // NOTE: target.id is deprecated.
-
-				var input = animationDef.parameters !== undefined ? animationDef.parameters[ sampler.input ] : sampler.input;
-				var output = animationDef.parameters !== undefined ? animationDef.parameters[ sampler.output ] : sampler.output;
-				pendingNodes.push( this.getDependency( 'node', name ) );
-				pendingInputAccessors.push( this.getDependency( 'accessor', input ) );
-				pendingOutputAccessors.push( this.getDependency( 'accessor', output ) );
-				pendingSamplers.push( sampler );
-				pendingTargets.push( target );
-
-			}
-
-			return Promise.all( [ Promise.all( pendingNodes ), Promise.all( pendingInputAccessors ), Promise.all( pendingOutputAccessors ), Promise.all( pendingSamplers ), Promise.all( pendingTargets ) ] ).then( function ( dependencies ) {
-
-				var nodes = dependencies[ 0 ];
-				var inputAccessors = dependencies[ 1 ];
-				var outputAccessors = dependencies[ 2 ];
-				var samplers = dependencies[ 3 ];
-				var targets = dependencies[ 4 ];
-				var tracks = [];
-
-				for ( var i = 0, il = nodes.length; i < il; i ++ ) {
-
-					var node = nodes[ i ];
-					var inputAccessor = inputAccessors[ i ];
-					var outputAccessor = outputAccessors[ i ];
-					var sampler = samplers[ i ];
-					var target = targets[ i ];
-					if ( node === undefined ) continue;
-					node.updateMatrix();
-					node.matrixAutoUpdate = true;
-					var TypedKeyframeTrack;
-
-					switch ( PATH_PROPERTIES[ target.path ] ) {
-
-						case PATH_PROPERTIES.weights:
-							TypedKeyframeTrack = THREE.NumberKeyframeTrack;
-							break;
-
-						case PATH_PROPERTIES.rotation:
-							TypedKeyframeTrack = THREE.QuaternionKeyframeTrack;
-							break;
-
-						case PATH_PROPERTIES.position:
-						case PATH_PROPERTIES.scale:
-						default:
-							TypedKeyframeTrack = THREE.VectorKeyframeTrack;
-							break;
-
+	GLTFParser.prototype.loadAnimation = function (animationIndex) {
+		var json = this.json;
+		var animationDef = json.animations[animationIndex];
+		var pendingNodes = [];
+		var pendingInputAccessors = [];
+		var pendingOutputAccessors = [];
+		var pendingSamplers = [];
+		var pendingTargets = [];
+
+		for (var i = 0, il = animationDef.channels.length; i < il; i++) {
+			var channel = animationDef.channels[i];
+			var sampler = animationDef.samplers[channel.sampler];
+			var target = channel.target;
+			var name = target.node !== undefined ? target.node : target.id; // NOTE: target.id is deprecated.
+
+			var input = animationDef.parameters !== undefined ? animationDef.parameters[sampler.input] : sampler.input;
+			var output = animationDef.parameters !== undefined ? animationDef.parameters[sampler.output] : sampler.output;
+			pendingNodes.push(this.getDependency('node', name));
+			pendingInputAccessors.push(this.getDependency('accessor', input));
+			pendingOutputAccessors.push(this.getDependency('accessor', output));
+			pendingSamplers.push(sampler);
+			pendingTargets.push(target);
+		}
+
+		return Promise.all([Promise.all(pendingNodes), Promise.all(pendingInputAccessors), Promise.all(pendingOutputAccessors), Promise.all(pendingSamplers), Promise.all(pendingTargets)]).then(function (dependencies) {
+			var nodes = dependencies[0];
+			var inputAccessors = dependencies[1];
+			var outputAccessors = dependencies[2];
+			var samplers = dependencies[3];
+			var targets = dependencies[4];
+			var tracks = [];
+
+			for (var i = 0, il = nodes.length; i < il; i++) {
+				var node = nodes[i];
+				var inputAccessor = inputAccessors[i];
+				var outputAccessor = outputAccessors[i];
+				var sampler = samplers[i];
+				var target = targets[i];
+				if (node === undefined) continue;
+				node.updateMatrix();
+				node.matrixAutoUpdate = true;
+				var TypedKeyframeTrack;
+
+				switch (PATH_PROPERTIES[target.path]) {
+					case PATH_PROPERTIES.weights:
+						TypedKeyframeTrack = THREE.NumberKeyframeTrack;
+						break;
+
+					case PATH_PROPERTIES.rotation:
+						TypedKeyframeTrack = THREE.QuaternionKeyframeTrack;
+						break;
+
+					case PATH_PROPERTIES.position:
+					case PATH_PROPERTIES.scale:
+					default:
+						TypedKeyframeTrack = THREE.VectorKeyframeTrack;
+						break;
+				}
+
+				var targetName = node.name ? node.name : node.uuid;
+				var interpolation = sampler.interpolation !== undefined ? INTERPOLATION[sampler.interpolation] : THREE.InterpolateLinear;
+				var targetNames = [];
+
+				if (PATH_PROPERTIES[target.path] === PATH_PROPERTIES.weights) {
+					// Node may be a THREE.Group (glTF mesh with several primitives) or a THREE.Mesh.
+					node.traverse(function (object) {
+						if (object.isMesh === true && object.morphTargetInfluences) {
+							targetNames.push(object.name ? object.name : object.uuid);
+						}
+					});
+				} else {
+					targetNames.push(targetName);
+				}
+
+				var outputArray = outputAccessor.array;
+
+				if (outputAccessor.normalized) {
+					var scale = getNormalizedComponentScale(outputArray.constructor);
+					var scaled = new Float32Array(outputArray.length);
+
+					for (var j = 0, jl = outputArray.length; j < jl; j++) {
+						scaled[j] = outputArray[j] * scale;
 					}
 
-					var targetName = node.name ? node.name : node.uuid;
-					var interpolation = sampler.interpolation !== undefined ? INTERPOLATION[ sampler.interpolation ] : THREE.InterpolateLinear;
-					var targetNames = [];
-
-					if ( PATH_PROPERTIES[ target.path ] === PATH_PROPERTIES.weights ) {
-
-						// Node may be a THREE.Group (glTF mesh with several primitives) or a THREE.Mesh.
-						node.traverse( function ( object ) {
-
-							if ( object.isMesh === true && object.morphTargetInfluences ) {
-
-								targetNames.push( object.name ? object.name : object.uuid );
-
-							}
-
-						} );
-
-					} else {
-
-						targetNames.push( targetName );
-
+					outputArray = scaled;
+				}
+
+				for (var j = 0, jl = targetNames.length; j < jl; j++) {
+					var track = new TypedKeyframeTrack(targetNames[j] + '.' + PATH_PROPERTIES[target.path], inputAccessor.array, outputArray, interpolation); // Override interpolation with custom factory method.
+
+					if (sampler.interpolation === 'CUBICSPLINE') {
+						track.createInterpolant = function InterpolantFactoryMethodGLTFCubicSpline(result) {
+							// A CUBICSPLINE keyframe in glTF has three output values for each input value,
+							// representing inTangent, splineVertex, and outTangent. As a result, track.getValueSize()
+							// must be divided by three to get the interpolant's sampleSize argument.
+							return new GLTFCubicSplineInterpolant(this.times, this.values, this.getValueSize() / 3, result);
+						}; // Mark as CUBICSPLINE. `track.getInterpolation()` doesn't support custom interpolants.
+
+
+						track.createInterpolant.isInterpolantFactoryMethodGLTFCubicSpline = true;
 					}
 
-					var outputArray = outputAccessor.array;
-
-					if ( outputAccessor.normalized ) {
-
-						var scale = getNormalizedComponentScale( outputArray.constructor );
-						var scaled = new Float32Array( outputArray.length );
-
-						for ( var j = 0, jl = outputArray.length; j < jl; j ++ ) {
-
-							scaled[ j ] = outputArray[ j ] * scale;
-
-						}
-
-						outputArray = scaled;
-
-					}
-
-					for ( var j = 0, jl = targetNames.length; j < jl; j ++ ) {
-
-						var track = new TypedKeyframeTrack( targetNames[ j ] + '.' + PATH_PROPERTIES[ target.path ], inputAccessor.array, outputArray, interpolation ); // Override interpolation with custom factory method.
-
-						if ( sampler.interpolation === 'CUBICSPLINE' ) {
-
-							track.createInterpolant = function InterpolantFactoryMethodGLTFCubicSpline( result ) {
-
-								// A CUBICSPLINE keyframe in glTF has three output values for each input value,
-								// representing inTangent, splineVertex, and outTangent. As a result, track.getValueSize()
-								// must be divided by three to get the interpolant's sampleSize argument.
-								return new GLTFCubicSplineInterpolant( this.times, this.values, this.getValueSize() / 3, result );
-
-							}; // Mark as CUBICSPLINE. `track.getInterpolation()` doesn't support custom interpolants.
-
-
-							track.createInterpolant.isInterpolantFactoryMethodGLTFCubicSpline = true;
-
-						}
-
-						tracks.push( track );
-
-					}
-
-				}
-
-				var name = animationDef.name ? animationDef.name : 'animation_' + animationIndex;
-				return new THREE.AnimationClip( name, undefined, tracks );
-
-			} );
-
-<<<<<<< HEAD
-	GLTFParser.prototype.createNodeMesh = function ( nodeIndex ) {
-
+					tracks.push(track);
+				}
+			}
+
+			var name = animationDef.name ? animationDef.name : 'animation_' + animationIndex;
+			return new THREE.AnimationClip(name, undefined, tracks);
+		});
+	};
+
+	GLTFParser.prototype.createNodeMesh = function (nodeIndex) {
 		var json = this.json;
 		var parser = this;
-		var nodeDef = json.nodes[ nodeIndex ];
-
-		if ( nodeDef.mesh === undefined ) return null;
-
-		return parser.getDependency( 'mesh', nodeDef.mesh ).then( function ( mesh ) {
-
-			var node = parser._getNodeRef( parser.meshCache, nodeDef.mesh, mesh );
-
-			// if weights are provided on the node, override weights on the mesh.
-			if ( nodeDef.weights !== undefined ) {
-
-				node.traverse( function ( o ) {
-
-					if ( ! o.isMesh ) return;
-
-					for ( var i = 0, il = nodeDef.weights.length; i < il; i ++ ) {
-
-						o.morphTargetInfluences[ i ] = nodeDef.weights[ i ];
-
+		var nodeDef = json.nodes[nodeIndex];
+		if (nodeDef.mesh === undefined) return null;
+		return parser.getDependency('mesh', nodeDef.mesh).then(function (mesh) {
+			var node = parser._getNodeRef(parser.meshCache, nodeDef.mesh, mesh); // if weights are provided on the node, override weights on the mesh.
+
+
+			if (nodeDef.weights !== undefined) {
+				node.traverse(function (o) {
+					if (!o.isMesh) return;
+
+					for (var i = 0, il = nodeDef.weights.length; i < il; i++) {
+						o.morphTargetInfluences[i] = nodeDef.weights[i];
 					}
-
-				} );
-
+				});
 			}
 
 			return node;
-
-		} );
-
-	};
-
-	/**
-=======
-		};
-		/**
->>>>>>> 0b608ec6
+		});
+	};
+	/**
 	 * Specification: https://github.com/KhronosGroup/glTF/tree/master/specification/2.0#nodes-and-hierarchy
 	 * @param {number} nodeIndex
 	 * @return {Promise<Object3D>}
 	 */
 
 
-		GLTFParser.prototype.loadNode = function ( nodeIndex ) {
-
-			var json = this.json;
-			var extensions = this.extensions;
-			var parser = this;
-			var nodeDef = json.nodes[ nodeIndex ]; // reserve node's name before its dependencies, so the root has the intended name.
-
-<<<<<<< HEAD
-			var meshPromise = parser._invokeOne( function ( ext ) {
-
-				return ext.createNodeMesh && ext.createNodeMesh( nodeIndex );
-
-			} );
-
-			if ( meshPromise ) {
-
-				pending.push( meshPromise );
-=======
-			var nodeName = nodeDef.name ? parser.createUniqueName( nodeDef.name ) : '';
-			return function () {
-
-				var pending = [];
-
-				if ( nodeDef.mesh !== undefined ) {
-
-					pending.push( parser.getDependency( 'mesh', nodeDef.mesh ).then( function ( mesh ) {
-
-						var node = parser._getNodeRef( parser.meshCache, nodeDef.mesh, mesh ); // if weights are provided on the node, override weights on the mesh.
-
-
-						if ( nodeDef.weights !== undefined ) {
-
-							node.traverse( function ( o ) {
-
-								if ( ! o.isMesh ) return;
-
-								for ( var i = 0, il = nodeDef.weights.length; i < il; i ++ ) {
-
-									o.morphTargetInfluences[ i ] = nodeDef.weights[ i ];
-
-								}
-
-							} );
->>>>>>> 0b608ec6
-
-						}
-
-						return node;
-
-					} ) );
-
-				}
-
-				if ( nodeDef.camera !== undefined ) {
-
-					pending.push( parser.getDependency( 'camera', nodeDef.camera ).then( function ( camera ) {
-
-						return parser._getNodeRef( parser.cameraCache, nodeDef.camera, camera );
-
-					} ) );
-
-				}
-
-				parser._invokeAll( function ( ext ) {
-
-					return ext.createNodeAttachment && ext.createNodeAttachment( nodeIndex );
-
-				} ).forEach( function ( promise ) {
-
-					pending.push( promise );
-
-				} );
-
-				return Promise.all( pending );
-
-			}().then( function ( objects ) {
-
-				var node; // .isBone isn't in glTF spec. See ._markDefs
-
-				if ( nodeDef.isBone === true ) {
-
-					node = new THREE.Bone();
-
-				} else if ( objects.length > 1 ) {
-
-					node = new THREE.Group();
-
-				} else if ( objects.length === 1 ) {
-
-					node = objects[ 0 ];
-
-				} else {
-
-					node = new THREE.Object3D();
-
-				}
-
-				if ( node !== objects[ 0 ] ) {
-
-					for ( var i = 0, il = objects.length; i < il; i ++ ) {
-
-						node.add( objects[ i ] );
-
-					}
-
-				}
-
-				if ( nodeDef.name ) {
-
-					node.userData.name = nodeDef.name;
-					node.name = nodeName;
-
-				}
-
-				assignExtrasToUserData( node, nodeDef );
-				if ( nodeDef.extensions ) addUnknownExtensionsToUserData( extensions, node, nodeDef );
-
-				if ( nodeDef.matrix !== undefined ) {
-
-					var matrix = new THREE.Matrix4();
-					matrix.fromArray( nodeDef.matrix );
-					node.applyMatrix4( matrix );
-
-				} else {
-
-					if ( nodeDef.translation !== undefined ) {
-
-						node.position.fromArray( nodeDef.translation );
-
-					}
-
-					if ( nodeDef.rotation !== undefined ) {
-
-						node.quaternion.fromArray( nodeDef.rotation );
-
-					}
-
-					if ( nodeDef.scale !== undefined ) {
-
-						node.scale.fromArray( nodeDef.scale );
-
-					}
-
-				}
-
-				parser.associations.set( node, {
-					type: 'nodes',
-					index: nodeIndex
-				} );
-				return node;
-
-			} );
-
-		};
-		/**
+	GLTFParser.prototype.loadNode = function (nodeIndex) {
+		var json = this.json;
+		var extensions = this.extensions;
+		var parser = this;
+		var nodeDef = json.nodes[nodeIndex]; // reserve node's name before its dependencies, so the root has the intended name.
+
+		var nodeName = nodeDef.name ? parser.createUniqueName(nodeDef.name) : '';
+		return function () {
+			var pending = [];
+
+			var meshPromise = parser._invokeOne(function (ext) {
+				return ext.createNodeMesh && ext.createNodeMesh(nodeIndex);
+			});
+
+			if (meshPromise) {
+				pending.push(meshPromise);
+			}
+
+			if (nodeDef.camera !== undefined) {
+				pending.push(parser.getDependency('camera', nodeDef.camera).then(function (camera) {
+					return parser._getNodeRef(parser.cameraCache, nodeDef.camera, camera);
+				}));
+			}
+
+			parser._invokeAll(function (ext) {
+				return ext.createNodeAttachment && ext.createNodeAttachment(nodeIndex);
+			}).forEach(function (promise) {
+				pending.push(promise);
+			});
+
+			return Promise.all(pending);
+		}().then(function (objects) {
+			var node; // .isBone isn't in glTF spec. See ._markDefs
+
+			if (nodeDef.isBone === true) {
+				node = new THREE.Bone();
+			} else if (objects.length > 1) {
+				node = new THREE.Group();
+			} else if (objects.length === 1) {
+				node = objects[0];
+			} else {
+				node = new THREE.Object3D();
+			}
+
+			if (node !== objects[0]) {
+				for (var i = 0, il = objects.length; i < il; i++) {
+					node.add(objects[i]);
+				}
+			}
+
+			if (nodeDef.name) {
+				node.userData.name = nodeDef.name;
+				node.name = nodeName;
+			}
+
+			assignExtrasToUserData(node, nodeDef);
+			if (nodeDef.extensions) addUnknownExtensionsToUserData(extensions, node, nodeDef);
+
+			if (nodeDef.matrix !== undefined) {
+				var matrix = new THREE.Matrix4();
+				matrix.fromArray(nodeDef.matrix);
+				node.applyMatrix4(matrix);
+			} else {
+				if (nodeDef.translation !== undefined) {
+					node.position.fromArray(nodeDef.translation);
+				}
+
+				if (nodeDef.rotation !== undefined) {
+					node.quaternion.fromArray(nodeDef.rotation);
+				}
+
+				if (nodeDef.scale !== undefined) {
+					node.scale.fromArray(nodeDef.scale);
+				}
+			}
+
+			parser.associations.set(node, {
+				type: 'nodes',
+				index: nodeIndex
+			});
+			return node;
+		});
+	};
+	/**
 	 * Specification: https://github.com/KhronosGroup/glTF/tree/master/specification/2.0#scenes
 	 * @param {number} sceneIndex
 	 * @return {Promise<Group>}
 	 */
 
 
-		GLTFParser.prototype.loadScene = function () {
-
-			// scene node hierachy builder
-			function buildNodeHierachy( nodeId, parentObject, json, parser ) {
-
-				var nodeDef = json.nodes[ nodeId ];
-				return parser.getDependency( 'node', nodeId ).then( function ( node ) {
-
-					if ( nodeDef.skin === undefined ) return node; // build skeleton here as well
-
-					var skinEntry;
-					return parser.getDependency( 'skin', nodeDef.skin ).then( function ( skin ) {
-
-						skinEntry = skin;
-						var pendingJoints = [];
-
-						for ( var i = 0, il = skinEntry.joints.length; i < il; i ++ ) {
-
-							pendingJoints.push( parser.getDependency( 'node', skinEntry.joints[ i ] ) );
-
+	GLTFParser.prototype.loadScene = function () {
+		// scene node hierachy builder
+		function buildNodeHierachy(nodeId, parentObject, json, parser) {
+			var nodeDef = json.nodes[nodeId];
+			return parser.getDependency('node', nodeId).then(function (node) {
+				if (nodeDef.skin === undefined) return node; // build skeleton here as well
+
+				var skinEntry;
+				return parser.getDependency('skin', nodeDef.skin).then(function (skin) {
+					skinEntry = skin;
+					var pendingJoints = [];
+
+					for (var i = 0, il = skinEntry.joints.length; i < il; i++) {
+						pendingJoints.push(parser.getDependency('node', skinEntry.joints[i]));
+					}
+
+					return Promise.all(pendingJoints);
+				}).then(function (jointNodes) {
+					node.traverse(function (mesh) {
+						if (!mesh.isMesh) return;
+						var bones = [];
+						var boneInverses = [];
+
+						for (var j = 0, jl = jointNodes.length; j < jl; j++) {
+							var jointNode = jointNodes[j];
+
+							if (jointNode) {
+								bones.push(jointNode);
+								var mat = new THREE.Matrix4();
+
+								if (skinEntry.inverseBindMatrices !== undefined) {
+									mat.fromArray(skinEntry.inverseBindMatrices.array, j * 16);
+								}
+
+								boneInverses.push(mat);
+							} else {
+								console.warn('THREE.GLTFLoader: Joint "%s" could not be found.', skinEntry.joints[j]);
+							}
 						}
 
-						return Promise.all( pendingJoints );
-
-					} ).then( function ( jointNodes ) {
-
-						node.traverse( function ( mesh ) {
-
-							if ( ! mesh.isMesh ) return;
-							var bones = [];
-							var boneInverses = [];
-
-							for ( var j = 0, jl = jointNodes.length; j < jl; j ++ ) {
-
-								var jointNode = jointNodes[ j ];
-
-								if ( jointNode ) {
-
-									bones.push( jointNode );
-									var mat = new THREE.Matrix4();
-
-									if ( skinEntry.inverseBindMatrices !== undefined ) {
-
-										mat.fromArray( skinEntry.inverseBindMatrices.array, j * 16 );
-
-									}
-
-									boneInverses.push( mat );
-
-								} else {
-
-									console.warn( 'THREE.GLTFLoader: Joint "%s" could not be found.', skinEntry.joints[ j ] );
-
-								}
-
-							}
-
-							mesh.bind( new THREE.Skeleton( bones, boneInverses ), mesh.matrixWorld );
-
-						} );
-						return node;
-
-					} );
-
-				} ).then( function ( node ) {
-
-					// build node hierachy
-					parentObject.add( node );
-					var pending = [];
-
-					if ( nodeDef.children ) {
-
-						var children = nodeDef.children;
-
-						for ( var i = 0, il = children.length; i < il; i ++ ) {
-
-							var child = children[ i ];
-							pending.push( buildNodeHierachy( child, node, json, parser ) );
-
-						}
-
+						mesh.bind(new THREE.Skeleton(bones, boneInverses), mesh.matrixWorld);
+					});
+					return node;
+				});
+			}).then(function (node) {
+				// build node hierachy
+				parentObject.add(node);
+				var pending = [];
+
+				if (nodeDef.children) {
+					var children = nodeDef.children;
+
+					for (var i = 0, il = children.length; i < il; i++) {
+						var child = children[i];
+						pending.push(buildNodeHierachy(child, node, json, parser));
 					}
-
-					return Promise.all( pending );
-
-				} );
-
-			}
-
-			return function loadScene( sceneIndex ) {
-
-				var json = this.json;
-				var extensions = this.extensions;
-				var sceneDef = this.json.scenes[ sceneIndex ];
-				var parser = this; // THREE.Loader returns THREE.Group, not Scene.
-				// See: https://github.com/mrdoob/three.js/issues/18342#issuecomment-578981172
-
-				var scene = new THREE.Group();
-				if ( sceneDef.name ) scene.name = parser.createUniqueName( sceneDef.name );
-				assignExtrasToUserData( scene, sceneDef );
-				if ( sceneDef.extensions ) addUnknownExtensionsToUserData( extensions, scene, sceneDef );
-				var nodeIds = sceneDef.nodes || [];
-				var pending = [];
-
-				for ( var i = 0, il = nodeIds.length; i < il; i ++ ) {
-
-					pending.push( buildNodeHierachy( nodeIds[ i ], scene, json, parser ) );
-
-				}
-
-				return Promise.all( pending ).then( function () {
-
-					return scene;
-
-				} );
-
-			};
-
-		}();
-
-		return GLTFLoader;
-
+				}
+
+				return Promise.all(pending);
+			});
+		}
+
+		return function loadScene(sceneIndex) {
+			var json = this.json;
+			var extensions = this.extensions;
+			var sceneDef = this.json.scenes[sceneIndex];
+			var parser = this; // THREE.Loader returns THREE.Group, not Scene.
+			// See: https://github.com/mrdoob/three.js/issues/18342#issuecomment-578981172
+
+			var scene = new THREE.Group();
+			if (sceneDef.name) scene.name = parser.createUniqueName(sceneDef.name);
+			assignExtrasToUserData(scene, sceneDef);
+			if (sceneDef.extensions) addUnknownExtensionsToUserData(extensions, scene, sceneDef);
+			var nodeIds = sceneDef.nodes || [];
+			var pending = [];
+
+			for (var i = 0, il = nodeIds.length; i < il; i++) {
+				pending.push(buildNodeHierachy(nodeIds[i], scene, json, parser));
+			}
+
+			return Promise.all(pending).then(function () {
+				return scene;
+			});
+		};
 	}();
 
-	THREE.GLTFLoader = GLTFLoader;
-
+	return GLTFLoader;
+}();
+
+THREE.GLTFLoader = GLTFLoader;
 } )();