/**
 * @author Rich Tibbett / https://github.com/richtr
 * @author mrdoob / http://mrdoob.com/
 * @author Tony Parisi / http://www.tonyparisi.com/
 * @author Takahiro / https://github.com/takahirox
 * @author Don McCurdy / https://www.donmccurdy.com
 */

THREE.GLTFLoader = ( function () {

	function GLTFLoader( manager ) {

		this.manager = ( manager !== undefined ) ? manager : THREE.DefaultLoadingManager;
		this.dracoLoader = null;

	}

	GLTFLoader.prototype = {

		constructor: GLTFLoader,

		crossOrigin: 'anonymous',

		load: function ( url, onLoad, onProgress, onError ) {

			var scope = this;

			var resourcePath;

			if ( this.resourcePath !== undefined ) {

				resourcePath = this.resourcePath;

			} else if ( this.path !== undefined ) {

				resourcePath = this.path;

			} else {

				resourcePath = THREE.LoaderUtils.extractUrlBase( url );

			}

			// Tells the LoadingManager to track an extra item, which resolves after
			// the model is fully loaded. This means the count of items loaded will
			// be incorrect, but ensures manager.onLoad() does not fire early.
			scope.manager.itemStart( url );

			var _onError = function ( e ) {

				if ( onError ) {

					onError( e );

				} else {

					console.error( e );

				}

				scope.manager.itemEnd( url );
				scope.manager.itemError( url );

			};

			var loader = new THREE.FileLoader( scope.manager );

			loader.setPath( this.path );
			loader.setResponseType( 'arraybuffer' );

			loader.load( url, function ( data ) {

				try {

					scope.parse( data, resourcePath, function ( gltf ) {

						onLoad( gltf );

						scope.manager.itemEnd( url );

					}, onProgress, _onError );

				} catch ( e ) {

					_onError( e );

				}

			}, onProgress, _onError );

		},

		setCrossOrigin: function ( value ) {

			this.crossOrigin = value;
			return this;

		},

		setPath: function ( value ) {

			this.path = value;
			return this;

		},

		setResourcePath: function ( value ) {

			this.resourcePath = value;
			return this;

		},

		setDRACOLoader: function ( dracoLoader ) {

			this.dracoLoader = dracoLoader;
			return this;

		},

		parse: function ( data, path, onLoad, onProgress, onError ) {

			var content;
			var extensions = {};

			if ( onProgress && onError === undefined ) {

				console.warn( 'THREE.GLTFLoader: .parse() parameters have changed, callback order is now "onLoad, onProgress, onError".' );

				onError = onProgress;
				onProgress = undefined;

			}

			if ( typeof data === 'string' ) {

				content = data;

			} else {

				var magic = THREE.LoaderUtils.decodeText( new Uint8Array( data, 0, 4 ) );

				if ( magic === BINARY_EXTENSION_HEADER_MAGIC ) {

					try {

						extensions[ EXTENSIONS.KHR_BINARY_GLTF ] = new GLTFBinaryExtension( data );

					} catch ( error ) {

						if ( onError ) onError( error );
						return;

					}

					content = extensions[ EXTENSIONS.KHR_BINARY_GLTF ].content;

				} else {

					content = THREE.LoaderUtils.decodeText( new Uint8Array( data ) );

				}

			}

			var json = JSON.parse( content );

			if ( json.asset === undefined || json.asset.version[ 0 ] < 2 ) {

				if ( onError ) onError( new Error( 'THREE.GLTFLoader: Unsupported asset. glTF versions >=2.0 are supported. Use LegacyGLTFLoader instead.' ) );
				return;

			}

			if ( json.extensionsUsed ) {

				for ( var i = 0; i < json.extensionsUsed.length; ++ i ) {

					var extensionName = json.extensionsUsed[ i ];
					var extensionsRequired = json.extensionsRequired || [];

					switch ( extensionName ) {

						case EXTENSIONS.KHR_LIGHTS_PUNCTUAL:
							extensions[ extensionName ] = new GLTFLightsExtension( json );
							break;

						case EXTENSIONS.KHR_MATERIALS_UNLIT:
							extensions[ extensionName ] = new GLTFMaterialsUnlitExtension( json );
							break;

						case EXTENSIONS.KHR_MATERIALS_PBR_SPECULAR_GLOSSINESS:
							extensions[ extensionName ] = new GLTFMaterialsPbrSpecularGlossinessExtension();
							break;

						case EXTENSIONS.KHR_DRACO_MESH_COMPRESSION:
							extensions[ extensionName ] = new GLTFDracoMeshCompressionExtension( json, this.dracoLoader );
							break;

						case EXTENSIONS.MSFT_TEXTURE_DDS:
							extensions[ EXTENSIONS.MSFT_TEXTURE_DDS ] = new GLTFTextureDDSExtension();
							break;

						default:

							if ( extensionsRequired.indexOf( extensionName ) >= 0 ) {

								console.warn( 'THREE.GLTFLoader: Unknown extension "' + extensionName + '".' );

							}

					}

				}

			}

<<<<<<< HEAD
			var parserOnLoad = function ( scene, scenes, cameras, animations, json ) {
=======
			var parser = new GLTFParser( json, extensions, {

				path: path || this.resourcePath || '',
				crossOrigin: this.crossOrigin,
				manager: this.manager

			} );

			parser.parse( function ( scene, scenes, cameras, animations, json ) {
>>>>>>> 8b5da8c4

				var glTF = {
					scene: scene,
					scenes: scenes,
					cameras: cameras,
					animations: animations,
					asset: json.asset,
					parser: parser,
					userData: {}
				};

				addUnknownExtensionsToUserData( extensions, glTF, json );

				onLoad( glTF );

			};

			var parser = new GLTFParser( json, extensions, {

				path: path || this.path || '',
				crossOrigin: this.crossOrigin,
				manager: this.manager,
				onLoad: parserOnLoad,
				onProgress: onProgress,
				onError: onError

			} );

			parser.parse();

		}

	};

	/* GLTFREGISTRY */

	function GLTFRegistry() {

		var objects = {};

		return	{

			get: function ( key ) {

				return objects[ key ];

			},

			add: function ( key, object ) {

				objects[ key ] = object;

			},

			remove: function ( key ) {

				delete objects[ key ];

			},

			removeAll: function () {

				objects = {};

			}

		};

	}

	/*********************************/
	/********** EXTENSIONS ***********/
	/*********************************/

	var EXTENSIONS = {
		KHR_BINARY_GLTF: 'KHR_binary_glTF',
		KHR_DRACO_MESH_COMPRESSION: 'KHR_draco_mesh_compression',
		KHR_LIGHTS_PUNCTUAL: 'KHR_lights_punctual',
		KHR_MATERIALS_PBR_SPECULAR_GLOSSINESS: 'KHR_materials_pbrSpecularGlossiness',
		KHR_MATERIALS_UNLIT: 'KHR_materials_unlit',
		MSFT_TEXTURE_DDS: 'MSFT_texture_dds'
	};

	/**
	 * DDS Texture Extension
	 *
	 * Specification:
	 * https://github.com/KhronosGroup/glTF/tree/master/extensions/2.0/Vendor/MSFT_texture_dds
	 *
	 */
	function GLTFTextureDDSExtension() {

		if ( ! THREE.DDSLoader ) {

			throw new Error( 'THREE.GLTFLoader: Attempting to load .dds texture without importing THREE.DDSLoader' );

		}

		this.name = EXTENSIONS.MSFT_TEXTURE_DDS;
		this.ddsLoader = new THREE.DDSLoader();

	}

	/**
	 * Lights Extension
	 *
	 * Specification: PENDING
	 */
	function GLTFLightsExtension( json ) {

		this.name = EXTENSIONS.KHR_LIGHTS_PUNCTUAL;

		var extension = ( json.extensions && json.extensions[ EXTENSIONS.KHR_LIGHTS_PUNCTUAL ] ) || {};
		this.lightDefs = extension.lights || [];

	}

	GLTFLightsExtension.prototype.loadLight = function ( lightIndex ) {

		var lightDef = this.lightDefs[ lightIndex ];
		var lightNode;

		var color = new THREE.Color( 0xffffff );
		if ( lightDef.color !== undefined ) color.fromArray( lightDef.color );

		var range = lightDef.range !== undefined ? lightDef.range : 0;

		switch ( lightDef.type ) {

			case 'directional':
				lightNode = new THREE.DirectionalLight( color );
				lightNode.target.position.set( 0, 0, -1 );
				lightNode.add( lightNode.target );
				break;

			case 'point':
				lightNode = new THREE.PointLight( color );
				lightNode.distance = range;
				break;

			case 'spot':
				lightNode = new THREE.SpotLight( color );
				lightNode.distance = range;
				// Handle spotlight properties.
				lightDef.spot = lightDef.spot || {};
				lightDef.spot.innerConeAngle = lightDef.spot.innerConeAngle !== undefined ? lightDef.spot.innerConeAngle : 0;
				lightDef.spot.outerConeAngle = lightDef.spot.outerConeAngle !== undefined ? lightDef.spot.outerConeAngle : Math.PI / 4.0;
				lightNode.angle = lightDef.spot.outerConeAngle;
				lightNode.penumbra = 1.0 - lightDef.spot.innerConeAngle / lightDef.spot.outerConeAngle;
				lightNode.target.position.set( 0, 0, -1 );
				lightNode.add( lightNode.target );
				break;

			default:
				throw new Error( 'THREE.GLTFLoader: Unexpected light type, "' + lightDef.type + '".' );

		}

		lightNode.decay = 2;

		if ( lightDef.intensity !== undefined ) lightNode.intensity = lightDef.intensity;

		lightNode.name = lightDef.name || ( 'light_' + lightIndex );

		return Promise.resolve( lightNode );

	};

	/**
	 * Unlit Materials Extension (pending)
	 *
	 * PR: https://github.com/KhronosGroup/glTF/pull/1163
	 */
	function GLTFMaterialsUnlitExtension( json ) {

		this.name = EXTENSIONS.KHR_MATERIALS_UNLIT;

	}

	GLTFMaterialsUnlitExtension.prototype.getMaterialType = function ( material ) {

		return THREE.MeshBasicMaterial;

	};

	GLTFMaterialsUnlitExtension.prototype.extendParams = function ( materialParams, material, parser ) {

		var pending = [];

		materialParams.color = new THREE.Color( 1.0, 1.0, 1.0 );
		materialParams.opacity = 1.0;

		var metallicRoughness = material.pbrMetallicRoughness;

		if ( metallicRoughness ) {

			if ( Array.isArray( metallicRoughness.baseColorFactor ) ) {

				var array = metallicRoughness.baseColorFactor;

				materialParams.color.fromArray( array );
				materialParams.opacity = array[ 3 ];

			}

			if ( metallicRoughness.baseColorTexture !== undefined ) {

				pending.push( parser.assignTexture( materialParams, 'map', metallicRoughness.baseColorTexture.index ) );

			}

		}

		return Promise.all( pending );

	};

	/* BINARY EXTENSION */

	var BINARY_EXTENSION_BUFFER_NAME = 'binary_glTF';
	var BINARY_EXTENSION_HEADER_MAGIC = 'glTF';
	var BINARY_EXTENSION_HEADER_LENGTH = 12;
	var BINARY_EXTENSION_CHUNK_TYPES = { JSON: 0x4E4F534A, BIN: 0x004E4942 };

	function GLTFBinaryExtension( data ) {

		this.name = EXTENSIONS.KHR_BINARY_GLTF;
		this.content = null;
		this.body = null;

		var headerView = new DataView( data, 0, BINARY_EXTENSION_HEADER_LENGTH );

		this.header = {
			magic: THREE.LoaderUtils.decodeText( new Uint8Array( data.slice( 0, 4 ) ) ),
			version: headerView.getUint32( 4, true ),
			length: headerView.getUint32( 8, true )
		};

		if ( this.header.magic !== BINARY_EXTENSION_HEADER_MAGIC ) {

			throw new Error( 'THREE.GLTFLoader: Unsupported glTF-Binary header.' );

		} else if ( this.header.version < 2.0 ) {

			throw new Error( 'THREE.GLTFLoader: Legacy binary file detected. Use LegacyGLTFLoader instead.' );

		}

		var chunkView = new DataView( data, BINARY_EXTENSION_HEADER_LENGTH );
		var chunkIndex = 0;

		while ( chunkIndex < chunkView.byteLength ) {

			var chunkLength = chunkView.getUint32( chunkIndex, true );
			chunkIndex += 4;

			var chunkType = chunkView.getUint32( chunkIndex, true );
			chunkIndex += 4;

			if ( chunkType === BINARY_EXTENSION_CHUNK_TYPES.JSON ) {

				var contentArray = new Uint8Array( data, BINARY_EXTENSION_HEADER_LENGTH + chunkIndex, chunkLength );
				this.content = THREE.LoaderUtils.decodeText( contentArray );

			} else if ( chunkType === BINARY_EXTENSION_CHUNK_TYPES.BIN ) {

				var byteOffset = BINARY_EXTENSION_HEADER_LENGTH + chunkIndex;
				this.body = data.slice( byteOffset, byteOffset + chunkLength );

			}

			// Clients must ignore chunks with unknown types.

			chunkIndex += chunkLength;

		}

		if ( this.content === null ) {

			throw new Error( 'THREE.GLTFLoader: JSON content not found.' );

		}

	}

	/**
	 * DRACO Mesh Compression Extension
	 *
	 * Specification: https://github.com/KhronosGroup/glTF/pull/874
	 */
	function GLTFDracoMeshCompressionExtension( json, dracoLoader ) {

		if ( ! dracoLoader ) {

			throw new Error( 'THREE.GLTFLoader: No DRACOLoader instance provided.' );

		}

		this.name = EXTENSIONS.KHR_DRACO_MESH_COMPRESSION;
		this.json = json;
		this.dracoLoader = dracoLoader;

	}

	GLTFDracoMeshCompressionExtension.prototype.decodePrimitive = function ( primitive, parser ) {

		var json = this.json;
		var dracoLoader = this.dracoLoader;
		var bufferViewIndex = primitive.extensions[ this.name ].bufferView;
		var gltfAttributeMap = primitive.extensions[ this.name ].attributes;
		var threeAttributeMap = {};
		var attributeNormalizedMap = {};
		var attributeTypeMap = {};

		for ( var attributeName in gltfAttributeMap ) {

			if ( ! ( attributeName in ATTRIBUTES ) ) continue;

			threeAttributeMap[ ATTRIBUTES[ attributeName ] ] = gltfAttributeMap[ attributeName ];

		}

		for ( attributeName in primitive.attributes ) {

			if ( ATTRIBUTES[ attributeName ] !== undefined && gltfAttributeMap[ attributeName ] !== undefined ) {

				var accessorDef = json.accessors[ primitive.attributes[ attributeName ] ];
				var componentType = WEBGL_COMPONENT_TYPES[ accessorDef.componentType ];

				attributeTypeMap[ ATTRIBUTES[ attributeName ] ] = componentType;
				attributeNormalizedMap[ ATTRIBUTES[ attributeName ] ] = accessorDef.normalized === true;

			}

		}

		return parser.getDependency( 'bufferView', bufferViewIndex ).then( function ( bufferView ) {

			return new Promise( function ( resolve ) {

				dracoLoader.decodeDracoFile( bufferView, function ( geometry ) {

					for ( var attributeName in geometry.attributes ) {

						var attribute = geometry.attributes[ attributeName ];
						var normalized = attributeNormalizedMap[ attributeName ];

						if ( normalized !== undefined ) attribute.normalized = normalized;

					}

					resolve( geometry );

				}, threeAttributeMap, attributeTypeMap );

			} );

		} );

	};

	/**
	 * Specular-Glossiness Extension
	 *
	 * Specification: https://github.com/KhronosGroup/glTF/tree/master/extensions/2.0/Khronos/KHR_materials_pbrSpecularGlossiness
	 */
	function GLTFMaterialsPbrSpecularGlossinessExtension() {

		return {

			name: EXTENSIONS.KHR_MATERIALS_PBR_SPECULAR_GLOSSINESS,

			specularGlossinessParams: [
				'color',
				'map',
				'lightMap',
				'lightMapIntensity',
				'aoMap',
				'aoMapIntensity',
				'emissive',
				'emissiveIntensity',
				'emissiveMap',
				'bumpMap',
				'bumpScale',
				'normalMap',
				'displacementMap',
				'displacementScale',
				'displacementBias',
				'specularMap',
				'specular',
				'glossinessMap',
				'glossiness',
				'alphaMap',
				'envMap',
				'envMapIntensity',
				'refractionRatio',
			],

			getMaterialType: function () {

				return THREE.ShaderMaterial;

			},

			extendParams: function ( params, material, parser ) {

				var pbrSpecularGlossiness = material.extensions[ this.name ];

				var shader = THREE.ShaderLib[ 'standard' ];

				var uniforms = THREE.UniformsUtils.clone( shader.uniforms );

				var specularMapParsFragmentChunk = [
					'#ifdef USE_SPECULARMAP',
					'	uniform sampler2D specularMap;',
					'#endif'
				].join( '\n' );

				var glossinessMapParsFragmentChunk = [
					'#ifdef USE_GLOSSINESSMAP',
					'	uniform sampler2D glossinessMap;',
					'#endif'
				].join( '\n' );

				var specularMapFragmentChunk = [
					'vec3 specularFactor = specular;',
					'#ifdef USE_SPECULARMAP',
					'	vec4 texelSpecular = texture2D( specularMap, vUv );',
					'	texelSpecular = sRGBToLinear( texelSpecular );',
					'	// reads channel RGB, compatible with a glTF Specular-Glossiness (RGBA) texture',
					'	specularFactor *= texelSpecular.rgb;',
					'#endif'
				].join( '\n' );

				var glossinessMapFragmentChunk = [
					'float glossinessFactor = glossiness;',
					'#ifdef USE_GLOSSINESSMAP',
					'	vec4 texelGlossiness = texture2D( glossinessMap, vUv );',
					'	// reads channel A, compatible with a glTF Specular-Glossiness (RGBA) texture',
					'	glossinessFactor *= texelGlossiness.a;',
					'#endif'
				].join( '\n' );

				var lightPhysicalFragmentChunk = [
					'PhysicalMaterial material;',
					'material.diffuseColor = diffuseColor.rgb;',
					'material.specularRoughness = clamp( 1.0 - glossinessFactor, 0.04, 1.0 );',
					'material.specularColor = specularFactor.rgb;',
				].join( '\n' );

				var fragmentShader = shader.fragmentShader
					.replace( 'uniform float roughness;', 'uniform vec3 specular;' )
					.replace( 'uniform float metalness;', 'uniform float glossiness;' )
					.replace( '#include <roughnessmap_pars_fragment>', specularMapParsFragmentChunk )
					.replace( '#include <metalnessmap_pars_fragment>', glossinessMapParsFragmentChunk )
					.replace( '#include <roughnessmap_fragment>', specularMapFragmentChunk )
					.replace( '#include <metalnessmap_fragment>', glossinessMapFragmentChunk )
					.replace( '#include <lights_physical_fragment>', lightPhysicalFragmentChunk );

				delete uniforms.roughness;
				delete uniforms.metalness;
				delete uniforms.roughnessMap;
				delete uniforms.metalnessMap;

				uniforms.specular = { value: new THREE.Color().setHex( 0x111111 ) };
				uniforms.glossiness = { value: 0.5 };
				uniforms.specularMap = { value: null };
				uniforms.glossinessMap = { value: null };

				params.vertexShader = shader.vertexShader;
				params.fragmentShader = fragmentShader;
				params.uniforms = uniforms;
				params.defines = { 'STANDARD': '' };

				params.color = new THREE.Color( 1.0, 1.0, 1.0 );
				params.opacity = 1.0;

				var pending = [];

				if ( Array.isArray( pbrSpecularGlossiness.diffuseFactor ) ) {

					var array = pbrSpecularGlossiness.diffuseFactor;

					params.color.fromArray( array );
					params.opacity = array[ 3 ];

				}

				if ( pbrSpecularGlossiness.diffuseTexture !== undefined ) {

					pending.push( parser.assignTexture( params, 'map', pbrSpecularGlossiness.diffuseTexture.index ) );

				}

				params.emissive = new THREE.Color( 0.0, 0.0, 0.0 );
				params.glossiness = pbrSpecularGlossiness.glossinessFactor !== undefined ? pbrSpecularGlossiness.glossinessFactor : 1.0;
				params.specular = new THREE.Color( 1.0, 1.0, 1.0 );

				if ( Array.isArray( pbrSpecularGlossiness.specularFactor ) ) {

					params.specular.fromArray( pbrSpecularGlossiness.specularFactor );

				}

				if ( pbrSpecularGlossiness.specularGlossinessTexture !== undefined ) {

					var specGlossIndex = pbrSpecularGlossiness.specularGlossinessTexture.index;
					pending.push( parser.assignTexture( params, 'glossinessMap', specGlossIndex ) );
					pending.push( parser.assignTexture( params, 'specularMap', specGlossIndex ) );

				}

				return Promise.all( pending );

			},

			createMaterial: function ( params ) {

				// setup material properties based on MeshStandardMaterial for Specular-Glossiness

				var material = new THREE.ShaderMaterial( {
					defines: params.defines,
					vertexShader: params.vertexShader,
					fragmentShader: params.fragmentShader,
					uniforms: params.uniforms,
					fog: true,
					lights: true,
					opacity: params.opacity,
					transparent: params.transparent
				} );

				material.isGLTFSpecularGlossinessMaterial = true;

				material.color = params.color;

				material.map = params.map === undefined ? null : params.map;

				material.lightMap = null;
				material.lightMapIntensity = 1.0;

				material.aoMap = params.aoMap === undefined ? null : params.aoMap;
				material.aoMapIntensity = 1.0;

				material.emissive = params.emissive;
				material.emissiveIntensity = 1.0;
				material.emissiveMap = params.emissiveMap === undefined ? null : params.emissiveMap;

				material.bumpMap = params.bumpMap === undefined ? null : params.bumpMap;
				material.bumpScale = 1;

				material.normalMap = params.normalMap === undefined ? null : params.normalMap;
				if ( params.normalScale ) material.normalScale = params.normalScale;

				material.displacementMap = null;
				material.displacementScale = 1;
				material.displacementBias = 0;

				material.specularMap = params.specularMap === undefined ? null : params.specularMap;
				material.specular = params.specular;

				material.glossinessMap = params.glossinessMap === undefined ? null : params.glossinessMap;
				material.glossiness = params.glossiness;

				material.alphaMap = null;

				material.envMap = params.envMap === undefined ? null : params.envMap;
				material.envMapIntensity = 1.0;

				material.refractionRatio = 0.98;

				material.extensions.derivatives = true;

				return material;

			},

			/**
			 * Clones a GLTFSpecularGlossinessMaterial instance. The ShaderMaterial.copy() method can
			 * copy only properties it knows about or inherits, and misses many properties that would
			 * normally be defined by MeshStandardMaterial.
			 *
			 * This method allows GLTFSpecularGlossinessMaterials to be cloned in the process of
			 * loading a glTF model, but cloning later (e.g. by the user) would require these changes
			 * AND also updating `.onBeforeRender` on the parent mesh.
			 *
			 * @param  {THREE.ShaderMaterial} source
			 * @return {THREE.ShaderMaterial}
			 */
			cloneMaterial: function ( source ) {

				var target = source.clone();

				target.isGLTFSpecularGlossinessMaterial = true;

				var params = this.specularGlossinessParams;

				for ( var i = 0, il = params.length; i < il; i ++ ) {

					target[ params[ i ] ] = source[ params[ i ] ];

				}

				return target;

			},

			// Here's based on refreshUniformsCommon() and refreshUniformsStandard() in WebGLRenderer.
			refreshUniforms: function ( renderer, scene, camera, geometry, material, group ) {

				if ( material.isGLTFSpecularGlossinessMaterial !== true ) {

					return;

				}

				var uniforms = material.uniforms;
				var defines = material.defines;

				uniforms.opacity.value = material.opacity;

				uniforms.diffuse.value.copy( material.color );
				uniforms.emissive.value.copy( material.emissive ).multiplyScalar( material.emissiveIntensity );

				uniforms.map.value = material.map;
				uniforms.specularMap.value = material.specularMap;
				uniforms.alphaMap.value = material.alphaMap;

				uniforms.lightMap.value = material.lightMap;
				uniforms.lightMapIntensity.value = material.lightMapIntensity;

				uniforms.aoMap.value = material.aoMap;
				uniforms.aoMapIntensity.value = material.aoMapIntensity;

				// uv repeat and offset setting priorities
				// 1. color map
				// 2. specular map
				// 3. normal map
				// 4. bump map
				// 5. alpha map
				// 6. emissive map

				var uvScaleMap;

				if ( material.map ) {

					uvScaleMap = material.map;

				} else if ( material.specularMap ) {

					uvScaleMap = material.specularMap;

				} else if ( material.displacementMap ) {

					uvScaleMap = material.displacementMap;

				} else if ( material.normalMap ) {

					uvScaleMap = material.normalMap;

				} else if ( material.bumpMap ) {

					uvScaleMap = material.bumpMap;

				} else if ( material.glossinessMap ) {

					uvScaleMap = material.glossinessMap;

				} else if ( material.alphaMap ) {

					uvScaleMap = material.alphaMap;

				} else if ( material.emissiveMap ) {

					uvScaleMap = material.emissiveMap;

				}

				if ( uvScaleMap !== undefined ) {

					// backwards compatibility
					if ( uvScaleMap.isWebGLRenderTarget ) {

						uvScaleMap = uvScaleMap.texture;

					}

					if ( uvScaleMap.matrixAutoUpdate === true ) {

						uvScaleMap.updateMatrix();

					}

					uniforms.uvTransform.value.copy( uvScaleMap.matrix );

				}

				uniforms.envMap.value = material.envMap;
				uniforms.envMapIntensity.value = material.envMapIntensity;
				uniforms.flipEnvMap.value = ( material.envMap && material.envMap.isCubeTexture ) ? - 1 : 1;

				uniforms.refractionRatio.value = material.refractionRatio;

				uniforms.specular.value.copy( material.specular );
				uniforms.glossiness.value = material.glossiness;

				uniforms.glossinessMap.value = material.glossinessMap;

				uniforms.emissiveMap.value = material.emissiveMap;
				uniforms.bumpMap.value = material.bumpMap;
				uniforms.normalMap.value = material.normalMap;

				uniforms.displacementMap.value = material.displacementMap;
				uniforms.displacementScale.value = material.displacementScale;
				uniforms.displacementBias.value = material.displacementBias;

				if ( uniforms.glossinessMap.value !== null && defines.USE_GLOSSINESSMAP === undefined ) {

					defines.USE_GLOSSINESSMAP = '';
					// set USE_ROUGHNESSMAP to enable vUv
					defines.USE_ROUGHNESSMAP = '';

				}

				if ( uniforms.glossinessMap.value === null && defines.USE_GLOSSINESSMAP !== undefined ) {

					delete defines.USE_GLOSSINESSMAP;
					delete defines.USE_ROUGHNESSMAP;

				}

			}

		};

	}

	/*********************************/
	/********** INTERPOLATION ********/
	/*********************************/

	// Spline Interpolation
	// Specification: https://github.com/KhronosGroup/glTF/blob/master/specification/2.0/README.md#appendix-c-spline-interpolation
	function GLTFCubicSplineInterpolant( parameterPositions, sampleValues, sampleSize, resultBuffer ) {

		THREE.Interpolant.call( this, parameterPositions, sampleValues, sampleSize, resultBuffer );

	}

	GLTFCubicSplineInterpolant.prototype = Object.create( THREE.Interpolant.prototype );
	GLTFCubicSplineInterpolant.prototype.constructor = GLTFCubicSplineInterpolant;

	GLTFCubicSplineInterpolant.prototype.copySampleValue_ = function ( index ) {

		// Copies a sample value to the result buffer. See description of glTF
		// CUBICSPLINE values layout in interpolate_() function below.

		var result = this.resultBuffer,
			values = this.sampleValues,
			valueSize = this.valueSize,
			offset = index * valueSize * 3 + valueSize;

		for ( var i = 0; i !== valueSize; i ++ ) {

			result[ i ] = values[ offset + i ];

		}

		return result;

	};

	GLTFCubicSplineInterpolant.prototype.beforeStart_ = GLTFCubicSplineInterpolant.prototype.copySampleValue_;

	GLTFCubicSplineInterpolant.prototype.afterEnd_ = GLTFCubicSplineInterpolant.prototype.copySampleValue_;

	GLTFCubicSplineInterpolant.prototype.interpolate_ = function ( i1, t0, t, t1 ) {

		var result = this.resultBuffer;
		var values = this.sampleValues;
		var stride = this.valueSize;

		var stride2 = stride * 2;
		var stride3 = stride * 3;

		var td = t1 - t0;

		var p = ( t - t0 ) / td;
		var pp = p * p;
		var ppp = pp * p;

		var offset1 = i1 * stride3;
		var offset0 = offset1 - stride3;

		var s0 = 2 * ppp - 3 * pp + 1;
		var s1 = ppp - 2 * pp + p;
		var s2 = - 2 * ppp + 3 * pp;
		var s3 = ppp - pp;

		// Layout of keyframe output values for CUBICSPLINE animations:
		//   [ inTangent_1, splineVertex_1, outTangent_1, inTangent_2, splineVertex_2, ... ]
		for ( var i = 0; i !== stride; i ++ ) {

			var p0 = values[ offset0 + i + stride ]; // splineVertex_k
			var m0 = values[ offset0 + i + stride2 ] * td; // outTangent_k * (t_k+1 - t_k)
			var p1 = values[ offset1 + i + stride ]; // splineVertex_k+1
			var m1 = values[ offset1 + i ] * td; // inTangent_k+1 * (t_k+1 - t_k)

			result[ i ] = s0 * p0 + s1 * m0 + s2 * p1 + s3 * m1;

		}

		return result;

	};

	/*********************************/
	/********** INTERNALS ************/
	/*********************************/

	/* CONSTANTS */

	var WEBGL_CONSTANTS = {
		FLOAT: 5126,
		//FLOAT_MAT2: 35674,
		FLOAT_MAT3: 35675,
		FLOAT_MAT4: 35676,
		FLOAT_VEC2: 35664,
		FLOAT_VEC3: 35665,
		FLOAT_VEC4: 35666,
		LINEAR: 9729,
		REPEAT: 10497,
		SAMPLER_2D: 35678,
		POINTS: 0,
		LINES: 1,
		LINE_LOOP: 2,
		LINE_STRIP: 3,
		TRIANGLES: 4,
		TRIANGLE_STRIP: 5,
		TRIANGLE_FAN: 6,
		UNSIGNED_BYTE: 5121,
		UNSIGNED_SHORT: 5123
	};

	var WEBGL_TYPE = {
		5126: Number,
		//35674: THREE.Matrix2,
		35675: THREE.Matrix3,
		35676: THREE.Matrix4,
		35664: THREE.Vector2,
		35665: THREE.Vector3,
		35666: THREE.Vector4,
		35678: THREE.Texture
	};

	var WEBGL_COMPONENT_TYPES = {
		5120: Int8Array,
		5121: Uint8Array,
		5122: Int16Array,
		5123: Uint16Array,
		5125: Uint32Array,
		5126: Float32Array
	};

	var WEBGL_FILTERS = {
		9728: THREE.NearestFilter,
		9729: THREE.LinearFilter,
		9984: THREE.NearestMipMapNearestFilter,
		9985: THREE.LinearMipMapNearestFilter,
		9986: THREE.NearestMipMapLinearFilter,
		9987: THREE.LinearMipMapLinearFilter
	};

	var WEBGL_WRAPPINGS = {
		33071: THREE.ClampToEdgeWrapping,
		33648: THREE.MirroredRepeatWrapping,
		10497: THREE.RepeatWrapping
	};

	var WEBGL_SIDES = {
		1028: THREE.BackSide, // Culling front
		1029: THREE.FrontSide // Culling back
		//1032: THREE.NoSide   // Culling front and back, what to do?
	};

	var WEBGL_DEPTH_FUNCS = {
		512: THREE.NeverDepth,
		513: THREE.LessDepth,
		514: THREE.EqualDepth,
		515: THREE.LessEqualDepth,
		516: THREE.GreaterEqualDepth,
		517: THREE.NotEqualDepth,
		518: THREE.GreaterEqualDepth,
		519: THREE.AlwaysDepth
	};

	var WEBGL_BLEND_EQUATIONS = {
		32774: THREE.AddEquation,
		32778: THREE.SubtractEquation,
		32779: THREE.ReverseSubtractEquation
	};

	var WEBGL_BLEND_FUNCS = {
		0: THREE.ZeroFactor,
		1: THREE.OneFactor,
		768: THREE.SrcColorFactor,
		769: THREE.OneMinusSrcColorFactor,
		770: THREE.SrcAlphaFactor,
		771: THREE.OneMinusSrcAlphaFactor,
		772: THREE.DstAlphaFactor,
		773: THREE.OneMinusDstAlphaFactor,
		774: THREE.DstColorFactor,
		775: THREE.OneMinusDstColorFactor,
		776: THREE.SrcAlphaSaturateFactor
		// The followings are not supported by Three.js yet
		//32769: CONSTANT_COLOR,
		//32770: ONE_MINUS_CONSTANT_COLOR,
		//32771: CONSTANT_ALPHA,
		//32772: ONE_MINUS_CONSTANT_COLOR
	};

	var WEBGL_TYPE_SIZES = {
		'SCALAR': 1,
		'VEC2': 2,
		'VEC3': 3,
		'VEC4': 4,
		'MAT2': 4,
		'MAT3': 9,
		'MAT4': 16
	};

	var ATTRIBUTES = {
		POSITION: 'position',
		NORMAL: 'normal',
		TEXCOORD_0: 'uv',
		TEXCOORD0: 'uv', // deprecated
		TEXCOORD: 'uv', // deprecated
		TEXCOORD_1: 'uv2',
		COLOR_0: 'color',
		COLOR0: 'color', // deprecated
		COLOR: 'color', // deprecated
		WEIGHTS_0: 'skinWeight',
		WEIGHT: 'skinWeight', // deprecated
		JOINTS_0: 'skinIndex',
		JOINT: 'skinIndex' // deprecated
	};

	var PATH_PROPERTIES = {
		scale: 'scale',
		translation: 'position',
		rotation: 'quaternion',
		weights: 'morphTargetInfluences'
	};

	var INTERPOLATION = {
		CUBICSPLINE: THREE.InterpolateSmooth, // We use custom interpolation GLTFCubicSplineInterpolation for CUBICSPLINE.
		                                      // KeyframeTrack.optimize() can't handle glTF Cubic Spline output values layout,
		                                      // using THREE.InterpolateSmooth for KeyframeTrack instantiation to prevent optimization.
		                                      // See KeyframeTrack.optimize() for the detail.
		LINEAR: THREE.InterpolateLinear,
		STEP: THREE.InterpolateDiscrete
	};

	var STATES_ENABLES = {
		2884: 'CULL_FACE',
		2929: 'DEPTH_TEST',
		3042: 'BLEND',
		3089: 'SCISSOR_TEST',
		32823: 'POLYGON_OFFSET_FILL',
		32926: 'SAMPLE_ALPHA_TO_COVERAGE'
	};

	var ALPHA_MODES = {
		OPAQUE: 'OPAQUE',
		MASK: 'MASK',
		BLEND: 'BLEND'
	};

	var MIME_TYPE_FORMATS = {
		'image/png': THREE.RGBAFormat,
		'image/jpeg': THREE.RGBFormat
	};

	/* UTILITY FUNCTIONS */

	function resolveURL( url, path ) {

		// Invalid URL
		if ( typeof url !== 'string' || url === '' ) return '';

		// Absolute URL http://,https://,//
		if ( /^(https?:)?\/\//i.test( url ) ) return url;

		// Data URI
		if ( /^data:.*,.*$/i.test( url ) ) return url;

		// Blob URL
		if ( /^blob:.*$/i.test( url ) ) return url;

		// Relative URL
		return path + url;

	}

	/**
	 * Specification: https://github.com/KhronosGroup/glTF/blob/master/specification/2.0/README.md#default-material
	 */
	function createDefaultMaterial() {

		return new THREE.MeshStandardMaterial( {
			color: 0xFFFFFF,
			emissive: 0x000000,
			metalness: 1,
			roughness: 1,
			transparent: false,
			depthTest: true,
			side: THREE.FrontSide
		} );

	}

	function addUnknownExtensionsToUserData( knownExtensions, object, objectDef ) {

		// Add unknown glTF extensions to an object's userData.

		for ( var name in objectDef.extensions ) {

			if ( knownExtensions[ name ] === undefined ) {

				object.userData.gltfExtensions = object.userData.gltfExtensions || {};
				object.userData.gltfExtensions[ name ] = objectDef.extensions[ name ];

			}

		}

	}

	/**
	 * @param {THREE.Object3D|THREE.Material|THREE.BufferGeometry} object
	 * @param {GLTF.definition} gltfDef
	 */
	function assignExtrasToUserData( object, gltfDef ) {

		if ( gltfDef.extras !== undefined ) {

			if ( typeof gltfDef.extras === 'object' ) {

				object.userData = gltfDef.extras;

			} else {

				console.warn( 'THREE.GLTFLoader: Ignoring primitive type .extras, ' + gltfDef.extras );

			}

		}

	}

	/**
	 * Specification: https://github.com/KhronosGroup/glTF/blob/master/specification/2.0/README.md#morph-targets
	 *
	 * @param {THREE.BufferGeometry} geometry
	 * @param {Array<GLTF.Target>} targets
	 * @param {GLTFParser} parser
	 * @return {Promise<THREE.BufferGeometry>}
	 */
	function addMorphTargets( geometry, targets, parser ) {

		var hasMorphPosition = false;
		var hasMorphNormal = false;

		for ( var i = 0, il = targets.length; i < il; i ++ ) {

			var target = targets[ i ];

			if ( target.POSITION !== undefined ) hasMorphPosition = true;
			if ( target.NORMAL !== undefined ) hasMorphNormal = true;

			if ( hasMorphPosition && hasMorphNormal ) break;

		}

		if ( ! hasMorphPosition && ! hasMorphNormal ) return Promise.resolve( geometry );

		var pendingPositionAccessors = [];
		var pendingNormalAccessors = [];

		for ( var i = 0, il = targets.length; i < il; i ++ ) {

			var target = targets[ i ];

			if ( hasMorphPosition ) {

				var accessor = target.POSITION !== undefined
					? parser.getDependency( 'accessor', target.POSITION )
						.then( function ( accessor ) {
							// Cloning not to pollute original accessor below
							return cloneBufferAttribute( accessor );
						} )
					: geometry.attributes.position;

				pendingPositionAccessors.push( accessor );

			}

			if ( hasMorphNormal ) {

				var accessor = target.NORMAL !== undefined
					? parser.getDependency( 'accessor', target.NORMAL )
						.then( function ( accessor ) {
							return cloneBufferAttribute( accessor );
						} )
					: geometry.attributes.normal;

				pendingNormalAccessors.push( accessor );

			}

		}

		return Promise.all( [
			Promise.all( pendingPositionAccessors ),
			Promise.all( pendingNormalAccessors )
		] ).then( function ( accessors ) {

			var morphPositions = accessors[ 0 ];
			var morphNormals = accessors[ 1 ];

			for ( var i = 0, il = targets.length; i < il; i ++ ) {

				var target = targets[ i ];
				var attributeName = 'morphTarget' + i;

				if ( hasMorphPosition ) {

					// Three.js morph position is absolute value. The formula is
					//   basePosition
					//     + weight0 * ( morphPosition0 - basePosition )
					//     + weight1 * ( morphPosition1 - basePosition )
					//     ...
					// while the glTF one is relative
					//   basePosition
					//     + weight0 * glTFmorphPosition0
					//     + weight1 * glTFmorphPosition1
					//     ...
					// then we need to convert from relative to absolute here.

					if ( target.POSITION !== undefined ) {

						var positionAttribute = morphPositions[ i ];
						positionAttribute.name = attributeName;

						var position = geometry.attributes.position;

						for ( var j = 0, jl = positionAttribute.count; j < jl; j ++ ) {

							positionAttribute.setXYZ(
								j,
								positionAttribute.getX( j ) + position.getX( j ),
								positionAttribute.getY( j ) + position.getY( j ),
								positionAttribute.getZ( j ) + position.getZ( j )
							);

						}

					}

				}

				if ( hasMorphNormal ) {

					// see target.POSITION's comment

					if ( target.NORMAL !== undefined ) {

						var normalAttribute = morphNormals[ i ];
						normalAttribute.name = attributeName;

						var normal = geometry.attributes.normal;

						for ( var j = 0, jl = normalAttribute.count; j < jl; j ++ ) {

							normalAttribute.setXYZ(
								j,
								normalAttribute.getX( j ) + normal.getX( j ),
								normalAttribute.getY( j ) + normal.getY( j ),
								normalAttribute.getZ( j ) + normal.getZ( j )
							);

						}

					}

				}

			}

			if ( hasMorphPosition ) geometry.morphAttributes.position = morphPositions;
			if ( hasMorphNormal ) geometry.morphAttributes.normal = morphNormals;

			return geometry;

		} );

	}

	/**
	 * @param {THREE.Mesh} mesh
	 * @param {GLTF.Mesh} meshDef
	 */
	function updateMorphTargets( mesh, meshDef ) {

		mesh.updateMorphTargets();

		if ( meshDef.weights !== undefined ) {

			for ( var i = 0, il = meshDef.weights.length; i < il; i ++ ) {

				mesh.morphTargetInfluences[ i ] = meshDef.weights[ i ];

			}

		}

		// .extras has user-defined data, so check that .extras.targetNames is an array.
		if ( meshDef.extras && Array.isArray( meshDef.extras.targetNames ) ) {

			var targetNames = meshDef.extras.targetNames;

			if ( mesh.morphTargetInfluences.length === targetNames.length ) {

				mesh.morphTargetDictionary = {};

				for ( var i = 0, il = targetNames.length; i < il; i ++ ) {

					mesh.morphTargetDictionary[ targetNames[ i ] ] = i;

				}

			} else {

				console.warn( 'THREE.GLTFLoader: Invalid extras.targetNames length. Ignoring names.' );

			}

		}

	}

	function isPrimitiveEqual( a, b ) {

		if ( a.indices !== b.indices ) {

			return false;

		}

		return isObjectEqual( a.attributes, b.attributes );

	}

	function isObjectEqual( a, b ) {

		if ( Object.keys( a ).length !== Object.keys( b ).length ) return false;

		for ( var key in a ) {

			if ( a[ key ] !== b[ key ] ) return false;

		}

		return true;

	}

	function isArrayEqual( a, b ) {

		if ( a.length !== b.length ) return false;

		for ( var i = 0, il = a.length; i < il; i ++ ) {

			if ( a[ i ] !== b[ i ] ) return false;

		}

		return true;

	}

	function getCachedGeometry( cache, newPrimitive ) {

		for ( var i = 0, il = cache.length; i < il; i ++ ) {

			var cached = cache[ i ];

			if ( isPrimitiveEqual( cached.primitive, newPrimitive ) ) return cached.promise;

		}

		return null;

	}

	function getCachedCombinedGeometry( cache, geometries ) {

		for ( var i = 0, il = cache.length; i < il; i ++ ) {

			var cached = cache[ i ];

			if ( isArrayEqual( geometries, cached.baseGeometries ) ) return cached.geometry;

		}

		return null;

	}

	function getCachedMultiPassGeometry( cache, geometry, primitives ) {

		for ( var i = 0, il = cache.length; i < il; i ++ ) {

			var cached = cache[ i ];

			if ( geometry === cached.baseGeometry && isArrayEqual( primitives, cached.primitives ) ) return cached.geometry;

		}

		return null;

	}

	function cloneBufferAttribute( attribute ) {

		if ( attribute.isInterleavedBufferAttribute ) {

			var count = attribute.count;
			var itemSize = attribute.itemSize;
			var array = attribute.array.slice( 0, count * itemSize );

			for ( var i = 0; i < count; ++ i ) {

				array[ i ] = attribute.getX( i );
				if ( itemSize >= 2 ) array[ i + 1 ] = attribute.getY( i );
				if ( itemSize >= 3 ) array[ i + 2 ] = attribute.getZ( i );
				if ( itemSize >= 4 ) array[ i + 3 ] = attribute.getW( i );

			}

			return new THREE.BufferAttribute( array, itemSize, attribute.normalized );

		}

		return attribute.clone();

	}

	/**
	 * Checks if we can build a single Mesh with MultiMaterial from multiple primitives.
	 * Returns true if all primitives use the same attributes/morphAttributes/mode
	 * and also have index. Otherwise returns false.
	 *
	 * @param {Array<GLTF.Primitive>} primitives
	 * @return {Boolean}
	 */
	function isMultiPassGeometry( primitives ) {

		if ( primitives.length < 2 ) return false;

		var primitive0 = primitives[ 0 ];
		var targets0 = primitive0.targets || [];

		if ( primitive0.indices === undefined ) return false;

		for ( var i = 1, il = primitives.length; i < il; i ++ ) {

			var primitive = primitives[ i ];

			if ( primitive0.mode !== primitive.mode ) return false;
			if ( primitive.indices === undefined ) return false;
			if ( ! isObjectEqual( primitive0.attributes, primitive.attributes ) ) return false;

			var targets = primitive.targets || [];

			if ( targets0.length !== targets.length ) return false;

			for ( var j = 0, jl = targets0.length; j < jl; j ++ ) {

				if ( ! isObjectEqual( targets0[ j ], targets[ j ] ) ) return false;

			}

		}

		return true;

	}

	/* GLTF PARSER */

	function GLTFParser( json, extensions, options ) {

		this.json = json || {};
		this.extensions = extensions || {};
		this.options = options || {};

		// loader object cache
		this.cache = new GLTFRegistry();

		// BufferGeometry caching
		this.primitiveCache = [];
		this.multiplePrimitivesCache = [];
		this.multiPassGeometryCache = [];

		this.textureLoader = new THREE.TextureLoader( this.options.manager );
		this.textureLoader.setCrossOrigin( this.options.crossOrigin );

		this.fileLoader = new THREE.FileLoader( this.options.manager );
		this.fileLoader.setResponseType( 'arraybuffer' );

	}

	GLTFParser.prototype.parse = function () {

		var json = this.json;

		var onLoad = this.options.onLoad;

		// Clear the loader cache
		this.cache.removeAll();

		// Mark the special nodes/meshes in json for efficient parse
		this.markDefs();

		// Fire the callback on complete
		this.getMultiDependencies( [

			'scene',
			'animation',
			'camera'

		] ).then( function ( dependencies ) {

			var scenes = dependencies.scenes || [];
			var scene = scenes[ json.scene || 0 ];
			var animations = dependencies.animations || [];
			var cameras = dependencies.cameras || [];

			onLoad( scene, scenes, cameras, animations, json );

		} ).catch( this.options.onError );

	};

	/**
	 * Marks the special nodes/meshes in json for efficient parse.
	 */
	GLTFParser.prototype.markDefs = function () {

		var nodeDefs = this.json.nodes || [];
		var skinDefs = this.json.skins || [];
		var meshDefs = this.json.meshes || [];

		var meshReferences = {};
		var meshUses = {};

		// Nothing in the node definition indicates whether it is a Bone or an
		// Object3D. Use the skins' joint references to mark bones.
		for ( var skinIndex = 0, skinLength = skinDefs.length; skinIndex < skinLength; skinIndex ++ ) {

			var joints = skinDefs[ skinIndex ].joints;

			for ( var i = 0, il = joints.length; i < il; i ++ ) {

				nodeDefs[ joints[ i ] ].isBone = true;

			}

		}

		// Meshes can (and should) be reused by multiple nodes in a glTF asset. To
		// avoid having more than one THREE.Mesh with the same name, count
		// references and rename instances below.
		//
		// Example: CesiumMilkTruck sample model reuses "Wheel" meshes.
		for ( var nodeIndex = 0, nodeLength = nodeDefs.length; nodeIndex < nodeLength; nodeIndex ++ ) {

			var nodeDef = nodeDefs[ nodeIndex ];

			if ( nodeDef.mesh !== undefined ) {

				if ( meshReferences[ nodeDef.mesh ] === undefined ) {

					meshReferences[ nodeDef.mesh ] = meshUses[ nodeDef.mesh ] = 0;

				}

				meshReferences[ nodeDef.mesh ] ++;

				// Nothing in the mesh definition indicates whether it is
				// a SkinnedMesh or Mesh. Use the node's mesh reference
				// to mark SkinnedMesh if node has skin.
				if ( nodeDef.skin !== undefined ) {

					meshDefs[ nodeDef.mesh ].isSkinnedMesh = true;

				}

			}

		}

		this.json.meshReferences = meshReferences;
		this.json.meshUses = meshUses;

	};

	/**
	 * Requests the specified dependency asynchronously, with caching.
	 * @param {string} type
	 * @param {number} index
	 * @return {Promise<THREE.Object3D|THREE.Material|THREE.Texture|THREE.AnimationClip|ArrayBuffer|Object>}
	 */
	GLTFParser.prototype.getDependency = function ( type, index ) {

		var cacheKey = type + ':' + index;
		var dependency = this.cache.get( cacheKey );

		if ( ! dependency ) {

			switch ( type ) {

				case 'scene':
					dependency = this.loadScene( index );
					break;

				case 'node':
					dependency = this.loadNode( index );
					break;

				case 'mesh':
					dependency = this.loadMesh( index );
					break;

				case 'accessor':
					dependency = this.loadAccessor( index );
					break;

				case 'bufferView':
					dependency = this.loadBufferView( index );
					break;

				case 'buffer':
					dependency = this.loadBuffer( index );
					break;

				case 'material':
					dependency = this.loadMaterial( index );
					break;

				case 'texture':
					dependency = this.loadTexture( index );
					break;

				case 'skin':
					dependency = this.loadSkin( index );
					break;

				case 'animation':
					dependency = this.loadAnimation( index );
					break;

				case 'camera':
					dependency = this.loadCamera( index );
					break;

				case 'light':
					dependency = this.extensions[ EXTENSIONS.KHR_LIGHTS_PUNCTUAL ].loadLight( index );
					break

				default:
					throw new Error( 'Unknown type: ' + type );

			}

			this.cache.add( cacheKey, dependency );

		}

		return dependency;

	};

	/**
	 * Requests all dependencies of the specified type asynchronously, with caching.
	 * @param {string} type
	 * @return {Promise<Array<Object>>}
	 */
	GLTFParser.prototype.getDependencies = function ( type ) {

		var dependencies = this.cache.get( type );

		if ( ! dependencies ) {

			var parser = this;
			var defs = this.json[ type + ( type === 'mesh' ? 'es' : 's' ) ] || [];

			dependencies = Promise.all( defs.map( function ( def, index ) {

				return parser.getDependency( type, index );

			} ) );

			this.cache.add( type, dependencies );

		}

		return dependencies;

	};

	/**
	 * Requests all multiple dependencies of the specified types asynchronously, with caching.
	 * @param {Array<string>} types
	 * @return {Promise<Object<Array<Object>>>}
	 */
	GLTFParser.prototype.getMultiDependencies = function ( types ) {

		var results = {};
		var pending = [];

		for ( var i = 0, il = types.length; i < il; i ++ ) {

			var type = types[ i ];
			var value = this.getDependencies( type );

			value = value.then( function ( key, value ) {

				results[ key ] = value;

			}.bind( this, type + ( type === 'mesh' ? 'es' : 's' ) ) );

			pending.push( value );

		}

		return Promise.all( pending ).then( function () {

			return results;

		} );

	};

	/**
	 * Specification: https://github.com/KhronosGroup/glTF/blob/master/specification/2.0/README.md#buffers-and-buffer-views
	 * @param {number} bufferIndex
	 * @return {Promise<ArrayBuffer>}
	 */
	GLTFParser.prototype.loadBuffer = function ( bufferIndex ) {

		var bufferDef = this.json.buffers[ bufferIndex ];
		var loader = this.fileLoader;

		if ( bufferDef.type && bufferDef.type !== 'arraybuffer' ) {

			throw new Error( 'THREE.GLTFLoader: ' + bufferDef.type + ' buffer type is not supported.' );

		}

		// If present, GLB container is required to be the first buffer.
		if ( bufferDef.uri === undefined && bufferIndex === 0 ) {

			return Promise.resolve( this.extensions[ EXTENSIONS.KHR_BINARY_GLTF ].body );

		}

		var options = this.options;

		return new Promise( function ( resolve, reject ) {

			loader.load( resolveURL( bufferDef.uri, options.path ), resolve, options.onProgress, function () {

				reject( new Error( 'THREE.GLTFLoader: Failed to load buffer "' + bufferDef.uri + '".' ) );

			} );

		} );

	};

	/**
	 * Specification: https://github.com/KhronosGroup/glTF/blob/master/specification/2.0/README.md#buffers-and-buffer-views
	 * @param {number} bufferViewIndex
	 * @return {Promise<ArrayBuffer>}
	 */
	GLTFParser.prototype.loadBufferView = function ( bufferViewIndex ) {

		var bufferViewDef = this.json.bufferViews[ bufferViewIndex ];

		return this.getDependency( 'buffer', bufferViewDef.buffer ).then( function ( buffer ) {

			var byteLength = bufferViewDef.byteLength || 0;
			var byteOffset = bufferViewDef.byteOffset || 0;
			return buffer.slice( byteOffset, byteOffset + byteLength );

		} );

	};

	/**
	 * Specification: https://github.com/KhronosGroup/glTF/blob/master/specification/2.0/README.md#accessors
	 * @param {number} accessorIndex
	 * @return {Promise<THREE.BufferAttribute|THREE.InterleavedBufferAttribute>}
	 */
	GLTFParser.prototype.loadAccessor = function ( accessorIndex ) {

		var parser = this;
		var json = this.json;

		var accessorDef = this.json.accessors[ accessorIndex ];

		if ( accessorDef.bufferView === undefined && accessorDef.sparse === undefined ) {

			// Ignore empty accessors, which may be used to declare runtime
			// information about attributes coming from another source (e.g. Draco
			// compression extension).
			return null;

		}

		var pendingBufferViews = [];

		if ( accessorDef.bufferView !== undefined ) {

			pendingBufferViews.push( this.getDependency( 'bufferView', accessorDef.bufferView ) );

		} else {

			pendingBufferViews.push( null );

		}

		if ( accessorDef.sparse !== undefined ) {

			pendingBufferViews.push( this.getDependency( 'bufferView', accessorDef.sparse.indices.bufferView ) );
			pendingBufferViews.push( this.getDependency( 'bufferView', accessorDef.sparse.values.bufferView ) );

		}

		return Promise.all( pendingBufferViews ).then( function ( bufferViews ) {

			var bufferView = bufferViews[ 0 ];

			var itemSize = WEBGL_TYPE_SIZES[ accessorDef.type ];
			var TypedArray = WEBGL_COMPONENT_TYPES[ accessorDef.componentType ];

			// For VEC3: itemSize is 3, elementBytes is 4, itemBytes is 12.
			var elementBytes = TypedArray.BYTES_PER_ELEMENT;
			var itemBytes = elementBytes * itemSize;
			var byteOffset = accessorDef.byteOffset || 0;
			var byteStride = accessorDef.bufferView !== undefined ? json.bufferViews[ accessorDef.bufferView ].byteStride : undefined;
			var normalized = accessorDef.normalized === true;
			var array, bufferAttribute;

			// The buffer is not interleaved if the stride is the item size in bytes.
			if ( byteStride && byteStride !== itemBytes ) {

				var ibCacheKey = 'InterleavedBuffer:' + accessorDef.bufferView + ':' + accessorDef.componentType;
				var ib = parser.cache.get( ibCacheKey );

				if ( ! ib ) {

					// Use the full buffer if it's interleaved.
					array = new TypedArray( bufferView );

					// Integer parameters to IB/IBA are in array elements, not bytes.
					ib = new THREE.InterleavedBuffer( array, byteStride / elementBytes );

					parser.cache.add( ibCacheKey, ib );

				}

				bufferAttribute = new THREE.InterleavedBufferAttribute( ib, itemSize, byteOffset / elementBytes, normalized );

			} else {

				if ( bufferView === null ) {

					array = new TypedArray( accessorDef.count * itemSize );

				} else {

					array = new TypedArray( bufferView, byteOffset, accessorDef.count * itemSize );

				}

				bufferAttribute = new THREE.BufferAttribute( array, itemSize, normalized );

			}

			// https://github.com/KhronosGroup/glTF/blob/master/specification/2.0/README.md#sparse-accessors
			if ( accessorDef.sparse !== undefined ) {

				var itemSizeIndices = WEBGL_TYPE_SIZES.SCALAR;
				var TypedArrayIndices = WEBGL_COMPONENT_TYPES[ accessorDef.sparse.indices.componentType ];

				var byteOffsetIndices = accessorDef.sparse.indices.byteOffset || 0;
				var byteOffsetValues = accessorDef.sparse.values.byteOffset || 0;

				var sparseIndices = new TypedArrayIndices( bufferViews[ 1 ], byteOffsetIndices, accessorDef.sparse.count * itemSizeIndices );
				var sparseValues = new TypedArray( bufferViews[ 2 ], byteOffsetValues, accessorDef.sparse.count * itemSize );

				if ( bufferView !== null ) {

					// Avoid modifying the original ArrayBuffer, if the bufferView wasn't initialized with zeroes.
					bufferAttribute.setArray( bufferAttribute.array.slice() );

				}

				for ( var i = 0, il = sparseIndices.length; i < il; i ++ ) {

					var index = sparseIndices[ i ];

					bufferAttribute.setX( index, sparseValues[ i * itemSize ] );
					if ( itemSize >= 2 ) bufferAttribute.setY( index, sparseValues[ i * itemSize + 1 ] );
					if ( itemSize >= 3 ) bufferAttribute.setZ( index, sparseValues[ i * itemSize + 2 ] );
					if ( itemSize >= 4 ) bufferAttribute.setW( index, sparseValues[ i * itemSize + 3 ] );
					if ( itemSize >= 5 ) throw new Error( 'THREE.GLTFLoader: Unsupported itemSize in sparse BufferAttribute.' );

				}

			}

			return bufferAttribute;

		} );

	};

	/**
	 * Specification: https://github.com/KhronosGroup/glTF/tree/master/specification/2.0#textures
	 * @param {number} textureIndex
	 * @return {Promise<THREE.Texture>}
	 */
	GLTFParser.prototype.loadTexture = function ( textureIndex ) {

		var parser = this;
		var json = this.json;
		var options = this.options;
		var textureLoader = this.textureLoader;

		var URL = window.URL || window.webkitURL;

		var textureDef = json.textures[ textureIndex ];

		var textureExtensions = textureDef.extensions || {};

		var source;

		if ( textureExtensions[ EXTENSIONS.MSFT_TEXTURE_DDS ] ) {

			source = json.images[ textureExtensions[ EXTENSIONS.MSFT_TEXTURE_DDS ].source ];

		} else {

			source = json.images[ textureDef.source ];

		}

		var sourceURI = source.uri;
		var isObjectURL = false;

		if ( source.bufferView !== undefined ) {

			// Load binary image data from bufferView, if provided.

			sourceURI = parser.getDependency( 'bufferView', source.bufferView ).then( function ( bufferView ) {

				isObjectURL = true;
				var blob = new Blob( [ bufferView ], { type: source.mimeType } );
				sourceURI = URL.createObjectURL( blob );
				return sourceURI;

			} );

		}

		return Promise.resolve( sourceURI ).then( function ( sourceURI ) {

			// Load Texture resource.

			var loader = THREE.Loader.Handlers.get( sourceURI );

			if ( ! loader ) {

				loader = textureExtensions[ EXTENSIONS.MSFT_TEXTURE_DDS ]
					? parser.extensions[ EXTENSIONS.MSFT_TEXTURE_DDS ].ddsLoader
					: textureLoader;

			}

			return new Promise( function ( resolve, reject ) {

				loader.load( resolveURL( sourceURI, options.path ), resolve, undefined, reject );

			} );

		} ).then( function ( texture ) {

			// Clean up resources and configure Texture.

			if ( isObjectURL === true ) {

				URL.revokeObjectURL( sourceURI );

			}

			texture.flipY = false;

			if ( textureDef.name !== undefined ) texture.name = textureDef.name;

			// Ignore unknown mime types, like DDS files.
			if ( source.mimeType in MIME_TYPE_FORMATS ) {

				texture.format = MIME_TYPE_FORMATS[ source.mimeType ];

			}

			var samplers = json.samplers || {};
			var sampler = samplers[ textureDef.sampler ] || {};

			texture.magFilter = WEBGL_FILTERS[ sampler.magFilter ] || THREE.LinearFilter;
			texture.minFilter = WEBGL_FILTERS[ sampler.minFilter ] || THREE.LinearMipMapLinearFilter;
			texture.wrapS = WEBGL_WRAPPINGS[ sampler.wrapS ] || THREE.RepeatWrapping;
			texture.wrapT = WEBGL_WRAPPINGS[ sampler.wrapT ] || THREE.RepeatWrapping;

			return texture;

		} );

	};

	/**
	 * Asynchronously assigns a texture to the given material parameters.
	 * @param {Object} materialParams
	 * @param {string} textureName
	 * @param {number} textureIndex
	 * @return {Promise<THREE.Texture>}
	 */
	GLTFParser.prototype.assignTexture = function ( materialParams, textureName, textureIndex ) {

		return this.getDependency( 'texture', textureIndex ).then( function ( texture ) {

			materialParams[ textureName ] = texture;

		} );

	};

	/**
	 * Specification: https://github.com/KhronosGroup/glTF/blob/master/specification/2.0/README.md#materials
	 * @param {number} materialIndex
	 * @return {Promise<THREE.Material>}
	 */
	GLTFParser.prototype.loadMaterial = function ( materialIndex ) {

		var parser = this;
		var json = this.json;
		var extensions = this.extensions;
		var materialDef = json.materials[ materialIndex ];

		var materialType;
		var materialParams = {};
		var materialExtensions = materialDef.extensions || {};

		var pending = [];

		if ( materialExtensions[ EXTENSIONS.KHR_MATERIALS_PBR_SPECULAR_GLOSSINESS ] ) {

			var sgExtension = extensions[ EXTENSIONS.KHR_MATERIALS_PBR_SPECULAR_GLOSSINESS ];
			materialType = sgExtension.getMaterialType( materialDef );
			pending.push( sgExtension.extendParams( materialParams, materialDef, parser ) );

		} else if ( materialExtensions[ EXTENSIONS.KHR_MATERIALS_UNLIT ] ) {

			var kmuExtension = extensions[ EXTENSIONS.KHR_MATERIALS_UNLIT ];
			materialType = kmuExtension.getMaterialType( materialDef );
			pending.push( kmuExtension.extendParams( materialParams, materialDef, parser ) );

		} else {

			// Specification:
			// https://github.com/KhronosGroup/glTF/tree/master/specification/2.0#metallic-roughness-material

			materialType = THREE.MeshStandardMaterial;

			var metallicRoughness = materialDef.pbrMetallicRoughness || {};

			materialParams.color = new THREE.Color( 1.0, 1.0, 1.0 );
			materialParams.opacity = 1.0;

			if ( Array.isArray( metallicRoughness.baseColorFactor ) ) {

				var array = metallicRoughness.baseColorFactor;

				materialParams.color.fromArray( array );
				materialParams.opacity = array[ 3 ];

			}

			if ( metallicRoughness.baseColorTexture !== undefined ) {

				pending.push( parser.assignTexture( materialParams, 'map', metallicRoughness.baseColorTexture.index ) );

			}

			materialParams.metalness = metallicRoughness.metallicFactor !== undefined ? metallicRoughness.metallicFactor : 1.0;
			materialParams.roughness = metallicRoughness.roughnessFactor !== undefined ? metallicRoughness.roughnessFactor : 1.0;

			if ( metallicRoughness.metallicRoughnessTexture !== undefined ) {

				var textureIndex = metallicRoughness.metallicRoughnessTexture.index;
				pending.push( parser.assignTexture( materialParams, 'metalnessMap', textureIndex ) );
				pending.push( parser.assignTexture( materialParams, 'roughnessMap', textureIndex ) );

			}

		}

		if ( materialDef.doubleSided === true ) {

			materialParams.side = THREE.DoubleSide;

		}

		var alphaMode = materialDef.alphaMode || ALPHA_MODES.OPAQUE;

		if ( alphaMode === ALPHA_MODES.BLEND ) {

			materialParams.transparent = true;

		} else {

			materialParams.transparent = false;

			if ( alphaMode === ALPHA_MODES.MASK ) {

				materialParams.alphaTest = materialDef.alphaCutoff !== undefined ? materialDef.alphaCutoff : 0.5;

			}

		}

		if ( materialDef.normalTexture !== undefined && materialType !== THREE.MeshBasicMaterial ) {

			pending.push( parser.assignTexture( materialParams, 'normalMap', materialDef.normalTexture.index ) );

			materialParams.normalScale = new THREE.Vector2( 1, 1 );

			if ( materialDef.normalTexture.scale !== undefined ) {

				materialParams.normalScale.set( materialDef.normalTexture.scale, materialDef.normalTexture.scale );

			}

		}

		if ( materialDef.occlusionTexture !== undefined && materialType !== THREE.MeshBasicMaterial ) {

			pending.push( parser.assignTexture( materialParams, 'aoMap', materialDef.occlusionTexture.index ) );

			if ( materialDef.occlusionTexture.strength !== undefined ) {

				materialParams.aoMapIntensity = materialDef.occlusionTexture.strength;

			}

		}

		if ( materialDef.emissiveFactor !== undefined && materialType !== THREE.MeshBasicMaterial ) {

			materialParams.emissive = new THREE.Color().fromArray( materialDef.emissiveFactor );

		}

		if ( materialDef.emissiveTexture !== undefined && materialType !== THREE.MeshBasicMaterial ) {

			pending.push( parser.assignTexture( materialParams, 'emissiveMap', materialDef.emissiveTexture.index ) );

		}

		return Promise.all( pending ).then( function () {

			var material;

			if ( materialType === THREE.ShaderMaterial ) {

				material = extensions[ EXTENSIONS.KHR_MATERIALS_PBR_SPECULAR_GLOSSINESS ].createMaterial( materialParams );

			} else {

				material = new materialType( materialParams );

			}

			if ( materialDef.name !== undefined ) material.name = materialDef.name;

			// Normal map textures use OpenGL conventions:
			// https://github.com/KhronosGroup/glTF/tree/master/specification/2.0#materialnormaltexture
			if ( material.normalScale ) {

				material.normalScale.y = - material.normalScale.y;

			}

			// baseColorTexture, emissiveTexture, and specularGlossinessTexture use sRGB encoding.
			if ( material.map ) material.map.encoding = THREE.sRGBEncoding;
			if ( material.emissiveMap ) material.emissiveMap.encoding = THREE.sRGBEncoding;
			if ( material.specularMap ) material.specularMap.encoding = THREE.sRGBEncoding;

			assignExtrasToUserData( material, materialDef );

			if ( materialDef.extensions ) addUnknownExtensionsToUserData( extensions, material, materialDef );

			return material;

		} );

	};

	/**
	 * @param {THREE.BufferGeometry} geometry
	 * @param {GLTF.Primitive} primitiveDef
	 * @param {GLTFParser} parser
	 * @return {Promise<THREE.BufferGeometry>}
	 */
	function addPrimitiveAttributes( geometry, primitiveDef, parser ) {

		var attributes = primitiveDef.attributes;

		var pending = [];

		function assignAttributeAccessor( accessorIndex, attributeName ) {

			return parser.getDependency( 'accessor', accessorIndex )
				.then( function ( accessor ) {

					geometry.addAttribute( attributeName, accessor );

				} );

		}

		for ( var gltfAttributeName in attributes ) {

			var threeAttributeName = ATTRIBUTES[ gltfAttributeName ];

			if ( ! threeAttributeName ) continue;

			// Skip attributes already provided by e.g. Draco extension.
			if ( threeAttributeName in geometry.attributes ) continue;

			pending.push( assignAttributeAccessor( attributes[ gltfAttributeName ], threeAttributeName ) );

		}

		if ( primitiveDef.indices !== undefined && ! geometry.index ) {

			var accessor = parser.getDependency( 'accessor', primitiveDef.indices ).then( function ( accessor ) {

				geometry.setIndex( accessor );

			} );

			pending.push( accessor );

		}

		assignExtrasToUserData( geometry, primitiveDef );

		return Promise.all( pending ).then( function () {

			return primitiveDef.targets !== undefined
				? addMorphTargets( geometry, primitiveDef.targets, parser )
				: geometry;

		} );

	}

	/**
	 * Specification: https://github.com/KhronosGroup/glTF/blob/master/specification/2.0/README.md#geometry
	 *
	 * Creates BufferGeometries from primitives.
	 * If we can build a single BufferGeometry with .groups from multiple primitives, returns one BufferGeometry.
	 * Otherwise, returns BufferGeometries without .groups as many as primitives.
	 *
	 * @param {Array<GLTF.Primitive>} primitives
	 * @return {Promise<Array<THREE.BufferGeometry>>}
	 */
	GLTFParser.prototype.loadGeometries = function ( primitives ) {

		var parser = this;
		var extensions = this.extensions;
		var cache = this.primitiveCache;

		var isMultiPass = isMultiPassGeometry( primitives );
		var originalPrimitives;

		if ( isMultiPass ) {

			originalPrimitives = primitives; // save original primitives and use later

			// We build a single BufferGeometry with .groups from multiple primitives
			// because all primitives share the same attributes/morph/mode and have indices.

			primitives = [ primitives[ 0 ] ];

			// Sets .groups and combined indices to a geometry later in this method.

		}

		var pending = [];

		for ( var i = 0, il = primitives.length; i < il; i ++ ) {

			var primitive = primitives[ i ];

			// See if we've already created this geometry
			var cached = getCachedGeometry( cache, primitive );

			if ( cached ) {

				// Use the cached geometry if it exists
				pending.push( cached );

			} else {

				var geometryPromise;

				if ( primitive.extensions && primitive.extensions[ EXTENSIONS.KHR_DRACO_MESH_COMPRESSION ] ) {

					// Use DRACO geometry if available
					geometryPromise = extensions[ EXTENSIONS.KHR_DRACO_MESH_COMPRESSION ]
						.decodePrimitive( primitive, parser )
						.then( function ( geometry ) {

							return addPrimitiveAttributes( geometry, primitive, parser );

						} );

				} else {

					// Otherwise create a new geometry
					geometryPromise = addPrimitiveAttributes( new THREE.BufferGeometry(), primitive, parser );

				}

				// Cache this geometry
				cache.push( { primitive: primitive, promise: geometryPromise } );

				pending.push( geometryPromise );

			}

		}

		return Promise.all( pending ).then( function ( geometries ) {

			if ( isMultiPass ) {

				var baseGeometry = geometries[ 0 ];

				// See if we've already created this combined geometry
				var cache = parser.multiPassGeometryCache;
				var cached = getCachedMultiPassGeometry( cache, baseGeometry, originalPrimitives );

				if ( cached !== null ) return [ cached.geometry ];

				// Cloning geometry because of index override.
				// Attributes can be reused so cloning by myself here.
				var geometry = new THREE.BufferGeometry();

				geometry.name = baseGeometry.name;
				geometry.userData = baseGeometry.userData;

				for ( var key in baseGeometry.attributes ) geometry.addAttribute( key, baseGeometry.attributes[ key ] );
				for ( var key in baseGeometry.morphAttributes ) geometry.morphAttributes[ key ] = baseGeometry.morphAttributes[ key ];

				var pendingIndices = [];

				for ( var i = 0, il = originalPrimitives.length; i < il; i ++ ) {

					pendingIndices.push( parser.getDependency( 'accessor', originalPrimitives[ i ].indices ) );

				}

				return Promise.all( pendingIndices ).then( function ( accessors ) {

					var indices = [];
					var offset = 0;

					for ( var i = 0, il = originalPrimitives.length; i < il; i ++ ) {

						var accessor = accessors[ i ];

						for ( var j = 0, jl = accessor.count; j < jl; j ++ ) indices.push( accessor.array[ j ] );

						geometry.addGroup( offset, accessor.count, i );

						offset += accessor.count;

					}

					geometry.setIndex( indices );

					cache.push( { geometry: geometry, baseGeometry: baseGeometry, primitives: originalPrimitives } );

					return [ geometry ];

				} );

			} else if ( geometries.length > 1 && THREE.BufferGeometryUtils !== undefined ) {

				// Tries to merge geometries with BufferGeometryUtils if possible

				for ( var i = 1, il = primitives.length; i < il; i ++ ) {

					// can't merge if draw mode is different
					if ( primitives[ 0 ].mode !== primitives[ i ].mode ) return geometries;

				}

				// See if we've already created this combined geometry
				var cache = parser.multiplePrimitivesCache;
				var cached = getCachedCombinedGeometry( cache, geometries );

				if ( cached ) {

					if ( cached.geometry !== null ) return [ cached.geometry ];

				} else {

					var geometry = THREE.BufferGeometryUtils.mergeBufferGeometries( geometries, true );

					cache.push( { geometry: geometry, baseGeometries: geometries } );

					if ( geometry !== null ) return [ geometry ];

				}

			}

			return geometries;

		} );

	};

	/**
	 * Specification: https://github.com/KhronosGroup/glTF/blob/master/specification/2.0/README.md#meshes
	 * @param {number} meshIndex
	 * @return {Promise<THREE.Group|THREE.Mesh|THREE.SkinnedMesh>}
	 */
	GLTFParser.prototype.loadMesh = function ( meshIndex ) {

		var parser = this;
		var json = this.json;
		var extensions = this.extensions;

		var meshDef = json.meshes[ meshIndex ];
		var primitives = meshDef.primitives;

		var pending = [];

		for ( var i = 0, il = primitives.length; i < il; i ++ ) {

			var material = primitives[ i ].material === undefined
				? createDefaultMaterial()
				: this.getDependency( 'material', primitives[ i ].material );

			pending.push( material );

		}

		return Promise.all( pending ).then( function ( originalMaterials ) {

			return parser.loadGeometries( primitives ).then( function ( geometries ) {

				var isMultiMaterial = geometries.length === 1 && geometries[ 0 ].groups.length > 0;

				var meshes = [];

				for ( var i = 0, il = geometries.length; i < il; i ++ ) {

					var geometry = geometries[ i ];
					var primitive = primitives[ i ];

					// 1. create Mesh

					var mesh;

					var material = isMultiMaterial ? originalMaterials : originalMaterials[ i ];

					if ( primitive.mode === WEBGL_CONSTANTS.TRIANGLES ||
						primitive.mode === WEBGL_CONSTANTS.TRIANGLE_STRIP ||
						primitive.mode === WEBGL_CONSTANTS.TRIANGLE_FAN ||
						primitive.mode === undefined ) {

						// .isSkinnedMesh isn't in glTF spec. See .markDefs()
						mesh = meshDef.isSkinnedMesh === true
							? new THREE.SkinnedMesh( geometry, material )
							: new THREE.Mesh( geometry, material );

						if ( primitive.mode === WEBGL_CONSTANTS.TRIANGLE_STRIP ) {

							mesh.drawMode = THREE.TriangleStripDrawMode;

						} else if ( primitive.mode === WEBGL_CONSTANTS.TRIANGLE_FAN ) {

							mesh.drawMode = THREE.TriangleFanDrawMode;

						}

					} else if ( primitive.mode === WEBGL_CONSTANTS.LINES ) {

						mesh = new THREE.LineSegments( geometry, material );

					} else if ( primitive.mode === WEBGL_CONSTANTS.LINE_STRIP ) {

						mesh = new THREE.Line( geometry, material );

					} else if ( primitive.mode === WEBGL_CONSTANTS.LINE_LOOP ) {

						mesh = new THREE.LineLoop( geometry, material );

					} else if ( primitive.mode === WEBGL_CONSTANTS.POINTS ) {

						mesh = new THREE.Points( geometry, material );

					} else {

						throw new Error( 'THREE.GLTFLoader: Primitive mode unsupported: ' + primitive.mode );

					}

					if ( Object.keys( mesh.geometry.morphAttributes ).length > 0 ) {

						updateMorphTargets( mesh, meshDef );

					}

					mesh.name = meshDef.name || ( 'mesh_' + meshIndex );

					if ( geometries.length > 1 ) mesh.name += '_' + i;

					assignExtrasToUserData( mesh, meshDef );

					meshes.push( mesh );

					// 2. update Material depending on Mesh and BufferGeometry

					var materials = isMultiMaterial ? mesh.material : [ mesh.material ];

					var useVertexColors = geometry.attributes.color !== undefined;
					var useFlatShading = geometry.attributes.normal === undefined;
					var useSkinning = mesh.isSkinnedMesh === true;
					var useMorphTargets = Object.keys( geometry.morphAttributes ).length > 0;
					var useMorphNormals = useMorphTargets && geometry.morphAttributes.normal !== undefined;

					for ( var j = 0, jl = materials.length; j < jl; j ++ ) {

						var material = materials[ j ];

						if ( mesh.isPoints ) {

							var cacheKey = 'PointsMaterial:' + material.uuid;

							var pointsMaterial = parser.cache.get( cacheKey );

							if ( ! pointsMaterial ) {

								pointsMaterial = new THREE.PointsMaterial();
								THREE.Material.prototype.copy.call( pointsMaterial, material );
								pointsMaterial.color.copy( material.color );
								pointsMaterial.map = material.map;
								pointsMaterial.lights = false; // PointsMaterial doesn't support lights yet

								parser.cache.add( cacheKey, pointsMaterial );

							}

							material = pointsMaterial;

						} else if ( mesh.isLine ) {

							var cacheKey = 'LineBasicMaterial:' + material.uuid;

							var lineMaterial = parser.cache.get( cacheKey );

							if ( ! lineMaterial ) {

								lineMaterial = new THREE.LineBasicMaterial();
								THREE.Material.prototype.copy.call( lineMaterial, material );
								lineMaterial.color.copy( material.color );
								lineMaterial.lights = false; // LineBasicMaterial doesn't support lights yet

								parser.cache.add( cacheKey, lineMaterial );

							}

							material = lineMaterial;

						}

						// Clone the material if it will be modified
						if ( useVertexColors || useFlatShading || useSkinning || useMorphTargets ) {

							var cacheKey = 'ClonedMaterial:' + material.uuid + ':';

							if ( material.isGLTFSpecularGlossinessMaterial ) cacheKey += 'specular-glossiness:';
							if ( useSkinning ) cacheKey += 'skinning:';
							if ( useVertexColors ) cacheKey += 'vertex-colors:';
							if ( useFlatShading ) cacheKey += 'flat-shading:';
							if ( useMorphTargets ) cacheKey += 'morph-targets:';
							if ( useMorphNormals ) cacheKey += 'morph-normals:';

							var cachedMaterial = parser.cache.get( cacheKey );

							if ( ! cachedMaterial ) {

								cachedMaterial = material.isGLTFSpecularGlossinessMaterial
									? extensions[ EXTENSIONS.KHR_MATERIALS_PBR_SPECULAR_GLOSSINESS ].cloneMaterial( material )
									: material.clone();

								if ( useSkinning ) cachedMaterial.skinning = true;
								if ( useVertexColors ) cachedMaterial.vertexColors = THREE.VertexColors;
								if ( useFlatShading ) cachedMaterial.flatShading = true;
								if ( useMorphTargets ) cachedMaterial.morphTargets = true;
								if ( useMorphNormals ) cachedMaterial.morphNormals = true;

								parser.cache.add( cacheKey, cachedMaterial );

							}

							material = cachedMaterial;

						}

						materials[ j ] = material;

						// workarounds for mesh and geometry

						if ( material.aoMap && geometry.attributes.uv2 === undefined && geometry.attributes.uv !== undefined ) {

							console.log( 'THREE.GLTFLoader: Duplicating UVs to support aoMap.' );
							geometry.addAttribute( 'uv2', new THREE.BufferAttribute( geometry.attributes.uv.array, 2 ) );

						}

						if ( material.isGLTFSpecularGlossinessMaterial ) {

							// for GLTFSpecularGlossinessMaterial(ShaderMaterial) uniforms runtime update
							mesh.onBeforeRender = extensions[ EXTENSIONS.KHR_MATERIALS_PBR_SPECULAR_GLOSSINESS ].refreshUniforms;

						}

					}

					mesh.material = isMultiMaterial ? materials : materials[ 0 ];

				}

				if ( meshes.length === 1 ) {

					return meshes[ 0 ];

				}

				var group = new THREE.Group();

				for ( var i = 0, il = meshes.length; i < il; i ++ ) {

					group.add( meshes[ i ] );

				}

				return group;

			} );

		} );

	};

	/**
	 * Specification: https://github.com/KhronosGroup/glTF/tree/master/specification/2.0#cameras
	 * @param {number} cameraIndex
	 * @return {Promise<THREE.Camera>}
	 */
	GLTFParser.prototype.loadCamera = function ( cameraIndex ) {

		var camera;
		var cameraDef = this.json.cameras[ cameraIndex ];
		var params = cameraDef[ cameraDef.type ];

		if ( ! params ) {

			console.warn( 'THREE.GLTFLoader: Missing camera parameters.' );
			return;

		}

		if ( cameraDef.type === 'perspective' ) {

			camera = new THREE.PerspectiveCamera( THREE.Math.radToDeg( params.yfov ), params.aspectRatio || 1, params.znear || 1, params.zfar || 2e6 );

		} else if ( cameraDef.type === 'orthographic' ) {

			camera = new THREE.OrthographicCamera( params.xmag / - 2, params.xmag / 2, params.ymag / 2, params.ymag / - 2, params.znear, params.zfar );

		}

		if ( cameraDef.name !== undefined ) camera.name = cameraDef.name;

		assignExtrasToUserData( camera, cameraDef );

		return Promise.resolve( camera );

	};

	/**
	 * Specification: https://github.com/KhronosGroup/glTF/tree/master/specification/2.0#skins
	 * @param {number} skinIndex
	 * @return {Promise<Object>}
	 */
	GLTFParser.prototype.loadSkin = function ( skinIndex ) {

		var skinDef = this.json.skins[ skinIndex ];

		var skinEntry = { joints: skinDef.joints };

		if ( skinDef.inverseBindMatrices === undefined ) {

			return Promise.resolve( skinEntry );

		}

		return this.getDependency( 'accessor', skinDef.inverseBindMatrices ).then( function ( accessor ) {

			skinEntry.inverseBindMatrices = accessor;

			return skinEntry;

		} );

	};

	/**
	 * Specification: https://github.com/KhronosGroup/glTF/tree/master/specification/2.0#animations
	 * @param {number} animationIndex
	 * @return {Promise<THREE.AnimationClip>}
	 */
	GLTFParser.prototype.loadAnimation = function ( animationIndex ) {

		var json = this.json;

		var animationDef = json.animations[ animationIndex ];

		var pendingNodes = [];
		var pendingInputAccessors = [];
		var pendingOutputAccessors = [];
		var pendingSamplers = [];
		var pendingTargets = [];

		for ( var i = 0, il = animationDef.channels.length; i < il; i ++ ) {

			var channel = animationDef.channels[ i ];
			var sampler = animationDef.samplers[ channel.sampler ];
			var target = channel.target;
			var name = target.node !== undefined ? target.node : target.id; // NOTE: target.id is deprecated.
			var input = animationDef.parameters !== undefined ? animationDef.parameters[ sampler.input ] : sampler.input;
			var output = animationDef.parameters !== undefined ? animationDef.parameters[ sampler.output ] : sampler.output;

			pendingNodes.push( this.getDependency( 'node', name ) );
			pendingInputAccessors.push( this.getDependency( 'accessor', input ) );
			pendingOutputAccessors.push( this.getDependency( 'accessor', output ) );
			pendingSamplers.push( sampler );
			pendingTargets.push( target );

		}

		return Promise.all( [

			Promise.all( pendingNodes ),
			Promise.all( pendingInputAccessors ),
			Promise.all( pendingOutputAccessors ),
			Promise.all( pendingSamplers ),
			Promise.all( pendingTargets )

		] ).then( function ( dependencies ) {

			var nodes = dependencies[ 0 ];
			var inputAccessors = dependencies[ 1 ];
			var outputAccessors = dependencies[ 2 ];
			var samplers = dependencies[ 3 ];
			var targets = dependencies[ 4 ];

			var tracks = [];

			for ( var i = 0, il = nodes.length; i < il; i ++ ) {

				var node = nodes[ i ];
				var inputAccessor = inputAccessors[ i ];
				var outputAccessor = outputAccessors[ i ];
				var sampler = samplers[ i ];
				var target = targets[ i ];

				if ( node === undefined ) continue;

				node.updateMatrix();
				node.matrixAutoUpdate = true;

				var TypedKeyframeTrack;

				switch ( PATH_PROPERTIES[ target.path ] ) {

					case PATH_PROPERTIES.weights:

						TypedKeyframeTrack = THREE.NumberKeyframeTrack;
						break;

					case PATH_PROPERTIES.rotation:

						TypedKeyframeTrack = THREE.QuaternionKeyframeTrack;
						break;

					case PATH_PROPERTIES.position:
					case PATH_PROPERTIES.scale:
					default:

						TypedKeyframeTrack = THREE.VectorKeyframeTrack;
						break;

				}

				var targetName = node.name ? node.name : node.uuid;

				var interpolation = sampler.interpolation !== undefined ? INTERPOLATION[ sampler.interpolation ] : THREE.InterpolateLinear;

				var targetNames = [];

				if ( PATH_PROPERTIES[ target.path ] === PATH_PROPERTIES.weights ) {

					// node can be THREE.Group here but
					// PATH_PROPERTIES.weights(morphTargetInfluences) should be
					// the property of a mesh object under group.

					node.traverse( function ( object ) {

						if ( object.isMesh === true && object.morphTargetInfluences ) {

							targetNames.push( object.name ? object.name : object.uuid );

						}

					} );

				} else {

					targetNames.push( targetName );

				}

				// KeyframeTrack.optimize() will modify given 'times' and 'values'
				// buffers before creating a truncated copy to keep. Because buffers may
				// be reused by other tracks, make copies here.
				for ( var j = 0, jl = targetNames.length; j < jl; j ++ ) {

					var track = new TypedKeyframeTrack(
						targetNames[ j ] + '.' + PATH_PROPERTIES[ target.path ],
						THREE.AnimationUtils.arraySlice( inputAccessor.array, 0 ),
						THREE.AnimationUtils.arraySlice( outputAccessor.array, 0 ),
						interpolation
					);

					// Here is the trick to enable custom interpolation.
					// Overrides .createInterpolant in a factory method which creates custom interpolation.
					if ( sampler.interpolation === 'CUBICSPLINE' ) {

						track.createInterpolant = function InterpolantFactoryMethodGLTFCubicSpline( result ) {

							// A CUBICSPLINE keyframe in glTF has three output values for each input value,
							// representing inTangent, splineVertex, and outTangent. As a result, track.getValueSize()
							// must be divided by three to get the interpolant's sampleSize argument.

							return new GLTFCubicSplineInterpolant( this.times, this.values, this.getValueSize() / 3, result );

						};

						// Workaround, provide an alternate way to know if the interpolant type is cubis spline to track.
						// track.getInterpolation() doesn't return valid value for custom interpolant.
						track.createInterpolant.isInterpolantFactoryMethodGLTFCubicSpline = true;

					}

					tracks.push( track );

				}

			}

			var name = animationDef.name !== undefined ? animationDef.name : 'animation_' + animationIndex;

			return new THREE.AnimationClip( name, undefined, tracks );

		} );

	};

	/**
	 * Specification: https://github.com/KhronosGroup/glTF/tree/master/specification/2.0#nodes-and-hierarchy
	 * @param {number} nodeIndex
	 * @return {Promise<THREE.Object3D>}
	 */
	GLTFParser.prototype.loadNode = function ( nodeIndex ) {

		var json = this.json;
		var extensions = this.extensions;
		var parser = this;

		var meshReferences = json.meshReferences;
		var meshUses = json.meshUses;

		var nodeDef = json.nodes[ nodeIndex ];

		return new Promise( function ( resolve ) {

			// .isBone isn't in glTF spec. See .markDefs
			if ( nodeDef.isBone === true ) {

				resolve( new THREE.Bone() );

			} else if ( nodeDef.mesh !== undefined ) {

				parser.getDependency( 'mesh', nodeDef.mesh ).then( function ( mesh ) {

					var node;

					if ( meshReferences[ nodeDef.mesh ] > 1 ) {

						var instanceNum = meshUses[ nodeDef.mesh ] ++;

						node = mesh.clone();
						node.name += '_instance_' + instanceNum;

						// onBeforeRender copy for Specular-Glossiness
						node.onBeforeRender = mesh.onBeforeRender;

						for ( var i = 0, il = node.children.length; i < il; i ++ ) {

							node.children[ i ].name += '_instance_' + instanceNum;
							node.children[ i ].onBeforeRender = mesh.children[ i ].onBeforeRender;

						}

					} else {

						node = mesh;

					}

					resolve( node );

				} );

			} else if ( nodeDef.camera !== undefined ) {

				parser.getDependency( 'camera', nodeDef.camera ).then( resolve );

			} else if ( nodeDef.extensions
				&& nodeDef.extensions[ EXTENSIONS.KHR_LIGHTS_PUNCTUAL ]
				&& nodeDef.extensions[ EXTENSIONS.KHR_LIGHTS_PUNCTUAL ].light !== undefined ) {

				parser.getDependency( 'light', nodeDef.extensions[ EXTENSIONS.KHR_LIGHTS_PUNCTUAL ].light ).then( resolve );

			} else {

				resolve( new THREE.Object3D() );

			}

		} ).then( function ( node ) {

			if ( nodeDef.name !== undefined ) {

				node.name = THREE.PropertyBinding.sanitizeNodeName( nodeDef.name );

			}

			assignExtrasToUserData( node, nodeDef );

			if ( nodeDef.extensions ) addUnknownExtensionsToUserData( extensions, node, nodeDef );

			if ( nodeDef.matrix !== undefined ) {

				var matrix = new THREE.Matrix4();
				matrix.fromArray( nodeDef.matrix );
				node.applyMatrix( matrix );

			} else {

				if ( nodeDef.translation !== undefined ) {

					node.position.fromArray( nodeDef.translation );

				}

				if ( nodeDef.rotation !== undefined ) {

					node.quaternion.fromArray( nodeDef.rotation );

				}

				if ( nodeDef.scale !== undefined ) {

					node.scale.fromArray( nodeDef.scale );

				}

			}

			return node;

		} );

	};

	/**
	 * Specification: https://github.com/KhronosGroup/glTF/tree/master/specification/2.0#scenes
	 * @param {number} sceneIndex
	 * @return {Promise<THREE.Scene>}
	 */
	GLTFParser.prototype.loadScene = function () {

		// scene node hierachy builder

		function buildNodeHierachy( nodeId, parentObject, json, parser ) {

			var nodeDef = json.nodes[ nodeId ];

			return parser.getDependency( 'node', nodeId ).then( function ( node ) {

				if ( nodeDef.skin === undefined ) return node;

				// build skeleton here as well

				var skinEntry;

				return parser.getDependency( 'skin', nodeDef.skin ).then( function ( skin ) {

					skinEntry = skin;

					var pendingJoints = [];

					for ( var i = 0, il = skinEntry.joints.length; i < il; i ++ ) {

						pendingJoints.push( parser.getDependency( 'node', skinEntry.joints[ i ] ) );

					}

					return Promise.all( pendingJoints );

				} ).then( function ( jointNodes ) {

					var meshes = node.isGroup === true ? node.children : [ node ];

					for ( var i = 0, il = meshes.length; i < il; i ++ ) {

						var mesh = meshes[ i ];

						var bones = [];
						var boneInverses = [];

						for ( var j = 0, jl = jointNodes.length; j < jl; j ++ ) {

							var jointNode = jointNodes[ j ];

							if ( jointNode ) {

								bones.push( jointNode );

								var mat = new THREE.Matrix4();

								if ( skinEntry.inverseBindMatrices !== undefined ) {

									mat.fromArray( skinEntry.inverseBindMatrices.array, j * 16 );

								}

								boneInverses.push( mat );

							} else {

								console.warn( 'THREE.GLTFLoader: Joint "%s" could not be found.', skinEntry.joints[ j ] );

							}

						}

						mesh.bind( new THREE.Skeleton( bones, boneInverses ), mesh.matrixWorld );

					};

					return node;

				} );

			} ).then( function ( node ) {

				// build node hierachy

				parentObject.add( node );

				var pending = [];

				if ( nodeDef.children ) {

					var children = nodeDef.children;

					for ( var i = 0, il = children.length; i < il; i ++ ) {

						var child = children[ i ];
						pending.push( buildNodeHierachy( child, node, json, parser ) );

					}

				}

				return Promise.all( pending );

			} );

		}

		return function loadScene( sceneIndex ) {

			var json = this.json;
			var extensions = this.extensions;
			var sceneDef = this.json.scenes[ sceneIndex ];
			var parser = this;

			var scene = new THREE.Scene();
			if ( sceneDef.name !== undefined ) scene.name = sceneDef.name;

			assignExtrasToUserData( scene, sceneDef );

			if ( sceneDef.extensions ) addUnknownExtensionsToUserData( extensions, scene, sceneDef );

			var nodeIds = sceneDef.nodes || [];

			var pending = [];

			for ( var i = 0, il = nodeIds.length; i < il; i ++ ) {

				pending.push( buildNodeHierachy( nodeIds[ i ], scene, json, parser ) );

			}

			return Promise.all( pending ).then( function () {

				return scene;

			} );

		};

	}();

	return GLTFLoader;

} )();<|MERGE_RESOLUTION|>--- conflicted
+++ resolved
@@ -215,9 +215,6 @@
 
 			}
 
-<<<<<<< HEAD
-			var parserOnLoad = function ( scene, scenes, cameras, animations, json ) {
-=======
 			var parser = new GLTFParser( json, extensions, {
 
 				path: path || this.resourcePath || '',
@@ -227,7 +224,6 @@
 			} );
 
 			parser.parse( function ( scene, scenes, cameras, animations, json ) {
->>>>>>> 8b5da8c4
 
 				var glTF = {
 					scene: scene,
