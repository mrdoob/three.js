--- conflicted
+++ resolved
@@ -9,15 +9,11 @@
 
 	createButton: function ( renderer, options ) {
 
-<<<<<<< HEAD
 		var isMagicLeapOne = /(Helio)/g.test( navigator.userAgent );
 
 		var sessionType = isMagicLeapOne ? 'immersive-ar' : 'immersive-vr';
 
-		if ( options && options.frameOfReferenceType && renderer.vr.setFrameOfReferenceType ) {
-=======
 		if ( options && options.referenceSpaceType ) {
->>>>>>> 0bcd79dc
 
 			renderer.vr.setReferenceSpaceType( options.referenceSpaceType );
 
