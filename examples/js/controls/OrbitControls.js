--- conflicted
+++ resolved
@@ -10,7 +10,7 @@
  // We'll be exposing the states through the prototype. Define it outside the function
  // so it is in the correct scope. Also freeze it to make it immutable by outside code
  const STATE = Object.freeze(
-	 { NONE : - 1, ROTATE : 0, DOLLY : 1, PAN : 2, TOUCH_ROTATE : 3, TOUCH_DOLLY : 4, TOUCH_PAN : 5 }
+	 { NONE: - 1, ROTATE: 0, DOLLY: 1, PAN: 2, TOUCH_ROTATE: 3, TOUCH_DOLLY: 4, TOUCH_PAN: 5 }
  );
 
 // This set of controls performs orbiting, dollying (zooming), and panning.
@@ -244,11 +244,6 @@
 	var startEvent = { type: 'start' };
 	var endEvent = { type: 'end' };
 
-<<<<<<< HEAD
-=======
-	var STATE = { NONE: - 1, ROTATE: 0, DOLLY: 1, PAN: 2, TOUCH_ROTATE: 3, TOUCH_DOLLY: 4, TOUCH_PAN: 5 };
-
->>>>>>> 0bb05fde
 	var state = STATE.NONE;
 
 	var EPS = 0.000001;
