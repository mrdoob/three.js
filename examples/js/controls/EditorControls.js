--- conflicted
+++ resolved
@@ -44,15 +44,7 @@
 
 		if ( pointArray[ 0 ].distanceTo( point) < pointArray[ 1 ].distanceTo( point) ) {
 
-<<<<<<< HEAD
 			return pointArray[ 0 ];
-=======
-			scale = ( scale.x + scale.y + scale.z ) / 3;
-			center.add( target.geometry.boundingSphere.center.clone().multiplyScalar( scale ) );
-			var radius = target.geometry.boundingSphere.radius * ( scale );
-			var pos = object.position.clone().sub( center ).normalize().multiplyScalar( radius * 2 );
-			object.position.copy( center ).add( pos );
->>>>>>> f2190c3b
 
 		}
 
@@ -66,7 +58,7 @@
 
 		var parentRect = event.path[ 0 ].getBoundingClientRect();
 
-		// Filter touches that originate from the same element as the event.   
+		// Filter touches that originate from the same element as the event.
 
 		touches.length = 0;
 
@@ -477,20 +469,12 @@
 
 		switch ( touches.length ) {
 
-<<<<<<< HEAD
 			case 1:
 				pointersDelta[ 0 ].subVectors( pointers[ 0 ], getClosestPoint( pointers[ 0 ], pointersOld ) );
 				pointersDelta[ 1 ].subVectors( pointers[ 1 ], getClosestPoint( pointers[ 1 ], pointersOld ) );
-=======
-			for ( var i in touches ) {
-
-				if ( closest.distanceTo( touch ) > touches[ i ].distanceTo( touch ) ) closest = touches[ i ];
-
-			}
->>>>>>> f2190c3b
 
 				if ( object instanceof THREE.PerspectiveCamera ) {
-				
+
 					scope.rotate( pointersDelta[ 0 ] );
 
 				} else if ( object instanceof THREE.OrthographicCamera ) {
@@ -507,14 +491,7 @@
 				var prevDistance = pointersOld[ 0 ].distanceTo( pointersOld[ 1 ] );
 				var distance = pointers[ 0 ].distanceTo( pointers[ 1 ] );
 
-<<<<<<< HEAD
 				if ( prevDistance ) {
-=======
-				var offset0 = touches[ 0 ].clone().sub( getClosest( touches[ 0 ], prevTouches ) );
-				var offset1 = touches[ 1 ].clone().sub( getClosest( touches[ 1 ], prevTouches ) );
-				offset0.x = - offset0.x;
-				offset1.x = - offset1.x;
->>>>>>> f2190c3b
 
 					scope.zoom( new THREE.Vector2(0, prevDistance - distance ) );
 					scope.pan( pointersDelta[ 0 ].clone().add( pointersDelta[ 1 ] ).multiplyScalar(0.5) );
