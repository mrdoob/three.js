<!DOCTYPE html>
<html lang="en">
	<head>
		<title>three.js webgl - shadow map</title>
		<meta charset="utf-8">
		<meta name="viewport" content="width=device-width, user-scalable=no, minimum-scale=1.0, maximum-scale=1.0">
		<style>
			body {
				font-family: Monospace;
				background-color: #000;
				color: #fff;
				margin: 0px;
				overflow: hidden;
			}
			#info {
				position: absolute;
				top: 10px;
				width: 100%;
				text-align: center;
				z-index: 100;
				display:block;
			}
			#info a { color: #f00; font-weight: bold; text-decoration: underline; cursor: pointer }
		</style>
	</head>

	<body>

		<div id="info">
		<a href="http://threejs.org" target="_blank">three.js</a> - shadowmap - models by <a href="http://mirada.com/">mirada</a> from <a href="http://ro.me">rome</a></br>
		move camera with WASD / RF + mouse<br/>
		t: toggle HUD</a>
		</div>

		<script src="../build/three.js"></script>

		<script src="js/controls/FirstPersonControls.js"></script>

		<script src="js/shaders/UnpackDepthRGBAShader.js"></script>

		<script src="js/Detector.js"></script>
		<script src="js/libs/stats.min.js"></script>

		<script src="fonts/helvetiker_bold.typeface.js"></script>

		<script>

			if ( ! Detector.webgl ) Detector.addGetWebGLMessage();

			var SHADOW_MAP_WIDTH = 2048, SHADOW_MAP_HEIGHT = 1024;

			var HUD_MARGIN = 0.05;

			var SCREEN_WIDTH = window.innerWidth;
			var SCREEN_HEIGHT = window.innerHeight;
			var FLOOR = -250;

			var camera, controls, scene, renderer;
			var container, stats;

			var NEAR = 1, FAR = 3000;

			var sceneHUD, cameraOrtho, hudMesh;

			var morph, morphs = [];

			var light;

			var clock = new THREE.Clock();

			var showHUD = false;

			init();
			animate();


			function init() {

				container = document.createElement( 'div' );
				document.body.appendChild( container );

				// SCENE CAMERA

				camera = new THREE.PerspectiveCamera( 23, SCREEN_WIDTH / SCREEN_HEIGHT, NEAR, FAR );
				camera.position.set( 700, 50, 1900 );

				controls = new THREE.FirstPersonControls( camera );

				controls.lookSpeed = 0.0125;
				controls.movementSpeed = 500;
				controls.noFly = false;
				controls.lookVertical = true;
				controls.constrainVertical = true;
				controls.verticalMin = 1.5;
				controls.verticalMax = 2.0;

				controls.lon = 250;
				controls.lat = 30;

				// SCENE

				scene = new THREE.Scene();
				scene.fog = new THREE.Fog( 0x59472b, 1000, FAR );

				// LIGHTS

				var ambient = new THREE.AmbientLight( 0x444444 );
				scene.add( ambient );

				light = new THREE.DirectionalLight( 0xffffff, 1 );
				light.position.set( 0, 1500, 1000 );
				light.target.position.set( 0, 0, 0 );

				light.castShadow = true;

				light.shadowCameraNear = NEAR;
				light.shadowCameraFar = FAR;
				light.shadowCameraLeft = -1000;
				light.shadowCameraRight = 1000;
				light.shadowCameraTop = 1000;
				light.shadowCameraBottom = -1000;
				// light.shadowCameraFov = 50;

				light.shadowCameraVisible = true;

				light.shadowBias = -0.01;
				light.shadowDarkness = 0.95;

				light.shadowMapWidth = SHADOW_MAP_WIDTH;
				light.shadowMapHeight = SHADOW_MAP_HEIGHT;

				scene.add( light );

				createHUD();
				createScene();

				// RENDERER

<<<<<<< HEAD
				renderer = new THREE.WebGLRenderer( { antialias: true, logarithmicDepthBuffer: true } );
=======
				renderer = new THREE.WebGLRenderer( { antialias: true } );
				renderer.setClearColor( scene.fog.color );
				renderer.setPixelRatio( window.devicePixelRatio );
>>>>>>> bf6c2505
				renderer.setSize( SCREEN_WIDTH, SCREEN_HEIGHT );
				container.appendChild( renderer.domElement );

				renderer.autoClear = false;

				//

				renderer.shadowMapEnabled = true;
				renderer.shadowMapType = THREE.PCFShadowMap;
				renderer.shadowMapCullFace = THREE.CullFaceFront;

				// STATS

				stats = new Stats();
				stats.domElement.style.position = 'absolute';
				stats.domElement.style.top = '0px';
				stats.domElement.style.zIndex = 100;
				//container.appendChild( stats.domElement );

				//

				window.addEventListener( 'resize', onWindowResize, false );
				window.addEventListener( 'keydown', onKeyDown, false );

			}

			function onWindowResize() {

				SCREEN_WIDTH = window.innerWidth;
				SCREEN_HEIGHT = window.innerHeight;

				camera.aspect = SCREEN_WIDTH / SCREEN_HEIGHT;
				camera.updateProjectionMatrix();

				renderer.setSize( SCREEN_WIDTH, SCREEN_HEIGHT );

				var aspect = SCREEN_WIDTH / SCREEN_HEIGHT;
				cameraOrtho.left = - aspect;
				cameraOrtho.right = aspect;
				cameraOrtho.top = 1;
				cameraOrtho.bottom = - 1;
				cameraOrtho.updateProjectionMatrix();

				hudMesh.position.x = cameraOrtho.left + HUD_MARGIN;
				hudMesh.position.y = cameraOrtho.bottom + HUD_MARGIN;

				controls.handleResize();

			}

			function onKeyDown ( event ) {

				switch( event.keyCode ) {

					case 84: /*t*/ showHUD = !showHUD; break;

				}

			}

			function createHUD() {

				var aspect = SCREEN_WIDTH / SCREEN_HEIGHT;

				cameraOrtho = new THREE.OrthographicCamera( - aspect, aspect,  1, - 1, 1, 10 );
				cameraOrtho.position.z = 5;

				var shader = THREE.UnpackDepthRGBAShader;
				var uniforms = new THREE.UniformsUtils.clone( shader.uniforms );

				uniforms.tDiffuse.value = light.shadowMap;

				var hudMaterial = new THREE.ShaderMaterial( {
					uniforms: uniforms,
					vertexShader: shader.vertexShader,
					fragmentShader: shader.fragmentShader
				} );

				var hudHeight = 2 / 3;

				var hudWidth = hudHeight * SHADOW_MAP_WIDTH / SHADOW_MAP_HEIGHT;

				var hudGeo = new THREE.PlaneBufferGeometry( hudWidth, hudHeight );
				hudGeo.applyMatrix( new THREE.Matrix4().makeTranslation( hudWidth / 2, hudHeight / 2, 0 ) );

				hudMesh = new THREE.Mesh( hudGeo, hudMaterial );

				hudMesh.position.x = cameraOrtho.left + HUD_MARGIN;
				hudMesh.position.y = cameraOrtho.bottom + HUD_MARGIN;

				sceneHUD = new THREE.Scene();
				sceneHUD.add( hudMesh );

				cameraOrtho.lookAt( sceneHUD.position );

			}

			function createScene( ) {

				// GROUND

				var geometry = new THREE.PlaneBufferGeometry( 100, 100 );
				var planeMaterial = new THREE.MeshPhongMaterial( { color: 0xffdd99 } );
				planeMaterial.ambient = planeMaterial.color;

				var ground = new THREE.Mesh( geometry, planeMaterial );

				ground.position.set( 0, FLOOR, 0 );
				ground.rotation.x = - Math.PI / 2;
				ground.scale.set( 100, 100, 100 );

				ground.castShadow = true;
				ground.receiveShadow = true;

				scene.add( ground );

				// TEXT

				var textGeo = new THREE.TextGeometry( "THREE.JS", {

					size: 200,
					height: 50,
					curveSegments: 12,

					font: "helvetiker",
					weight: "bold",
					style: "normal",

					bevelThickness: 2,
					bevelSize: 5,
					bevelEnabled: true

				});

				textGeo.computeBoundingBox();
				var centerOffset = -0.5 * ( textGeo.boundingBox.max.x - textGeo.boundingBox.min.x );

				var textMaterial = new THREE.MeshPhongMaterial( { color: 0xff0000, specular: 0xffffff, ambient: 0xaa0000 } );

				var mesh = new THREE.Mesh( textGeo, textMaterial );
				mesh.position.x = centerOffset;
				mesh.position.y = FLOOR + 67;

				mesh.castShadow = true;
				mesh.receiveShadow = true;

				scene.add( mesh );

				// CUBES

				var mesh = new THREE.Mesh( new THREE.BoxGeometry( 1500, 220, 150 ), planeMaterial );

				mesh.position.y = FLOOR - 50;
				mesh.position.z = 20;

				mesh.castShadow = true;
				mesh.receiveShadow = true;

				scene.add( mesh );

				var mesh = new THREE.Mesh( new THREE.BoxGeometry( 1600, 170, 250 ), planeMaterial );

				mesh.position.y = FLOOR - 50;
				mesh.position.z = 20;

				mesh.castShadow = true;
				mesh.receiveShadow = true;

				scene.add( mesh );

				// MORPHS

				function addMorph( geometry, speed, duration, x, y, z, fudgeColor ) {

					var material = new THREE.MeshLambertMaterial( { color: 0xffaa55, morphTargets: true } );

					if ( fudgeColor ) {

						material.color.offsetHSL( 0, Math.random() * 0.5 - 0.25, Math.random() * 0.5 - 0.25 );
						material.ambient = material.color;

					}

					var meshAnim = new THREE.MorphAnimMesh( geometry, material );

					meshAnim.speed = speed;
					meshAnim.duration = duration;
					meshAnim.time = 600 * Math.random();

					meshAnim.position.set( x, y, z );
					meshAnim.rotation.y = Math.PI/2;

					meshAnim.castShadow = true;
					meshAnim.receiveShadow = true;

					scene.add( meshAnim );

					morphs.push( meshAnim );

				}

				function morphColorsToFaceColors( geometry ) {

					if ( geometry.morphColors && geometry.morphColors.length ) {

						var colorMap = geometry.morphColors[ 0 ];

						for ( var i = 0; i < colorMap.colors.length; i ++ ) {

							geometry.faces[ i ].color = colorMap.colors[ i ];

						}

					}

				}

				var loader = new THREE.JSONLoader();

				loader.load( "models/animated/horse.js", function( geometry ) {

					morphColorsToFaceColors( geometry );

					addMorph( geometry, 550, 1000, 100 - Math.random() * 1000, FLOOR, 300, true );
					addMorph( geometry, 550, 1000, 100 - Math.random() * 1000, FLOOR, 450, true );
					addMorph( geometry, 550, 1000, 100 - Math.random() * 1000, FLOOR, 600, true );

					addMorph( geometry, 550, 1000, 100 - Math.random() * 1000, FLOOR, -300, true );
					addMorph( geometry, 550, 1000, 100 - Math.random() * 1000, FLOOR, -450, true );
					addMorph( geometry, 550, 1000, 100 - Math.random() * 1000, FLOOR, -600, true );

				} );

				loader.load( "models/animated/flamingo.js", function( geometry ) {

					morphColorsToFaceColors( geometry );
					addMorph( geometry, 500, 1000, 500 - Math.random() * 500, FLOOR + 350, 40 );

				} );

				loader.load( "models/animated/stork.js", function( geometry ) {

					morphColorsToFaceColors( geometry );
					addMorph( geometry, 350, 1000, 500 - Math.random() * 500, FLOOR + 350, 340 );

				} );

				loader.load( "models/animated/parrot.js", function( geometry ) {

					morphColorsToFaceColors( geometry );
					addMorph( geometry, 450, 500, 500 - Math.random() * 500, FLOOR + 300, 700 );

				} );

			}

			function animate() {

				requestAnimationFrame( animate );

				render();
				stats.update();

			}

			function render() {

				var delta = clock.getDelta();

				for ( var i = 0; i < morphs.length; i ++ ) {

					morph = morphs[ i ];

					morph.updateAnimation( 1000 * delta );

					// morph.position.x += morph.speed * delta;

					if ( morph.position.x  > 2000 )  {

						// morph.position.x = -1000 - Math.random() * 500;

					}

				}

				controls.update( delta );

				renderer.clear();
				renderer.render( scene, camera );

				// Render debug HUD with shadow map

				if ( showHUD ) {

					renderer.clearDepth();
					renderer.render( sceneHUD, cameraOrtho );

				}

			}

		</script>

	</body>
</html><|MERGE_RESOLUTION|>--- conflicted
+++ resolved
@@ -136,13 +136,9 @@
 
 				// RENDERER
 
-<<<<<<< HEAD
-				renderer = new THREE.WebGLRenderer( { antialias: true, logarithmicDepthBuffer: true } );
-=======
 				renderer = new THREE.WebGLRenderer( { antialias: true } );
 				renderer.setClearColor( scene.fog.color );
 				renderer.setPixelRatio( window.devicePixelRatio );
->>>>>>> bf6c2505
 				renderer.setSize( SCREEN_WIDTH, SCREEN_HEIGHT );
 				container.appendChild( renderer.domElement );
 
