--- conflicted
+++ resolved
@@ -43,24 +43,7 @@
 		<div id="menu"></div>
 
 		<script type="module">
-<<<<<<< HEAD
-			import {
-				BoxBufferGeometry,
-				Clock,
-				Color,
-				DirectionalLight,
-				Group,
-				IcosahedronBufferGeometry,
-				Mesh,
-				MeshPhongMaterial,
-				PerspectiveCamera,
-				Scene,
-				Vector3,
-				WebGLRenderer
-			} from "../build/three.module.js";
-=======
 			import * as THREE from '../build/three.module.js';
->>>>>>> 8aa8b6bf
 
 			import { TrackballControls } from './jsm/controls/TrackballControls.js';
 			import { PDBLoader } from './jsm/loaders/PDBLoader.js';
@@ -108,13 +91,9 @@
 				camera.position.z = 1000;
 				scene.add( camera );
 
-<<<<<<< HEAD
-				clock = new Clock();
-
-				var light = new DirectionalLight( 0xffffff, 0.8 );
-=======
+				clock = new THREE.Clock();
+
 				var light = new THREE.DirectionalLight( 0xffffff, 0.8 );
->>>>>>> 8aa8b6bf
 				light.position.set( 1, 1, 1 );
 				scene.add( light );
 
