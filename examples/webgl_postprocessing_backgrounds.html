--- conflicted
+++ resolved
@@ -14,27 +14,6 @@
 
 		<div id="container"></div>
 
-<<<<<<< HEAD
-		<script src="../build/three.js"></script>
-		<script src="js/libs/stats.min.js"></script>
-		<script src="js/libs/dat.gui.min.js"></script>
-
-		<script src="js/shaders/CopyShader.js"></script>
-
-		<script src="js/postprocessing/EffectComposer.js"></script>
-		<script src="js/postprocessing/ClearPass.js"></script>
-		<script src="js/postprocessing/RenderPass.js"></script>
-		<script src="js/postprocessing/TexturePass.js"></script>
-		<script src="js/postprocessing/CubeTexturePass.js"></script>
-		<script src="js/postprocessing/ShaderPass.js"></script>
-
-		<script src="js/loaders/RGBELoader.js"></script>
-		<script src="js/loaders/HDRCubeTextureLoader.js"></script>
-
-		<script src="js/controls/OrbitControls.js"></script>
-
-		<script>
-=======
 		<script type="module">
 			import {
 				CubeTextureLoader,
@@ -60,17 +39,13 @@
 			import { ClearPass } from './jsm/postprocessing/ClearPass.js';
 			import { CopyShader } from './jsm/shaders/CopyShader.js';
 			import { OrbitControls } from './jsm/controls/OrbitControls.js';
->>>>>>> 1a6ed6bf
 
 			var scene, renderer, composer;
 			var clearPass, texturePass, renderPass;
 			var cameraP, cubeTexturePassP;
-<<<<<<< HEAD
 			var material;
 			var ldrCubeMap, hdrCubeMap;
 			//var cameraO, cubeTexturePassO;
-=======
->>>>>>> 1a6ed6bf
 			var gui, stats;
 
 			var params = {
@@ -85,7 +60,6 @@
 				cubeTexturePass: true,
 				cubeTexturePassOpacity: 1.0,
 
-<<<<<<< HEAD
 				renderPass: true,
 
 				exposure: 1,
@@ -96,9 +70,6 @@
 
 				//camera: 'perspective'
 
-=======
-				renderPass: true
->>>>>>> 1a6ed6bf
 			};
 
 			init();
@@ -124,7 +95,6 @@
 
 				gui.add( params, "renderPass" );
 
-<<<<<<< HEAD
 				gui.add( params, "exposure", 0, 2 );
 
 				gui.add( params, "hdr" );
@@ -133,8 +103,6 @@
 
 				//gui.add( params, 'camera', [ 'perspective', 'orthographic' ] );
 
-=======
->>>>>>> 1a6ed6bf
 				gui.open();
 
 			}
@@ -186,11 +154,7 @@
 
 				var geometry = new SphereBufferGeometry( 1, 48, 24 );
 
-<<<<<<< HEAD
 				material = new THREE.MeshStandardMaterial();
-=======
-				var material = new MeshStandardMaterial();
->>>>>>> 1a6ed6bf
 				material.roughness = 0.5 * Math.random() + 0.25;
 				material.metalness = 0;
 				material.color.setHSL( Math.random(), 1.0, 0.3 );
@@ -229,7 +193,6 @@
 				composer.addPass( cubeTexturePassP );
 
 				var ldrUrls = genCubeUrls( "textures/cube/pisa/", ".png" );
-<<<<<<< HEAD
 				ldrCubeMap = new THREE.CubeTextureLoader().load( ldrUrls, function ( ) {
 
 					console.log( "loaded ldr envmap" );
@@ -247,15 +210,6 @@
 					} );
 
 				renderPass = new THREE.RenderPass( scene, cameraP );
-=======
-				new CubeTextureLoader().load( ldrUrls, function ( ldrCubeMap ) {
-
-					cubeTexturePassP.envMap = ldrCubeMap;
-
-				} );
-
-				renderPass = new RenderPass( scene, cameraP );
->>>>>>> 1a6ed6bf
 				renderPass.clear = false;
 				composer.addPass( renderPass );
 
