--- conflicted
+++ resolved
@@ -13,21 +13,7 @@
 		</div>
 
 		<script type="module">
-<<<<<<< HEAD
-			import {
-				Clock,
-				CubeRefractionMapping,
-				CubeTextureLoader,
-				Mesh,
-				MeshBasicMaterial,
-				PerspectiveCamera,
-				Scene,
-				SphereBufferGeometry,
-				WebGLRenderer
-			} from "../build/three.module.js";
-=======
 			import * as THREE from '../build/three.module.js';
->>>>>>> 8aa8b6bf
 
 			import { StereoEffect } from './jsm/effects/StereoEffect.js';
 
@@ -58,13 +44,9 @@
 					.setPath( 'textures/cube/Park3Med/' )
 					.load( [ 'px.jpg', 'nx.jpg', 'py.jpg', 'ny.jpg', 'pz.jpg', 'nz.jpg' ] );
 
-<<<<<<< HEAD
-				clock = new Clock();
+				clock = new THREE.Clock();
 
-				var geometry = new SphereBufferGeometry( 100, 32, 16 );
-=======
 				var geometry = new THREE.SphereBufferGeometry( 100, 32, 16 );
->>>>>>> 8aa8b6bf
 
 				var textureCube = new THREE.CubeTextureLoader()
 					.setPath( 'textures/cube/Park3Med/' )
