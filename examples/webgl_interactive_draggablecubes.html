<!DOCTYPE html>
<html lang="en">
	<head>
		<title>three.js webgl - draggable cubes</title>
		<meta charset="utf-8">
		<meta name="viewport" content="width=device-width, user-scalable=no, minimum-scale=1.0, maximum-scale=1.0">
		<style>
			body {
				font-family: Monospace;
				background-color: #f0f0f0;
				margin: 0px;
				overflow: hidden;
			}
		</style>
	</head>
	<body>

		<script src="../build/three.js"></script>

		<script src="js/controls/TrackballControls.js"></script>

		<script src="js/libs/stats.min.js"></script>

		<script>

			var container, stats;
			var camera, controls, scene, renderer;
			var objects = [], plane;

			var raycaster = new THREE.Raycaster();
			var mouse = new THREE.Vector2(),
			offset = new THREE.Vector3(),
			INTERSECTED, SELECTED;

			init();
			animate();

			function init() {

				container = document.createElement( 'div' );
				document.body.appendChild( container );

				camera = new THREE.PerspectiveCamera( 70, window.innerWidth / window.innerHeight, 1, 10000 );
				camera.position.z = 1000;

				controls = new THREE.TrackballControls( camera );
				controls.rotateSpeed = 1.0;
				controls.zoomSpeed = 1.2;
				controls.panSpeed = 0.8;
				controls.noZoom = false;
				controls.noPan = false;
				controls.staticMoving = true;
				controls.dynamicDampingFactor = 0.3;

				scene = new THREE.Scene();

				scene.add( new THREE.AmbientLight( 0x505050 ) );

				var light = new THREE.SpotLight( 0xffffff, 1.5 );
				light.position.set( 0, 500, 2000 );
				light.castShadow = true;

<<<<<<< HEAD
				light.shadow.camera.near = 200;
				light.shadow.camera.far = camera.far;
				light.shadow.camera.fov = 50;

				light.shadow.bias = -0.00022;

=======
				light.shadow = new THREE.LightShadow( new THREE.PerspectiveCamera( 50, 1, 200, 10000 ) );
				light.shadow.bias = - 0.00022;

>>>>>>> ad7d5b75
				light.shadow.mapSize.width = 2048;
				light.shadow.mapSize.height = 2048;

				scene.add( light );

				var geometry = new THREE.BoxGeometry( 40, 40, 40 );

				for ( var i = 0; i < 200; i ++ ) {

					var object = new THREE.Mesh( geometry, new THREE.MeshLambertMaterial( { color: Math.random() * 0xffffff } ) );

					object.position.x = Math.random() * 1000 - 500;
					object.position.y = Math.random() * 600 - 300;
					object.position.z = Math.random() * 800 - 400;

					object.rotation.x = Math.random() * 2 * Math.PI;
					object.rotation.y = Math.random() * 2 * Math.PI;
					object.rotation.z = Math.random() * 2 * Math.PI;

					object.scale.x = Math.random() * 2 + 1;
					object.scale.y = Math.random() * 2 + 1;
					object.scale.z = Math.random() * 2 + 1;

					object.castShadow = true;
					object.receiveShadow = true;

					scene.add( object );

					objects.push( object );

				}

				plane = new THREE.Mesh(
					new THREE.PlaneBufferGeometry( 2000, 2000, 8, 8 ),
					new THREE.MeshBasicMaterial( { visible: false } )
				);
				scene.add( plane );

				renderer = new THREE.WebGLRenderer( { antialias: true } );
				renderer.setClearColor( 0xf0f0f0 );
				renderer.setPixelRatio( window.devicePixelRatio );
				renderer.setSize( window.innerWidth, window.innerHeight );
				renderer.sortObjects = false;

				renderer.shadowMap.enabled = true;
				renderer.shadowMap.type = THREE.PCFShadowMap;

				container.appendChild( renderer.domElement );

				var info = document.createElement( 'div' );
				info.style.position = 'absolute';
				info.style.top = '10px';
				info.style.width = '100%';
				info.style.textAlign = 'center';
				info.innerHTML = '<a href="http://threejs.org" target="_blank">three.js</a> webgl - draggable cubes';
				container.appendChild( info );

				stats = new Stats();
				stats.domElement.style.position = 'absolute';
				stats.domElement.style.top = '0px';
				container.appendChild( stats.domElement );

				renderer.domElement.addEventListener( 'mousemove', onDocumentMouseMove, false );
				renderer.domElement.addEventListener( 'mousedown', onDocumentMouseDown, false );
				renderer.domElement.addEventListener( 'mouseup', onDocumentMouseUp, false );

				//

				window.addEventListener( 'resize', onWindowResize, false );

			}

			function onWindowResize() {

				camera.aspect = window.innerWidth / window.innerHeight;
				camera.updateProjectionMatrix();

				renderer.setSize( window.innerWidth, window.innerHeight );

			}

			function onDocumentMouseMove( event ) {

				event.preventDefault();

				mouse.x = ( event.clientX / window.innerWidth ) * 2 - 1;
				mouse.y = - ( event.clientY / window.innerHeight ) * 2 + 1;

				//

				raycaster.setFromCamera( mouse, camera );

				if ( SELECTED ) {

					var intersects = raycaster.intersectObject( plane );

					if ( intersects.length > 0 ) {

						SELECTED.position.copy( intersects[ 0 ].point.sub( offset ) );

					}

					return;

				}

				var intersects = raycaster.intersectObjects( objects );

				if ( intersects.length > 0 ) {

					if ( INTERSECTED != intersects[ 0 ].object ) {

						if ( INTERSECTED ) INTERSECTED.material.color.setHex( INTERSECTED.currentHex );

						INTERSECTED = intersects[ 0 ].object;
						INTERSECTED.currentHex = INTERSECTED.material.color.getHex();

						plane.position.copy( INTERSECTED.position );
						plane.lookAt( camera.position );

					}

					container.style.cursor = 'pointer';

				} else {

					if ( INTERSECTED ) INTERSECTED.material.color.setHex( INTERSECTED.currentHex );

					INTERSECTED = null;

					container.style.cursor = 'auto';

				}

			}

			function onDocumentMouseDown( event ) {

				event.preventDefault();

				raycaster.setFromCamera( mouse, camera );

				var intersects = raycaster.intersectObjects( objects );

				if ( intersects.length > 0 ) {

					controls.enabled = false;

					SELECTED = intersects[ 0 ].object;

					var intersects = raycaster.intersectObject( plane );

					if ( intersects.length > 0 ) {

						offset.copy( intersects[ 0 ].point ).sub( plane.position );

					}

					container.style.cursor = 'move';

				}

			}

			function onDocumentMouseUp( event ) {

				event.preventDefault();

				controls.enabled = true;

				if ( INTERSECTED ) {

					plane.position.copy( INTERSECTED.position );

					SELECTED = null;

				}

				container.style.cursor = 'auto';

			}

			//

			function animate() {

				requestAnimationFrame( animate );

				render();
				stats.update();

			}

			function render() {

				controls.update();

				renderer.render( scene, camera );

			}

		</script>

	</body>
</html><|MERGE_RESOLUTION|>--- conflicted
+++ resolved
@@ -60,18 +60,9 @@
 				light.position.set( 0, 500, 2000 );
 				light.castShadow = true;
 
-<<<<<<< HEAD
-				light.shadow.camera.near = 200;
-				light.shadow.camera.far = camera.far;
-				light.shadow.camera.fov = 50;
-
-				light.shadow.bias = -0.00022;
-
-=======
 				light.shadow = new THREE.LightShadow( new THREE.PerspectiveCamera( 50, 1, 200, 10000 ) );
 				light.shadow.bias = - 0.00022;
 
->>>>>>> ad7d5b75
 				light.shadow.mapSize.width = 2048;
 				light.shadow.mapSize.height = 2048;
 
