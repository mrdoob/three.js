--- conflicted
+++ resolved
@@ -59,27 +59,7 @@
 		</script>
 
 		<script type="module">
-<<<<<<< HEAD
-			import {
-				Clock,
-				DirectionalLight,
-				FloatType,
-				LinearFilter,
-				Mesh,
-				MeshPhongMaterial,
-				NearestFilter,
-				OrthographicCamera,
-				PlaneBufferGeometry,
-				RGBAFormat,
-				Scene,
-				ShaderMaterial,
-				TorusBufferGeometry,
-				WebGLRenderer,
-				WebGLRenderTarget
-			} from "../build/three.module.js";
-=======
 			import * as THREE from '../build/three.module.js';
->>>>>>> 8aa8b6bf
 
 			import Stats from './jsm/libs/stats.module.js';
 
@@ -114,13 +94,9 @@
 				sceneRTT = new THREE.Scene();
 				sceneScreen = new THREE.Scene();
 
-<<<<<<< HEAD
-				clock = new Clock();
-
-				var light = new DirectionalLight( 0xffffff );
-=======
+				clock = new THREE.Clock();
+
 				var light = new THREE.DirectionalLight( 0xffffff );
->>>>>>> 8aa8b6bf
 				light.position.set( 0, 0, 1 ).normalize();
 				sceneRTT.add( light );
 
