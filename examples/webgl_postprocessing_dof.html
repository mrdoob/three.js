--- conflicted
+++ resolved
@@ -14,20 +14,7 @@
 		</div>
 
 		<script type="module">
-<<<<<<< HEAD
-			import {
-				Clock,
-				CubeTextureLoader,
-				Mesh,
-				MeshBasicMaterial,
-				PerspectiveCamera,
-				Scene,
-				SphereBufferGeometry,
-				WebGLRenderer
-			} from "../build/three.module.js";
-=======
 			import * as THREE from '../build/three.module.js';
->>>>>>> 8aa8b6bf
 
 			import Stats from './jsm/libs/stats.module.js';
 			import { GUI } from './jsm/libs/dat.gui.module.js';
@@ -67,13 +54,9 @@
 
 				scene = new THREE.Scene();
 
-<<<<<<< HEAD
-				clock = new Clock();
-
-				renderer = new WebGLRenderer();
-=======
+				clock = new THREE.Clock();
+
 				renderer = new THREE.WebGLRenderer();
->>>>>>> 8aa8b6bf
 				renderer.setPixelRatio( window.devicePixelRatio );
 				renderer.setSize( width, height );
 				container.appendChild( renderer.domElement );
