<!DOCTYPE html>
<html lang="en">
	<head>
		<title>three.js webgl - mirror</title>
		<meta charset="utf-8">
		<meta name="viewport" content="width=device-width, user-scalable=no, minimum-scale=1.0, maximum-scale=1.0">
		<link type="text/css" rel="stylesheet" href="main.css">
		<style>
			body {
				color: #444;
			}
			a {
				color: #08f;
			}
		</style>
	</head>
	<body>

		<div id="container"></div>
		<div id="info"><a href="http://threejs.org" target="_blank" rel="noopener">three.js</a> - mirror
		</div>

		<script type="module">
<<<<<<< HEAD
			import {
				CircleBufferGeometry,
				Clock,
				CylinderBufferGeometry,
				IcosahedronBufferGeometry,
				Mesh,
				MeshPhongMaterial,
				Object3D,
				PerspectiveCamera,
				PlaneBufferGeometry,
				PointLight,
				Scene,
				SphereBufferGeometry,
				WebGLRenderer
			} from "../build/three.module.js";
=======
			import * as THREE from '../build/three.module.js';
>>>>>>> 8aa8b6bf

			import { OrbitControls } from './jsm/controls/OrbitControls.js';
			import { Reflector } from './jsm/objects/Reflector.js';

			// scene size
			var WIDTH = window.innerWidth;
			var HEIGHT = window.innerHeight;

			// camera
			var VIEW_ANGLE = 45;
			var ASPECT = WIDTH / HEIGHT;
			var NEAR = 1;
			var FAR = 500;

			var camera, scene, renderer, clock;

			var cameraControls;

			var sphereGroup, smallSphere;

			init();
			animate();

			function init() {

				var container = document.getElementById( 'container' );

				// renderer
				renderer = new THREE.WebGLRenderer( { antialias: true } );
				renderer.setPixelRatio( window.devicePixelRatio );
				renderer.setSize( WIDTH, HEIGHT );
				container.appendChild( renderer.domElement );

				// scene
				scene = new THREE.Scene();

				// clock

				clock = new Clock();

				// camera
				camera = new THREE.PerspectiveCamera( VIEW_ANGLE, ASPECT, NEAR, FAR );
				camera.position.set( 0, 75, 160 );

				cameraControls = new OrbitControls( camera, renderer.domElement );
				cameraControls.target.set( 0, 40, 0 );
				cameraControls.maxDistance = 400;
				cameraControls.minDistance = 10;
				cameraControls.update();

				//

				var planeGeo = new THREE.PlaneBufferGeometry( 100.1, 100.1 );

				// reflectors/mirrors

				var geometry = new THREE.CircleBufferGeometry( 40, 64 );
				var groundMirror = new Reflector( geometry, {
					clipBias: 0.003,
					textureWidth: WIDTH * window.devicePixelRatio,
					textureHeight: HEIGHT * window.devicePixelRatio,
					color: 0x777777,
					recursion: 1
				} );
				groundMirror.position.y = 0.5;
				groundMirror.rotateX( - Math.PI / 2 );
				scene.add( groundMirror );

				var geometry = new THREE.PlaneBufferGeometry( 100, 100 );
				var verticalMirror = new Reflector( geometry, {
					clipBias: 0.003,
					textureWidth: WIDTH * window.devicePixelRatio,
					textureHeight: HEIGHT * window.devicePixelRatio,
					color: 0x889999,
					recursion: 1
				} );
				verticalMirror.position.y = 50;
				verticalMirror.position.z = - 50;
				scene.add( verticalMirror );


				sphereGroup = new THREE.Object3D();
				scene.add( sphereGroup );

				var geometry = new THREE.CylinderBufferGeometry( 0.1, 15 * Math.cos( Math.PI / 180 * 30 ), 0.1, 24, 1 );
				var material = new THREE.MeshPhongMaterial( { color: 0xffffff, emissive: 0x444444 } );
				var sphereCap = new THREE.Mesh( geometry, material );
				sphereCap.position.y = - 15 * Math.sin( Math.PI / 180 * 30 ) - 0.05;
				sphereCap.rotateX( - Math.PI );

				var geometry = new THREE.SphereBufferGeometry( 15, 24, 24, Math.PI / 2, Math.PI * 2, 0, Math.PI / 180 * 120 );
				var halfSphere = new THREE.Mesh( geometry, material );
				halfSphere.add( sphereCap );
				halfSphere.rotateX( - Math.PI / 180 * 135 );
				halfSphere.rotateZ( - Math.PI / 180 * 20 );
				halfSphere.position.y = 7.5 + 15 * Math.sin( Math.PI / 180 * 30 );

				sphereGroup.add( halfSphere );

				var geometry = new THREE.IcosahedronBufferGeometry( 5, 0 );
				var material = new THREE.MeshPhongMaterial( { color: 0xffffff, emissive: 0x333333, flatShading: true } );
				smallSphere = new THREE.Mesh( geometry, material );
				scene.add( smallSphere );

				// walls
				var planeTop = new THREE.Mesh( planeGeo, new THREE.MeshPhongMaterial( { color: 0xffffff } ) );
				planeTop.position.y = 100;
				planeTop.rotateX( Math.PI / 2 );
				scene.add( planeTop );

				var planeBottom = new THREE.Mesh( planeGeo, new THREE.MeshPhongMaterial( { color: 0xffffff } ) );
				planeBottom.rotateX( - Math.PI / 2 );
				scene.add( planeBottom );

				var planeFront = new THREE.Mesh( planeGeo, new THREE.MeshPhongMaterial( { color: 0x7f7fff } ) );
				planeFront.position.z = 50;
				planeFront.position.y = 50;
				planeFront.rotateY( Math.PI );
				scene.add( planeFront );

				var planeRight = new THREE.Mesh( planeGeo, new THREE.MeshPhongMaterial( { color: 0x00ff00 } ) );
				planeRight.position.x = 50;
				planeRight.position.y = 50;
				planeRight.rotateY( - Math.PI / 2 );
				scene.add( planeRight );

				var planeLeft = new THREE.Mesh( planeGeo, new THREE.MeshPhongMaterial( { color: 0xff0000 } ) );
				planeLeft.position.x = - 50;
				planeLeft.position.y = 50;
				planeLeft.rotateY( Math.PI / 2 );
				scene.add( planeLeft );

				// lights
				var mainLight = new THREE.PointLight( 0xcccccc, 1.5, 250 );
				mainLight.position.y = 60;
				scene.add( mainLight );

				var greenLight = new THREE.PointLight( 0x00ff00, 0.25, 1000 );
				greenLight.position.set( 550, 50, 0 );
				scene.add( greenLight );

				var redLight = new THREE.PointLight( 0xff0000, 0.25, 1000 );
				redLight.position.set( - 550, 50, 0 );
				scene.add( redLight );

				var blueLight = new THREE.PointLight( 0x7f7fff, 0.25, 1000 );
				blueLight.position.set( 0, 50, 550 );
				scene.add( blueLight );

			}

			function animate() {

				requestAnimationFrame( animate );

				var timer = clock.getElapsedTime() * 10;

				sphereGroup.rotation.y -= 0.002;

				smallSphere.position.set(
					Math.cos( timer * 0.1 ) * 30,
					Math.abs( Math.cos( timer * 0.2 ) ) * 20 + 5,
					Math.sin( timer * 0.1 ) * 30
				);
				smallSphere.rotation.y = ( Math.PI / 2 ) - timer * 0.1;
				smallSphere.rotation.z = timer * 0.8;

				renderer.render( scene, camera );

			}

		</script>
	</body>
</html><|MERGE_RESOLUTION|>--- conflicted
+++ resolved
@@ -21,25 +21,7 @@
 		</div>
 
 		<script type="module">
-<<<<<<< HEAD
-			import {
-				CircleBufferGeometry,
-				Clock,
-				CylinderBufferGeometry,
-				IcosahedronBufferGeometry,
-				Mesh,
-				MeshPhongMaterial,
-				Object3D,
-				PerspectiveCamera,
-				PlaneBufferGeometry,
-				PointLight,
-				Scene,
-				SphereBufferGeometry,
-				WebGLRenderer
-			} from "../build/three.module.js";
-=======
 			import * as THREE from '../build/three.module.js';
->>>>>>> 8aa8b6bf
 
 			import { OrbitControls } from './jsm/controls/OrbitControls.js';
 			import { Reflector } from './jsm/objects/Reflector.js';
@@ -78,7 +60,7 @@
 
 				// clock
 
-				clock = new Clock();
+				clock = new THREE.Clock();
 
 				// camera
 				camera = new THREE.PerspectiveCamera( VIEW_ANGLE, ASPECT, NEAR, FAR );
