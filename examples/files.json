--- conflicted
+++ resolved
@@ -405,11 +405,8 @@
 		"webgpu_tsl_compute_attractors_particles",
 		"webgpu_tsl_editor",
 		"webgpu_tsl_galaxy",
-<<<<<<< HEAD
 		"webgpu_tsl_procedural_terrain",
-=======
 		"webgpu_tsl_halftone",
->>>>>>> a839af71
 		"webgpu_tsl_transpiler",
 		"webgpu_tsl_vfx_flames",
 		"webgpu_video_panorama",
