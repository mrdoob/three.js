--- conflicted
+++ resolved
@@ -14,28 +14,7 @@
 		</div>
 
 		<script type="module">
-<<<<<<< HEAD
-			import {
-				AmbientLight,
-				BackSide,
-				BoxBufferGeometry,
-				Clock,
-				Mesh,
-				MeshBasicMaterial,
-				MeshStandardMaterial,
-				PCFSoftShadowMap,
-				PerspectiveCamera,
-				PlaneBufferGeometry,
-				RectAreaLight,
-				Scene,
-				SphereBufferGeometry,
-				TorusKnotBufferGeometry,
-				Vector3,
-				WebGLRenderer
-			} from "../build/three.module.js";
-=======
 			import * as THREE from '../build/three.module.js';
->>>>>>> 8aa8b6bf
 
 			import Stats from './jsm/libs/stats.module.js';
 			import { GUI } from './jsm/libs/dat.gui.module.js';
@@ -88,13 +67,9 @@
 
 				scene = new THREE.Scene();
 
-<<<<<<< HEAD
-				clock = new Clock();
-
-				var ambient = new AmbientLight( 0xffffff, 0.1 );
-=======
+				clock = new THREE.Clock();
+
 				var ambient = new THREE.AmbientLight( 0xffffff, 0.1 );
->>>>>>> 8aa8b6bf
 				scene.add( ambient );
 
 				RectAreaLightUniformsLib.init();
