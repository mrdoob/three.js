--- conflicted
+++ resolved
@@ -1,4 +1,3 @@
-<<<<<<< HEAD
 <!DOCTYPE html>
 <html lang="en">
 	<head>
@@ -50,207 +49,6 @@
 		</div>
 
 
-		<!-- <div id="ctrl">
-			Use controls to change morph target influences:<br/>
-			<input type="range" value="0" min="0" max="100" onchange="mesh.morphTargetInfluences[ 0 ] = this.value/100;" />
-			<input type="range" value="0" min="0" max="100" onchange="mesh.morphTargetInfluences[ 1 ] = this.value/100;" />
-			<input type="range" value="0" min="0" max="100" onchange="mesh.morphTargetInfluences[ 2 ] = this.value/100;" />
-			<input type="range" value="0" min="0" max="100" onchange="mesh.morphTargetInfluences[ 3 ] = this.value/100;" />
-			<input type="range" value="0" min="0" max="100" onchange="mesh.morphTargetInfluences[ 4 ] = this.value/100;" />
-			<input type="range" value="0" min="0" max="100" onchange="mesh.morphTargetInfluences[ 5 ] = this.value/100;" />
-			<input type="range" value="0" min="0" max="100" onchange="mesh.morphTargetInfluences[ 6 ] = this.value/100;" />
-			<input type="range" value="0" min="0" max="100" onchange="mesh.morphTargetInfluences[ 7 ] = this.value/100;" />
-		</div> -->
-
-
-		<script src="../build/three.min.js"></script>
-
-		<script src="js/Detector.js"></script>
-		<script src="js/libs/stats.min.js"></script>
-
-		<script>
-
-			if ( ! Detector.webgl ) Detector.addGetWebGLMessage();
-
-			var container, stats;
-
-			var camera, scene, renderer;
-
-			var geometry, objects;
-
-			var mouseX = 0, mouseY = 0;
-
-			var mesh;
-			var windowHalfX = window.innerWidth / 2;
-			var windowHalfY = window.innerHeight / 2;
-
-			document.addEventListener( 'mousemove', onDocumentMouseMove, false );
-
-			init();
-			animate();
-
-			function init() {
-
-				container = document.createElement( 'div' );
-				document.body.appendChild( container );
-
-				camera = new THREE.PerspectiveCamera( 45, window.innerWidth / window.innerHeight, 1, 15000 );
-				camera.position.z = 500;
-
-				scene = new THREE.Scene();
-				scene.fog = new THREE.Fog( 0x000000, 1, 15000 );
-
-				var light = new THREE.PointLight( 0xff2200 );
-				light.position.set( 100, 100, 100 );
-				scene.add( light );
-
-				var light = new THREE.AmbientLight( 0x111111 );
-				scene.add( light );
-
-
-				var geometry = new THREE.BoxGeometry( 100, 100, 100 );
-				var material = new THREE.MeshLambertMaterial( { color: 0xffffff, morphTargets: true } );
-
-				// construct 8 blend shapes
-
-				// for ( var i = 0; i < geometry.vertices.length; i ++ ) {
-
-				// 	var vertices = [];
-
-				// 	for ( var v = 0; v < geometry.vertices.length; v ++ ) {
-
-				// 		vertices.push( geometry.vertices[ v ].clone() );
-
-				// 		if ( v === i ) {
-
-				// 			vertices[ vertices.length - 1 ].x *= 2;
-				// 			vertices[ vertices.length - 1 ].y *= 2;
-				// 			vertices[ vertices.length - 1 ].z *= 2;
-
-				// 		}
-
-				// 	}
-
-				// 	geometry.morphTargets.push( { name: "target" + i, vertices: vertices } );
-
-				// }
-
-				mesh = new THREE.Mesh( geometry, material );
-
-				scene.add( mesh );
-
-				//
-
-				renderer = new THREE.WebGLRenderer();
-				renderer.setClearColor( 0x222222, 1 );
-				renderer.setSize( window.innerWidth, window.innerHeight );
-				renderer.sortObjects = false;
-				renderer.shadowMapCullFace = 1;
-				container.appendChild( renderer.domElement );
-
-				//
-
-				window.addEventListener( 'resize', onWindowResize, false );
-
-			}
-
-			function onWindowResize() {
-
-				windowHalfX = window.innerWidth / 2;
-				windowHalfY = window.innerHeight / 2;
-
-				camera.aspect = window.innerWidth / window.innerHeight;
-				camera.updateProjectionMatrix();
-
-				renderer.setSize( window.innerWidth, window.innerHeight );
-
-			}
-
-			function onDocumentMouseMove(event) {
-
-				mouseX = ( event.clientX - windowHalfX );
-				mouseY = ( event.clientY - windowHalfY ) * 2;
-
-			}
-
-			function animate() {
-
-				requestAnimationFrame( animate );
-				render();
-
-			}
-
-			function render() {
-
-				mesh.rotation.y += 0.01;
-
-				//mesh.morphTargetInfluences[ 0 ] = Math.sin( mesh.rotation.y ) * 0.5 + 0.5;
-
-				//camera.position.x += ( mouseX - camera.position.x ) * .005;
-				camera.position.y += ( - mouseY - camera.position.y ) * .01;
-
-				camera.lookAt( scene.position );
-
-				renderer.render( scene, camera );
-
-			}
-
-		</script>
-
-	</body>
-</html>
-=======
-<!DOCTYPE html>
-<html lang="en">
-	<head>
-		<title>three.js webgl - animation - morph targets</title>
-		<meta charset="utf-8">
-		<meta name="viewport" content="width=device-width, user-scalable=no, minimum-scale=1.0, maximum-scale=1.0">
-		<style>
-			body {
-				background:#000;
-				color:#fff;
-				padding:0;
-				margin:0;
-				font-weight: bold;
-				overflow:hidden;
-			}
-
-			#info {
-				position: absolute;
-				top: 0px; width: 100%;
-				color: #ffffff;
-				padding: 5px;
-				font-family: Monospace;
-				font-size: 13px;
-				text-align: center;
-				z-index:100;
-			}
-
-			#ctrl {
-				position: absolute;
-				top: 0px;
-				left: 0px;
-				width: 200px;
-				color: #ffffff;
-				padding: 5px;
-				font-family: Monospace;
-				font-size: 13px;
-				z-index:100;
-			}
-
-
-			a { color:red }
-
-		</style>
-	</head>
-
-	<body>
-		<div id="info">
-			<a href="http://threejs.org" target="_blank">three.js</a> - WebGL morph target example
-		</div>
-
-
 		<div id="ctrl">
 			Use controls to change morph target influences:<br/>
 			<input type="range" value="0" min="0" max="100" onchange="mesh.morphTargetInfluences[ 0 ] = this.value/100;" />
@@ -399,5 +197,4 @@
 		</script>
 
 	</body>
-</html>
->>>>>>> bf6c2505
+</html>