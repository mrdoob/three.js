--- conflicted
+++ resolved
@@ -39,16 +39,10 @@
 
 			import * as THREE from 'three';
 
-<<<<<<< HEAD
 			import { TrackballControls } from 'three/addons/controls/TrackballControls.js';
 			import { PDBLoader } from 'three/addons/loaders/PDBLoader.js';
 			import { CSS3DRenderer, CSS3DObject, CSS3DSprite } from 'three/addons/renderers/CSS3DRenderer.js';
-=======
-			import { TrackballControls } from './jsm/controls/TrackballControls.js';
-			import { PDBLoader } from './jsm/loaders/PDBLoader.js';
-			import { CSS3DRenderer, CSS3DObject, CSS3DSprite } from './jsm/renderers/CSS3DRenderer.js';
-			import { GUI } from './jsm/libs/lil-gui.module.min.js';
->>>>>>> 9cfb9790
+			import { GUI } from 'three/addons/libs/lil-gui.module.min.js';
 
 			let camera, scene, renderer;
 			let controls;
