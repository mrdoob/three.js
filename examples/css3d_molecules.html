--- conflicted
+++ resolved
@@ -65,19 +65,7 @@
 		<div id="menu"></div>
 
 		<script type="module">
-<<<<<<< HEAD
-			import {
-				Clock,
-				Color,
-				PerspectiveCamera,
-				Matrix4,
-				Object3D,
-				Scene,
-				Vector3
-			} from "../build/three.module.js";
-=======
 			import * as THREE from '../build/three.module.js';
->>>>>>> 8aa8b6bf
 
 			import { TrackballControls } from './jsm/controls/TrackballControls.js';
 			import { PDBLoader } from './jsm/loaders/PDBLoader.js';
@@ -136,7 +124,7 @@
 				root = new THREE.Object3D();
 				scene.add( root );
 
-				clock = new Clock();
+				clock = new THREE.Clock();
 
 				//
 
