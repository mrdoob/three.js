--- conflicted
+++ resolved
@@ -31,7 +31,6 @@
 			let last = 0;
 			const position = new THREE.Vector2();
 			const color = new THREE.Color();
-			const box = new THREE.Box2();
 
 			init();
 
@@ -104,14 +103,7 @@
 
 					// perform copy from src to dest texture to a random position
 
-<<<<<<< HEAD
-					box.min.set( 0, 0 );
-					box.max.set( dataTexture.image.width, dataTexture.image.height );
-
-					renderer.copyTextureToTexture( box, position, dataTexture, diffuseMap );
-=======
 					renderer.copyTextureToTexture( dataTexture, diffuseMap, null, position );
->>>>>>> 3bc0cc71
 
 				}
 
