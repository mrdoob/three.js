--- conflicted
+++ resolved
@@ -1,6950 +1,6947 @@
-// File:src/Three.js
-
-/**
- * @author mrdoob / http://mrdoob.com/
- */
-
-var THREE = { REVISION: '70dev' };
-
-// browserify support
-
-if ( typeof module === 'object' ) {
-
-	module.exports = THREE;
-
-}
-
-// polyfills
-
-if ( Math.sign === undefined ) {
-
-	Math.sign = function ( x ) {
-
-		return ( x < 0 ) ? - 1 : ( x > 0 ) ? 1 : 0;
-
-	};
-
-}
-
-// https://developer.mozilla.org/en-US/docs/Web/API/MouseEvent.button
-
-THREE.MOUSE = { LEFT: 0, MIDDLE: 1, RIGHT: 2 };
-
-// GL STATE CONSTANTS
-
-THREE.CullFaceNone = 0;
-THREE.CullFaceBack = 1;
-THREE.CullFaceFront = 2;
-THREE.CullFaceFrontBack = 3;
-
-THREE.FrontFaceDirectionCW = 0;
-THREE.FrontFaceDirectionCCW = 1;
-
-// SHADOWING TYPES
-
-THREE.BasicShadowMap = 0;
-THREE.PCFShadowMap = 1;
-THREE.PCFSoftShadowMap = 2;
-
-// HDR TYPE CONSTANTS
-
-THREE.LogLuvHDR = 0;
-THREE.RGBMHDR = 1;
-THREE.FullHDR = 1;
-
-// MATERIAL CONSTANTS
-
-// side
-
-THREE.FrontSide = 0;
-THREE.BackSide = 1;
-THREE.DoubleSide = 2;
-
-// shading
-
-THREE.NoShading = 0;
-THREE.FlatShading = 1;
-THREE.SmoothShading = 2;
-
-// colors
-
-THREE.NoColors = 0;
-THREE.FaceColors = 1;
-THREE.VertexColors = 2;
-
-// blending modes
-
-THREE.NoBlending = 0;
-THREE.NormalBlending = 1;
-THREE.AdditiveBlending = 2;
-THREE.SubtractiveBlending = 3;
-THREE.MultiplyBlending = 4;
-THREE.CustomBlending = 5;
-
-// custom blending equations
-// (numbers start from 100 not to clash with other
-//  mappings to OpenGL constants defined in Texture.js)
-
-THREE.AddEquation = 100;
-THREE.SubtractEquation = 101;
-THREE.ReverseSubtractEquation = 102;
-THREE.MinEquation = 103;
-THREE.MaxEquation = 104;
-
-// custom blending destination factors
-
-THREE.ZeroFactor = 200;
-THREE.OneFactor = 201;
-THREE.SrcColorFactor = 202;
-THREE.OneMinusSrcColorFactor = 203;
-THREE.SrcAlphaFactor = 204;
-THREE.OneMinusSrcAlphaFactor = 205;
-THREE.DstAlphaFactor = 206;
-THREE.OneMinusDstAlphaFactor = 207;
-
-// custom blending source factors
-
-//THREE.ZeroFactor = 200;
-//THREE.OneFactor = 201;
-//THREE.SrcAlphaFactor = 204;
-//THREE.OneMinusSrcAlphaFactor = 205;
-//THREE.DstAlphaFactor = 206;
-//THREE.OneMinusDstAlphaFactor = 207;
-THREE.DstColorFactor = 208;
-THREE.OneMinusDstColorFactor = 209;
-THREE.SrcAlphaSaturateFactor = 210;
-
-
-// TEXTURE CONSTANTS
-
-THREE.MultiplyOperation = 0;
-THREE.MixOperation = 1;
-THREE.AddOperation = 2;
-
-// Mapping modes
-
-THREE.UVMapping = function () {};
-
-THREE.CubeReflectionMapping = function () {};
-THREE.CubeRefractionMapping = function () {};
-
-THREE.SphericalReflectionMapping = function () {};
-THREE.SphericalRefractionMapping = function () {};
-
-// Wrapping modes
-
-THREE.RepeatWrapping = 1000;
-THREE.ClampToEdgeWrapping = 1001;
-THREE.MirroredRepeatWrapping = 1002;
-
-// Filters
-
-THREE.NearestFilter = 1003;
-THREE.NearestMipMapNearestFilter = 1004;
-THREE.NearestMipMapLinearFilter = 1005;
-THREE.LinearFilter = 1006;
-THREE.LinearMipMapNearestFilter = 1007;
-THREE.LinearMipMapLinearFilter = 1008;
-
-// Data types
-
-THREE.UnsignedByteType = 1009;
-THREE.ByteType = 1010;
-THREE.ShortType = 1011;
-THREE.UnsignedShortType = 1012;
-THREE.IntType = 1013;
-THREE.UnsignedIntType = 1014;
-THREE.FloatType = 1015;
-
-// Pixel types
-
-//THREE.UnsignedByteType = 1009;
-THREE.UnsignedShort4444Type = 1016;
-THREE.UnsignedShort5551Type = 1017;
-THREE.UnsignedShort565Type = 1018;
-
-// Pixel formats
-
-THREE.AlphaFormat = 1019;
-THREE.RGBFormat = 1020;
-THREE.RGBAFormat = 1021;
-THREE.LuminanceFormat = 1022;
-THREE.LuminanceAlphaFormat = 1023;
-
-// DDS / ST3C Compressed texture formats
-
-THREE.RGB_S3TC_DXT1_Format = 2001;
-THREE.RGBA_S3TC_DXT1_Format = 2002;
-THREE.RGBA_S3TC_DXT3_Format = 2003;
-THREE.RGBA_S3TC_DXT5_Format = 2004;
-
-
-// PVRTC compressed texture formats
-
-THREE.RGB_PVRTC_4BPPV1_Format = 2100;
-THREE.RGB_PVRTC_2BPPV1_Format = 2101;
-THREE.RGBA_PVRTC_4BPPV1_Format = 2102;
-THREE.RGBA_PVRTC_2BPPV1_Format = 2103;
-
-<<<<<<< HEAD
-// ATC compressed texture formats
-THREE.RGB_ATC_Format = 2200;
-THREE.RGBA_ATC_EXPLICIT_ALPHA_Format = 2201;
-THREE.RGBA_ATC_INTERP_ALPHA_Format = 2202;
-
-=======
->>>>>>> 4fe5ae52
-// File:src/math/Color.js
-
-/**
- * @author mrdoob / http://mrdoob.com/
- */
-
-THREE.Color = function ( color ) {
-
-	if ( arguments.length === 3 ) {
-
-		return this.setRGB( arguments[ 0 ], arguments[ 1 ], arguments[ 2 ] );
-
-	}
-
-	return this.set( color )
-
-};
-
-THREE.Color.prototype = {
-
-	constructor: THREE.Color,
-
-	r: 1, g: 1, b: 1,
-
-	set: function ( value ) {
-
-		if ( value instanceof THREE.Color ) {
-
-			this.copy( value );
-
-		} else if ( typeof value === 'number' ) {
-
-			this.setHex( value );
-
-		} else if ( typeof value === 'string' ) {
-
-			this.setStyle( value );
-
-		}
-
-		return this;
-
-	},
-
-	setHex: function ( hex ) {
-
-		hex = Math.floor( hex );
-
-		this.r = ( hex >> 16 & 255 ) / 255;
-		this.g = ( hex >> 8 & 255 ) / 255;
-		this.b = ( hex & 255 ) / 255;
-
-		return this;
-
-	},
-
-	setRGB: function ( r, g, b ) {
-
-		this.r = r;
-		this.g = g;
-		this.b = b;
-
-		return this;
-
-	},
-
-	setHSL: function ( h, s, l ) {
-
-		// h,s,l ranges are in 0.0 - 1.0
-
-		if ( s === 0 ) {
-
-			this.r = this.g = this.b = l;
-
-		} else {
-
-			var hue2rgb = function ( p, q, t ) {
-
-				if ( t < 0 ) t += 1;
-				if ( t > 1 ) t -= 1;
-				if ( t < 1 / 6 ) return p + ( q - p ) * 6 * t;
-				if ( t < 1 / 2 ) return q;
-				if ( t < 2 / 3 ) return p + ( q - p ) * 6 * ( 2 / 3 - t );
-				return p;
-
-			};
-
-			var p = l <= 0.5 ? l * ( 1 + s ) : l + s - ( l * s );
-			var q = ( 2 * l ) - p;
-
-			this.r = hue2rgb( q, p, h + 1 / 3 );
-			this.g = hue2rgb( q, p, h );
-			this.b = hue2rgb( q, p, h - 1 / 3 );
-
-		}
-
-		return this;
-
-	},
-
-	setStyle: function ( style ) {
-
-		// rgb(255,0,0)
-
-		if ( /^rgb\((\d+), ?(\d+), ?(\d+)\)$/i.test( style ) ) {
-
-			var color = /^rgb\((\d+), ?(\d+), ?(\d+)\)$/i.exec( style );
-
-			this.r = Math.min( 255, parseInt( color[ 1 ], 10 ) ) / 255;
-			this.g = Math.min( 255, parseInt( color[ 2 ], 10 ) ) / 255;
-			this.b = Math.min( 255, parseInt( color[ 3 ], 10 ) ) / 255;
-
-			return this;
-
-		}
-
-		// rgb(100%,0%,0%)
-
-		if ( /^rgb\((\d+)\%, ?(\d+)\%, ?(\d+)\%\)$/i.test( style ) ) {
-
-			var color = /^rgb\((\d+)\%, ?(\d+)\%, ?(\d+)\%\)$/i.exec( style );
-
-			this.r = Math.min( 100, parseInt( color[ 1 ], 10 ) ) / 100;
-			this.g = Math.min( 100, parseInt( color[ 2 ], 10 ) ) / 100;
-			this.b = Math.min( 100, parseInt( color[ 3 ], 10 ) ) / 100;
-
-			return this;
-
-		}
-
-		// #ff0000
-
-		if ( /^\#([0-9a-f]{6})$/i.test( style ) ) {
-
-			var color = /^\#([0-9a-f]{6})$/i.exec( style );
-
-			this.setHex( parseInt( color[ 1 ], 16 ) );
-
-			return this;
-
-		}
-
-		// #f00
-
-		if ( /^\#([0-9a-f])([0-9a-f])([0-9a-f])$/i.test( style ) ) {
-
-			var color = /^\#([0-9a-f])([0-9a-f])([0-9a-f])$/i.exec( style );
-
-			this.setHex( parseInt( color[ 1 ] + color[ 1 ] + color[ 2 ] + color[ 2 ] + color[ 3 ] + color[ 3 ], 16 ) );
-
-			return this;
-
-		}
-
-		// red
-
-		if ( /^(\w+)$/i.test( style ) ) {
-
-			this.setHex( THREE.ColorKeywords[ style ] );
-
-			return this;
-
-		}
-
-
-	},
-
-	copy: function ( color ) {
-
-		this.r = color.r;
-		this.g = color.g;
-		this.b = color.b;
-
-		return this;
-
-	},
-
-	copyGammaToLinear: function ( color ) {
-
-		this.r = color.r * color.r;
-		this.g = color.g * color.g;
-		this.b = color.b * color.b;
-
-		return this;
-
-	},
-
-	copyLinearToGamma: function ( color ) {
-
-		this.r = Math.sqrt( color.r );
-		this.g = Math.sqrt( color.g );
-		this.b = Math.sqrt( color.b );
-
-		return this;
-
-	},
-
-	convertGammaToLinear: function () {
-
-		var r = this.r, g = this.g, b = this.b;
-
-		this.r = r * r;
-		this.g = g * g;
-		this.b = b * b;
-
-		return this;
-
-	},
-
-	convertLinearToGamma: function () {
-
-		this.r = Math.sqrt( this.r );
-		this.g = Math.sqrt( this.g );
-		this.b = Math.sqrt( this.b );
-
-		return this;
-
-	},
-
-	getHex: function () {
-
-		return ( this.r * 255 ) << 16 ^ ( this.g * 255 ) << 8 ^ ( this.b * 255 ) << 0;
-
-	},
-
-	getHexString: function () {
-
-		return ( '000000' + this.getHex().toString( 16 ) ).slice( - 6 );
-
-	},
-
-	getHSL: function ( optionalTarget ) {
-
-		// h,s,l ranges are in 0.0 - 1.0
-
-		var hsl = optionalTarget || { h: 0, s: 0, l: 0 };
-
-		var r = this.r, g = this.g, b = this.b;
-
-		var max = Math.max( r, g, b );
-		var min = Math.min( r, g, b );
-
-		var hue, saturation;
-		var lightness = ( min + max ) / 2.0;
-
-		if ( min === max ) {
-
-			hue = 0;
-			saturation = 0;
-
-		} else {
-
-			var delta = max - min;
-
-			saturation = lightness <= 0.5 ? delta / ( max + min ) : delta / ( 2 - max - min );
-
-			switch ( max ) {
-
-				case r: hue = ( g - b ) / delta + ( g < b ? 6 : 0 ); break;
-				case g: hue = ( b - r ) / delta + 2; break;
-				case b: hue = ( r - g ) / delta + 4; break;
-
-			}
-
-			hue /= 6;
-
-		}
-
-		hsl.h = hue;
-		hsl.s = saturation;
-		hsl.l = lightness;
-
-		return hsl;
-
-	},
-
-	getStyle: function () {
-
-		return 'rgb(' + ( ( this.r * 255 ) | 0 ) + ',' + ( ( this.g * 255 ) | 0 ) + ',' + ( ( this.b * 255 ) | 0 ) + ')';
-
-	},
-
-	offsetHSL: function ( h, s, l ) {
-
-		var hsl = this.getHSL();
-
-		hsl.h += h; hsl.s += s; hsl.l += l;
-
-		this.setHSL( hsl.h, hsl.s, hsl.l );
-
-		return this;
-
-	},
-
-	add: function ( color ) {
-
-		this.r += color.r;
-		this.g += color.g;
-		this.b += color.b;
-
-		return this;
-
-	},
-
-	addColors: function ( color1, color2 ) {
-
-		this.r = color1.r + color2.r;
-		this.g = color1.g + color2.g;
-		this.b = color1.b + color2.b;
-
-		return this;
-
-	},
-
-	addScalar: function ( s ) {
-
-		this.r += s;
-		this.g += s;
-		this.b += s;
-
-		return this;
-
-	},
-
-	multiply: function ( color ) {
-
-		this.r *= color.r;
-		this.g *= color.g;
-		this.b *= color.b;
-
-		return this;
-
-	},
-
-	multiplyScalar: function ( s ) {
-
-		this.r *= s;
-		this.g *= s;
-		this.b *= s;
-
-		return this;
-
-	},
-
-	lerp: function ( color, alpha ) {
-
-		this.r += ( color.r - this.r ) * alpha;
-		this.g += ( color.g - this.g ) * alpha;
-		this.b += ( color.b - this.b ) * alpha;
-
-		return this;
-
-	},
-
-	equals: function ( c ) {
-
-		return ( c.r === this.r ) && ( c.g === this.g ) && ( c.b === this.b );
-
-	},
-
-	fromArray: function ( array ) {
-
-		this.r = array[ 0 ];
-		this.g = array[ 1 ];
-		this.b = array[ 2 ];
-
-		return this;
-
-	},
-
-	toArray: function () {
-
-		return [ this.r, this.g, this.b ];
-
-	},
-
-	clone: function () {
-
-		return new THREE.Color().setRGB( this.r, this.g, this.b );
-
-	}
-
-};
-
-THREE.ColorKeywords = { 'aliceblue': 0xF0F8FF, 'antiquewhite': 0xFAEBD7, 'aqua': 0x00FFFF, 'aquamarine': 0x7FFFD4, 'azure': 0xF0FFFF,
-'beige': 0xF5F5DC, 'bisque': 0xFFE4C4, 'black': 0x000000, 'blanchedalmond': 0xFFEBCD, 'blue': 0x0000FF, 'blueviolet': 0x8A2BE2,
-'brown': 0xA52A2A, 'burlywood': 0xDEB887, 'cadetblue': 0x5F9EA0, 'chartreuse': 0x7FFF00, 'chocolate': 0xD2691E, 'coral': 0xFF7F50,
-'cornflowerblue': 0x6495ED, 'cornsilk': 0xFFF8DC, 'crimson': 0xDC143C, 'cyan': 0x00FFFF, 'darkblue': 0x00008B, 'darkcyan': 0x008B8B,
-'darkgoldenrod': 0xB8860B, 'darkgray': 0xA9A9A9, 'darkgreen': 0x006400, 'darkgrey': 0xA9A9A9, 'darkkhaki': 0xBDB76B, 'darkmagenta': 0x8B008B,
-'darkolivegreen': 0x556B2F, 'darkorange': 0xFF8C00, 'darkorchid': 0x9932CC, 'darkred': 0x8B0000, 'darksalmon': 0xE9967A, 'darkseagreen': 0x8FBC8F,
-'darkslateblue': 0x483D8B, 'darkslategray': 0x2F4F4F, 'darkslategrey': 0x2F4F4F, 'darkturquoise': 0x00CED1, 'darkviolet': 0x9400D3,
-'deeppink': 0xFF1493, 'deepskyblue': 0x00BFFF, 'dimgray': 0x696969, 'dimgrey': 0x696969, 'dodgerblue': 0x1E90FF, 'firebrick': 0xB22222,
-'floralwhite': 0xFFFAF0, 'forestgreen': 0x228B22, 'fuchsia': 0xFF00FF, 'gainsboro': 0xDCDCDC, 'ghostwhite': 0xF8F8FF, 'gold': 0xFFD700,
-'goldenrod': 0xDAA520, 'gray': 0x808080, 'green': 0x008000, 'greenyellow': 0xADFF2F, 'grey': 0x808080, 'honeydew': 0xF0FFF0, 'hotpink': 0xFF69B4,
-'indianred': 0xCD5C5C, 'indigo': 0x4B0082, 'ivory': 0xFFFFF0, 'khaki': 0xF0E68C, 'lavender': 0xE6E6FA, 'lavenderblush': 0xFFF0F5, 'lawngreen': 0x7CFC00,
-'lemonchiffon': 0xFFFACD, 'lightblue': 0xADD8E6, 'lightcoral': 0xF08080, 'lightcyan': 0xE0FFFF, 'lightgoldenrodyellow': 0xFAFAD2, 'lightgray': 0xD3D3D3,
-'lightgreen': 0x90EE90, 'lightgrey': 0xD3D3D3, 'lightpink': 0xFFB6C1, 'lightsalmon': 0xFFA07A, 'lightseagreen': 0x20B2AA, 'lightskyblue': 0x87CEFA,
-'lightslategray': 0x778899, 'lightslategrey': 0x778899, 'lightsteelblue': 0xB0C4DE, 'lightyellow': 0xFFFFE0, 'lime': 0x00FF00, 'limegreen': 0x32CD32,
-'linen': 0xFAF0E6, 'magenta': 0xFF00FF, 'maroon': 0x800000, 'mediumaquamarine': 0x66CDAA, 'mediumblue': 0x0000CD, 'mediumorchid': 0xBA55D3,
-'mediumpurple': 0x9370DB, 'mediumseagreen': 0x3CB371, 'mediumslateblue': 0x7B68EE, 'mediumspringgreen': 0x00FA9A, 'mediumturquoise': 0x48D1CC,
-'mediumvioletred': 0xC71585, 'midnightblue': 0x191970, 'mintcream': 0xF5FFFA, 'mistyrose': 0xFFE4E1, 'moccasin': 0xFFE4B5, 'navajowhite': 0xFFDEAD,
-'navy': 0x000080, 'oldlace': 0xFDF5E6, 'olive': 0x808000, 'olivedrab': 0x6B8E23, 'orange': 0xFFA500, 'orangered': 0xFF4500, 'orchid': 0xDA70D6,
-'palegoldenrod': 0xEEE8AA, 'palegreen': 0x98FB98, 'paleturquoise': 0xAFEEEE, 'palevioletred': 0xDB7093, 'papayawhip': 0xFFEFD5, 'peachpuff': 0xFFDAB9,
-'peru': 0xCD853F, 'pink': 0xFFC0CB, 'plum': 0xDDA0DD, 'powderblue': 0xB0E0E6, 'purple': 0x800080, 'red': 0xFF0000, 'rosybrown': 0xBC8F8F,
-'royalblue': 0x4169E1, 'saddlebrown': 0x8B4513, 'salmon': 0xFA8072, 'sandybrown': 0xF4A460, 'seagreen': 0x2E8B57, 'seashell': 0xFFF5EE,
-'sienna': 0xA0522D, 'silver': 0xC0C0C0, 'skyblue': 0x87CEEB, 'slateblue': 0x6A5ACD, 'slategray': 0x708090, 'slategrey': 0x708090, 'snow': 0xFFFAFA,
-'springgreen': 0x00FF7F, 'steelblue': 0x4682B4, 'tan': 0xD2B48C, 'teal': 0x008080, 'thistle': 0xD8BFD8, 'tomato': 0xFF6347, 'turquoise': 0x40E0D0,
-'violet': 0xEE82EE, 'wheat': 0xF5DEB3, 'white': 0xFFFFFF, 'whitesmoke': 0xF5F5F5, 'yellow': 0xFFFF00, 'yellowgreen': 0x9ACD32 };
-
-// File:src/math/Quaternion.js
-
-/**
- * @author mikael emtinger / http://gomo.se/
- * @author alteredq / http://alteredqualia.com/
- * @author WestLangley / http://github.com/WestLangley
- * @author bhouston / http://exocortex.com
- */
-
-THREE.Quaternion = function ( x, y, z, w ) {
-
-	this._x = x || 0;
-	this._y = y || 0;
-	this._z = z || 0;
-	this._w = ( w !== undefined ) ? w : 1;
-
-};
-
-THREE.Quaternion.prototype = {
-
-	constructor: THREE.Quaternion,
-
-	_x: 0,_y: 0, _z: 0, _w: 0,
-
-	get x () {
-
-		return this._x;
-
-	},
-
-	set x ( value ) {
-
-		this._x = value;
-		this.onChangeCallback();
-
-	},
-
-	get y () {
-
-		return this._y;
-
-	},
-
-	set y ( value ) {
-
-		this._y = value;
-		this.onChangeCallback();
-
-	},
-
-	get z () {
-
-		return this._z;
-
-	},
-
-	set z ( value ) {
-
-		this._z = value;
-		this.onChangeCallback();
-
-	},
-
-	get w () {
-
-		return this._w;
-
-	},
-
-	set w ( value ) {
-
-		this._w = value;
-		this.onChangeCallback();
-
-	},
-
-	set: function ( x, y, z, w ) {
-
-		this._x = x;
-		this._y = y;
-		this._z = z;
-		this._w = w;
-
-		this.onChangeCallback();
-
-		return this;
-
-	},
-
-	copy: function ( quaternion ) {
-
-		this._x = quaternion.x;
-		this._y = quaternion.y;
-		this._z = quaternion.z;
-		this._w = quaternion.w;
-
-		this.onChangeCallback();
-
-		return this;
-
-	},
-
-	setFromEuler: function ( euler, update ) {
-
-		if ( euler instanceof THREE.Euler === false ) {
-
-			throw new Error( 'THREE.Quaternion: .setFromEuler() now expects a Euler rotation rather than a Vector3 and order.' );
-		}
-
-		// http://www.mathworks.com/matlabcentral/fileexchange/
-		// 	20696-function-to-convert-between-dcm-euler-angles-quaternions-and-euler-vectors/
-		//	content/SpinCalc.m
-
-		var c1 = Math.cos( euler._x / 2 );
-		var c2 = Math.cos( euler._y / 2 );
-		var c3 = Math.cos( euler._z / 2 );
-		var s1 = Math.sin( euler._x / 2 );
-		var s2 = Math.sin( euler._y / 2 );
-		var s3 = Math.sin( euler._z / 2 );
-
-		if ( euler.order === 'XYZ' ) {
-
-			this._x = s1 * c2 * c3 + c1 * s2 * s3;
-			this._y = c1 * s2 * c3 - s1 * c2 * s3;
-			this._z = c1 * c2 * s3 + s1 * s2 * c3;
-			this._w = c1 * c2 * c3 - s1 * s2 * s3;
-
-		} else if ( euler.order === 'YXZ' ) {
-
-			this._x = s1 * c2 * c3 + c1 * s2 * s3;
-			this._y = c1 * s2 * c3 - s1 * c2 * s3;
-			this._z = c1 * c2 * s3 - s1 * s2 * c3;
-			this._w = c1 * c2 * c3 + s1 * s2 * s3;
-
-		} else if ( euler.order === 'ZXY' ) {
-
-			this._x = s1 * c2 * c3 - c1 * s2 * s3;
-			this._y = c1 * s2 * c3 + s1 * c2 * s3;
-			this._z = c1 * c2 * s3 + s1 * s2 * c3;
-			this._w = c1 * c2 * c3 - s1 * s2 * s3;
-
-		} else if ( euler.order === 'ZYX' ) {
-
-			this._x = s1 * c2 * c3 - c1 * s2 * s3;
-			this._y = c1 * s2 * c3 + s1 * c2 * s3;
-			this._z = c1 * c2 * s3 - s1 * s2 * c3;
-			this._w = c1 * c2 * c3 + s1 * s2 * s3;
-
-		} else if ( euler.order === 'YZX' ) {
-
-			this._x = s1 * c2 * c3 + c1 * s2 * s3;
-			this._y = c1 * s2 * c3 + s1 * c2 * s3;
-			this._z = c1 * c2 * s3 - s1 * s2 * c3;
-			this._w = c1 * c2 * c3 - s1 * s2 * s3;
-
-		} else if ( euler.order === 'XZY' ) {
-
-			this._x = s1 * c2 * c3 - c1 * s2 * s3;
-			this._y = c1 * s2 * c3 - s1 * c2 * s3;
-			this._z = c1 * c2 * s3 + s1 * s2 * c3;
-			this._w = c1 * c2 * c3 + s1 * s2 * s3;
-
-		}
-
-		if ( update !== false ) this.onChangeCallback();
-
-		return this;
-
-	},
-
-	setFromAxisAngle: function ( axis, angle ) {
-
-		// http://www.euclideanspace.com/maths/geometry/rotations/conversions/angleToQuaternion/index.htm
-
-		// assumes axis is normalized
-
-		var halfAngle = angle / 2, s = Math.sin( halfAngle );
-
-		this._x = axis.x * s;
-		this._y = axis.y * s;
-		this._z = axis.z * s;
-		this._w = Math.cos( halfAngle );
-
-		this.onChangeCallback();
-
-		return this;
-
-	},
-
-	setFromRotationMatrix: function ( m ) {
-
-		// http://www.euclideanspace.com/maths/geometry/rotations/conversions/matrixToQuaternion/index.htm
-
-		// assumes the upper 3x3 of m is a pure rotation matrix (i.e, unscaled)
-
-		var te = m.elements,
-
-			m11 = te[ 0 ], m12 = te[ 4 ], m13 = te[ 8 ],
-			m21 = te[ 1 ], m22 = te[ 5 ], m23 = te[ 9 ],
-			m31 = te[ 2 ], m32 = te[ 6 ], m33 = te[ 10 ],
-
-			trace = m11 + m22 + m33,
-			s;
-
-		if ( trace > 0 ) {
-
-			s = 0.5 / Math.sqrt( trace + 1.0 );
-
-			this._w = 0.25 / s;
-			this._x = ( m32 - m23 ) * s;
-			this._y = ( m13 - m31 ) * s;
-			this._z = ( m21 - m12 ) * s;
-
-		} else if ( m11 > m22 && m11 > m33 ) {
-
-			s = 2.0 * Math.sqrt( 1.0 + m11 - m22 - m33 );
-
-			this._w = ( m32 - m23 ) / s;
-			this._x = 0.25 * s;
-			this._y = ( m12 + m21 ) / s;
-			this._z = ( m13 + m31 ) / s;
-
-		} else if ( m22 > m33 ) {
-
-			s = 2.0 * Math.sqrt( 1.0 + m22 - m11 - m33 );
-
-			this._w = ( m13 - m31 ) / s;
-			this._x = ( m12 + m21 ) / s;
-			this._y = 0.25 * s;
-			this._z = ( m23 + m32 ) / s;
-
-		} else {
-
-			s = 2.0 * Math.sqrt( 1.0 + m33 - m11 - m22 );
-
-			this._w = ( m21 - m12 ) / s;
-			this._x = ( m13 + m31 ) / s;
-			this._y = ( m23 + m32 ) / s;
-			this._z = 0.25 * s;
-
-		}
-
-		this.onChangeCallback();
-
-		return this;
-
-	},
-
-	setFromUnitVectors: function () {
-
-		// http://lolengine.net/blog/2014/02/24/quaternion-from-two-vectors-final
-
-		// assumes direction vectors vFrom and vTo are normalized
-
-		var v1, r;
-
-		var EPS = 0.000001;
-
-		return function ( vFrom, vTo ) {
-
-			if ( v1 === undefined ) v1 = new THREE.Vector3();
-
-			r = vFrom.dot( vTo ) + 1;
-
-			if ( r < EPS ) {
-
-				r = 0;
-
-				if ( Math.abs( vFrom.x ) > Math.abs( vFrom.z ) ) {
-
-					v1.set( - vFrom.y, vFrom.x, 0 );
-
-				} else {
-
-					v1.set( 0, - vFrom.z, vFrom.y );
-
-				}
-
-			} else {
-
-				v1.crossVectors( vFrom, vTo );
-
-			}
-
-			this._x = v1.x;
-			this._y = v1.y;
-			this._z = v1.z;
-			this._w = r;
-
-			this.normalize();
-
-			return this;
-
-		}
-
-	}(),
-
-	inverse: function () {
-
-		this.conjugate().normalize();
-
-		return this;
-
-	},
-
-	conjugate: function () {
-
-		this._x *= - 1;
-		this._y *= - 1;
-		this._z *= - 1;
-
-		this.onChangeCallback();
-
-		return this;
-
-	},
-
-	dot: function ( v ) {
-
-		return this._x * v._x + this._y * v._y + this._z * v._z + this._w * v._w;
-
-	},
-
-	lengthSq: function () {
-
-		return this._x * this._x + this._y * this._y + this._z * this._z + this._w * this._w;
-
-	},
-
-	length: function () {
-
-		return Math.sqrt( this._x * this._x + this._y * this._y + this._z * this._z + this._w * this._w );
-
-	},
-
-	normalize: function () {
-
-		var l = this.length();
-
-		if ( l === 0 ) {
-
-			this._x = 0;
-			this._y = 0;
-			this._z = 0;
-			this._w = 1;
-
-		} else {
-
-			l = 1 / l;
-
-			this._x = this._x * l;
-			this._y = this._y * l;
-			this._z = this._z * l;
-			this._w = this._w * l;
-
-		}
-
-		this.onChangeCallback();
-
-		return this;
-
-	},
-
-	multiply: function ( q, p ) {
-
-		if ( p !== undefined ) {
-
-			console.warn( 'THREE.Quaternion: .multiply() now only accepts one argument. Use .multiplyQuaternions( a, b ) instead.' );
-			return this.multiplyQuaternions( q, p );
-
-		}
-
-		return this.multiplyQuaternions( this, q );
-
-	},
-
-	multiplyQuaternions: function ( a, b ) {
-
-		// from http://www.euclideanspace.com/maths/algebra/realNormedAlgebra/quaternions/code/index.htm
-
-		var qax = a._x, qay = a._y, qaz = a._z, qaw = a._w;
-		var qbx = b._x, qby = b._y, qbz = b._z, qbw = b._w;
-
-		this._x = qax * qbw + qaw * qbx + qay * qbz - qaz * qby;
-		this._y = qay * qbw + qaw * qby + qaz * qbx - qax * qbz;
-		this._z = qaz * qbw + qaw * qbz + qax * qby - qay * qbx;
-		this._w = qaw * qbw - qax * qbx - qay * qby - qaz * qbz;
-
-		this.onChangeCallback();
-
-		return this;
-
-	},
-
-	multiplyVector3: function ( vector ) {
-
-		console.warn( 'THREE.Quaternion: .multiplyVector3() has been removed. Use is now vector.applyQuaternion( quaternion ) instead.' );
-		return vector.applyQuaternion( this );
-
-	},
-
-	slerp: function ( qb, t ) {
-
-		if ( t === 0 ) return this;
-		if ( t === 1 ) return this.copy( qb );
-
-		var x = this._x, y = this._y, z = this._z, w = this._w;
-
-		// http://www.euclideanspace.com/maths/algebra/realNormedAlgebra/quaternions/slerp/
-
-		var cosHalfTheta = w * qb._w + x * qb._x + y * qb._y + z * qb._z;
-
-		if ( cosHalfTheta < 0 ) {
-
-			this._w = - qb._w;
-			this._x = - qb._x;
-			this._y = - qb._y;
-			this._z = - qb._z;
-
-			cosHalfTheta = - cosHalfTheta;
-
-		} else {
-
-			this.copy( qb );
-
-		}
-
-		if ( cosHalfTheta >= 1.0 ) {
-
-			this._w = w;
-			this._x = x;
-			this._y = y;
-			this._z = z;
-
-			return this;
-
-		}
-
-		var halfTheta = Math.acos( cosHalfTheta );
-		var sinHalfTheta = Math.sqrt( 1.0 - cosHalfTheta * cosHalfTheta );
-
-		if ( Math.abs( sinHalfTheta ) < 0.001 ) {
-
-			this._w = 0.5 * ( w + this._w );
-			this._x = 0.5 * ( x + this._x );
-			this._y = 0.5 * ( y + this._y );
-			this._z = 0.5 * ( z + this._z );
-
-			return this;
-
-		}
-
-		var ratioA = Math.sin( ( 1 - t ) * halfTheta ) / sinHalfTheta,
-		ratioB = Math.sin( t * halfTheta ) / sinHalfTheta;
-
-		this._w = ( w * ratioA + this._w * ratioB );
-		this._x = ( x * ratioA + this._x * ratioB );
-		this._y = ( y * ratioA + this._y * ratioB );
-		this._z = ( z * ratioA + this._z * ratioB );
-
-		this.onChangeCallback();
-
-		return this;
-
-	},
-
-	equals: function ( quaternion ) {
-
-		return ( quaternion._x === this._x ) && ( quaternion._y === this._y ) && ( quaternion._z === this._z ) && ( quaternion._w === this._w );
-
-	},
-
-	fromArray: function ( array, offset ) {
-
-		if ( offset === undefined ) offset = 0;
-
-		this._x = array[ offset ];
-		this._y = array[ offset + 1 ];
-		this._z = array[ offset + 2 ];
-		this._w = array[ offset + 3 ];
-
-		this.onChangeCallback();
-
-		return this;
-
-	},
-
-	toArray: function ( array, offset ) {
-
-		if ( array === undefined ) array = [];
-		if ( offset === undefined ) offset = 0;
-
-		array[ offset ] = this._x;
-		array[ offset + 1 ] = this._y;
-		array[ offset + 2 ] = this._z;
-		array[ offset + 3 ] = this._w;
-
-		return array;
-
-	},
-
-	onChange: function ( callback ) {
-
-		this.onChangeCallback = callback;
-
-		return this;
-
-	},
-
-	onChangeCallback: function () {},
-
-	clone: function () {
-
-		return new THREE.Quaternion( this._x, this._y, this._z, this._w );
-
-	}
-
-};
-
-THREE.Quaternion.slerp = function ( qa, qb, qm, t ) {
-
-	return qm.copy( qa ).slerp( qb, t );
-
-}
-
-// File:src/math/Vector2.js
-
-/**
- * @author mrdoob / http://mrdoob.com/
- * @author philogb / http://blog.thejit.org/
- * @author egraether / http://egraether.com/
- * @author zz85 / http://www.lab4games.net/zz85/blog
- */
-
-THREE.Vector2 = function ( x, y ) {
-
-	this.x = x || 0;
-	this.y = y || 0;
-
-};
-
-THREE.Vector2.prototype = {
-
-	constructor: THREE.Vector2,
-
-	set: function ( x, y ) {
-
-		this.x = x;
-		this.y = y;
-
-		return this;
-
-	},
-
-	setX: function ( x ) {
-
-		this.x = x;
-
-		return this;
-
-	},
-
-	setY: function ( y ) {
-
-		this.y = y;
-
-		return this;
-
-	},
-
-	setComponent: function ( index, value ) {
-
-		switch ( index ) {
-
-			case 0: this.x = value; break;
-			case 1: this.y = value; break;
-			default: throw new Error( 'index is out of range: ' + index );
-
-		}
-
-	},
-
-	getComponent: function ( index ) {
-
-		switch ( index ) {
-
-			case 0: return this.x;
-			case 1: return this.y;
-			default: throw new Error( 'index is out of range: ' + index );
-
-		}
-
-	},
-
-	copy: function ( v ) {
-
-		this.x = v.x;
-		this.y = v.y;
-
-		return this;
-
-	},
-
-	add: function ( v, w ) {
-
-		if ( w !== undefined ) {
-
-			console.warn( 'THREE.Vector2: .add() now only accepts one argument. Use .addVectors( a, b ) instead.' );
-			return this.addVectors( v, w );
-
-		}
-
-		this.x += v.x;
-		this.y += v.y;
-
-		return this;
-
-	},
-
-	addVectors: function ( a, b ) {
-
-		this.x = a.x + b.x;
-		this.y = a.y + b.y;
-
-		return this;
-
-	},
-
-	addScalar: function ( s ) {
-
-		this.x += s;
-		this.y += s;
-
-		return this;
-
-	},
-
-	sub: function ( v, w ) {
-
-		if ( w !== undefined ) {
-
-			console.warn( 'THREE.Vector2: .sub() now only accepts one argument. Use .subVectors( a, b ) instead.' );
-			return this.subVectors( v, w );
-
-		}
-
-		this.x -= v.x;
-		this.y -= v.y;
-
-		return this;
-
-	},
-
-	subVectors: function ( a, b ) {
-
-		this.x = a.x - b.x;
-		this.y = a.y - b.y;
-
-		return this;
-
-	},
-
-	multiply: function ( v ) {
-
-		this.x *= v.x;
-		this.y *= v.y;
-
-		return this;
-
-	},
-
-	multiplyScalar: function ( s ) {
-
-		this.x *= s;
-		this.y *= s;
-
-		return this;
-
-	},
-
-	divide: function ( v ) {
-
-		this.x /= v.x;
-		this.y /= v.y;
-
-		return this;
-
-	},
-
-	divideScalar: function ( scalar ) {
-
-		if ( scalar !== 0 ) {
-
-			var invScalar = 1 / scalar;
-
-			this.x *= invScalar;
-			this.y *= invScalar;
-
-		} else {
-
-			this.x = 0;
-			this.y = 0;
-
-		}
-
-		return this;
-
-	},
-
-	min: function ( v ) {
-
-		if ( this.x > v.x ) {
-
-			this.x = v.x;
-
-		}
-
-		if ( this.y > v.y ) {
-
-			this.y = v.y;
-
-		}
-
-		return this;
-
-	},
-
-	max: function ( v ) {
-
-		if ( this.x < v.x ) {
-
-			this.x = v.x;
-
-		}
-
-		if ( this.y < v.y ) {
-
-			this.y = v.y;
-
-		}
-
-		return this;
-
-	},
-
-	clamp: function ( min, max ) {
-
-		// This function assumes min < max, if this assumption isn't true it will not operate correctly
-
-		if ( this.x < min.x ) {
-
-			this.x = min.x;
-
-		} else if ( this.x > max.x ) {
-
-			this.x = max.x;
-
-		}
-
-		if ( this.y < min.y ) {
-
-			this.y = min.y;
-
-		} else if ( this.y > max.y ) {
-
-			this.y = max.y;
-
-		}
-
-		return this;
-	},
-
-	clampScalar: ( function () {
-
-		var min, max;
-
-		return function ( minVal, maxVal ) {
-
-			if ( min === undefined ) {
-
-				min = new THREE.Vector2();
-				max = new THREE.Vector2();
-
-			}
-
-			min.set( minVal, minVal );
-			max.set( maxVal, maxVal );
-
-			return this.clamp( min, max );
-
-		};
-
-	} )(),
-
-	floor: function () {
-
-		this.x = Math.floor( this.x );
-		this.y = Math.floor( this.y );
-
-		return this;
-
-	},
-
-	ceil: function () {
-
-		this.x = Math.ceil( this.x );
-		this.y = Math.ceil( this.y );
-
-		return this;
-
-	},
-
-	round: function () {
-
-		this.x = Math.round( this.x );
-		this.y = Math.round( this.y );
-
-		return this;
-
-	},
-
-	roundToZero: function () {
-
-		this.x = ( this.x < 0 ) ? Math.ceil( this.x ) : Math.floor( this.x );
-		this.y = ( this.y < 0 ) ? Math.ceil( this.y ) : Math.floor( this.y );
-
-		return this;
-
-	},
-
-	negate: function () {
-
-		this.x = - this.x;
-		this.y = - this.y;
-
-		return this;
-
-	},
-
-	dot: function ( v ) {
-
-		return this.x * v.x + this.y * v.y;
-
-	},
-
-	lengthSq: function () {
-
-		return this.x * this.x + this.y * this.y;
-
-	},
-
-	length: function () {
-
-		return Math.sqrt( this.x * this.x + this.y * this.y );
-
-	},
-
-	normalize: function () {
-
-		return this.divideScalar( this.length() );
-
-	},
-
-	//START_VEROLD_MOD
-	angleTo: function ( v ) {
-
-		return Math.acos( this.dot( v ) / this.length() / v.length() );
-
-	},
-	//END_VEROLD_MOD
-
-	distanceTo: function ( v ) {
-
-		return Math.sqrt( this.distanceToSquared( v ) );
-
-	},
-
-	distanceToSquared: function ( v ) {
-
-		var dx = this.x - v.x, dy = this.y - v.y;
-		return dx * dx + dy * dy;
-
-	},
-
-	setLength: function ( l ) {
-
-		var oldLength = this.length();
-
-		if ( oldLength !== 0 && l !== oldLength ) {
-
-			this.multiplyScalar( l / oldLength );
-		}
-
-		return this;
-
-	},
-
-	lerp: function ( v, alpha ) {
-
-		this.x += ( v.x - this.x ) * alpha;
-		this.y += ( v.y - this.y ) * alpha;
-
-		return this;
-
-	},
-
-	equals: function ( v ) {
-
-		return ( ( v.x === this.x ) && ( v.y === this.y ) );
-
-	},
-
-	fromArray: function ( array, offset ) {
-
-		if ( offset === undefined ) offset = 0;
-
-		this.x = array[ offset ];
-		this.y = array[ offset + 1 ];
-
-		return this;
-
-	},
-
-	toArray: function ( array, offset ) {
-
-		if ( array === undefined ) array = [];
-		if ( offset === undefined ) offset = 0;
-
-		array[ offset ] = this.x;
-		array[ offset + 1 ] = this.y;
-
-		return array;
-
-	},
-
-	clone: function () {
-
-		return new THREE.Vector2( this.x, this.y );
-
-	}
-
-};
-
-// File:src/math/Vector3.js
-
-/**
- * @author mrdoob / http://mrdoob.com/
- * @author *kile / http://kile.stravaganza.org/
- * @author philogb / http://blog.thejit.org/
- * @author mikael emtinger / http://gomo.se/
- * @author egraether / http://egraether.com/
- * @author WestLangley / http://github.com/WestLangley
- */
-
-THREE.Vector3 = function ( x, y, z ) {
-
-	this.x = x || 0;
-	this.y = y || 0;
-	this.z = z || 0;
-
-};
-
-THREE.Vector3.prototype = {
-
-	constructor: THREE.Vector3,
-
-	set: function ( x, y, z ) {
-
-		this.x = x;
-		this.y = y;
-		this.z = z;
-
-		return this;
-
-	},
-
-	setX: function ( x ) {
-
-		this.x = x;
-
-		return this;
-
-	},
-
-	setY: function ( y ) {
-
-		this.y = y;
-
-		return this;
-
-	},
-
-	setZ: function ( z ) {
-
-		this.z = z;
-
-		return this;
-
-	},
-
-	setComponent: function ( index, value ) {
-
-		switch ( index ) {
-
-			case 0: this.x = value; break;
-			case 1: this.y = value; break;
-			case 2: this.z = value; break;
-			default: throw new Error( 'index is out of range: ' + index );
-
-		}
-
-	},
-
-	getComponent: function ( index ) {
-
-		switch ( index ) {
-
-			case 0: return this.x;
-			case 1: return this.y;
-			case 2: return this.z;
-			default: throw new Error( 'index is out of range: ' + index );
-
-		}
-
-	},
-
-	copy: function ( v ) {
-
-		this.x = v.x;
-		this.y = v.y;
-		this.z = v.z;
-
-		return this;
-
-	},
-
-	add: function ( v, w ) {
-
-		if ( w !== undefined ) {
-
-			console.warn( 'THREE.Vector3: .add() now only accepts one argument. Use .addVectors( a, b ) instead.' );
-			return this.addVectors( v, w );
-
-		}
-
-		this.x += v.x;
-		this.y += v.y;
-		this.z += v.z;
-
-		return this;
-
-	},
-
-	addScalar: function ( s ) {
-
-		this.x += s;
-		this.y += s;
-		this.z += s;
-
-		return this;
-
-	},
-
-	addVectors: function ( a, b ) {
-
-		this.x = a.x + b.x;
-		this.y = a.y + b.y;
-		this.z = a.z + b.z;
-
-		return this;
-
-	},
-
-	sub: function ( v, w ) {
-
-		if ( w !== undefined ) {
-
-			console.warn( 'THREE.Vector3: .sub() now only accepts one argument. Use .subVectors( a, b ) instead.' );
-			return this.subVectors( v, w );
-
-		}
-
-		this.x -= v.x;
-		this.y -= v.y;
-		this.z -= v.z;
-
-		return this;
-
-	},
-
-	subVectors: function ( a, b ) {
-
-		this.x = a.x - b.x;
-		this.y = a.y - b.y;
-		this.z = a.z - b.z;
-
-		return this;
-
-	},
-
-	multiply: function ( v, w ) {
-
-		if ( w !== undefined ) {
-
-			console.warn( 'THREE.Vector3: .multiply() now only accepts one argument. Use .multiplyVectors( a, b ) instead.' );
-			return this.multiplyVectors( v, w );
-
-		}
-
-		this.x *= v.x;
-		this.y *= v.y;
-		this.z *= v.z;
-
-		return this;
-
-	},
-
-	multiplyScalar: function ( scalar ) {
-
-		this.x *= scalar;
-		this.y *= scalar;
-		this.z *= scalar;
-
-		return this;
-
-	},
-
-	multiplyVectors: function ( a, b ) {
-
-		this.x = a.x * b.x;
-		this.y = a.y * b.y;
-		this.z = a.z * b.z;
-
-		return this;
-
-	},
-
-	applyEuler: function () {
-
-		var quaternion;
-
-		return function ( euler ) {
-
-			if ( euler instanceof THREE.Euler === false ) {
-
-				console.error( 'THREE.Vector3: .applyEuler() now expects a Euler rotation rather than a Vector3 and order.' );
-
-			}
-
-			if ( quaternion === undefined ) quaternion = new THREE.Quaternion();
-
-			this.applyQuaternion( quaternion.setFromEuler( euler ) );
-
-			return this;
-
-		};
-
-	}(),
-
-	applyAxisAngle: function () {
-
-		var quaternion;
-
-		return function ( axis, angle ) {
-
-			if ( quaternion === undefined ) quaternion = new THREE.Quaternion();
-
-			this.applyQuaternion( quaternion.setFromAxisAngle( axis, angle ) );
-
-			return this;
-
-		};
-
-	}(),
-
-	applyMatrix3: function ( m ) {
-
-		var x = this.x;
-		var y = this.y;
-		var z = this.z;
-
-		var e = m.elements;
-
-		this.x = e[ 0 ] * x + e[ 3 ] * y + e[ 6 ] * z;
-		this.y = e[ 1 ] * x + e[ 4 ] * y + e[ 7 ] * z;
-		this.z = e[ 2 ] * x + e[ 5 ] * y + e[ 8 ] * z;
-
-		return this;
-
-	},
-
-	applyMatrix4: function ( m ) {
-
-		// input: THREE.Matrix4 affine matrix
-
-		var x = this.x, y = this.y, z = this.z;
-
-		var e = m.elements;
-
-		this.x = e[ 0 ] * x + e[ 4 ] * y + e[ 8 ]  * z + e[ 12 ];
-		this.y = e[ 1 ] * x + e[ 5 ] * y + e[ 9 ]  * z + e[ 13 ];
-		this.z = e[ 2 ] * x + e[ 6 ] * y + e[ 10 ] * z + e[ 14 ];
-
-		return this;
-
-	},
-
-	applyProjection: function ( m ) {
-
-		// input: THREE.Matrix4 projection matrix
-
-		var x = this.x, y = this.y, z = this.z;
-
-		var e = m.elements;
-		var d = 1 / ( e[ 3 ] * x + e[ 7 ] * y + e[ 11 ] * z + e[ 15 ] ); // perspective divide
-
-		this.x = ( e[ 0 ] * x + e[ 4 ] * y + e[ 8 ]  * z + e[ 12 ] ) * d;
-		this.y = ( e[ 1 ] * x + e[ 5 ] * y + e[ 9 ]  * z + e[ 13 ] ) * d;
-		this.z = ( e[ 2 ] * x + e[ 6 ] * y + e[ 10 ] * z + e[ 14 ] ) * d;
-
-		return this;
-
-	},
-
-	applyQuaternion: function ( q ) {
-
-		var x = this.x;
-		var y = this.y;
-		var z = this.z;
-
-		var qx = q.x;
-		var qy = q.y;
-		var qz = q.z;
-		var qw = q.w;
-
-		// calculate quat * vector
-
-		var ix =  qw * x + qy * z - qz * y;
-		var iy =  qw * y + qz * x - qx * z;
-		var iz =  qw * z + qx * y - qy * x;
-		var iw = - qx * x - qy * y - qz * z;
-
-		// calculate result * inverse quat
-
-		this.x = ix * qw + iw * - qx + iy * - qz - iz * - qy;
-		this.y = iy * qw + iw * - qy + iz * - qx - ix * - qz;
-		this.z = iz * qw + iw * - qz + ix * - qy - iy * - qx;
-
-		return this;
-
-	},
-
-	project: function () {
-
-		var matrix;
-
-		return function ( camera ) {
-
-			if ( matrix === undefined ) matrix = new THREE.Matrix4();
-
-			matrix.multiplyMatrices( camera.projectionMatrix, matrix.getInverse( camera.matrixWorld ) );
-			return this.applyProjection( matrix );
-
-		};
-
-	}(),
-
-	unproject: function () {
-
-		var matrix;
-
-		return function ( camera ) {
-
-			if ( matrix === undefined ) matrix = new THREE.Matrix4();
-
-			matrix.multiplyMatrices( camera.matrixWorld, matrix.getInverse( camera.projectionMatrix ) );
-			return this.applyProjection( matrix );
-
-		};
-
-	}(),
-
-	transformDirection: function ( m ) {
-
-		// input: THREE.Matrix4 affine matrix
-		// vector interpreted as a direction
-
-		var x = this.x, y = this.y, z = this.z;
-
-		var e = m.elements;
-
-		this.x = e[ 0 ] * x + e[ 4 ] * y + e[ 8 ]  * z;
-		this.y = e[ 1 ] * x + e[ 5 ] * y + e[ 9 ]  * z;
-		this.z = e[ 2 ] * x + e[ 6 ] * y + e[ 10 ] * z;
-
-		this.normalize();
-
-		return this;
-
-	},
-
-	divide: function ( v ) {
-
-		this.x /= v.x;
-		this.y /= v.y;
-		this.z /= v.z;
-
-		return this;
-
-	},
-
-	divideScalar: function ( scalar ) {
-
-		if ( scalar !== 0 ) {
-
-			var invScalar = 1 / scalar;
-
-			this.x *= invScalar;
-			this.y *= invScalar;
-			this.z *= invScalar;
-
-		} else {
-
-			this.x = 0;
-			this.y = 0;
-			this.z = 0;
-
-		}
-
-		return this;
-
-	},
-
-	min: function ( v ) {
-
-		if ( this.x > v.x ) {
-
-			this.x = v.x;
-
-		}
-
-		if ( this.y > v.y ) {
-
-			this.y = v.y;
-
-		}
-
-		if ( this.z > v.z ) {
-
-			this.z = v.z;
-
-		}
-
-		return this;
-
-	},
-
-	max: function ( v ) {
-
-		if ( this.x < v.x ) {
-
-			this.x = v.x;
-
-		}
-
-		if ( this.y < v.y ) {
-
-			this.y = v.y;
-
-		}
-
-		if ( this.z < v.z ) {
-
-			this.z = v.z;
-
-		}
-
-		return this;
-
-	},
-
-	clamp: function ( min, max ) {
-
-		// This function assumes min < max, if this assumption isn't true it will not operate correctly
-
-		if ( this.x < min.x ) {
-
-			this.x = min.x;
-
-		} else if ( this.x > max.x ) {
-
-			this.x = max.x;
-
-		}
-
-		if ( this.y < min.y ) {
-
-			this.y = min.y;
-
-		} else if ( this.y > max.y ) {
-
-			this.y = max.y;
-
-		}
-
-		if ( this.z < min.z ) {
-
-			this.z = min.z;
-
-		} else if ( this.z > max.z ) {
-
-			this.z = max.z;
-
-		}
-
-		return this;
-
-	},
-
-	clampScalar: ( function () {
-
-		var min, max;
-
-		return function ( minVal, maxVal ) {
-
-			if ( min === undefined ) {
-
-				min = new THREE.Vector3();
-				max = new THREE.Vector3();
-
-			}
-
-			min.set( minVal, minVal, minVal );
-			max.set( maxVal, maxVal, maxVal );
-
-			return this.clamp( min, max );
-
-		};
-
-	} )(),
-
-	floor: function () {
-
-		this.x = Math.floor( this.x );
-		this.y = Math.floor( this.y );
-		this.z = Math.floor( this.z );
-
-		return this;
-
-	},
-
-	ceil: function () {
-
-		this.x = Math.ceil( this.x );
-		this.y = Math.ceil( this.y );
-		this.z = Math.ceil( this.z );
-
-		return this;
-
-	},
-
-	round: function () {
-
-		this.x = Math.round( this.x );
-		this.y = Math.round( this.y );
-		this.z = Math.round( this.z );
-
-		return this;
-
-	},
-
-	roundToZero: function () {
-
-		this.x = ( this.x < 0 ) ? Math.ceil( this.x ) : Math.floor( this.x );
-		this.y = ( this.y < 0 ) ? Math.ceil( this.y ) : Math.floor( this.y );
-		this.z = ( this.z < 0 ) ? Math.ceil( this.z ) : Math.floor( this.z );
-
-		return this;
-
-	},
-
-	negate: function () {
-
-		this.x = - this.x;
-		this.y = - this.y;
-		this.z = - this.z;
-
-		return this;
-
-	},
-
-	dot: function ( v ) {
-
-		return this.x * v.x + this.y * v.y + this.z * v.z;
-
-	},
-
-	lengthSq: function () {
-
-		return this.x * this.x + this.y * this.y + this.z * this.z;
-
-	},
-
-	length: function () {
-
-		return Math.sqrt( this.x * this.x + this.y * this.y + this.z * this.z );
-
-	},
-
-	lengthManhattan: function () {
-
-		return Math.abs( this.x ) + Math.abs( this.y ) + Math.abs( this.z );
-
-	},
-
-	normalize: function () {
-
-		return this.divideScalar( this.length() );
-
-	},
-
-	setLength: function ( l ) {
-
-		var oldLength = this.length();
-
-		if ( oldLength !== 0 && l !== oldLength  ) {
-
-			this.multiplyScalar( l / oldLength );
-		}
-
-		return this;
-
-	},
-
-	lerp: function ( v, alpha ) {
-
-		this.x += ( v.x - this.x ) * alpha;
-		this.y += ( v.y - this.y ) * alpha;
-		this.z += ( v.z - this.z ) * alpha;
-
-		return this;
-
-	},
-
-	cross: function ( v, w ) {
-
-		if ( w !== undefined ) {
-
-			console.warn( 'THREE.Vector3: .cross() now only accepts one argument. Use .crossVectors( a, b ) instead.' );
-			return this.crossVectors( v, w );
-
-		}
-
-		var x = this.x, y = this.y, z = this.z;
-
-		this.x = y * v.z - z * v.y;
-		this.y = z * v.x - x * v.z;
-		this.z = x * v.y - y * v.x;
-
-		return this;
-
-	},
-
-	crossVectors: function ( a, b ) {
-
-		var ax = a.x, ay = a.y, az = a.z;
-		var bx = b.x, by = b.y, bz = b.z;
-
-		this.x = ay * bz - az * by;
-		this.y = az * bx - ax * bz;
-		this.z = ax * by - ay * bx;
-
-		return this;
-
-	},
-
-	projectOnVector: function () {
-
-		var v1, dot;
-
-		return function ( vector ) {
-
-			if ( v1 === undefined ) v1 = new THREE.Vector3();
-
-			v1.copy( vector ).normalize();
-
-			dot = this.dot( v1 );
-
-			return this.copy( v1 ).multiplyScalar( dot );
-
-		};
-
-	}(),
-
-	projectOnPlane: function () {
-
-		var v1;
-
-		return function ( planeNormal ) {
-
-			if ( v1 === undefined ) v1 = new THREE.Vector3();
-
-			v1.copy( this ).projectOnVector( planeNormal );
-
-			return this.sub( v1 );
-
-		}
-
-	}(),
-
-	reflect: function () {
-
-		// reflect incident vector off plane orthogonal to normal
-		// normal is assumed to have unit length
-
-		var v1;
-
-		return function ( normal ) {
-
-			if ( v1 === undefined ) v1 = new THREE.Vector3();
-
-			return this.sub( v1.copy( normal ).multiplyScalar( 2 * this.dot( normal ) ) );
-
-		}
-
-	}(),
-
-	angleTo: function ( v ) {
-
-		var theta = this.dot( v ) / ( this.length() * v.length() );
-
-		// clamp, to handle numerical problems
-
-		return Math.acos( THREE.Math.clamp( theta, - 1, 1 ) );
-
-	},
-
-	distanceTo: function ( v ) {
-
-		return Math.sqrt( this.distanceToSquared( v ) );
-
-	},
-
-	distanceToSquared: function ( v ) {
-
-		var dx = this.x - v.x;
-		var dy = this.y - v.y;
-		var dz = this.z - v.z;
-
-		return dx * dx + dy * dy + dz * dz;
-
-	},
-
-	setEulerFromRotationMatrix: function ( m, order ) {
-
-		console.error( 'THREE.Vector3: .setEulerFromRotationMatrix() has been removed. Use Euler.setFromRotationMatrix() instead.' );
-
-	},
-
-	setEulerFromQuaternion: function ( q, order ) {
-
-		console.error( 'THREE.Vector3: .setEulerFromQuaternion() has been removed. Use Euler.setFromQuaternion() instead.' );
-
-	},
-
-	getPositionFromMatrix: function ( m ) {
-
-		console.warn( 'THREE.Vector3: .getPositionFromMatrix() has been renamed to .setFromMatrixPosition().' );
-
-		return this.setFromMatrixPosition( m );
-
-	},
-
-	getScaleFromMatrix: function ( m ) {
-
-		console.warn( 'THREE.Vector3: .getScaleFromMatrix() has been renamed to .setFromMatrixScale().' );
-
-		return this.setFromMatrixScale( m );
-	},
-
-	getColumnFromMatrix: function ( index, matrix ) {
-
-		console.warn( 'THREE.Vector3: .getColumnFromMatrix() has been renamed to .setFromMatrixColumn().' );
-
-		return this.setFromMatrixColumn( index, matrix );
-
-	},
-
-	setFromMatrixPosition: function ( m ) {
-
-		this.x = m.elements[ 12 ];
-		this.y = m.elements[ 13 ];
-		this.z = m.elements[ 14 ];
-
-		return this;
-
-	},
-
-	setFromMatrixScale: function ( m ) {
-
-		var sx = this.set( m.elements[ 0 ], m.elements[ 1 ], m.elements[  2 ] ).length();
-		var sy = this.set( m.elements[ 4 ], m.elements[ 5 ], m.elements[  6 ] ).length();
-		var sz = this.set( m.elements[ 8 ], m.elements[ 9 ], m.elements[ 10 ] ).length();
-
-		this.x = sx;
-		this.y = sy;
-		this.z = sz;
-
-		return this;
-	},
-
-	setFromMatrixColumn: function ( index, matrix ) {
-
-		var offset = index * 4;
-
-		var me = matrix.elements;
-
-		this.x = me[ offset ];
-		this.y = me[ offset + 1 ];
-		this.z = me[ offset + 2 ];
-
-		return this;
-
-	},
-
-	equals: function ( v ) {
-
-		return ( ( v.x === this.x ) && ( v.y === this.y ) && ( v.z === this.z ) );
-
-	},
-
-	fromArray: function ( array, offset ) {
-
-		if ( offset === undefined ) offset = 0;
-
-		this.x = array[ offset ];
-		this.y = array[ offset + 1 ];
-		this.z = array[ offset + 2 ];
-
-		return this;
-
-	},
-
-	toArray: function ( array, offset ) {
-
-		if ( array === undefined ) array = [];
-		if ( offset === undefined ) offset = 0;
-
-		array[ offset ] = this.x;
-		array[ offset + 1 ] = this.y;
-		array[ offset + 2 ] = this.z;
-
-		return array;
-
-	},
-
-	clone: function () {
-
-		return new THREE.Vector3( this.x, this.y, this.z );
-
-	}
-
-};
-
-// File:src/math/Vector4.js
-
-/**
- * @author supereggbert / http://www.paulbrunt.co.uk/
- * @author philogb / http://blog.thejit.org/
- * @author mikael emtinger / http://gomo.se/
- * @author egraether / http://egraether.com/
- * @author WestLangley / http://github.com/WestLangley
- */
-
-THREE.Vector4 = function ( x, y, z, w ) {
-
-	this.x = x || 0;
-	this.y = y || 0;
-	this.z = z || 0;
-	this.w = ( w !== undefined ) ? w : 1;
-
-};
-
-THREE.Vector4.prototype = {
-
-	constructor: THREE.Vector4,
-
-	set: function ( x, y, z, w ) {
-
-		this.x = x;
-		this.y = y;
-		this.z = z;
-		this.w = w;
-
-		return this;
-
-	},
-
-	setX: function ( x ) {
-
-		this.x = x;
-
-		return this;
-
-	},
-
-	setY: function ( y ) {
-
-		this.y = y;
-
-		return this;
-
-	},
-
-	setZ: function ( z ) {
-
-		this.z = z;
-
-		return this;
-
-	},
-
-	setW: function ( w ) {
-
-		this.w = w;
-
-		return this;
-
-	},
-
-	setComponent: function ( index, value ) {
-
-		switch ( index ) {
-
-			case 0: this.x = value; break;
-			case 1: this.y = value; break;
-			case 2: this.z = value; break;
-			case 3: this.w = value; break;
-			default: throw new Error( 'index is out of range: ' + index );
-
-		}
-
-	},
-
-	getComponent: function ( index ) {
-
-		switch ( index ) {
-
-			case 0: return this.x;
-			case 1: return this.y;
-			case 2: return this.z;
-			case 3: return this.w;
-			default: throw new Error( 'index is out of range: ' + index );
-
-		}
-
-	},
-
-	copy: function ( v ) {
-
-		this.x = v.x;
-		this.y = v.y;
-		this.z = v.z;
-		this.w = ( v.w !== undefined ) ? v.w : 1;
-
-		return this;
-
-	},
-
-	add: function ( v, w ) {
-
-		if ( w !== undefined ) {
-
-			console.warn( 'THREE.Vector4: .add() now only accepts one argument. Use .addVectors( a, b ) instead.' );
-			return this.addVectors( v, w );
-
-		}
-
-		this.x += v.x;
-		this.y += v.y;
-		this.z += v.z;
-		this.w += v.w;
-
-		return this;
-
-	},
-
-	addScalar: function ( s ) {
-
-		this.x += s;
-		this.y += s;
-		this.z += s;
-		this.w += s;
-
-		return this;
-
-	},
-
-	addVectors: function ( a, b ) {
-
-		this.x = a.x + b.x;
-		this.y = a.y + b.y;
-		this.z = a.z + b.z;
-		this.w = a.w + b.w;
-
-		return this;
-
-	},
-
-	sub: function ( v, w ) {
-
-		if ( w !== undefined ) {
-
-			console.warn( 'THREE.Vector4: .sub() now only accepts one argument. Use .subVectors( a, b ) instead.' );
-			return this.subVectors( v, w );
-
-		}
-
-		this.x -= v.x;
-		this.y -= v.y;
-		this.z -= v.z;
-		this.w -= v.w;
-
-		return this;
-
-	},
-
-	subVectors: function ( a, b ) {
-
-		this.x = a.x - b.x;
-		this.y = a.y - b.y;
-		this.z = a.z - b.z;
-		this.w = a.w - b.w;
-
-		return this;
-
-	},
-
-	multiplyScalar: function ( scalar ) {
-
-		this.x *= scalar;
-		this.y *= scalar;
-		this.z *= scalar;
-		this.w *= scalar;
-
-		return this;
-
-	},
-
-	applyMatrix4: function ( m ) {
-
-		var x = this.x;
-		var y = this.y;
-		var z = this.z;
-		var w = this.w;
-
-		var e = m.elements;
-
-		this.x = e[ 0 ] * x + e[ 4 ] * y + e[ 8 ] * z + e[ 12 ] * w;
-		this.y = e[ 1 ] * x + e[ 5 ] * y + e[ 9 ] * z + e[ 13 ] * w;
-		this.z = e[ 2 ] * x + e[ 6 ] * y + e[ 10 ] * z + e[ 14 ] * w;
-		this.w = e[ 3 ] * x + e[ 7 ] * y + e[ 11 ] * z + e[ 15 ] * w;
-
-		return this;
-
-	},
-
-	divideScalar: function ( scalar ) {
-
-		if ( scalar !== 0 ) {
-
-			var invScalar = 1 / scalar;
-
-			this.x *= invScalar;
-			this.y *= invScalar;
-			this.z *= invScalar;
-			this.w *= invScalar;
-
-		} else {
-
-			this.x = 0;
-			this.y = 0;
-			this.z = 0;
-			this.w = 1;
-
-		}
-
-		return this;
-
-	},
-
-	setAxisAngleFromQuaternion: function ( q ) {
-
-		// http://www.euclideanspace.com/maths/geometry/rotations/conversions/quaternionToAngle/index.htm
-
-		// q is assumed to be normalized
-
-		this.w = 2 * Math.acos( q.w );
-
-		var s = Math.sqrt( 1 - q.w * q.w );
-
-		if ( s < 0.0001 ) {
-
-			 this.x = 1;
-			 this.y = 0;
-			 this.z = 0;
-
-		} else {
-
-			 this.x = q.x / s;
-			 this.y = q.y / s;
-			 this.z = q.z / s;
-
-		}
-
-		return this;
-
-	},
-
-	setAxisAngleFromRotationMatrix: function ( m ) {
-
-		// http://www.euclideanspace.com/maths/geometry/rotations/conversions/matrixToAngle/index.htm
-
-		// assumes the upper 3x3 of m is a pure rotation matrix (i.e, unscaled)
-
-		var angle, x, y, z,		// variables for result
-			epsilon = 0.01,		// margin to allow for rounding errors
-			epsilon2 = 0.1,		// margin to distinguish between 0 and 180 degrees
-
-			te = m.elements,
-
-			m11 = te[ 0 ], m12 = te[ 4 ], m13 = te[ 8 ],
-			m21 = te[ 1 ], m22 = te[ 5 ], m23 = te[ 9 ],
-			m31 = te[ 2 ], m32 = te[ 6 ], m33 = te[ 10 ];
-
-		if ( ( Math.abs( m12 - m21 ) < epsilon )
-		   && ( Math.abs( m13 - m31 ) < epsilon )
-		   && ( Math.abs( m23 - m32 ) < epsilon ) ) {
-
-			// singularity found
-			// first check for identity matrix which must have +1 for all terms
-			// in leading diagonal and zero in other terms
-
-			if ( ( Math.abs( m12 + m21 ) < epsilon2 )
-			   && ( Math.abs( m13 + m31 ) < epsilon2 )
-			   && ( Math.abs( m23 + m32 ) < epsilon2 )
-			   && ( Math.abs( m11 + m22 + m33 - 3 ) < epsilon2 ) ) {
-
-				// this singularity is identity matrix so angle = 0
-
-				this.set( 1, 0, 0, 0 );
-
-				return this; // zero angle, arbitrary axis
-
-			}
-
-			// otherwise this singularity is angle = 180
-
-			angle = Math.PI;
-
-			var xx = ( m11 + 1 ) / 2;
-			var yy = ( m22 + 1 ) / 2;
-			var zz = ( m33 + 1 ) / 2;
-			var xy = ( m12 + m21 ) / 4;
-			var xz = ( m13 + m31 ) / 4;
-			var yz = ( m23 + m32 ) / 4;
-
-			if ( ( xx > yy ) && ( xx > zz ) ) { // m11 is the largest diagonal term
-
-				if ( xx < epsilon ) {
-
-					x = 0;
-					y = 0.707106781;
-					z = 0.707106781;
-
-				} else {
-
-					x = Math.sqrt( xx );
-					y = xy / x;
-					z = xz / x;
-
-				}
-
-			} else if ( yy > zz ) { // m22 is the largest diagonal term
-
-				if ( yy < epsilon ) {
-
-					x = 0.707106781;
-					y = 0;
-					z = 0.707106781;
-
-				} else {
-
-					y = Math.sqrt( yy );
-					x = xy / y;
-					z = yz / y;
-
-				}
-
-			} else { // m33 is the largest diagonal term so base result on this
-
-				if ( zz < epsilon ) {
-
-					x = 0.707106781;
-					y = 0.707106781;
-					z = 0;
-
-				} else {
-
-					z = Math.sqrt( zz );
-					x = xz / z;
-					y = yz / z;
-
-				}
-
-			}
-
-			this.set( x, y, z, angle );
-
-			return this; // return 180 deg rotation
-
-		}
-
-		// as we have reached here there are no singularities so we can handle normally
-
-		var s = Math.sqrt( ( m32 - m23 ) * ( m32 - m23 )
-						  + ( m13 - m31 ) * ( m13 - m31 )
-						  + ( m21 - m12 ) * ( m21 - m12 ) ); // used to normalize
-
-		if ( Math.abs( s ) < 0.001 ) s = 1;
-
-		// prevent divide by zero, should not happen if matrix is orthogonal and should be
-		// caught by singularity test above, but I've left it in just in case
-
-		this.x = ( m32 - m23 ) / s;
-		this.y = ( m13 - m31 ) / s;
-		this.z = ( m21 - m12 ) / s;
-		this.w = Math.acos( ( m11 + m22 + m33 - 1 ) / 2 );
-
-		return this;
-
-	},
-
-	min: function ( v ) {
-
-		if ( this.x > v.x ) {
-
-			this.x = v.x;
-
-		}
-
-		if ( this.y > v.y ) {
-
-			this.y = v.y;
-
-		}
-
-		if ( this.z > v.z ) {
-
-			this.z = v.z;
-
-		}
-
-		if ( this.w > v.w ) {
-
-			this.w = v.w;
-
-		}
-
-		return this;
-
-	},
-
-	max: function ( v ) {
-
-		if ( this.x < v.x ) {
-
-			this.x = v.x;
-
-		}
-
-		if ( this.y < v.y ) {
-
-			this.y = v.y;
-
-		}
-
-		if ( this.z < v.z ) {
-
-			this.z = v.z;
-
-		}
-
-		if ( this.w < v.w ) {
-
-			this.w = v.w;
-
-		}
-
-		return this;
-
-	},
-
-	clamp: function ( min, max ) {
-
-		// This function assumes min < max, if this assumption isn't true it will not operate correctly
-
-		if ( this.x < min.x ) {
-
-			this.x = min.x;
-
-		} else if ( this.x > max.x ) {
-
-			this.x = max.x;
-
-		}
-
-		if ( this.y < min.y ) {
-
-			this.y = min.y;
-
-		} else if ( this.y > max.y ) {
-
-			this.y = max.y;
-
-		}
-
-		if ( this.z < min.z ) {
-
-			this.z = min.z;
-
-		} else if ( this.z > max.z ) {
-
-			this.z = max.z;
-
-		}
-
-		if ( this.w < min.w ) {
-
-			this.w = min.w;
-
-		} else if ( this.w > max.w ) {
-
-			this.w = max.w;
-
-		}
-
-		return this;
-
-	},
-
-	clampScalar: ( function () {
-
-		var min, max;
-
-		return function ( minVal, maxVal ) {
-
-			if ( min === undefined ) {
-
-				min = new THREE.Vector4();
-				max = new THREE.Vector4();
-
-			}
-
-			min.set( minVal, minVal, minVal, minVal );
-			max.set( maxVal, maxVal, maxVal, maxVal );
-
-			return this.clamp( min, max );
-
-		};
-
-	} )(),
-
-    floor: function () {
-
-        this.x = Math.floor( this.x );
-        this.y = Math.floor( this.y );
-        this.z = Math.floor( this.z );
-        this.w = Math.floor( this.w );
-
-        return this;
-
-    },
-
-    ceil: function () {
-
-        this.x = Math.ceil( this.x );
-        this.y = Math.ceil( this.y );
-        this.z = Math.ceil( this.z );
-        this.w = Math.ceil( this.w );
-
-        return this;
-
-    },
-
-    round: function () {
-
-        this.x = Math.round( this.x );
-        this.y = Math.round( this.y );
-        this.z = Math.round( this.z );
-        this.w = Math.round( this.w );
-
-        return this;
-
-    },
-
-    roundToZero: function () {
-
-        this.x = ( this.x < 0 ) ? Math.ceil( this.x ) : Math.floor( this.x );
-        this.y = ( this.y < 0 ) ? Math.ceil( this.y ) : Math.floor( this.y );
-        this.z = ( this.z < 0 ) ? Math.ceil( this.z ) : Math.floor( this.z );
-        this.w = ( this.w < 0 ) ? Math.ceil( this.w ) : Math.floor( this.w );
-
-        return this;
-
-    },
-
-	negate: function () {
-
-		this.x = - this.x;
-		this.y = - this.y;
-		this.z = - this.z;
-		this.w = - this.w;
-
-		return this;
-
-	},
-
-	dot: function ( v ) {
-
-		return this.x * v.x + this.y * v.y + this.z * v.z + this.w * v.w;
-
-	},
-
-	lengthSq: function () {
-
-		return this.x * this.x + this.y * this.y + this.z * this.z + this.w * this.w;
-
-	},
-
-	length: function () {
-
-		return Math.sqrt( this.x * this.x + this.y * this.y + this.z * this.z + this.w * this.w );
-
-	},
-
-	lengthManhattan: function () {
-
-		return Math.abs( this.x ) + Math.abs( this.y ) + Math.abs( this.z ) + Math.abs( this.w );
-
-	},
-
-	normalize: function () {
-
-		return this.divideScalar( this.length() );
-
-	},
-
-	setLength: function ( l ) {
-
-		var oldLength = this.length();
-
-		if ( oldLength !== 0 && l !== oldLength ) {
-
-			this.multiplyScalar( l / oldLength );
-
-		}
-
-		return this;
-
-	},
-
-	lerp: function ( v, alpha ) {
-
-		this.x += ( v.x - this.x ) * alpha;
-		this.y += ( v.y - this.y ) * alpha;
-		this.z += ( v.z - this.z ) * alpha;
-		this.w += ( v.w - this.w ) * alpha;
-
-		return this;
-
-	},
-
-	equals: function ( v ) {
-
-		return ( ( v.x === this.x ) && ( v.y === this.y ) && ( v.z === this.z ) && ( v.w === this.w ) );
-
-	},
-
-	fromArray: function ( array, offset ) {
-
-		if ( offset === undefined ) offset = 0;
-
-		this.x = array[ offset ];
-		this.y = array[ offset + 1 ];
-		this.z = array[ offset + 2 ];
-		this.w = array[ offset + 3 ];
-
-		return this;
-
-	},
-
-	toArray: function ( array, offset ) {
-
-		if ( array === undefined ) array = [];
-		if ( offset === undefined ) offset = 0;
-
-		array[ offset ] = this.x;
-		array[ offset + 1 ] = this.y;
-		array[ offset + 2 ] = this.z;
-		array[ offset + 3 ] = this.w;
-
-		return array;
-
-	},
-
-	clone: function () {
-
-		return new THREE.Vector4( this.x, this.y, this.z, this.w );
-
-	}
-
-};
-
-// File:src/math/Euler.js
-
-/**
- * @author mrdoob / http://mrdoob.com/
- * @author WestLangley / http://github.com/WestLangley
- * @author bhouston / http://exocortex.com
- */
-
-THREE.Euler = function ( x, y, z, order ) {
-
-	this._x = x || 0;
-	this._y = y || 0;
-	this._z = z || 0;
-	this._order = order || THREE.Euler.DefaultOrder;
-
-};
-
-THREE.Euler.RotationOrders = [ 'XYZ', 'YZX', 'ZXY', 'XZY', 'YXZ', 'ZYX' ];
-
-THREE.Euler.DefaultOrder = 'XYZ';
-
-THREE.Euler.prototype = {
-
-	constructor: THREE.Euler,
-
-	_x: 0, _y: 0, _z: 0, _order: THREE.Euler.DefaultOrder,
-
-	get x () {
-
-		return this._x;
-
-	},
-
-	set x ( value ) {
-
-		this._x = value;
-		this.onChangeCallback();
-
-	},
-
-	get y () {
-
-		return this._y;
-
-	},
-
-	set y ( value ) {
-
-		this._y = value;
-		this.onChangeCallback();
-
-	},
-
-	get z () {
-
-		return this._z;
-
-	},
-
-	set z ( value ) {
-
-		this._z = value;
-		this.onChangeCallback();
-
-	},
-
-	get order () {
-
-		return this._order;
-
-	},
-
-	set order ( value ) {
-
-		this._order = value;
-		this.onChangeCallback();
-
-	},
-
-	set: function ( x, y, z, order ) {
-
-		this._x = x;
-		this._y = y;
-		this._z = z;
-		this._order = order || this._order;
-
-		this.onChangeCallback();
-
-		return this;
-
-	},
-
-	copy: function ( euler ) {
-
-		this._x = euler._x;
-		this._y = euler._y;
-		this._z = euler._z;
-		this._order = euler._order;
-
-		this.onChangeCallback();
-
-		return this;
-
-	},
-
-	setFromRotationMatrix: function ( m, order ) {
-
-		var clamp = THREE.Math.clamp;
-
-		// assumes the upper 3x3 of m is a pure rotation matrix (i.e, unscaled)
-
-		var te = m.elements;
-		var m11 = te[ 0 ], m12 = te[ 4 ], m13 = te[ 8 ];
-		var m21 = te[ 1 ], m22 = te[ 5 ], m23 = te[ 9 ];
-		var m31 = te[ 2 ], m32 = te[ 6 ], m33 = te[ 10 ];
-
-		order = order || this._order;
-
-		if ( order === 'XYZ' ) {
-
-			this._y = Math.asin( clamp( m13, - 1, 1 ) );
-
-			if ( Math.abs( m13 ) < 0.99999 ) {
-
-				this._x = Math.atan2( - m23, m33 );
-				this._z = Math.atan2( - m12, m11 );
-
-			} else {
-
-				this._x = Math.atan2( m32, m22 );
-				this._z = 0;
-
-			}
-
-		} else if ( order === 'YXZ' ) {
-
-			this._x = Math.asin( - clamp( m23, - 1, 1 ) );
-
-			if ( Math.abs( m23 ) < 0.99999 ) {
-
-				this._y = Math.atan2( m13, m33 );
-				this._z = Math.atan2( m21, m22 );
-
-			} else {
-
-				this._y = Math.atan2( - m31, m11 );
-				this._z = 0;
-
-			}
-
-		} else if ( order === 'ZXY' ) {
-
-			this._x = Math.asin( clamp( m32, - 1, 1 ) );
-
-			if ( Math.abs( m32 ) < 0.99999 ) {
-
-				this._y = Math.atan2( - m31, m33 );
-				this._z = Math.atan2( - m12, m22 );
-
-			} else {
-
-				this._y = 0;
-				this._z = Math.atan2( m21, m11 );
-
-			}
-
-		} else if ( order === 'ZYX' ) {
-
-			this._y = Math.asin( - clamp( m31, - 1, 1 ) );
-
-			if ( Math.abs( m31 ) < 0.99999 ) {
-
-				this._x = Math.atan2( m32, m33 );
-				this._z = Math.atan2( m21, m11 );
-
-			} else {
-
-				this._x = 0;
-				this._z = Math.atan2( - m12, m22 );
-
-			}
-
-		} else if ( order === 'YZX' ) {
-
-			this._z = Math.asin( clamp( m21, - 1, 1 ) );
-
-			if ( Math.abs( m21 ) < 0.99999 ) {
-
-				this._x = Math.atan2( - m23, m22 );
-				this._y = Math.atan2( - m31, m11 );
-
-			} else {
-
-				this._x = 0;
-				this._y = Math.atan2( m13, m33 );
-
-			}
-
-		} else if ( order === 'XZY' ) {
-
-			this._z = Math.asin( - clamp( m12, - 1, 1 ) );
-
-			if ( Math.abs( m12 ) < 0.99999 ) {
-
-				this._x = Math.atan2( m32, m22 );
-				this._y = Math.atan2( m13, m11 );
-
-			} else {
-
-				this._x = Math.atan2( - m23, m33 );
-				this._y = 0;
-
-			}
-
-		} else {
-
-			console.warn( 'THREE.Euler: .setFromRotationMatrix() given unsupported order: ' + order )
-
-		}
-
-		this._order = order;
-
-		this.onChangeCallback();
-
-		return this;
-
-	},
-
-	setFromQuaternion: function ( q, order, update ) {
-
-		var clamp = THREE.Math.clamp;
-
-		// q is assumed to be normalized
-
-		// http://www.mathworks.com/matlabcentral/fileexchange/20696-function-to-convert-between-dcm-euler-angles-quaternions-and-euler-vectors/content/SpinCalc.m
-
-		var sqx = q.x * q.x;
-		var sqy = q.y * q.y;
-		var sqz = q.z * q.z;
-		var sqw = q.w * q.w;
-
-		order = order || this._order;
-
-		if ( order === 'XYZ' ) {
-
-			this._x = Math.atan2( 2 * ( q.x * q.w - q.y * q.z ), ( sqw - sqx - sqy + sqz ) );
-			this._y = Math.asin(  clamp( 2 * ( q.x * q.z + q.y * q.w ), - 1, 1 ) );
-			this._z = Math.atan2( 2 * ( q.z * q.w - q.x * q.y ), ( sqw + sqx - sqy - sqz ) );
-
-		} else if ( order ===  'YXZ' ) {
-
-			this._x = Math.asin(  clamp( 2 * ( q.x * q.w - q.y * q.z ), - 1, 1 ) );
-			this._y = Math.atan2( 2 * ( q.x * q.z + q.y * q.w ), ( sqw - sqx - sqy + sqz ) );
-			this._z = Math.atan2( 2 * ( q.x * q.y + q.z * q.w ), ( sqw - sqx + sqy - sqz ) );
-
-		} else if ( order === 'ZXY' ) {
-
-			this._x = Math.asin(  clamp( 2 * ( q.x * q.w + q.y * q.z ), - 1, 1 ) );
-			this._y = Math.atan2( 2 * ( q.y * q.w - q.z * q.x ), ( sqw - sqx - sqy + sqz ) );
-			this._z = Math.atan2( 2 * ( q.z * q.w - q.x * q.y ), ( sqw - sqx + sqy - sqz ) );
-
-		} else if ( order === 'ZYX' ) {
-
-			this._x = Math.atan2( 2 * ( q.x * q.w + q.z * q.y ), ( sqw - sqx - sqy + sqz ) );
-			this._y = Math.asin(  clamp( 2 * ( q.y * q.w - q.x * q.z ), - 1, 1 ) );
-			this._z = Math.atan2( 2 * ( q.x * q.y + q.z * q.w ), ( sqw + sqx - sqy - sqz ) );
-
-		} else if ( order === 'YZX' ) {
-
-			this._x = Math.atan2( 2 * ( q.x * q.w - q.z * q.y ), ( sqw - sqx + sqy - sqz ) );
-			this._y = Math.atan2( 2 * ( q.y * q.w - q.x * q.z ), ( sqw + sqx - sqy - sqz ) );
-			this._z = Math.asin(  clamp( 2 * ( q.x * q.y + q.z * q.w ), - 1, 1 ) );
-
-		} else if ( order === 'XZY' ) {
-
-			this._x = Math.atan2( 2 * ( q.x * q.w + q.y * q.z ), ( sqw - sqx + sqy - sqz ) );
-			this._y = Math.atan2( 2 * ( q.x * q.z + q.y * q.w ), ( sqw + sqx - sqy - sqz ) );
-			this._z = Math.asin(  clamp( 2 * ( q.z * q.w - q.x * q.y ), - 1, 1 ) );
-
-		} else {
-
-			console.warn( 'THREE.Euler: .setFromQuaternion() given unsupported order: ' + order )
-
-		}
-
-		this._order = order;
-
-		if ( update !== false ) this.onChangeCallback();
-
-		return this;
-
-	},
-
-	reorder: function () {
-
-		// WARNING: this discards revolution information -bhouston
-
-		var q = new THREE.Quaternion();
-
-		return function ( newOrder ) {
-
-			q.setFromEuler( this );
-			this.setFromQuaternion( q, newOrder );
-
-		};
-
-
-	}(),
-
-	equals: function ( euler ) {
-
-		return ( euler._x === this._x ) && ( euler._y === this._y ) && ( euler._z === this._z ) && ( euler._order === this._order );
-
-	},
-
-	fromArray: function ( array ) {
-
-		this._x = array[ 0 ];
-		this._y = array[ 1 ];
-		this._z = array[ 2 ];
-		if ( array[ 3 ] !== undefined ) this._order = array[ 3 ];
-
-		this.onChangeCallback();
-
-		return this;
-
-	},
-
-	toArray: function () {
-
-		return [ this._x, this._y, this._z, this._order ];
-
-	},
-
-	onChange: function ( callback ) {
-
-		this.onChangeCallback = callback;
-
-		return this;
-
-	},
-
-	onChangeCallback: function () {},
-
-	clone: function () {
-
-		return new THREE.Euler( this._x, this._y, this._z, this._order );
-
-	}
-
-};
-
-// File:src/math/Line3.js
-
-/**
- * @author bhouston / http://exocortex.com
- */
-
-THREE.Line3 = function ( start, end ) {
-
-	this.start = ( start !== undefined ) ? start : new THREE.Vector3();
-	this.end = ( end !== undefined ) ? end : new THREE.Vector3();
-
-};
-
-THREE.Line3.prototype = {
-
-	constructor: THREE.Line3,
-
-	set: function ( start, end ) {
-
-		this.start.copy( start );
-		this.end.copy( end );
-
-		return this;
-
-	},
-
-	copy: function ( line ) {
-
-		this.start.copy( line.start );
-		this.end.copy( line.end );
-
-		return this;
-
-	},
-
-	center: function ( optionalTarget ) {
-
-		var result = optionalTarget || new THREE.Vector3();
-		return result.addVectors( this.start, this.end ).multiplyScalar( 0.5 );
-
-	},
-
-	delta: function ( optionalTarget ) {
-
-		var result = optionalTarget || new THREE.Vector3();
-		return result.subVectors( this.end, this.start );
-
-	},
-
-	distanceSq: function () {
-
-		return this.start.distanceToSquared( this.end );
-
-	},
-
-	distance: function () {
-
-		return this.start.distanceTo( this.end );
-
-	},
-
-	at: function ( t, optionalTarget ) {
-
-		var result = optionalTarget || new THREE.Vector3();
-
-		return this.delta( result ).multiplyScalar( t ).add( this.start );
-
-	},
-
-	closestPointToPointParameter: function () {
-
-		var startP = new THREE.Vector3();
-		var startEnd = new THREE.Vector3();
-
-		return function ( point, clampToLine ) {
-
-			startP.subVectors( point, this.start );
-			startEnd.subVectors( this.end, this.start );
-
-			var startEnd2 = startEnd.dot( startEnd );
-			var startEnd_startP = startEnd.dot( startP );
-
-			var t = startEnd_startP / startEnd2;
-
-			if ( clampToLine ) {
-
-				t = THREE.Math.clamp( t, 0, 1 );
-
-			}
-
-			return t;
-
-		};
-
-	}(),
-
-	closestPointToPoint: function ( point, clampToLine, optionalTarget ) {
-
-		var t = this.closestPointToPointParameter( point, clampToLine );
-
-		var result = optionalTarget || new THREE.Vector3();
-
-		return this.delta( result ).multiplyScalar( t ).add( this.start );
-
-	},
-
-	applyMatrix4: function ( matrix ) {
-
-		this.start.applyMatrix4( matrix );
-		this.end.applyMatrix4( matrix );
-
-		return this;
-
-	},
-
-	equals: function ( line ) {
-
-		return line.start.equals( this.start ) && line.end.equals( this.end );
-
-	},
-
-	clone: function () {
-
-		return new THREE.Line3().copy( this );
-
-	}
-
-};
-
-// File:src/math/Box2.js
-
-/**
- * @author bhouston / http://exocortex.com
- */
-
-THREE.Box2 = function ( min, max ) {
-
-	this.min = ( min !== undefined ) ? min : new THREE.Vector2( Infinity, Infinity );
-	this.max = ( max !== undefined ) ? max : new THREE.Vector2( - Infinity, - Infinity );
-
-};
-
-THREE.Box2.prototype = {
-
-	constructor: THREE.Box2,
-
-	set: function ( min, max ) {
-
-		this.min.copy( min );
-		this.max.copy( max );
-
-		return this;
-
-	},
-
-	setFromPoints: function ( points ) {
-
-		this.makeEmpty();
-
-		for ( var i = 0, il = points.length; i < il; i ++ ) {
-
-			this.expandByPoint( points[ i ] )
-
-		}
-
-		return this;
-
-	},
-
-	setFromCenterAndSize: function () {
-
-		var v1 = new THREE.Vector2();
-
-		return function ( center, size ) {
-
-			var halfSize = v1.copy( size ).multiplyScalar( 0.5 );
-			this.min.copy( center ).sub( halfSize );
-			this.max.copy( center ).add( halfSize );
-
-			return this;
-
-		};
-
-	}(),
-
-	copy: function ( box ) {
-
-		this.min.copy( box.min );
-		this.max.copy( box.max );
-
-		return this;
-
-	},
-
-	makeEmpty: function () {
-
-		this.min.x = this.min.y = Infinity;
-		this.max.x = this.max.y = - Infinity;
-
-		return this;
-
-	},
-
-	empty: function () {
-
-		// this is a more robust check for empty than ( volume <= 0 ) because volume can get positive with two negative axes
-
-		return ( this.max.x < this.min.x ) || ( this.max.y < this.min.y );
-
-	},
-
-	center: function ( optionalTarget ) {
-
-		var result = optionalTarget || new THREE.Vector2();
-		return result.addVectors( this.min, this.max ).multiplyScalar( 0.5 );
-
-	},
-
-	size: function ( optionalTarget ) {
-
-		var result = optionalTarget || new THREE.Vector2();
-		return result.subVectors( this.max, this.min );
-
-	},
-
-	expandByPoint: function ( point ) {
-
-		this.min.min( point );
-		this.max.max( point );
-
-		return this;
-	},
-
-	expandByVector: function ( vector ) {
-
-		this.min.sub( vector );
-		this.max.add( vector );
-
-		return this;
-	},
-
-	expandByScalar: function ( scalar ) {
-
-		this.min.addScalar( - scalar );
-		this.max.addScalar( scalar );
-
-		return this;
-	},
-
-	containsPoint: function ( point ) {
-
-		if ( point.x < this.min.x || point.x > this.max.x ||
-		     point.y < this.min.y || point.y > this.max.y ) {
-
-			return false;
-
-		}
-
-		return true;
-
-	},
-
-	containsBox: function ( box ) {
-
-		if ( ( this.min.x <= box.min.x ) && ( box.max.x <= this.max.x ) &&
-		     ( this.min.y <= box.min.y ) && ( box.max.y <= this.max.y ) ) {
-
-			return true;
-
-		}
-
-		return false;
-
-	},
-
-	getParameter: function ( point, optionalTarget ) {
-
-		// This can potentially have a divide by zero if the box
-		// has a size dimension of 0.
-
-		var result = optionalTarget || new THREE.Vector2();
-
-		return result.set(
-			( point.x - this.min.x ) / ( this.max.x - this.min.x ),
-			( point.y - this.min.y ) / ( this.max.y - this.min.y )
-		);
-
-	},
-
-	isIntersectionBox: function ( box ) {
-
-		// using 6 splitting planes to rule out intersections.
-
-		if ( box.max.x < this.min.x || box.min.x > this.max.x ||
-		     box.max.y < this.min.y || box.min.y > this.max.y ) {
-
-			return false;
-
-		}
-
-		return true;
-
-	},
-
-	clampPoint: function ( point, optionalTarget ) {
-
-		var result = optionalTarget || new THREE.Vector2();
-		return result.copy( point ).clamp( this.min, this.max );
-
-	},
-
-	distanceToPoint: function () {
-
-		var v1 = new THREE.Vector2();
-
-		return function ( point ) {
-
-			var clampedPoint = v1.copy( point ).clamp( this.min, this.max );
-			return clampedPoint.sub( point ).length();
-
-		};
-
-	}(),
-
-	intersect: function ( box ) {
-
-		this.min.max( box.min );
-		this.max.min( box.max );
-
-		return this;
-
-	},
-
-	union: function ( box ) {
-
-		this.min.min( box.min );
-		this.max.max( box.max );
-
-		return this;
-
-	},
-
-	translate: function ( offset ) {
-
-		this.min.add( offset );
-		this.max.add( offset );
-
-		return this;
-
-	},
-
-	equals: function ( box ) {
-
-		return box.min.equals( this.min ) && box.max.equals( this.max );
-
-	},
-
-	clone: function () {
-
-		return new THREE.Box2().copy( this );
-
-	}
-
-};
-
-// File:src/math/Box3.js
-
-/**
- * @author bhouston / http://exocortex.com
- * @author WestLangley / http://github.com/WestLangley
- */
-
-THREE.Box3 = function ( min, max ) {
-
-	this.min = ( min !== undefined ) ? min : new THREE.Vector3( Infinity, Infinity, Infinity );
-	this.max = ( max !== undefined ) ? max : new THREE.Vector3( - Infinity, - Infinity, - Infinity );
-
-};
-
-THREE.Box3.prototype = {
-
-	constructor: THREE.Box3,
-
-	set: function ( min, max ) {
-
-		this.min.copy( min );
-		this.max.copy( max );
-
-		return this;
-
-	},
-
-	setFromPoints: function ( points ) {
-
-		this.makeEmpty();
-
-		for ( var i = 0, il = points.length; i < il; i ++ ) {
-
-			this.expandByPoint( points[ i ] )
-
-		}
-
-		return this;
-
-	},
-
-	setFromCenterAndSize: function () {
-
-		var v1 = new THREE.Vector3();
-
-		return function ( center, size ) {
-
-			var halfSize = v1.copy( size ).multiplyScalar( 0.5 );
-
-			this.min.copy( center ).sub( halfSize );
-			this.max.copy( center ).add( halfSize );
-
-			return this;
-
-		};
-
-	}(),
-
-	setFromObject: function () {
-
-		// Computes the world-axis-aligned bounding box of an object (including its children),
-		// accounting for both the object's, and childrens', world transforms
-
-		var v1 = new THREE.Vector3();
-
-		return function ( object ) {
-
-			var scope = this;
-
-			object.updateMatrixWorld( true );
-
-			this.makeEmpty();
-
-			object.traverse( function ( node ) {
-
-				var geometry = node.geometry;
-
-				if ( geometry !== undefined ) {
-
-					if ( geometry instanceof THREE.Geometry ) {
-
-						var vertices = geometry.vertices;
-
-						for ( var i = 0, il = vertices.length; i < il; i ++ ) {
-
-							v1.copy( vertices[ i ] );
-
-							v1.applyMatrix4( node.matrixWorld );
-
-							scope.expandByPoint( v1 );
-
-						}
-
-					} else if ( geometry instanceof THREE.BufferGeometry && geometry.attributes[ 'position' ] !== undefined ) {
-
-						var positions = geometry.attributes[ 'position' ].array;
-
-						for ( var i = 0, il = positions.length; i < il; i += 3 ) {
-
-							v1.set( positions[ i ], positions[ i + 1 ], positions[ i + 2 ] );
-
-							v1.applyMatrix4( node.matrixWorld );
-
-							scope.expandByPoint( v1 );
-
-						}
-
-					}
-
-				}
-
-			} );
-
-			return this;
-
-		};
-
-	}(),
-
-	copy: function ( box ) {
-
-		this.min.copy( box.min );
-		this.max.copy( box.max );
-
-		return this;
-
-	},
-
-	makeEmpty: function () {
-
-		this.min.x = this.min.y = this.min.z = Infinity;
-		this.max.x = this.max.y = this.max.z = - Infinity;
-
-		return this;
-
-	},
-
-	empty: function () {
-
-		// this is a more robust check for empty than ( volume <= 0 ) because volume can get positive with two negative axes
-
-		return ( this.max.x < this.min.x ) || ( this.max.y < this.min.y ) || ( this.max.z < this.min.z );
-
-	},
-
-	center: function ( optionalTarget ) {
-
-		var result = optionalTarget || new THREE.Vector3();
-		return result.addVectors( this.min, this.max ).multiplyScalar( 0.5 );
-
-	},
-
-	size: function ( optionalTarget ) {
-
-		var result = optionalTarget || new THREE.Vector3();
-		return result.subVectors( this.max, this.min );
-
-	},
-
-	expandByPoint: function ( point ) {
-
-		this.min.min( point );
-		this.max.max( point );
-
-		return this;
-
-	},
-
-	expandByVector: function ( vector ) {
-
-		this.min.sub( vector );
-		this.max.add( vector );
-
-		return this;
-
-	},
-
-	expandByScalar: function ( scalar ) {
-
-		this.min.addScalar( - scalar );
-		this.max.addScalar( scalar );
-
-		return this;
-
-	},
-
-	containsPoint: function ( point ) {
-
-		if ( point.x < this.min.x || point.x > this.max.x ||
-		     point.y < this.min.y || point.y > this.max.y ||
-		     point.z < this.min.z || point.z > this.max.z ) {
-
-			return false;
-
-		}
-
-		return true;
-
-	},
-
-	containsBox: function ( box ) {
-
-		if ( ( this.min.x <= box.min.x ) && ( box.max.x <= this.max.x ) &&
-			 ( this.min.y <= box.min.y ) && ( box.max.y <= this.max.y ) &&
-			 ( this.min.z <= box.min.z ) && ( box.max.z <= this.max.z ) ) {
-
-			return true;
-
-		}
-
-		return false;
-
-	},
-
-	getParameter: function ( point, optionalTarget ) {
-
-		// This can potentially have a divide by zero if the box
-		// has a size dimension of 0.
-
-		var result = optionalTarget || new THREE.Vector3();
-
-		return result.set(
-			( point.x - this.min.x ) / ( this.max.x - this.min.x ),
-			( point.y - this.min.y ) / ( this.max.y - this.min.y ),
-			( point.z - this.min.z ) / ( this.max.z - this.min.z )
-		);
-
-	},
-
-	isIntersectionBox: function ( box ) {
-
-		// using 6 splitting planes to rule out intersections.
-
-		if ( box.max.x < this.min.x || box.min.x > this.max.x ||
-		     box.max.y < this.min.y || box.min.y > this.max.y ||
-		     box.max.z < this.min.z || box.min.z > this.max.z ) {
-
-			return false;
-
-		}
-
-		return true;
-
-	},
-
-	clampPoint: function ( point, optionalTarget ) {
-
-		var result = optionalTarget || new THREE.Vector3();
-		return result.copy( point ).clamp( this.min, this.max );
-
-	},
-
-	distanceToPoint: function () {
-
-		var v1 = new THREE.Vector3();
-
-		return function ( point ) {
-
-			var clampedPoint = v1.copy( point ).clamp( this.min, this.max );
-			return clampedPoint.sub( point ).length();
-
-		};
-
-	}(),
-
-	getBoundingSphere: function () {
-
-		var v1 = new THREE.Vector3();
-
-		return function ( optionalTarget ) {
-
-			var result = optionalTarget || new THREE.Sphere();
-
-			result.center = this.center();
-			result.radius = this.size( v1 ).length() * 0.5;
-
-			return result;
-
-		};
-
-	}(),
-
-	intersect: function ( box ) {
-
-		this.min.max( box.min );
-		this.max.min( box.max );
-
-		return this;
-
-	},
-
-	union: function ( box ) {
-
-		this.min.min( box.min );
-		this.max.max( box.max );
-
-		return this;
-
-	},
-
-	applyMatrix4: function () {
-
-		var points = [
-			new THREE.Vector3(),
-			new THREE.Vector3(),
-			new THREE.Vector3(),
-			new THREE.Vector3(),
-			new THREE.Vector3(),
-			new THREE.Vector3(),
-			new THREE.Vector3(),
-			new THREE.Vector3()
-		];
-
-		return function ( matrix ) {
-
-			// NOTE: I am using a binary pattern to specify all 2^3 combinations below
-			points[ 0 ].set( this.min.x, this.min.y, this.min.z ).applyMatrix4( matrix ); // 000
-			points[ 1 ].set( this.min.x, this.min.y, this.max.z ).applyMatrix4( matrix ); // 001
-			points[ 2 ].set( this.min.x, this.max.y, this.min.z ).applyMatrix4( matrix ); // 010
-			points[ 3 ].set( this.min.x, this.max.y, this.max.z ).applyMatrix4( matrix ); // 011
-			points[ 4 ].set( this.max.x, this.min.y, this.min.z ).applyMatrix4( matrix ); // 100
-			points[ 5 ].set( this.max.x, this.min.y, this.max.z ).applyMatrix4( matrix ); // 101
-			points[ 6 ].set( this.max.x, this.max.y, this.min.z ).applyMatrix4( matrix ); // 110
-			points[ 7 ].set( this.max.x, this.max.y, this.max.z ).applyMatrix4( matrix );  // 111
-
-			this.makeEmpty();
-			this.setFromPoints( points );
-
-			return this;
-
-		};
-
-	}(),
-
-	translate: function ( offset ) {
-
-		this.min.add( offset );
-		this.max.add( offset );
-
-		return this;
-
-	},
-
-	equals: function ( box ) {
-
-		return box.min.equals( this.min ) && box.max.equals( this.max );
-
-	},
-
-	clone: function () {
-
-		return new THREE.Box3().copy( this );
-
-	}
-
-};
-
-// File:src/math/Matrix3.js
-
-/**
- * @author alteredq / http://alteredqualia.com/
- * @author WestLangley / http://github.com/WestLangley
- * @author bhouston / http://exocortex.com
- */
-
-THREE.Matrix3 = function () {
-
-	this.elements = new Float32Array( [
-
-		1, 0, 0,
-		0, 1, 0,
-		0, 0, 1
-
-	] );
-
-	if ( arguments.length > 0 ) {
-
-		console.error( 'THREE.Matrix3: the constructor no longer reads arguments. use .set() instead.' );
-
-	}
-
-};
-
-THREE.Matrix3.prototype = {
-
-	constructor: THREE.Matrix3,
-
-	set: function ( n11, n12, n13, n21, n22, n23, n31, n32, n33 ) {
-
-		var te = this.elements;
-
-		te[ 0 ] = n11; te[ 3 ] = n12; te[ 6 ] = n13;
-		te[ 1 ] = n21; te[ 4 ] = n22; te[ 7 ] = n23;
-		te[ 2 ] = n31; te[ 5 ] = n32; te[ 8 ] = n33;
-
-		return this;
-
-	},
-
-	identity: function () {
-
-		this.set(
-
-			1, 0, 0,
-			0, 1, 0,
-			0, 0, 1
-
-		);
-
-		return this;
-
-	},
-
-	copy: function ( m ) {
-
-		var me = m.elements;
-
-		this.set(
-
-			me[ 0 ], me[ 3 ], me[ 6 ],
-			me[ 1 ], me[ 4 ], me[ 7 ],
-			me[ 2 ], me[ 5 ], me[ 8 ]
-
-		);
-
-		return this;
-
-	},
-
-	multiplyVector3: function ( vector ) {
-
-		console.warn( 'THREE.Matrix3: .multiplyVector3() has been removed. Use vector.applyMatrix3( matrix ) instead.' );
-		return vector.applyMatrix3( this );
-
-	},
-
-	multiplyVector3Array: function ( a ) {
-
-		console.warn( 'THREE.Matrix3: .multiplyVector3Array() has been renamed. Use matrix.applyToVector3Array( array ) instead.' );
-		return this.applyToVector3Array( a );
-
-	},
-
-	applyToVector3Array: function () {
-
-		var v1 = new THREE.Vector3();
-
-		return function ( array, offset, length ) {
-
-			if ( offset === undefined ) offset = 0;
-			if ( length === undefined ) length = array.length;
-
-			for ( var i = 0, j = offset, il; i < length; i += 3, j += 3 ) {
-
-				v1.x = array[ j ];
-				v1.y = array[ j + 1 ];
-				v1.z = array[ j + 2 ];
-
-				v1.applyMatrix3( this );
-
-				array[ j ]     = v1.x;
-				array[ j + 1 ] = v1.y;
-				array[ j + 2 ] = v1.z;
-
-			}
-
-			return array;
-
-		};
-
-	}(),
-
-	multiplyScalar: function ( s ) {
-
-		var te = this.elements;
-
-		te[ 0 ] *= s; te[ 3 ] *= s; te[ 6 ] *= s;
-		te[ 1 ] *= s; te[ 4 ] *= s; te[ 7 ] *= s;
-		te[ 2 ] *= s; te[ 5 ] *= s; te[ 8 ] *= s;
-
-		return this;
-
-	},
-
-	determinant: function () {
-
-		var te = this.elements;
-
-		var a = te[ 0 ], b = te[ 1 ], c = te[ 2 ],
-			d = te[ 3 ], e = te[ 4 ], f = te[ 5 ],
-			g = te[ 6 ], h = te[ 7 ], i = te[ 8 ];
-
-		return a * e * i - a * f * h - b * d * i + b * f * g + c * d * h - c * e * g;
-
-	},
-
-	getInverse: function ( matrix, throwOnInvertible ) {
-
-		// input: THREE.Matrix4
-		// ( based on http://code.google.com/p/webgl-mjs/ )
-
-		var me = matrix.elements;
-		var te = this.elements;
-
-		te[ 0 ] =   me[ 10 ] * me[ 5 ] - me[ 6 ] * me[ 9 ];
-		te[ 1 ] = - me[ 10 ] * me[ 1 ] + me[ 2 ] * me[ 9 ];
-		te[ 2 ] =   me[ 6 ] * me[ 1 ] - me[ 2 ] * me[ 5 ];
-		te[ 3 ] = - me[ 10 ] * me[ 4 ] + me[ 6 ] * me[ 8 ];
-		te[ 4 ] =   me[ 10 ] * me[ 0 ] - me[ 2 ] * me[ 8 ];
-		te[ 5 ] = - me[ 6 ] * me[ 0 ] + me[ 2 ] * me[ 4 ];
-		te[ 6 ] =   me[ 9 ] * me[ 4 ] - me[ 5 ] * me[ 8 ];
-		te[ 7 ] = - me[ 9 ] * me[ 0 ] + me[ 1 ] * me[ 8 ];
-		te[ 8 ] =   me[ 5 ] * me[ 0 ] - me[ 1 ] * me[ 4 ];
-
-		var det = me[ 0 ] * te[ 0 ] + me[ 1 ] * te[ 3 ] + me[ 2 ] * te[ 6 ];
-
-		// no inverse
-
-		if ( det === 0 ) {
-
-			var msg = "Matrix3.getInverse(): can't invert matrix, determinant is 0";
-
-			if ( throwOnInvertible || false ) {
-
-				throw new Error( msg );
-
-			} else {
-
-				console.warn( msg );
-
-			}
-
-			this.identity();
-
-			return this;
-
-		}
-
-		this.multiplyScalar( 1.0 / det );
-
-		return this;
-
-	},
-
-	transpose: function () {
-
-		var tmp, m = this.elements;
-
-		tmp = m[ 1 ]; m[ 1 ] = m[ 3 ]; m[ 3 ] = tmp;
-		tmp = m[ 2 ]; m[ 2 ] = m[ 6 ]; m[ 6 ] = tmp;
-		tmp = m[ 5 ]; m[ 5 ] = m[ 7 ]; m[ 7 ] = tmp;
-
-		return this;
-
-	},
-
-	flattenToArrayOffset: function ( array, offset ) {
-
-		var te = this.elements;
-
-		array[ offset     ] = te[ 0 ];
-		array[ offset + 1 ] = te[ 1 ];
-		array[ offset + 2 ] = te[ 2 ];
-
-		array[ offset + 3 ] = te[ 3 ];
-		array[ offset + 4 ] = te[ 4 ];
-		array[ offset + 5 ] = te[ 5 ];
-
-		array[ offset + 6 ] = te[ 6 ];
-		array[ offset + 7 ] = te[ 7 ];
-		array[ offset + 8 ]  = te[ 8 ];
-
-		return array;
-
-	},
-
-	getNormalMatrix: function ( m ) {
-
-		// input: THREE.Matrix4
-
-		this.getInverse( m ).transpose();
-
-		return this;
-
-	},
-
-	transposeIntoArray: function ( r ) {
-
-		var m = this.elements;
-
-		r[ 0 ] = m[ 0 ];
-		r[ 1 ] = m[ 3 ];
-		r[ 2 ] = m[ 6 ];
-		r[ 3 ] = m[ 1 ];
-		r[ 4 ] = m[ 4 ];
-		r[ 5 ] = m[ 7 ];
-		r[ 6 ] = m[ 2 ];
-		r[ 7 ] = m[ 5 ];
-		r[ 8 ] = m[ 8 ];
-
-		return this;
-
-	},
-
-	fromArray: function ( array ) {
-
-		this.elements.set( array );
-
-		return this;
-
-	},
-
-	toArray: function () {
-
-		var te = this.elements;
-
-		return [
-			te[ 0 ], te[ 1 ], te[ 2 ],
-			te[ 3 ], te[ 4 ], te[ 5 ],
-			te[ 6 ], te[ 7 ], te[ 8 ]
-		];
-
-	},
-
-	clone: function () {
-
-		return new THREE.Matrix3().fromArray( this.elements );
-
-	}
-
-};
-
-// File:src/math/Matrix4.js
-
-/**
- * @author mrdoob / http://mrdoob.com/
- * @author supereggbert / http://www.paulbrunt.co.uk/
- * @author philogb / http://blog.thejit.org/
- * @author jordi_ros / http://plattsoft.com
- * @author D1plo1d / http://github.com/D1plo1d
- * @author alteredq / http://alteredqualia.com/
- * @author mikael emtinger / http://gomo.se/
- * @author timknip / http://www.floorplanner.com/
- * @author bhouston / http://exocortex.com
- * @author WestLangley / http://github.com/WestLangley
- */
-
-THREE.Matrix4 = function () {
-
-	this.elements = new Float32Array( [
-
-		1, 0, 0, 0,
-		0, 1, 0, 0,
-		0, 0, 1, 0,
-		0, 0, 0, 1
-
-	] );
-
-	if ( arguments.length > 0 ) {
-
-		console.error( 'THREE.Matrix4: the constructor no longer reads arguments. use .set() instead.' );
-
-	}
-
-};
-
-THREE.Matrix4.prototype = {
-
-	constructor: THREE.Matrix4,
-
-	set: function ( n11, n12, n13, n14, n21, n22, n23, n24, n31, n32, n33, n34, n41, n42, n43, n44 ) {
-
-		var te = this.elements;
-
-		te[ 0 ] = n11; te[ 4 ] = n12; te[ 8 ] = n13; te[ 12 ] = n14;
-		te[ 1 ] = n21; te[ 5 ] = n22; te[ 9 ] = n23; te[ 13 ] = n24;
-		te[ 2 ] = n31; te[ 6 ] = n32; te[ 10 ] = n33; te[ 14 ] = n34;
-		te[ 3 ] = n41; te[ 7 ] = n42; te[ 11 ] = n43; te[ 15 ] = n44;
-
-		return this;
-
-	},
-
-	identity: function () {
-
-		this.set(
-
-			1, 0, 0, 0,
-			0, 1, 0, 0,
-			0, 0, 1, 0,
-			0, 0, 0, 1
-
-		);
-
-		return this;
-
-	},
-
-	copy: function ( m ) {
-
-		this.elements.set( m.elements );
-
-		return this;
-
-	},
-
-	extractPosition: function ( m ) {
-
-		console.warn( 'THREE.Matrix4: .extractPosition() has been renamed to .copyPosition().' );
-		return this.copyPosition( m );
-
-	},
-
-	copyPosition: function ( m ) {
-
-		var te = this.elements;
-		var me = m.elements;
-
-		te[ 12 ] = me[ 12 ];
-		te[ 13 ] = me[ 13 ];
-		te[ 14 ] = me[ 14 ];
-
-		return this;
-
-	},
-
-	extractRotation: function () {
-
-		var v1 = new THREE.Vector3();
-
-		return function ( m ) {
-
-			var te = this.elements;
-			var me = m.elements;
-
-			var scaleX = 1 / v1.set( me[ 0 ], me[ 1 ], me[ 2 ] ).length();
-			var scaleY = 1 / v1.set( me[ 4 ], me[ 5 ], me[ 6 ] ).length();
-			var scaleZ = 1 / v1.set( me[ 8 ], me[ 9 ], me[ 10 ] ).length();
-
-			te[ 0 ] = me[ 0 ] * scaleX;
-			te[ 1 ] = me[ 1 ] * scaleX;
-			te[ 2 ] = me[ 2 ] * scaleX;
-
-			te[ 4 ] = me[ 4 ] * scaleY;
-			te[ 5 ] = me[ 5 ] * scaleY;
-			te[ 6 ] = me[ 6 ] * scaleY;
-
-			te[ 8 ] = me[ 8 ] * scaleZ;
-			te[ 9 ] = me[ 9 ] * scaleZ;
-			te[ 10 ] = me[ 10 ] * scaleZ;
-
-			return this;
-
-		};
-
-	}(),
-
-	makeRotationFromEuler: function ( euler ) {
-
-		if ( euler instanceof THREE.Euler === false ) {
-
-			console.error( 'THREE.Matrix: .makeRotationFromEuler() now expects a Euler rotation rather than a Vector3 and order.' );
-
-		}
-
-		var te = this.elements;
-
-		var x = euler.x, y = euler.y, z = euler.z;
-		var a = Math.cos( x ), b = Math.sin( x );
-		var c = Math.cos( y ), d = Math.sin( y );
-		var e = Math.cos( z ), f = Math.sin( z );
-
-		if ( euler.order === 'XYZ' ) {
-
-			var ae = a * e, af = a * f, be = b * e, bf = b * f;
-
-			te[ 0 ] = c * e;
-			te[ 4 ] = - c * f;
-			te[ 8 ] = d;
-
-			te[ 1 ] = af + be * d;
-			te[ 5 ] = ae - bf * d;
-			te[ 9 ] = - b * c;
-
-			te[ 2 ] = bf - ae * d;
-			te[ 6 ] = be + af * d;
-			te[ 10 ] = a * c;
-
-		} else if ( euler.order === 'YXZ' ) {
-
-			var ce = c * e, cf = c * f, de = d * e, df = d * f;
-
-			te[ 0 ] = ce + df * b;
-			te[ 4 ] = de * b - cf;
-			te[ 8 ] = a * d;
-
-			te[ 1 ] = a * f;
-			te[ 5 ] = a * e;
-			te[ 9 ] = - b;
-
-			te[ 2 ] = cf * b - de;
-			te[ 6 ] = df + ce * b;
-			te[ 10 ] = a * c;
-
-		} else if ( euler.order === 'ZXY' ) {
-
-			var ce = c * e, cf = c * f, de = d * e, df = d * f;
-
-			te[ 0 ] = ce - df * b;
-			te[ 4 ] = - a * f;
-			te[ 8 ] = de + cf * b;
-
-			te[ 1 ] = cf + de * b;
-			te[ 5 ] = a * e;
-			te[ 9 ] = df - ce * b;
-
-			te[ 2 ] = - a * d;
-			te[ 6 ] = b;
-			te[ 10 ] = a * c;
-
-		} else if ( euler.order === 'ZYX' ) {
-
-			var ae = a * e, af = a * f, be = b * e, bf = b * f;
-
-			te[ 0 ] = c * e;
-			te[ 4 ] = be * d - af;
-			te[ 8 ] = ae * d + bf;
-
-			te[ 1 ] = c * f;
-			te[ 5 ] = bf * d + ae;
-			te[ 9 ] = af * d - be;
-
-			te[ 2 ] = - d;
-			te[ 6 ] = b * c;
-			te[ 10 ] = a * c;
-
-		} else if ( euler.order === 'YZX' ) {
-
-			var ac = a * c, ad = a * d, bc = b * c, bd = b * d;
-
-			te[ 0 ] = c * e;
-			te[ 4 ] = bd - ac * f;
-			te[ 8 ] = bc * f + ad;
-
-			te[ 1 ] = f;
-			te[ 5 ] = a * e;
-			te[ 9 ] = - b * e;
-
-			te[ 2 ] = - d * e;
-			te[ 6 ] = ad * f + bc;
-			te[ 10 ] = ac - bd * f;
-
-		} else if ( euler.order === 'XZY' ) {
-
-			var ac = a * c, ad = a * d, bc = b * c, bd = b * d;
-
-			te[ 0 ] = c * e;
-			te[ 4 ] = - f;
-			te[ 8 ] = d * e;
-
-			te[ 1 ] = ac * f + bd;
-			te[ 5 ] = a * e;
-			te[ 9 ] = ad * f - bc;
-
-			te[ 2 ] = bc * f - ad;
-			te[ 6 ] = b * e;
-			te[ 10 ] = bd * f + ac;
-
-		}
-
-		// last column
-		te[ 3 ] = 0;
-		te[ 7 ] = 0;
-		te[ 11 ] = 0;
-
-		// bottom row
-		te[ 12 ] = 0;
-		te[ 13 ] = 0;
-		te[ 14 ] = 0;
-		te[ 15 ] = 1;
-
-		return this;
-
-	},
-
-	setRotationFromQuaternion: function ( q ) {
-
-		console.warn( 'THREE.Matrix4: .setRotationFromQuaternion() has been renamed to .makeRotationFromQuaternion().' );
-
-		return this.makeRotationFromQuaternion( q );
-
-	},
-
-	makeRotationFromQuaternion: function ( q ) {
-
-		var te = this.elements;
-
-		var x = q.x, y = q.y, z = q.z, w = q.w;
-		var x2 = x + x, y2 = y + y, z2 = z + z;
-		var xx = x * x2, xy = x * y2, xz = x * z2;
-		var yy = y * y2, yz = y * z2, zz = z * z2;
-		var wx = w * x2, wy = w * y2, wz = w * z2;
-
-		te[ 0 ] = 1 - ( yy + zz );
-		te[ 4 ] = xy - wz;
-		te[ 8 ] = xz + wy;
-
-		te[ 1 ] = xy + wz;
-		te[ 5 ] = 1 - ( xx + zz );
-		te[ 9 ] = yz - wx;
-
-		te[ 2 ] = xz - wy;
-		te[ 6 ] = yz + wx;
-		te[ 10 ] = 1 - ( xx + yy );
-
-		// last column
-		te[ 3 ] = 0;
-		te[ 7 ] = 0;
-		te[ 11 ] = 0;
-
-		// bottom row
-		te[ 12 ] = 0;
-		te[ 13 ] = 0;
-		te[ 14 ] = 0;
-		te[ 15 ] = 1;
-
-		return this;
-
-	},
-
-	lookAt: function () {
-
-		var x = new THREE.Vector3();
-		var y = new THREE.Vector3();
-		var z = new THREE.Vector3();
-
-		return function ( eye, target, up ) {
-
-			var te = this.elements;
-
-			z.subVectors( eye, target ).normalize();
-
-			if ( z.length() === 0 ) {
-
-				z.z = 1;
-
-			}
-
-			x.crossVectors( up, z ).normalize();
-
-			if ( x.length() === 0 ) {
-
-				z.x += 0.0001;
-				x.crossVectors( up, z ).normalize();
-
-			}
-
-			y.crossVectors( z, x );
-
-
-			te[ 0 ] = x.x; te[ 4 ] = y.x; te[ 8 ] = z.x;
-			te[ 1 ] = x.y; te[ 5 ] = y.y; te[ 9 ] = z.y;
-			te[ 2 ] = x.z; te[ 6 ] = y.z; te[ 10 ] = z.z;
-
-			return this;
-
-		};
-
-	}(),
-
-	multiply: function ( m, n ) {
-
-		if ( n !== undefined ) {
-
-			console.warn( 'THREE.Matrix4: .multiply() now only accepts one argument. Use .multiplyMatrices( a, b ) instead.' );
-			return this.multiplyMatrices( m, n );
-
-		}
-
-		return this.multiplyMatrices( this, m );
-
-	},
-
-	multiplyMatrices: function ( a, b ) {
-
-		var ae = a.elements;
-		var be = b.elements;
-		var te = this.elements;
-
-		var a11 = ae[ 0 ], a12 = ae[ 4 ], a13 = ae[ 8 ], a14 = ae[ 12 ];
-		var a21 = ae[ 1 ], a22 = ae[ 5 ], a23 = ae[ 9 ], a24 = ae[ 13 ];
-		var a31 = ae[ 2 ], a32 = ae[ 6 ], a33 = ae[ 10 ], a34 = ae[ 14 ];
-		var a41 = ae[ 3 ], a42 = ae[ 7 ], a43 = ae[ 11 ], a44 = ae[ 15 ];
-
-		var b11 = be[ 0 ], b12 = be[ 4 ], b13 = be[ 8 ], b14 = be[ 12 ];
-		var b21 = be[ 1 ], b22 = be[ 5 ], b23 = be[ 9 ], b24 = be[ 13 ];
-		var b31 = be[ 2 ], b32 = be[ 6 ], b33 = be[ 10 ], b34 = be[ 14 ];
-		var b41 = be[ 3 ], b42 = be[ 7 ], b43 = be[ 11 ], b44 = be[ 15 ];
-
-		te[ 0 ] = a11 * b11 + a12 * b21 + a13 * b31 + a14 * b41;
-		te[ 4 ] = a11 * b12 + a12 * b22 + a13 * b32 + a14 * b42;
-		te[ 8 ] = a11 * b13 + a12 * b23 + a13 * b33 + a14 * b43;
-		te[ 12 ] = a11 * b14 + a12 * b24 + a13 * b34 + a14 * b44;
-
-		te[ 1 ] = a21 * b11 + a22 * b21 + a23 * b31 + a24 * b41;
-		te[ 5 ] = a21 * b12 + a22 * b22 + a23 * b32 + a24 * b42;
-		te[ 9 ] = a21 * b13 + a22 * b23 + a23 * b33 + a24 * b43;
-		te[ 13 ] = a21 * b14 + a22 * b24 + a23 * b34 + a24 * b44;
-
-		te[ 2 ] = a31 * b11 + a32 * b21 + a33 * b31 + a34 * b41;
-		te[ 6 ] = a31 * b12 + a32 * b22 + a33 * b32 + a34 * b42;
-		te[ 10 ] = a31 * b13 + a32 * b23 + a33 * b33 + a34 * b43;
-		te[ 14 ] = a31 * b14 + a32 * b24 + a33 * b34 + a34 * b44;
-
-		te[ 3 ] = a41 * b11 + a42 * b21 + a43 * b31 + a44 * b41;
-		te[ 7 ] = a41 * b12 + a42 * b22 + a43 * b32 + a44 * b42;
-		te[ 11 ] = a41 * b13 + a42 * b23 + a43 * b33 + a44 * b43;
-		te[ 15 ] = a41 * b14 + a42 * b24 + a43 * b34 + a44 * b44;
-
-		return this;
-
-	},
-
-	multiplyToArray: function ( a, b, r ) {
-
-		var te = this.elements;
-
-		this.multiplyMatrices( a, b );
-
-		r[ 0 ] = te[ 0 ]; r[ 1 ] = te[ 1 ]; r[ 2 ] = te[ 2 ]; r[ 3 ] = te[ 3 ];
-		r[ 4 ] = te[ 4 ]; r[ 5 ] = te[ 5 ]; r[ 6 ] = te[ 6 ]; r[ 7 ] = te[ 7 ];
-		r[ 8 ]  = te[ 8 ]; r[ 9 ]  = te[ 9 ]; r[ 10 ] = te[ 10 ]; r[ 11 ] = te[ 11 ];
-		r[ 12 ] = te[ 12 ]; r[ 13 ] = te[ 13 ]; r[ 14 ] = te[ 14 ]; r[ 15 ] = te[ 15 ];
-
-		return this;
-
-	},
-
-	multiplyScalar: function ( s ) {
-
-		var te = this.elements;
-
-		te[ 0 ] *= s; te[ 4 ] *= s; te[ 8 ] *= s; te[ 12 ] *= s;
-		te[ 1 ] *= s; te[ 5 ] *= s; te[ 9 ] *= s; te[ 13 ] *= s;
-		te[ 2 ] *= s; te[ 6 ] *= s; te[ 10 ] *= s; te[ 14 ] *= s;
-		te[ 3 ] *= s; te[ 7 ] *= s; te[ 11 ] *= s; te[ 15 ] *= s;
-
-		return this;
-
-	},
-
-	multiplyVector3: function ( vector ) {
-
-		console.warn( 'THREE.Matrix4: .multiplyVector3() has been removed. Use vector.applyMatrix4( matrix ) or vector.applyProjection( matrix ) instead.' );
-		return vector.applyProjection( this );
-
-	},
-
-	multiplyVector4: function ( vector ) {
-
-		console.warn( 'THREE.Matrix4: .multiplyVector4() has been removed. Use vector.applyMatrix4( matrix ) instead.' );
-		return vector.applyMatrix4( this );
-
-	},
-
-	multiplyVector3Array: function ( a ) {
-
-		console.warn( 'THREE.Matrix4: .multiplyVector3Array() has been renamed. Use matrix.applyToVector3Array( array ) instead.' );
-		return this.applyToVector3Array( a );
-
-	},
-
-	applyToVector3Array: function () {
-
-		var v1 = new THREE.Vector3();
-
-		return function ( array, offset, length ) {
-
-			if ( offset === undefined ) offset = 0;
-			if ( length === undefined ) length = array.length;
-
-			for ( var i = 0, j = offset, il; i < length; i += 3, j += 3 ) {
-
-				v1.x = array[ j ];
-				v1.y = array[ j + 1 ];
-				v1.z = array[ j + 2 ];
-
-				v1.applyMatrix4( this );
-
-				array[ j ]     = v1.x;
-				array[ j + 1 ] = v1.y;
-				array[ j + 2 ] = v1.z;
-
-			}
-
-			return array;
-
-		};
-
-	}(),
-
-	rotateAxis: function ( v ) {
-
-		console.warn( 'THREE.Matrix4: .rotateAxis() has been removed. Use Vector3.transformDirection( matrix ) instead.' );
-
-		v.transformDirection( this );
-
-	},
-
-	crossVector: function ( vector ) {
-
-		console.warn( 'THREE.Matrix4: .crossVector() has been removed. Use vector.applyMatrix4( matrix ) instead.' );
-		return vector.applyMatrix4( this );
-
-	},
-
-	determinant: function () {
-
-		var te = this.elements;
-
-		var n11 = te[ 0 ], n12 = te[ 4 ], n13 = te[ 8 ], n14 = te[ 12 ];
-		var n21 = te[ 1 ], n22 = te[ 5 ], n23 = te[ 9 ], n24 = te[ 13 ];
-		var n31 = te[ 2 ], n32 = te[ 6 ], n33 = te[ 10 ], n34 = te[ 14 ];
-		var n41 = te[ 3 ], n42 = te[ 7 ], n43 = te[ 11 ], n44 = te[ 15 ];
-
-		//TODO: make this more efficient
-		//( based on http://www.euclideanspace.com/maths/algebra/matrix/functions/inverse/fourD/index.htm )
-
-		return (
-			n41 * (
-				+ n14 * n23 * n32
-				 - n13 * n24 * n32
-				 - n14 * n22 * n33
-				 + n12 * n24 * n33
-				 + n13 * n22 * n34
-				 - n12 * n23 * n34
-			) +
-			n42 * (
-				+ n11 * n23 * n34
-				 - n11 * n24 * n33
-				 + n14 * n21 * n33
-				 - n13 * n21 * n34
-				 + n13 * n24 * n31
-				 - n14 * n23 * n31
-			) +
-			n43 * (
-				+ n11 * n24 * n32
-				 - n11 * n22 * n34
-				 - n14 * n21 * n32
-				 + n12 * n21 * n34
-				 + n14 * n22 * n31
-				 - n12 * n24 * n31
-			) +
-			n44 * (
-				- n13 * n22 * n31
-				 - n11 * n23 * n32
-				 + n11 * n22 * n33
-				 + n13 * n21 * n32
-				 - n12 * n21 * n33
-				 + n12 * n23 * n31
-			)
-
-		);
-
-	},
-
-	transpose: function () {
-
-		var te = this.elements;
-		var tmp;
-
-		tmp = te[ 1 ]; te[ 1 ] = te[ 4 ]; te[ 4 ] = tmp;
-		tmp = te[ 2 ]; te[ 2 ] = te[ 8 ]; te[ 8 ] = tmp;
-		tmp = te[ 6 ]; te[ 6 ] = te[ 9 ]; te[ 9 ] = tmp;
-
-		tmp = te[ 3 ]; te[ 3 ] = te[ 12 ]; te[ 12 ] = tmp;
-		tmp = te[ 7 ]; te[ 7 ] = te[ 13 ]; te[ 13 ] = tmp;
-		tmp = te[ 11 ]; te[ 11 ] = te[ 14 ]; te[ 14 ] = tmp;
-
-		return this;
-
-	},
-
-	flattenToArrayOffset: function ( array, offset ) {
-
-		var te = this.elements;
-
-		array[ offset     ] = te[ 0 ];
-		array[ offset + 1 ] = te[ 1 ];
-		array[ offset + 2 ] = te[ 2 ];
-		array[ offset + 3 ] = te[ 3 ];
-
-		array[ offset + 4 ] = te[ 4 ];
-		array[ offset + 5 ] = te[ 5 ];
-		array[ offset + 6 ] = te[ 6 ];
-		array[ offset + 7 ] = te[ 7 ];
-
-		array[ offset + 8 ]  = te[ 8 ];
-		array[ offset + 9 ]  = te[ 9 ];
-		array[ offset + 10 ] = te[ 10 ];
-		array[ offset + 11 ] = te[ 11 ];
-
-		array[ offset + 12 ] = te[ 12 ];
-		array[ offset + 13 ] = te[ 13 ];
-		array[ offset + 14 ] = te[ 14 ];
-		array[ offset + 15 ] = te[ 15 ];
-
-		return array;
-
-	},
-
-	getPosition: function () {
-
-		var v1 = new THREE.Vector3();
-
-		return function () {
-
-			console.warn( 'THREE.Matrix4: .getPosition() has been removed. Use Vector3.setFromMatrixPosition( matrix ) instead.' );
-
-			var te = this.elements;
-			return v1.set( te[ 12 ], te[ 13 ], te[ 14 ] );
-
-		};
-
-	}(),
-
-	setPosition: function ( v ) {
-
-		var te = this.elements;
-
-		te[ 12 ] = v.x;
-		te[ 13 ] = v.y;
-		te[ 14 ] = v.z;
-
-		return this;
-
-	},
-
-	getInverse: function ( m, throwOnInvertible ) {
-
-		// based on http://www.euclideanspace.com/maths/algebra/matrix/functions/inverse/fourD/index.htm
-		var te = this.elements;
-		var me = m.elements;
-
-		var n11 = me[ 0 ], n12 = me[ 4 ], n13 = me[ 8 ], n14 = me[ 12 ];
-		var n21 = me[ 1 ], n22 = me[ 5 ], n23 = me[ 9 ], n24 = me[ 13 ];
-		var n31 = me[ 2 ], n32 = me[ 6 ], n33 = me[ 10 ], n34 = me[ 14 ];
-		var n41 = me[ 3 ], n42 = me[ 7 ], n43 = me[ 11 ], n44 = me[ 15 ];
-
-		te[ 0 ] = n23 * n34 * n42 - n24 * n33 * n42 + n24 * n32 * n43 - n22 * n34 * n43 - n23 * n32 * n44 + n22 * n33 * n44;
-		te[ 4 ] = n14 * n33 * n42 - n13 * n34 * n42 - n14 * n32 * n43 + n12 * n34 * n43 + n13 * n32 * n44 - n12 * n33 * n44;
-		te[ 8 ] = n13 * n24 * n42 - n14 * n23 * n42 + n14 * n22 * n43 - n12 * n24 * n43 - n13 * n22 * n44 + n12 * n23 * n44;
-		te[ 12 ] = n14 * n23 * n32 - n13 * n24 * n32 - n14 * n22 * n33 + n12 * n24 * n33 + n13 * n22 * n34 - n12 * n23 * n34;
-		te[ 1 ] = n24 * n33 * n41 - n23 * n34 * n41 - n24 * n31 * n43 + n21 * n34 * n43 + n23 * n31 * n44 - n21 * n33 * n44;
-		te[ 5 ] = n13 * n34 * n41 - n14 * n33 * n41 + n14 * n31 * n43 - n11 * n34 * n43 - n13 * n31 * n44 + n11 * n33 * n44;
-		te[ 9 ] = n14 * n23 * n41 - n13 * n24 * n41 - n14 * n21 * n43 + n11 * n24 * n43 + n13 * n21 * n44 - n11 * n23 * n44;
-		te[ 13 ] = n13 * n24 * n31 - n14 * n23 * n31 + n14 * n21 * n33 - n11 * n24 * n33 - n13 * n21 * n34 + n11 * n23 * n34;
-		te[ 2 ] = n22 * n34 * n41 - n24 * n32 * n41 + n24 * n31 * n42 - n21 * n34 * n42 - n22 * n31 * n44 + n21 * n32 * n44;
-		te[ 6 ] = n14 * n32 * n41 - n12 * n34 * n41 - n14 * n31 * n42 + n11 * n34 * n42 + n12 * n31 * n44 - n11 * n32 * n44;
-		te[ 10 ] = n12 * n24 * n41 - n14 * n22 * n41 + n14 * n21 * n42 - n11 * n24 * n42 - n12 * n21 * n44 + n11 * n22 * n44;
-		te[ 14 ] = n14 * n22 * n31 - n12 * n24 * n31 - n14 * n21 * n32 + n11 * n24 * n32 + n12 * n21 * n34 - n11 * n22 * n34;
-		te[ 3 ] = n23 * n32 * n41 - n22 * n33 * n41 - n23 * n31 * n42 + n21 * n33 * n42 + n22 * n31 * n43 - n21 * n32 * n43;
-		te[ 7 ] = n12 * n33 * n41 - n13 * n32 * n41 + n13 * n31 * n42 - n11 * n33 * n42 - n12 * n31 * n43 + n11 * n32 * n43;
-		te[ 11 ] = n13 * n22 * n41 - n12 * n23 * n41 - n13 * n21 * n42 + n11 * n23 * n42 + n12 * n21 * n43 - n11 * n22 * n43;
-		te[ 15 ] = n12 * n23 * n31 - n13 * n22 * n31 + n13 * n21 * n32 - n11 * n23 * n32 - n12 * n21 * n33 + n11 * n22 * n33;
-
-		var det = n11 * te[ 0 ] + n21 * te[ 4 ] + n31 * te[ 8 ] + n41 * te[ 12 ];
-
-		if ( det == 0 ) {
-
-			var msg = "Matrix4.getInverse(): can't invert matrix, determinant is 0";
-
-			if ( throwOnInvertible || false ) {
-
-				throw new Error( msg );
-
-			} else {
-
-				console.warn( msg );
-
-			}
-
-			this.identity();
-
-			return this;
-		}
-
-		this.multiplyScalar( 1 / det );
-
-		return this;
-
-	},
-
-	translate: function ( v ) {
-
-		console.warn( 'THREE.Matrix4: .translate() has been removed.' );
-
-	},
-
-	rotateX: function ( angle ) {
-
-		console.warn( 'THREE.Matrix4: .rotateX() has been removed.' );
-
-	},
-
-	rotateY: function ( angle ) {
-
-		console.warn( 'THREE.Matrix4: .rotateY() has been removed.' );
-
-	},
-
-	rotateZ: function ( angle ) {
-
-		console.warn( 'THREE.Matrix4: .rotateZ() has been removed.' );
-
-	},
-
-	rotateByAxis: function ( axis, angle ) {
-
-		console.warn( 'THREE.Matrix4: .rotateByAxis() has been removed.' );
-
-	},
-
-	scale: function ( v ) {
-
-		var te = this.elements;
-		var x = v.x, y = v.y, z = v.z;
-
-		te[ 0 ] *= x; te[ 4 ] *= y; te[ 8 ] *= z;
-		te[ 1 ] *= x; te[ 5 ] *= y; te[ 9 ] *= z;
-		te[ 2 ] *= x; te[ 6 ] *= y; te[ 10 ] *= z;
-		te[ 3 ] *= x; te[ 7 ] *= y; te[ 11 ] *= z;
-
-		return this;
-
-	},
-
-	getMaxScaleOnAxis: function () {
-
-		var te = this.elements;
-
-		var scaleXSq = te[ 0 ] * te[ 0 ] + te[ 1 ] * te[ 1 ] + te[ 2 ] * te[ 2 ];
-		var scaleYSq = te[ 4 ] * te[ 4 ] + te[ 5 ] * te[ 5 ] + te[ 6 ] * te[ 6 ];
-		var scaleZSq = te[ 8 ] * te[ 8 ] + te[ 9 ] * te[ 9 ] + te[ 10 ] * te[ 10 ];
-
-		return Math.sqrt( Math.max( scaleXSq, Math.max( scaleYSq, scaleZSq ) ) );
-
-	},
-
-	makeTranslation: function ( x, y, z ) {
-
-		this.set(
-
-			1, 0, 0, x,
-			0, 1, 0, y,
-			0, 0, 1, z,
-			0, 0, 0, 1
-
-		);
-
-		return this;
-
-	},
-
-	makeRotationX: function ( theta ) {
-
-		var c = Math.cos( theta ), s = Math.sin( theta );
-
-		this.set(
-
-			1, 0,  0, 0,
-			0, c, - s, 0,
-			0, s,  c, 0,
-			0, 0,  0, 1
-
-		);
-
-		return this;
-
-	},
-
-	makeRotationY: function ( theta ) {
-
-		var c = Math.cos( theta ), s = Math.sin( theta );
-
-		this.set(
-
-			 c, 0, s, 0,
-			 0, 1, 0, 0,
-			- s, 0, c, 0,
-			 0, 0, 0, 1
-
-		);
-
-		return this;
-
-	},
-
-	makeRotationZ: function ( theta ) {
-
-		var c = Math.cos( theta ), s = Math.sin( theta );
-
-		this.set(
-
-			c, - s, 0, 0,
-			s,  c, 0, 0,
-			0,  0, 1, 0,
-			0,  0, 0, 1
-
-		);
-
-		return this;
-
-	},
-
-	makeRotationAxis: function ( axis, angle ) {
-
-		// Based on http://www.gamedev.net/reference/articles/article1199.asp
-
-		var c = Math.cos( angle );
-		var s = Math.sin( angle );
-		var t = 1 - c;
-		var x = axis.x, y = axis.y, z = axis.z;
-		var tx = t * x, ty = t * y;
-
-		this.set(
-
-			tx * x + c, tx * y - s * z, tx * z + s * y, 0,
-			tx * y + s * z, ty * y + c, ty * z - s * x, 0,
-			tx * z - s * y, ty * z + s * x, t * z * z + c, 0,
-			0, 0, 0, 1
-
-		);
-
-		 return this;
-
-	},
-
-	makeScale: function ( x, y, z ) {
-
-		this.set(
-
-			x, 0, 0, 0,
-			0, y, 0, 0,
-			0, 0, z, 0,
-			0, 0, 0, 1
-
-		);
-
-		return this;
-
-	},
-
-	compose: function ( position, quaternion, scale ) {
-
-		this.makeRotationFromQuaternion( quaternion );
-		this.scale( scale );
-		this.setPosition( position );
-
-		return this;
-
-	},
-
-	decompose: function () {
-
-		var vector = new THREE.Vector3();
-		var matrix = new THREE.Matrix4();
-
-		return function ( position, quaternion, scale ) {
-
-			var te = this.elements;
-
-			var sx = vector.set( te[ 0 ], te[ 1 ], te[ 2 ] ).length();
-			var sy = vector.set( te[ 4 ], te[ 5 ], te[ 6 ] ).length();
-			var sz = vector.set( te[ 8 ], te[ 9 ], te[ 10 ] ).length();
-
-			// if determine is negative, we need to invert one scale
-			var det = this.determinant();
-			if ( det < 0 ) {
-				sx = - sx;
-			}
-
-			position.x = te[ 12 ];
-			position.y = te[ 13 ];
-			position.z = te[ 14 ];
-
-			// scale the rotation part
-
-			matrix.elements.set( this.elements ); // at this point matrix is incomplete so we can't use .copy()
-
-			var invSX = 1 / sx;
-			var invSY = 1 / sy;
-			var invSZ = 1 / sz;
-
-			matrix.elements[ 0 ] *= invSX;
-			matrix.elements[ 1 ] *= invSX;
-			matrix.elements[ 2 ] *= invSX;
-
-			matrix.elements[ 4 ] *= invSY;
-			matrix.elements[ 5 ] *= invSY;
-			matrix.elements[ 6 ] *= invSY;
-
-			matrix.elements[ 8 ] *= invSZ;
-			matrix.elements[ 9 ] *= invSZ;
-			matrix.elements[ 10 ] *= invSZ;
-
-			quaternion.setFromRotationMatrix( matrix );
-
-			scale.x = sx;
-			scale.y = sy;
-			scale.z = sz;
-
-			return this;
-
-		};
-
-	}(),
-
-	makeFrustum: function ( left, right, bottom, top, near, far ) {
-
-		var te = this.elements;
-		var x = 2 * near / ( right - left );
-		var y = 2 * near / ( top - bottom );
-
-		var a = ( right + left ) / ( right - left );
-		var b = ( top + bottom ) / ( top - bottom );
-		var c = - ( far + near ) / ( far - near );
-		var d = - 2 * far * near / ( far - near );
-
-		te[ 0 ] = x;	te[ 4 ] = 0;	te[ 8 ] = a;	te[ 12 ] = 0;
-		te[ 1 ] = 0;	te[ 5 ] = y;	te[ 9 ] = b;	te[ 13 ] = 0;
-		te[ 2 ] = 0;	te[ 6 ] = 0;	te[ 10 ] = c;	te[ 14 ] = d;
-		te[ 3 ] = 0;	te[ 7 ] = 0;	te[ 11 ] = - 1;	te[ 15 ] = 0;
-
-		return this;
-
-	},
-
-	makePerspective: function ( fov, aspect, near, far ) {
-
-		var ymax = near * Math.tan( THREE.Math.degToRad( fov * 0.5 ) );
-		var ymin = - ymax;
-		var xmin = ymin * aspect;
-		var xmax = ymax * aspect;
-
-		return this.makeFrustum( xmin, xmax, ymin, ymax, near, far );
-
-	},
-
-	makeOrthographic: function ( left, right, top, bottom, near, far ) {
-
-		var te = this.elements;
-		var w = right - left;
-		var h = top - bottom;
-		var p = far - near;
-
-		var x = ( right + left ) / w;
-		var y = ( top + bottom ) / h;
-		var z = ( far + near ) / p;
-
-		te[ 0 ] = 2 / w;	te[ 4 ] = 0;	te[ 8 ] = 0;	te[ 12 ] = - x;
-		te[ 1 ] = 0;	te[ 5 ] = 2 / h;	te[ 9 ] = 0;	te[ 13 ] = - y;
-		te[ 2 ] = 0;	te[ 6 ] = 0;	te[ 10 ] = - 2 / p;	te[ 14 ] = - z;
-		te[ 3 ] = 0;	te[ 7 ] = 0;	te[ 11 ] = 0;	te[ 15 ] = 1;
-
-		return this;
-
-	},
-
-	fromArray: function ( array ) {
-
-		this.elements.set( array );
-
-		return this;
-
-	},
-
-	toArray: function () {
-
-		var te = this.elements;
-
-		return [
-			te[ 0 ], te[ 1 ], te[ 2 ], te[ 3 ],
-			te[ 4 ], te[ 5 ], te[ 6 ], te[ 7 ],
-			te[ 8 ], te[ 9 ], te[ 10 ], te[ 11 ],
-			te[ 12 ], te[ 13 ], te[ 14 ], te[ 15 ]
-		];
-
-	},
-
-	clone: function () {
-
-		return new THREE.Matrix4().fromArray( this.elements );
-
-	}
-
-};
-
-// File:src/math/Ray.js
-
-/**
- * @author bhouston / http://exocortex.com
- */
-
-THREE.Ray = function ( origin, direction ) {
-
-	this.origin = ( origin !== undefined ) ? origin : new THREE.Vector3();
-	this.direction = ( direction !== undefined ) ? direction : new THREE.Vector3();
-
-};
-
-THREE.Ray.prototype = {
-
-	constructor: THREE.Ray,
-
-	set: function ( origin, direction ) {
-
-		this.origin.copy( origin );
-		this.direction.copy( direction );
-
-		return this;
-
-	},
-
-	copy: function ( ray ) {
-
-		this.origin.copy( ray.origin );
-		this.direction.copy( ray.direction );
-
-		return this;
-
-	},
-
-	at: function ( t, optionalTarget ) {
-
-		var result = optionalTarget || new THREE.Vector3();
-
-		return result.copy( this.direction ).multiplyScalar( t ).add( this.origin );
-
-	},
-
-	recast: function () {
-
-		var v1 = new THREE.Vector3();
-
-		return function ( t ) {
-
-			this.origin.copy( this.at( t, v1 ) );
-
-			return this;
-
-		};
-
-	}(),
-
-	closestPointToPoint: function ( point, optionalTarget ) {
-
-		var result = optionalTarget || new THREE.Vector3();
-		result.subVectors( point, this.origin );
-		var directionDistance = result.dot( this.direction );
-
-		if ( directionDistance < 0 ) {
-
-			return result.copy( this.origin );
-
-		}
-
-		return result.copy( this.direction ).multiplyScalar( directionDistance ).add( this.origin );
-
-	},
-
-	distanceToPoint: function () {
-
-		var v1 = new THREE.Vector3();
-
-		return function ( point ) {
-
-			var directionDistance = v1.subVectors( point, this.origin ).dot( this.direction );
-
-			// point behind the ray
-
-			if ( directionDistance < 0 ) {
-
-				return this.origin.distanceTo( point );
-
-			}
-
-			v1.copy( this.direction ).multiplyScalar( directionDistance ).add( this.origin );
-
-			return v1.distanceTo( point );
-
-		};
-
-	}(),
-
-	distanceSqToSegment: function ( v0, v1, optionalPointOnRay, optionalPointOnSegment ) {
-
-		// from http://www.geometrictools.com/LibMathematics/Distance/Wm5DistRay3Segment3.cpp
-		// It returns the min distance between the ray and the segment
-		// defined by v0 and v1
-		// It can also set two optional targets :
-		// - The closest point on the ray
-		// - The closest point on the segment
-
-		var segCenter = v0.clone().add( v1 ).multiplyScalar( 0.5 );
-		var segDir = v1.clone().sub( v0 ).normalize();
-		var segExtent = v0.distanceTo( v1 ) * 0.5;
-		var diff = this.origin.clone().sub( segCenter );
-		var a01 = - this.direction.dot( segDir );
-		var b0 = diff.dot( this.direction );
-		var b1 = - diff.dot( segDir );
-		var c = diff.lengthSq();
-		var det = Math.abs( 1 - a01 * a01 );
-		var s0, s1, sqrDist, extDet;
-
-		if ( det >= 0 ) {
-
-			// The ray and segment are not parallel.
-
-			s0 = a01 * b1 - b0;
-			s1 = a01 * b0 - b1;
-			extDet = segExtent * det;
-
-			if ( s0 >= 0 ) {
-
-				if ( s1 >= - extDet ) {
-
-					if ( s1 <= extDet ) {
-
-						// region 0
-						// Minimum at interior points of ray and segment.
-
-						var invDet = 1 / det;
-						s0 *= invDet;
-						s1 *= invDet;
-						sqrDist = s0 * ( s0 + a01 * s1 + 2 * b0 ) + s1 * ( a01 * s0 + s1 + 2 * b1 ) + c;
-
-					} else {
-
-						// region 1
-
-						s1 = segExtent;
-						s0 = Math.max( 0, - ( a01 * s1 + b0 ) );
-						sqrDist = - s0 * s0 + s1 * ( s1 + 2 * b1 ) + c;
-
-					}
-
-				} else {
-
-					// region 5
-
-					s1 = - segExtent;
-					s0 = Math.max( 0, - ( a01 * s1 + b0 ) );
-					sqrDist = - s0 * s0 + s1 * ( s1 + 2 * b1 ) + c;
-
-				}
-
-			} else {
-
-				if ( s1 <= - extDet ) {
-
-					// region 4
-
-					s0 = Math.max( 0, - ( - a01 * segExtent + b0 ) );
-					s1 = ( s0 > 0 ) ? - segExtent : Math.min( Math.max( - segExtent, - b1 ), segExtent );
-					sqrDist = - s0 * s0 + s1 * ( s1 + 2 * b1 ) + c;
-
-				} else if ( s1 <= extDet ) {
-
-					// region 3
-
-					s0 = 0;
-					s1 = Math.min( Math.max( - segExtent, - b1 ), segExtent );
-					sqrDist = s1 * ( s1 + 2 * b1 ) + c;
-
-				} else {
-
-					// region 2
-
-					s0 = Math.max( 0, - ( a01 * segExtent + b0 ) );
-					s1 = ( s0 > 0 ) ? segExtent : Math.min( Math.max( - segExtent, - b1 ), segExtent );
-					sqrDist = - s0 * s0 + s1 * ( s1 + 2 * b1 ) + c;
-
-				}
-
-			}
-
-		} else {
-
-			// Ray and segment are parallel.
-
-			s1 = ( a01 > 0 ) ? - segExtent : segExtent;
-			s0 = Math.max( 0, - ( a01 * s1 + b0 ) );
-			sqrDist = - s0 * s0 + s1 * ( s1 + 2 * b1 ) + c;
-
-		}
-
-		if ( optionalPointOnRay ) {
-
-			optionalPointOnRay.copy( this.direction.clone().multiplyScalar( s0 ).add( this.origin ) );
-
-		}
-
-		if ( optionalPointOnSegment ) {
-
-			optionalPointOnSegment.copy( segDir.clone().multiplyScalar( s1 ).add( segCenter ) );
-
-		}
-
-		return sqrDist;
-
-	},
-
-	isIntersectionSphere: function ( sphere ) {
-
-		return this.distanceToPoint( sphere.center ) <= sphere.radius;
-
-	},
-
-	intersectSphere: function () {
-
-		// from http://www.scratchapixel.com/lessons/3d-basic-lessons/lesson-7-intersecting-simple-shapes/ray-sphere-intersection/
-
-		var v1 = new THREE.Vector3();
-
-		return function ( sphere, optionalTarget ) {
-
-			v1.subVectors( sphere.center, this.origin );
-
-			var tca = v1.dot( this.direction );
-
-			var d2 = v1.dot( v1 ) - tca * tca;
-
-			var radius2 = sphere.radius * sphere.radius;
-
-			if ( d2 > radius2 ) return null;
-
-			var thc = Math.sqrt( radius2 - d2 );
-
-			// t0 = first intersect point - entrance on front of sphere
-			var t0 = tca - thc;
-
-			// t1 = second intersect point - exit point on back of sphere
-			var t1 = tca + thc;
-
-			// test to see if both t0 and t1 are behind the ray - if so, return null
-			if ( t0 < 0 && t1 < 0 ) return null;
-
-			// test to see if t0 is behind the ray:
-			// if it is, the ray is inside the sphere, so return the second exit point scaled by t1,
-			// in order to always return an intersect point that is in front of the ray.
-			if ( t0 < 0 ) return this.at( t1, optionalTarget );
-
-			// else t0 is in front of the ray, so return the first collision point scaled by t0 
-			return this.at( t0, optionalTarget );
-
-		}
-
-	}(),
-
-	isIntersectionPlane: function ( plane ) {
-
-		// check if the ray lies on the plane first
-
-		var distToPoint = plane.distanceToPoint( this.origin );
-
-		if ( distToPoint === 0 ) {
-
-			return true;
-
-		}
-
-		var denominator = plane.normal.dot( this.direction );
-
-		if ( denominator * distToPoint < 0 ) {
-
-			return true;
-
-		}
-
-		// ray origin is behind the plane (and is pointing behind it)
-
-		return false;
-
-	},
-
-	distanceToPlane: function ( plane ) {
-
-		var denominator = plane.normal.dot( this.direction );
-		if ( denominator == 0 ) {
-
-			// line is coplanar, return origin
-			if ( plane.distanceToPoint( this.origin ) == 0 ) {
-
-				return 0;
-
-			}
-
-			// Null is preferable to undefined since undefined means.... it is undefined
-
-			return null;
-
-		}
-
-		var t = - ( this.origin.dot( plane.normal ) + plane.constant ) / denominator;
-
-		// Return if the ray never intersects the plane
-
-		return t >= 0 ? t :  null;
-
-	},
-
-	intersectPlane: function ( plane, optionalTarget ) {
-
-		var t = this.distanceToPlane( plane );
-
-		if ( t === null ) {
-
-			return null;
-		}
-
-		return this.at( t, optionalTarget );
-
-	},
-
-	isIntersectionBox: function () {
-
-		var v = new THREE.Vector3();
-
-		return function ( box ) {
-
-			return this.intersectBox( box, v ) !== null;
-
-		};
-
-	}(),
-
-	intersectBox: function ( box , optionalTarget ) {
-
-		// http://www.scratchapixel.com/lessons/3d-basic-lessons/lesson-7-intersecting-simple-shapes/ray-box-intersection/
-
-		var tmin,tmax,tymin,tymax,tzmin,tzmax;
-
-		var invdirx = 1 / this.direction.x,
-			invdiry = 1 / this.direction.y,
-			invdirz = 1 / this.direction.z;
-
-		var origin = this.origin;
-
-		if ( invdirx >= 0 ) {
-
-			tmin = ( box.min.x - origin.x ) * invdirx;
-			tmax = ( box.max.x - origin.x ) * invdirx;
-
-		} else {
-
-			tmin = ( box.max.x - origin.x ) * invdirx;
-			tmax = ( box.min.x - origin.x ) * invdirx;
-		}
-
-		if ( invdiry >= 0 ) {
-
-			tymin = ( box.min.y - origin.y ) * invdiry;
-			tymax = ( box.max.y - origin.y ) * invdiry;
-
-		} else {
-
-			tymin = ( box.max.y - origin.y ) * invdiry;
-			tymax = ( box.min.y - origin.y ) * invdiry;
-		}
-
-		if ( ( tmin > tymax ) || ( tymin > tmax ) ) return null;
-
-		// These lines also handle the case where tmin or tmax is NaN
-		// (result of 0 * Infinity). x !== x returns true if x is NaN
-
-		if ( tymin > tmin || tmin !== tmin ) tmin = tymin;
-
-		if ( tymax < tmax || tmax !== tmax ) tmax = tymax;
-
-		if ( invdirz >= 0 ) {
-
-			tzmin = ( box.min.z - origin.z ) * invdirz;
-			tzmax = ( box.max.z - origin.z ) * invdirz;
-
-		} else {
-
-			tzmin = ( box.max.z - origin.z ) * invdirz;
-			tzmax = ( box.min.z - origin.z ) * invdirz;
-		}
-
-		if ( ( tmin > tzmax ) || ( tzmin > tmax ) ) return null;
-
-		if ( tzmin > tmin || tmin !== tmin ) tmin = tzmin;
-
-		if ( tzmax < tmax || tmax !== tmax ) tmax = tzmax;
-
-		//return point closest to the ray (positive side)
-
-		if ( tmax < 0 ) return null;
-
-		return this.at( tmin >= 0 ? tmin : tmax, optionalTarget );
-
-	},
-
-	intersectTriangle: function () {
-
-		// Compute the offset origin, edges, and normal.
-		var diff = new THREE.Vector3();
-		var edge1 = new THREE.Vector3();
-		var edge2 = new THREE.Vector3();
-		var normal = new THREE.Vector3();
-
-		return function ( a, b, c, backfaceCulling, optionalTarget ) {
-
-			// from http://www.geometrictools.com/LibMathematics/Intersection/Wm5IntrRay3Triangle3.cpp
-
-			edge1.subVectors( b, a );
-			edge2.subVectors( c, a );
-			normal.crossVectors( edge1, edge2 );
-
-			// Solve Q + t*D = b1*E1 + b2*E2 (Q = kDiff, D = ray direction,
-			// E1 = kEdge1, E2 = kEdge2, N = Cross(E1,E2)) by
-			//   |Dot(D,N)|*b1 = sign(Dot(D,N))*Dot(D,Cross(Q,E2))
-			//   |Dot(D,N)|*b2 = sign(Dot(D,N))*Dot(D,Cross(E1,Q))
-			//   |Dot(D,N)|*t = -sign(Dot(D,N))*Dot(Q,N)
-			var DdN = this.direction.dot( normal );
-			var sign;
-
-			if ( DdN > 0 ) {
-
-				if ( backfaceCulling ) return null;
-				sign = 1;
-
-			} else if ( DdN < 0 ) {
-
-				sign = - 1;
-				DdN = - DdN;
-
-			} else {
-
-				return null;
-
-			}
-
-			diff.subVectors( this.origin, a );
-			var DdQxE2 = sign * this.direction.dot( edge2.crossVectors( diff, edge2 ) );
-
-			// b1 < 0, no intersection
-			if ( DdQxE2 < 0 ) {
-
-				return null;
-
-			}
-
-			var DdE1xQ = sign * this.direction.dot( edge1.cross( diff ) );
-
-			// b2 < 0, no intersection
-			if ( DdE1xQ < 0 ) {
-
-				return null;
-
-			}
-
-			// b1+b2 > 1, no intersection
-			if ( DdQxE2 + DdE1xQ > DdN ) {
-
-				return null;
-
-			}
-
-			// Line intersects triangle, check if ray does.
-			var QdN = - sign * diff.dot( normal );
-
-			// t < 0, no intersection
-			if ( QdN < 0 ) {
-
-				return null;
-
-			}
-
-			// Ray intersects triangle.
-			return this.at( QdN / DdN, optionalTarget );
-
-		};
-
-	}(),
-
-	applyMatrix4: function ( matrix4 ) {
-
-		this.direction.add( this.origin ).applyMatrix4( matrix4 );
-		this.origin.applyMatrix4( matrix4 );
-		this.direction.sub( this.origin );
-		this.direction.normalize();
-
-		return this;
-	},
-
-	equals: function ( ray ) {
-
-		return ray.origin.equals( this.origin ) && ray.direction.equals( this.direction );
-
-	},
-
-	clone: function () {
-
-		return new THREE.Ray().copy( this );
-
-	}
-
-};
-
-// File:src/math/Sphere.js
-
-/**
- * @author bhouston / http://exocortex.com
- * @author mrdoob / http://mrdoob.com/
- */
-
-THREE.Sphere = function ( center, radius ) {
-
-	this.center = ( center !== undefined ) ? center : new THREE.Vector3();
-	this.radius = ( radius !== undefined ) ? radius : 0;
-
-};
-
-THREE.Sphere.prototype = {
-
-	constructor: THREE.Sphere,
-
-	set: function ( center, radius ) {
-
-		this.center.copy( center );
-		this.radius = radius;
-
-		return this;
-	},
-
-	setFromPoints: function () {
-
-		var box = new THREE.Box3();
-
-		return function ( points, optionalCenter )  {
-
-			var center = this.center;
-
-			if ( optionalCenter !== undefined ) {
-
-				center.copy( optionalCenter );
-
-			} else {
-
-				box.setFromPoints( points ).center( center );
-
-			}
-
-			var maxRadiusSq = 0;
-
-			for ( var i = 0, il = points.length; i < il; i ++ ) {
-
-				maxRadiusSq = Math.max( maxRadiusSq, center.distanceToSquared( points[ i ] ) );
-
-			}
-
-			this.radius = Math.sqrt( maxRadiusSq );
-
-			return this;
-
- 		};
-
-	}(),
-
-	copy: function ( sphere ) {
-
-		this.center.copy( sphere.center );
-		this.radius = sphere.radius;
-
-		return this;
-
-	},
-
-	empty: function () {
-
-		return ( this.radius <= 0 );
-
-	},
-
-	containsPoint: function ( point ) {
-
-		return ( point.distanceToSquared( this.center ) <= ( this.radius * this.radius ) );
-
-	},
-
-	distanceToPoint: function ( point ) {
-
-		return ( point.distanceTo( this.center ) - this.radius );
-
-	},
-
-	intersectsSphere: function ( sphere ) {
-
-		var radiusSum = this.radius + sphere.radius;
-
-		return sphere.center.distanceToSquared( this.center ) <= ( radiusSum * radiusSum );
-
-	},
-
-	clampPoint: function ( point, optionalTarget ) {
-
-		var deltaLengthSq = this.center.distanceToSquared( point );
-
-		var result = optionalTarget || new THREE.Vector3();
-		result.copy( point );
-
-		if ( deltaLengthSq > ( this.radius * this.radius ) ) {
-
-			result.sub( this.center ).normalize();
-			result.multiplyScalar( this.radius ).add( this.center );
-
-		}
-
-		return result;
-
-	},
-
-	getBoundingBox: function ( optionalTarget ) {
-
-		var box = optionalTarget || new THREE.Box3();
-
-		box.set( this.center, this.center );
-		box.expandByScalar( this.radius );
-
-		return box;
-
-	},
-
-	applyMatrix4: function ( matrix ) {
-
-		this.center.applyMatrix4( matrix );
-		this.radius = this.radius * matrix.getMaxScaleOnAxis();
-
-		return this;
-
-	},
-
-	translate: function ( offset ) {
-
-		this.center.add( offset );
-
-		return this;
-
-	},
-
-	equals: function ( sphere ) {
-
-		return sphere.center.equals( this.center ) && ( sphere.radius === this.radius );
-
-	},
-
-	clone: function () {
-
-		return new THREE.Sphere().copy( this );
-
-	}
-
-};
-
-// File:src/math/Frustum.js
-
-/**
- * @author mrdoob / http://mrdoob.com/
- * @author alteredq / http://alteredqualia.com/
- * @author bhouston / http://exocortex.com
- */
-
-THREE.Frustum = function ( p0, p1, p2, p3, p4, p5 ) {
-
-	this.planes = [
-
-		( p0 !== undefined ) ? p0 : new THREE.Plane(),
-		( p1 !== undefined ) ? p1 : new THREE.Plane(),
-		( p2 !== undefined ) ? p2 : new THREE.Plane(),
-		( p3 !== undefined ) ? p3 : new THREE.Plane(),
-		( p4 !== undefined ) ? p4 : new THREE.Plane(),
-		( p5 !== undefined ) ? p5 : new THREE.Plane()
-
-	];
-
-};
-
-THREE.Frustum.prototype = {
-
-	constructor: THREE.Frustum,
-
-	set: function ( p0, p1, p2, p3, p4, p5 ) {
-
-		var planes = this.planes;
-
-		planes[ 0 ].copy( p0 );
-		planes[ 1 ].copy( p1 );
-		planes[ 2 ].copy( p2 );
-		planes[ 3 ].copy( p3 );
-		planes[ 4 ].copy( p4 );
-		planes[ 5 ].copy( p5 );
-
-		return this;
-
-	},
-
-	copy: function ( frustum ) {
-
-		var planes = this.planes;
-
-		for ( var i = 0; i < 6; i ++ ) {
-
-			planes[ i ].copy( frustum.planes[ i ] );
-
-		}
-
-		return this;
-
-	},
-
-	setFromMatrix: function ( m ) {
-
-		var planes = this.planes;
-		var me = m.elements;
-		var me0 = me[ 0 ], me1 = me[ 1 ], me2 = me[ 2 ], me3 = me[ 3 ];
-		var me4 = me[ 4 ], me5 = me[ 5 ], me6 = me[ 6 ], me7 = me[ 7 ];
-		var me8 = me[ 8 ], me9 = me[ 9 ], me10 = me[ 10 ], me11 = me[ 11 ];
-		var me12 = me[ 12 ], me13 = me[ 13 ], me14 = me[ 14 ], me15 = me[ 15 ];
-
-		planes[ 0 ].setComponents( me3 - me0, me7 - me4, me11 - me8, me15 - me12 ).normalize();
-		planes[ 1 ].setComponents( me3 + me0, me7 + me4, me11 + me8, me15 + me12 ).normalize();
-		planes[ 2 ].setComponents( me3 + me1, me7 + me5, me11 + me9, me15 + me13 ).normalize();
-		planes[ 3 ].setComponents( me3 - me1, me7 - me5, me11 - me9, me15 - me13 ).normalize();
-		planes[ 4 ].setComponents( me3 - me2, me7 - me6, me11 - me10, me15 - me14 ).normalize();
-		planes[ 5 ].setComponents( me3 + me2, me7 + me6, me11 + me10, me15 + me14 ).normalize();
-
-		return this;
-
-	},
-
-	intersectsObject: function () {
-
-		var sphere = new THREE.Sphere();
-
-		return function ( object ) {
-
-			var geometry = object.geometry;
-
-			if ( geometry.boundingSphere === null ) geometry.computeBoundingSphere();
-
-			sphere.copy( geometry.boundingSphere );
-			sphere.applyMatrix4( object.matrixWorld );
-
-			return this.intersectsSphere( sphere );
-
-		};
-
-	}(),
-
-	intersectsSphere: function ( sphere ) {
-
-		var planes = this.planes;
-		var center = sphere.center;
-		var negRadius = - sphere.radius;
-
-		for ( var i = 0; i < 6; i ++ ) {
-
-			var distance = planes[ i ].distanceToPoint( center );
-
-			if ( distance < negRadius ) {
-
-				return false;
-
-			}
-
-		}
-
-		return true;
-
-	},
-
-	intersectsBox: function () {
-
-		var p1 = new THREE.Vector3(),
-			p2 = new THREE.Vector3();
-
-		return function ( box ) {
-
-			var planes = this.planes;
-
-			for ( var i = 0; i < 6 ; i ++ ) {
-
-				var plane = planes[ i ];
-
-				p1.x = plane.normal.x > 0 ? box.min.x : box.max.x;
-				p2.x = plane.normal.x > 0 ? box.max.x : box.min.x;
-				p1.y = plane.normal.y > 0 ? box.min.y : box.max.y;
-				p2.y = plane.normal.y > 0 ? box.max.y : box.min.y;
-				p1.z = plane.normal.z > 0 ? box.min.z : box.max.z;
-				p2.z = plane.normal.z > 0 ? box.max.z : box.min.z;
-
-				var d1 = plane.distanceToPoint( p1 );
-				var d2 = plane.distanceToPoint( p2 );
-
-				// if both outside plane, no intersection
-
-				if ( d1 < 0 && d2 < 0 ) {
-
-					return false;
-
-				}
-			}
-
-			return true;
-		};
-
-	}(),
-
-
-	containsPoint: function ( point ) {
-
-		var planes = this.planes;
-
-		for ( var i = 0; i < 6; i ++ ) {
-
-			if ( planes[ i ].distanceToPoint( point ) < 0 ) {
-
-				return false;
-
-			}
-
-		}
-
-		return true;
-
-	},
-
-	clone: function () {
-
-		return new THREE.Frustum().copy( this );
-
-	}
-
-};
-
-// File:src/math/Plane.js
-
-/**
- * @author bhouston / http://exocortex.com
- */
-
-THREE.Plane = function ( normal, constant ) {
-
-	this.normal = ( normal !== undefined ) ? normal : new THREE.Vector3( 1, 0, 0 );
-	this.constant = ( constant !== undefined ) ? constant : 0;
-
-};
-
-THREE.Plane.prototype = {
-
-	constructor: THREE.Plane,
-
-	set: function ( normal, constant ) {
-
-		this.normal.copy( normal );
-		this.constant = constant;
-
-		return this;
-
-	},
-
-	setComponents: function ( x, y, z, w ) {
-
-		this.normal.set( x, y, z );
-		this.constant = w;
-
-		return this;
-
-	},
-
-	setFromNormalAndCoplanarPoint: function ( normal, point ) {
-
-		this.normal.copy( normal );
-		this.constant = - point.dot( this.normal );	// must be this.normal, not normal, as this.normal is normalized
-
-		return this;
-
-	},
-
-	setFromCoplanarPoints: function () {
-
-		var v1 = new THREE.Vector3();
-		var v2 = new THREE.Vector3();
-
-		return function ( a, b, c ) {
-
-			var normal = v1.subVectors( c, b ).cross( v2.subVectors( a, b ) ).normalize();
-
-			// Q: should an error be thrown if normal is zero (e.g. degenerate plane)?
-
-			this.setFromNormalAndCoplanarPoint( normal, a );
-
-			return this;
-
-		};
-
-	}(),
-
-
-	copy: function ( plane ) {
-
-		this.normal.copy( plane.normal );
-		this.constant = plane.constant;
-
-		return this;
-
-	},
-
-	normalize: function () {
-
-		// Note: will lead to a divide by zero if the plane is invalid.
-
-		var inverseNormalLength = 1.0 / this.normal.length();
-		this.normal.multiplyScalar( inverseNormalLength );
-		this.constant *= inverseNormalLength;
-
-		return this;
-
-	},
-
-	negate: function () {
-
-		this.constant *= - 1;
-		this.normal.negate();
-
-		return this;
-
-	},
-
-	distanceToPoint: function ( point ) {
-
-		return this.normal.dot( point ) + this.constant;
-
-	},
-
-	distanceToSphere: function ( sphere ) {
-
-		return this.distanceToPoint( sphere.center ) - sphere.radius;
-
-	},
-
-	projectPoint: function ( point, optionalTarget ) {
-
-		return this.orthoPoint( point, optionalTarget ).sub( point ).negate();
-
-	},
-
-	orthoPoint: function ( point, optionalTarget ) {
-
-		var perpendicularMagnitude = this.distanceToPoint( point );
-
-		var result = optionalTarget || new THREE.Vector3();
-		return result.copy( this.normal ).multiplyScalar( perpendicularMagnitude );
-
-	},
-
-	isIntersectionLine: function ( line ) {
-
-		// Note: this tests if a line intersects the plane, not whether it (or its end-points) are coplanar with it.
-
-		var startSign = this.distanceToPoint( line.start );
-		var endSign = this.distanceToPoint( line.end );
-
-		return ( startSign < 0 && endSign > 0 ) || ( endSign < 0 && startSign > 0 );
-
-	},
-
-	intersectLine: function () {
-
-		var v1 = new THREE.Vector3();
-
-		return function ( line, optionalTarget ) {
-
-			var result = optionalTarget || new THREE.Vector3();
-
-			var direction = line.delta( v1 );
-
-			var denominator = this.normal.dot( direction );
-
-			if ( denominator == 0 ) {
-
-				// line is coplanar, return origin
-				if ( this.distanceToPoint( line.start ) == 0 ) {
-
-					return result.copy( line.start );
-
-				}
-
-				// Unsure if this is the correct method to handle this case.
-				return undefined;
-
-			}
-
-			var t = - ( line.start.dot( this.normal ) + this.constant ) / denominator;
-
-			if ( t < 0 || t > 1 ) {
-
-				return undefined;
-
-			}
-
-			return result.copy( direction ).multiplyScalar( t ).add( line.start );
-
-		};
-
-	}(),
-
-
-	coplanarPoint: function ( optionalTarget ) {
-
-		var result = optionalTarget || new THREE.Vector3();
-		return result.copy( this.normal ).multiplyScalar( - this.constant );
-
-	},
-
-	applyMatrix4: function () {
-
-		var v1 = new THREE.Vector3();
-		var v2 = new THREE.Vector3();
-		var m1 = new THREE.Matrix3();
-
-		return function ( matrix, optionalNormalMatrix ) {
-
-			// compute new normal based on theory here:
-			// http://www.songho.ca/opengl/gl_normaltransform.html
-			var normalMatrix = optionalNormalMatrix || m1.getNormalMatrix( matrix );
-			var newNormal = v1.copy( this.normal ).applyMatrix3( normalMatrix );
-
-			var newCoplanarPoint = this.coplanarPoint( v2 );
-			newCoplanarPoint.applyMatrix4( matrix );
-
-			this.setFromNormalAndCoplanarPoint( newNormal, newCoplanarPoint );
-
-			return this;
-
-		};
-
-	}(),
-
-	translate: function ( offset ) {
-
-		this.constant = this.constant - offset.dot( this.normal );
-
-		return this;
-
-	},
-
-	equals: function ( plane ) {
-
-		return plane.normal.equals( this.normal ) && ( plane.constant == this.constant );
-
-	},
-
-	clone: function () {
-
-		return new THREE.Plane().copy( this );
-
-	}
-
-};
-
-// File:src/math/Math.js
-
-/**
- * @author alteredq / http://alteredqualia.com/
- * @author mrdoob / http://mrdoob.com/
- */
-
-THREE.Math = {
-
-	generateUUID: function () {
-
-		// http://www.broofa.com/Tools/Math.uuid.htm
-
-		var chars = '0123456789ABCDEFGHIJKLMNOPQRSTUVWXYZabcdefghijklmnopqrstuvwxyz'.split( '' );
-		var uuid = new Array( 36 );
-		var rnd = 0, r;
-
-		return function () {
-
-			for ( var i = 0; i < 36; i ++ ) {
-
-				if ( i == 8 || i == 13 || i == 18 || i == 23 ) {
-
-					uuid[ i ] = '-';
-
-				} else if ( i == 14 ) {
-
-					uuid[ i ] = '4';
-
-				} else {
-
-					if ( rnd <= 0x02 ) rnd = 0x2000000 + ( Math.random() * 0x1000000 ) | 0;
-					r = rnd & 0xf;
-					rnd = rnd >> 4;
-					uuid[ i ] = chars[ ( i == 19 ) ? ( r & 0x3 ) | 0x8 : r ];
-
-				}
-			}
-
-			return uuid.join( '' );
-
-		};
-
-	}(),
-
-	// Clamp value to range <a, b>
-
-	clamp: function ( x, a, b ) {
-
-		return ( x < a ) ? a : ( ( x > b ) ? b : x );
-
-	},
-
-	// Clamp value to range <a, inf)
-
-	clampBottom: function ( x, a ) {
-
-		return x < a ? a : x;
-
-	},
-
-	// Linear mapping from range <a1, a2> to range <b1, b2>
-
-	mapLinear: function ( x, a1, a2, b1, b2 ) {
-
-		return b1 + ( x - a1 ) * ( b2 - b1 ) / ( a2 - a1 );
-
-	},
-
-	// http://en.wikipedia.org/wiki/Smoothstep
-
-	smoothstep: function ( x, min, max ) {
-
-		if ( x <= min ) return 0;
-		if ( x >= max ) return 1;
-
-		x = ( x - min ) / ( max - min );
-
-		return x * x * ( 3 - 2 * x );
-
-	},
-
-	smootherstep: function ( x, min, max ) {
-
-		if ( x <= min ) return 0;
-		if ( x >= max ) return 1;
-
-		x = ( x - min ) / ( max - min );
-
-		return x * x * x * ( x * ( x * 6 - 15 ) + 10 );
-
-	},
-
-	// Random float from <0, 1> with 16 bits of randomness
-	// (standard Math.random() creates repetitive patterns when applied over larger space)
-
-	random16: function () {
-
-		return ( 65280 * Math.random() + 255 * Math.random() ) / 65535;
-
-	},
-
-	// Random integer from <low, high> interval
-
-	randInt: function ( low, high ) {
-
-		return Math.floor( this.randFloat( low, high ) );
-
-	},
-
-	// Random float from <low, high> interval
-
-	randFloat: function ( low, high ) {
-
-		return low + Math.random() * ( high - low );
-
-	},
-
-	// Random float from <-range/2, range/2> interval
-
-	randFloatSpread: function ( range ) {
-
-		return range * ( 0.5 - Math.random() );
-
-	},
-
-	degToRad: function () {
-
-		var degreeToRadiansFactor = Math.PI / 180;
-
-		return function ( degrees ) {
-
-			return degrees * degreeToRadiansFactor;
-
-		};
-
-	}(),
-
-	radToDeg: function () {
-
-		var radianToDegreesFactor = 180 / Math.PI;
-
-		return function ( radians ) {
-
-			return radians * radianToDegreesFactor;
-
-		};
-
-	}(),
-
-	isPowerOfTwo: function ( value ) {
-
-		return ( value & ( value - 1 ) ) === 0 && value !== 0;
-
-	}
-
-};
-
-// File:src/math/Spline.js
-
-/**
- * Spline from Tween.js, slightly optimized (and trashed)
- * http://sole.github.com/tween.js/examples/05_spline.html
- *
- * @author mrdoob / http://mrdoob.com/
- * @author alteredq / http://alteredqualia.com/
- */
-
-THREE.Spline = function ( points ) {
-
-	this.points = points;
-
-	var c = [], v3 = { x: 0, y: 0, z: 0 },
-	point, intPoint, weight, w2, w3,
-	pa, pb, pc, pd;
-
-	this.initFromArray = function ( a ) {
-
-		this.points = [];
-
-		for ( var i = 0; i < a.length; i ++ ) {
-
-			this.points[ i ] = { x: a[ i ][ 0 ], y: a[ i ][ 1 ], z: a[ i ][ 2 ] };
-
-		}
-
-	};
-
-	this.getPoint = function ( k ) {
-
-		point = ( this.points.length - 1 ) * k;
-		intPoint = Math.floor( point );
-		weight = point - intPoint;
-
-		c[ 0 ] = intPoint === 0 ? intPoint : intPoint - 1;
-		c[ 1 ] = intPoint;
-		c[ 2 ] = intPoint  > this.points.length - 2 ? this.points.length - 1 : intPoint + 1;
-		c[ 3 ] = intPoint  > this.points.length - 3 ? this.points.length - 1 : intPoint + 2;
-
-		pa = this.points[ c[ 0 ] ];
-		pb = this.points[ c[ 1 ] ];
-		pc = this.points[ c[ 2 ] ];
-		pd = this.points[ c[ 3 ] ];
-
-		w2 = weight * weight;
-		w3 = weight * w2;
-
-		v3.x = interpolate( pa.x, pb.x, pc.x, pd.x, weight, w2, w3 );
-		v3.y = interpolate( pa.y, pb.y, pc.y, pd.y, weight, w2, w3 );
-		v3.z = interpolate( pa.z, pb.z, pc.z, pd.z, weight, w2, w3 );
-
-		return v3;
-
-	};
-
-	this.getControlPointsArray = function () {
-
-		var i, p, l = this.points.length,
-			coords = [];
-
-		for ( i = 0; i < l; i ++ ) {
-
-			p = this.points[ i ];
-			coords[ i ] = [ p.x, p.y, p.z ];
-
-		}
-
-		return coords;
-
-	};
-
-	// approximate length by summing linear segments
-
-	this.getLength = function ( nSubDivisions ) {
-
-		var i, index, nSamples, position,
-			point = 0, intPoint = 0, oldIntPoint = 0,
-			oldPosition = new THREE.Vector3(),
-			tmpVec = new THREE.Vector3(),
-			chunkLengths = [],
-			totalLength = 0;
-
-		// first point has 0 length
-
-		chunkLengths[ 0 ] = 0;
-
-		if ( ! nSubDivisions ) nSubDivisions = 100;
-
-		nSamples = this.points.length * nSubDivisions;
-
-		oldPosition.copy( this.points[ 0 ] );
-
-		for ( i = 1; i < nSamples; i ++ ) {
-
-			index = i / nSamples;
-
-			position = this.getPoint( index );
-			tmpVec.copy( position );
-
-			totalLength += tmpVec.distanceTo( oldPosition );
-
-			oldPosition.copy( position );
-
-			point = ( this.points.length - 1 ) * index;
-			intPoint = Math.floor( point );
-
-			if ( intPoint != oldIntPoint ) {
-
-				chunkLengths[ intPoint ] = totalLength;
-				oldIntPoint = intPoint;
-
-			}
-
-		}
-
-		// last point ends with total length
-
-		chunkLengths[ chunkLengths.length ] = totalLength;
-
-		return { chunks: chunkLengths, total: totalLength };
-
-	};
-
-	this.reparametrizeByArcLength = function ( samplingCoef ) {
-
-		var i, j,
-			index, indexCurrent, indexNext,
-			linearDistance, realDistance,
-			sampling, position,
-			newpoints = [],
-			tmpVec = new THREE.Vector3(),
-			sl = this.getLength();
-
-		newpoints.push( tmpVec.copy( this.points[ 0 ] ).clone() );
-
-		for ( i = 1; i < this.points.length; i ++ ) {
-
-			//tmpVec.copy( this.points[ i - 1 ] );
-			//linearDistance = tmpVec.distanceTo( this.points[ i ] );
-
-			realDistance = sl.chunks[ i ] - sl.chunks[ i - 1 ];
-
-			sampling = Math.ceil( samplingCoef * realDistance / sl.total );
-
-			indexCurrent = ( i - 1 ) / ( this.points.length - 1 );
-			indexNext = i / ( this.points.length - 1 );
-
-			for ( j = 1; j < sampling - 1; j ++ ) {
-
-				index = indexCurrent + j * ( 1 / sampling ) * ( indexNext - indexCurrent );
-
-				position = this.getPoint( index );
-				newpoints.push( tmpVec.copy( position ).clone() );
-
-			}
-
-			newpoints.push( tmpVec.copy( this.points[ i ] ).clone() );
-
-		}
-
-		this.points = newpoints;
-
-	};
-
-	// Catmull-Rom
-
-	function interpolate( p0, p1, p2, p3, t, t2, t3 ) {
-
-		var v0 = ( p2 - p0 ) * 0.5,
-			v1 = ( p3 - p1 ) * 0.5;
-
-		return ( 2 * ( p1 - p2 ) + v0 + v1 ) * t3 + ( - 3 * ( p1 - p2 ) - 2 * v0 - v1 ) * t2 + v0 * t + p1;
-
-	};
-
-};
-
-// File:src/math/Triangle.js
-
-/**
- * @author bhouston / http://exocortex.com
- * @author mrdoob / http://mrdoob.com/
- */
-
-THREE.Triangle = function ( a, b, c ) {
-
-	this.a = ( a !== undefined ) ? a : new THREE.Vector3();
-	this.b = ( b !== undefined ) ? b : new THREE.Vector3();
-	this.c = ( c !== undefined ) ? c : new THREE.Vector3();
-
-};
-
-THREE.Triangle.normal = function () {
-
-	var v0 = new THREE.Vector3();
-
-	return function ( a, b, c, optionalTarget ) {
-
-		var result = optionalTarget || new THREE.Vector3();
-
-		result.subVectors( c, b );
-		v0.subVectors( a, b );
-		result.cross( v0 );
-
-		var resultLengthSq = result.lengthSq();
-		if ( resultLengthSq > 0 ) {
-
-			return result.multiplyScalar( 1 / Math.sqrt( resultLengthSq ) );
-
-		}
-
-		return result.set( 0, 0, 0 );
-
-	};
-
-}();
-
-// static/instance method to calculate barycoordinates
-// based on: http://www.blackpawn.com/texts/pointinpoly/default.html
-THREE.Triangle.barycoordFromPoint = function () {
-
-	var v0 = new THREE.Vector3();
-	var v1 = new THREE.Vector3();
-	var v2 = new THREE.Vector3();
-
-	return function ( point, a, b, c, optionalTarget ) {
-
-		v0.subVectors( c, a );
-		v1.subVectors( b, a );
-		v2.subVectors( point, a );
-
-		var dot00 = v0.dot( v0 );
-		var dot01 = v0.dot( v1 );
-		var dot02 = v0.dot( v2 );
-		var dot11 = v1.dot( v1 );
-		var dot12 = v1.dot( v2 );
-
-		var denom = ( dot00 * dot11 - dot01 * dot01 );
-
-		var result = optionalTarget || new THREE.Vector3();
-
-		// colinear or singular triangle
-		if ( denom == 0 ) {
-			// arbitrary location outside of triangle?
-			// not sure if this is the best idea, maybe should be returning undefined
-			return result.set( - 2, - 1, - 1 );
-		}
-
-		var invDenom = 1 / denom;
-		var u = ( dot11 * dot02 - dot01 * dot12 ) * invDenom;
-		var v = ( dot00 * dot12 - dot01 * dot02 ) * invDenom;
-
-		// barycoordinates must always sum to 1
-		return result.set( 1 - u - v, v, u );
-
-	};
-
-}();
-
-THREE.Triangle.containsPoint = function () {
-
-	var v1 = new THREE.Vector3();
-
-	return function ( point, a, b, c ) {
-
-		var result = THREE.Triangle.barycoordFromPoint( point, a, b, c, v1 );
-
-		return ( result.x >= 0 ) && ( result.y >= 0 ) && ( ( result.x + result.y ) <= 1 );
-
-	};
-
-}();
-
-THREE.Triangle.prototype = {
-
-	constructor: THREE.Triangle,
-
-	set: function ( a, b, c ) {
-
-		this.a.copy( a );
-		this.b.copy( b );
-		this.c.copy( c );
-
-		return this;
-
-	},
-
-	setFromPointsAndIndices: function ( points, i0, i1, i2 ) {
-
-		this.a.copy( points[ i0 ] );
-		this.b.copy( points[ i1 ] );
-		this.c.copy( points[ i2 ] );
-
-		return this;
-
-	},
-
-	copy: function ( triangle ) {
-
-		this.a.copy( triangle.a );
-		this.b.copy( triangle.b );
-		this.c.copy( triangle.c );
-
-		return this;
-
-	},
-
-	area: function () {
-
-		var v0 = new THREE.Vector3();
-		var v1 = new THREE.Vector3();
-
-		return function () {
-
-			v0.subVectors( this.c, this.b );
-			v1.subVectors( this.a, this.b );
-
-			return v0.cross( v1 ).length() * 0.5;
-
-		};
-
-	}(),
-
-	midpoint: function ( optionalTarget ) {
-
-		var result = optionalTarget || new THREE.Vector3();
-		return result.addVectors( this.a, this.b ).add( this.c ).multiplyScalar( 1 / 3 );
-
-	},
-
-	normal: function ( optionalTarget ) {
-
-		return THREE.Triangle.normal( this.a, this.b, this.c, optionalTarget );
-
-	},
-
-	plane: function ( optionalTarget ) {
-
-		var result = optionalTarget || new THREE.Plane();
-
-		return result.setFromCoplanarPoints( this.a, this.b, this.c );
-
-	},
-
-	barycoordFromPoint: function ( point, optionalTarget ) {
-
-		return THREE.Triangle.barycoordFromPoint( point, this.a, this.b, this.c, optionalTarget );
-
-	},
-
-	containsPoint: function ( point ) {
-
-		return THREE.Triangle.containsPoint( point, this.a, this.b, this.c );
-
-	},
-
-	equals: function ( triangle ) {
-
-		return triangle.a.equals( this.a ) && triangle.b.equals( this.b ) && triangle.c.equals( this.c );
-
-	},
-
-	clone: function () {
-
-		return new THREE.Triangle().copy( this );
-
-	}
-
-};
-
+// File:src/Three.js
+
+/**
+ * @author mrdoob / http://mrdoob.com/
+ */
+
+var THREE = { REVISION: '70dev' };
+
+// browserify support
+
+if ( typeof module === 'object' ) {
+
+	module.exports = THREE;
+
+}
+
+// polyfills
+
+if ( Math.sign === undefined ) {
+
+	Math.sign = function ( x ) {
+
+		return ( x < 0 ) ? - 1 : ( x > 0 ) ? 1 : 0;
+
+	};
+
+}
+
+// https://developer.mozilla.org/en-US/docs/Web/API/MouseEvent.button
+
+THREE.MOUSE = { LEFT: 0, MIDDLE: 1, RIGHT: 2 };
+
+// GL STATE CONSTANTS
+
+THREE.CullFaceNone = 0;
+THREE.CullFaceBack = 1;
+THREE.CullFaceFront = 2;
+THREE.CullFaceFrontBack = 3;
+
+THREE.FrontFaceDirectionCW = 0;
+THREE.FrontFaceDirectionCCW = 1;
+
+// SHADOWING TYPES
+
+THREE.BasicShadowMap = 0;
+THREE.PCFShadowMap = 1;
+THREE.PCFSoftShadowMap = 2;
+
+// HDR TYPE CONSTANTS
+
+THREE.LogLuvHDR = 0;
+THREE.RGBMHDR = 1;
+THREE.FullHDR = 1;
+
+// MATERIAL CONSTANTS
+
+// side
+
+THREE.FrontSide = 0;
+THREE.BackSide = 1;
+THREE.DoubleSide = 2;
+
+// shading
+
+THREE.NoShading = 0;
+THREE.FlatShading = 1;
+THREE.SmoothShading = 2;
+
+// colors
+
+THREE.NoColors = 0;
+THREE.FaceColors = 1;
+THREE.VertexColors = 2;
+
+// blending modes
+
+THREE.NoBlending = 0;
+THREE.NormalBlending = 1;
+THREE.AdditiveBlending = 2;
+THREE.SubtractiveBlending = 3;
+THREE.MultiplyBlending = 4;
+THREE.CustomBlending = 5;
+
+// custom blending equations
+// (numbers start from 100 not to clash with other
+//  mappings to OpenGL constants defined in Texture.js)
+
+THREE.AddEquation = 100;
+THREE.SubtractEquation = 101;
+THREE.ReverseSubtractEquation = 102;
+THREE.MinEquation = 103;
+THREE.MaxEquation = 104;
+
+// custom blending destination factors
+
+THREE.ZeroFactor = 200;
+THREE.OneFactor = 201;
+THREE.SrcColorFactor = 202;
+THREE.OneMinusSrcColorFactor = 203;
+THREE.SrcAlphaFactor = 204;
+THREE.OneMinusSrcAlphaFactor = 205;
+THREE.DstAlphaFactor = 206;
+THREE.OneMinusDstAlphaFactor = 207;
+
+// custom blending source factors
+
+//THREE.ZeroFactor = 200;
+//THREE.OneFactor = 201;
+//THREE.SrcAlphaFactor = 204;
+//THREE.OneMinusSrcAlphaFactor = 205;
+//THREE.DstAlphaFactor = 206;
+//THREE.OneMinusDstAlphaFactor = 207;
+THREE.DstColorFactor = 208;
+THREE.OneMinusDstColorFactor = 209;
+THREE.SrcAlphaSaturateFactor = 210;
+
+
+// TEXTURE CONSTANTS
+
+THREE.MultiplyOperation = 0;
+THREE.MixOperation = 1;
+THREE.AddOperation = 2;
+
+// Mapping modes
+
+THREE.UVMapping = function () {};
+
+THREE.CubeReflectionMapping = function () {};
+THREE.CubeRefractionMapping = function () {};
+
+THREE.SphericalReflectionMapping = function () {};
+THREE.SphericalRefractionMapping = function () {};
+
+// Wrapping modes
+
+THREE.RepeatWrapping = 1000;
+THREE.ClampToEdgeWrapping = 1001;
+THREE.MirroredRepeatWrapping = 1002;
+
+// Filters
+
+THREE.NearestFilter = 1003;
+THREE.NearestMipMapNearestFilter = 1004;
+THREE.NearestMipMapLinearFilter = 1005;
+THREE.LinearFilter = 1006;
+THREE.LinearMipMapNearestFilter = 1007;
+THREE.LinearMipMapLinearFilter = 1008;
+
+// Data types
+
+THREE.UnsignedByteType = 1009;
+THREE.ByteType = 1010;
+THREE.ShortType = 1011;
+THREE.UnsignedShortType = 1012;
+THREE.IntType = 1013;
+THREE.UnsignedIntType = 1014;
+THREE.FloatType = 1015;
+
+// Pixel types
+
+//THREE.UnsignedByteType = 1009;
+THREE.UnsignedShort4444Type = 1016;
+THREE.UnsignedShort5551Type = 1017;
+THREE.UnsignedShort565Type = 1018;
+
+// Pixel formats
+
+THREE.AlphaFormat = 1019;
+THREE.RGBFormat = 1020;
+THREE.RGBAFormat = 1021;
+THREE.LuminanceFormat = 1022;
+THREE.LuminanceAlphaFormat = 1023;
+
+// DDS / ST3C Compressed texture formats
+
+THREE.RGB_S3TC_DXT1_Format = 2001;
+THREE.RGBA_S3TC_DXT1_Format = 2002;
+THREE.RGBA_S3TC_DXT3_Format = 2003;
+THREE.RGBA_S3TC_DXT5_Format = 2004;
+
+
+// PVRTC compressed texture formats
+
+THREE.RGB_PVRTC_4BPPV1_Format = 2100;
+THREE.RGB_PVRTC_2BPPV1_Format = 2101;
+THREE.RGBA_PVRTC_4BPPV1_Format = 2102;
+THREE.RGBA_PVRTC_2BPPV1_Format = 2103;
+
+// ATC compressed texture formats
+THREE.RGB_ATC_Format = 2200;
+THREE.RGBA_ATC_EXPLICIT_ALPHA_Format = 2201;
+THREE.RGBA_ATC_INTERP_ALPHA_Format = 2202;
+
+// File:src/math/Color.js
+
+/**
+ * @author mrdoob / http://mrdoob.com/
+ */
+
+THREE.Color = function ( color ) {
+
+	if ( arguments.length === 3 ) {
+
+		return this.setRGB( arguments[ 0 ], arguments[ 1 ], arguments[ 2 ] );
+
+	}
+
+	return this.set( color )
+
+};
+
+THREE.Color.prototype = {
+
+	constructor: THREE.Color,
+
+	r: 1, g: 1, b: 1,
+
+	set: function ( value ) {
+
+		if ( value instanceof THREE.Color ) {
+
+			this.copy( value );
+
+		} else if ( typeof value === 'number' ) {
+
+			this.setHex( value );
+
+		} else if ( typeof value === 'string' ) {
+
+			this.setStyle( value );
+
+		}
+
+		return this;
+
+	},
+
+	setHex: function ( hex ) {
+
+		hex = Math.floor( hex );
+
+		this.r = ( hex >> 16 & 255 ) / 255;
+		this.g = ( hex >> 8 & 255 ) / 255;
+		this.b = ( hex & 255 ) / 255;
+
+		return this;
+
+	},
+
+	setRGB: function ( r, g, b ) {
+
+		this.r = r;
+		this.g = g;
+		this.b = b;
+
+		return this;
+
+	},
+
+	setHSL: function ( h, s, l ) {
+
+		// h,s,l ranges are in 0.0 - 1.0
+
+		if ( s === 0 ) {
+
+			this.r = this.g = this.b = l;
+
+		} else {
+
+			var hue2rgb = function ( p, q, t ) {
+
+				if ( t < 0 ) t += 1;
+				if ( t > 1 ) t -= 1;
+				if ( t < 1 / 6 ) return p + ( q - p ) * 6 * t;
+				if ( t < 1 / 2 ) return q;
+				if ( t < 2 / 3 ) return p + ( q - p ) * 6 * ( 2 / 3 - t );
+				return p;
+
+			};
+
+			var p = l <= 0.5 ? l * ( 1 + s ) : l + s - ( l * s );
+			var q = ( 2 * l ) - p;
+
+			this.r = hue2rgb( q, p, h + 1 / 3 );
+			this.g = hue2rgb( q, p, h );
+			this.b = hue2rgb( q, p, h - 1 / 3 );
+
+		}
+
+		return this;
+
+	},
+
+	setStyle: function ( style ) {
+
+		// rgb(255,0,0)
+
+		if ( /^rgb\((\d+), ?(\d+), ?(\d+)\)$/i.test( style ) ) {
+
+			var color = /^rgb\((\d+), ?(\d+), ?(\d+)\)$/i.exec( style );
+
+			this.r = Math.min( 255, parseInt( color[ 1 ], 10 ) ) / 255;
+			this.g = Math.min( 255, parseInt( color[ 2 ], 10 ) ) / 255;
+			this.b = Math.min( 255, parseInt( color[ 3 ], 10 ) ) / 255;
+
+			return this;
+
+		}
+
+		// rgb(100%,0%,0%)
+
+		if ( /^rgb\((\d+)\%, ?(\d+)\%, ?(\d+)\%\)$/i.test( style ) ) {
+
+			var color = /^rgb\((\d+)\%, ?(\d+)\%, ?(\d+)\%\)$/i.exec( style );
+
+			this.r = Math.min( 100, parseInt( color[ 1 ], 10 ) ) / 100;
+			this.g = Math.min( 100, parseInt( color[ 2 ], 10 ) ) / 100;
+			this.b = Math.min( 100, parseInt( color[ 3 ], 10 ) ) / 100;
+
+			return this;
+
+		}
+
+		// #ff0000
+
+		if ( /^\#([0-9a-f]{6})$/i.test( style ) ) {
+
+			var color = /^\#([0-9a-f]{6})$/i.exec( style );
+
+			this.setHex( parseInt( color[ 1 ], 16 ) );
+
+			return this;
+
+		}
+
+		// #f00
+
+		if ( /^\#([0-9a-f])([0-9a-f])([0-9a-f])$/i.test( style ) ) {
+
+			var color = /^\#([0-9a-f])([0-9a-f])([0-9a-f])$/i.exec( style );
+
+			this.setHex( parseInt( color[ 1 ] + color[ 1 ] + color[ 2 ] + color[ 2 ] + color[ 3 ] + color[ 3 ], 16 ) );
+
+			return this;
+
+		}
+
+		// red
+
+		if ( /^(\w+)$/i.test( style ) ) {
+
+			this.setHex( THREE.ColorKeywords[ style ] );
+
+			return this;
+
+		}
+
+
+	},
+
+	copy: function ( color ) {
+
+		this.r = color.r;
+		this.g = color.g;
+		this.b = color.b;
+
+		return this;
+
+	},
+
+	copyGammaToLinear: function ( color ) {
+
+		this.r = color.r * color.r;
+		this.g = color.g * color.g;
+		this.b = color.b * color.b;
+
+		return this;
+
+	},
+
+	copyLinearToGamma: function ( color ) {
+
+		this.r = Math.sqrt( color.r );
+		this.g = Math.sqrt( color.g );
+		this.b = Math.sqrt( color.b );
+
+		return this;
+
+	},
+
+	convertGammaToLinear: function () {
+
+		var r = this.r, g = this.g, b = this.b;
+
+		this.r = r * r;
+		this.g = g * g;
+		this.b = b * b;
+
+		return this;
+
+	},
+
+	convertLinearToGamma: function () {
+
+		this.r = Math.sqrt( this.r );
+		this.g = Math.sqrt( this.g );
+		this.b = Math.sqrt( this.b );
+
+		return this;
+
+	},
+
+	getHex: function () {
+
+		return ( this.r * 255 ) << 16 ^ ( this.g * 255 ) << 8 ^ ( this.b * 255 ) << 0;
+
+	},
+
+	getHexString: function () {
+
+		return ( '000000' + this.getHex().toString( 16 ) ).slice( - 6 );
+
+	},
+
+	getHSL: function ( optionalTarget ) {
+
+		// h,s,l ranges are in 0.0 - 1.0
+
+		var hsl = optionalTarget || { h: 0, s: 0, l: 0 };
+
+		var r = this.r, g = this.g, b = this.b;
+
+		var max = Math.max( r, g, b );
+		var min = Math.min( r, g, b );
+
+		var hue, saturation;
+		var lightness = ( min + max ) / 2.0;
+
+		if ( min === max ) {
+
+			hue = 0;
+			saturation = 0;
+
+		} else {
+
+			var delta = max - min;
+
+			saturation = lightness <= 0.5 ? delta / ( max + min ) : delta / ( 2 - max - min );
+
+			switch ( max ) {
+
+				case r: hue = ( g - b ) / delta + ( g < b ? 6 : 0 ); break;
+				case g: hue = ( b - r ) / delta + 2; break;
+				case b: hue = ( r - g ) / delta + 4; break;
+
+			}
+
+			hue /= 6;
+
+		}
+
+		hsl.h = hue;
+		hsl.s = saturation;
+		hsl.l = lightness;
+
+		return hsl;
+
+	},
+
+	getStyle: function () {
+
+		return 'rgb(' + ( ( this.r * 255 ) | 0 ) + ',' + ( ( this.g * 255 ) | 0 ) + ',' + ( ( this.b * 255 ) | 0 ) + ')';
+
+	},
+
+	offsetHSL: function ( h, s, l ) {
+
+		var hsl = this.getHSL();
+
+		hsl.h += h; hsl.s += s; hsl.l += l;
+
+		this.setHSL( hsl.h, hsl.s, hsl.l );
+
+		return this;
+
+	},
+
+	add: function ( color ) {
+
+		this.r += color.r;
+		this.g += color.g;
+		this.b += color.b;
+
+		return this;
+
+	},
+
+	addColors: function ( color1, color2 ) {
+
+		this.r = color1.r + color2.r;
+		this.g = color1.g + color2.g;
+		this.b = color1.b + color2.b;
+
+		return this;
+
+	},
+
+	addScalar: function ( s ) {
+
+		this.r += s;
+		this.g += s;
+		this.b += s;
+
+		return this;
+
+	},
+
+	multiply: function ( color ) {
+
+		this.r *= color.r;
+		this.g *= color.g;
+		this.b *= color.b;
+
+		return this;
+
+	},
+
+	multiplyScalar: function ( s ) {
+
+		this.r *= s;
+		this.g *= s;
+		this.b *= s;
+
+		return this;
+
+	},
+
+	lerp: function ( color, alpha ) {
+
+		this.r += ( color.r - this.r ) * alpha;
+		this.g += ( color.g - this.g ) * alpha;
+		this.b += ( color.b - this.b ) * alpha;
+
+		return this;
+
+	},
+
+	equals: function ( c ) {
+
+		return ( c.r === this.r ) && ( c.g === this.g ) && ( c.b === this.b );
+
+	},
+
+	fromArray: function ( array ) {
+
+		this.r = array[ 0 ];
+		this.g = array[ 1 ];
+		this.b = array[ 2 ];
+
+		return this;
+
+	},
+
+	toArray: function () {
+
+		return [ this.r, this.g, this.b ];
+
+	},
+
+	clone: function () {
+
+		return new THREE.Color().setRGB( this.r, this.g, this.b );
+
+	}
+
+};
+
+THREE.ColorKeywords = { 'aliceblue': 0xF0F8FF, 'antiquewhite': 0xFAEBD7, 'aqua': 0x00FFFF, 'aquamarine': 0x7FFFD4, 'azure': 0xF0FFFF,
+'beige': 0xF5F5DC, 'bisque': 0xFFE4C4, 'black': 0x000000, 'blanchedalmond': 0xFFEBCD, 'blue': 0x0000FF, 'blueviolet': 0x8A2BE2,
+'brown': 0xA52A2A, 'burlywood': 0xDEB887, 'cadetblue': 0x5F9EA0, 'chartreuse': 0x7FFF00, 'chocolate': 0xD2691E, 'coral': 0xFF7F50,
+'cornflowerblue': 0x6495ED, 'cornsilk': 0xFFF8DC, 'crimson': 0xDC143C, 'cyan': 0x00FFFF, 'darkblue': 0x00008B, 'darkcyan': 0x008B8B,
+'darkgoldenrod': 0xB8860B, 'darkgray': 0xA9A9A9, 'darkgreen': 0x006400, 'darkgrey': 0xA9A9A9, 'darkkhaki': 0xBDB76B, 'darkmagenta': 0x8B008B,
+'darkolivegreen': 0x556B2F, 'darkorange': 0xFF8C00, 'darkorchid': 0x9932CC, 'darkred': 0x8B0000, 'darksalmon': 0xE9967A, 'darkseagreen': 0x8FBC8F,
+'darkslateblue': 0x483D8B, 'darkslategray': 0x2F4F4F, 'darkslategrey': 0x2F4F4F, 'darkturquoise': 0x00CED1, 'darkviolet': 0x9400D3,
+'deeppink': 0xFF1493, 'deepskyblue': 0x00BFFF, 'dimgray': 0x696969, 'dimgrey': 0x696969, 'dodgerblue': 0x1E90FF, 'firebrick': 0xB22222,
+'floralwhite': 0xFFFAF0, 'forestgreen': 0x228B22, 'fuchsia': 0xFF00FF, 'gainsboro': 0xDCDCDC, 'ghostwhite': 0xF8F8FF, 'gold': 0xFFD700,
+'goldenrod': 0xDAA520, 'gray': 0x808080, 'green': 0x008000, 'greenyellow': 0xADFF2F, 'grey': 0x808080, 'honeydew': 0xF0FFF0, 'hotpink': 0xFF69B4,
+'indianred': 0xCD5C5C, 'indigo': 0x4B0082, 'ivory': 0xFFFFF0, 'khaki': 0xF0E68C, 'lavender': 0xE6E6FA, 'lavenderblush': 0xFFF0F5, 'lawngreen': 0x7CFC00,
+'lemonchiffon': 0xFFFACD, 'lightblue': 0xADD8E6, 'lightcoral': 0xF08080, 'lightcyan': 0xE0FFFF, 'lightgoldenrodyellow': 0xFAFAD2, 'lightgray': 0xD3D3D3,
+'lightgreen': 0x90EE90, 'lightgrey': 0xD3D3D3, 'lightpink': 0xFFB6C1, 'lightsalmon': 0xFFA07A, 'lightseagreen': 0x20B2AA, 'lightskyblue': 0x87CEFA,
+'lightslategray': 0x778899, 'lightslategrey': 0x778899, 'lightsteelblue': 0xB0C4DE, 'lightyellow': 0xFFFFE0, 'lime': 0x00FF00, 'limegreen': 0x32CD32,
+'linen': 0xFAF0E6, 'magenta': 0xFF00FF, 'maroon': 0x800000, 'mediumaquamarine': 0x66CDAA, 'mediumblue': 0x0000CD, 'mediumorchid': 0xBA55D3,
+'mediumpurple': 0x9370DB, 'mediumseagreen': 0x3CB371, 'mediumslateblue': 0x7B68EE, 'mediumspringgreen': 0x00FA9A, 'mediumturquoise': 0x48D1CC,
+'mediumvioletred': 0xC71585, 'midnightblue': 0x191970, 'mintcream': 0xF5FFFA, 'mistyrose': 0xFFE4E1, 'moccasin': 0xFFE4B5, 'navajowhite': 0xFFDEAD,
+'navy': 0x000080, 'oldlace': 0xFDF5E6, 'olive': 0x808000, 'olivedrab': 0x6B8E23, 'orange': 0xFFA500, 'orangered': 0xFF4500, 'orchid': 0xDA70D6,
+'palegoldenrod': 0xEEE8AA, 'palegreen': 0x98FB98, 'paleturquoise': 0xAFEEEE, 'palevioletred': 0xDB7093, 'papayawhip': 0xFFEFD5, 'peachpuff': 0xFFDAB9,
+'peru': 0xCD853F, 'pink': 0xFFC0CB, 'plum': 0xDDA0DD, 'powderblue': 0xB0E0E6, 'purple': 0x800080, 'red': 0xFF0000, 'rosybrown': 0xBC8F8F,
+'royalblue': 0x4169E1, 'saddlebrown': 0x8B4513, 'salmon': 0xFA8072, 'sandybrown': 0xF4A460, 'seagreen': 0x2E8B57, 'seashell': 0xFFF5EE,
+'sienna': 0xA0522D, 'silver': 0xC0C0C0, 'skyblue': 0x87CEEB, 'slateblue': 0x6A5ACD, 'slategray': 0x708090, 'slategrey': 0x708090, 'snow': 0xFFFAFA,
+'springgreen': 0x00FF7F, 'steelblue': 0x4682B4, 'tan': 0xD2B48C, 'teal': 0x008080, 'thistle': 0xD8BFD8, 'tomato': 0xFF6347, 'turquoise': 0x40E0D0,
+'violet': 0xEE82EE, 'wheat': 0xF5DEB3, 'white': 0xFFFFFF, 'whitesmoke': 0xF5F5F5, 'yellow': 0xFFFF00, 'yellowgreen': 0x9ACD32 };
+
+// File:src/math/Quaternion.js
+
+/**
+ * @author mikael emtinger / http://gomo.se/
+ * @author alteredq / http://alteredqualia.com/
+ * @author WestLangley / http://github.com/WestLangley
+ * @author bhouston / http://exocortex.com
+ */
+
+THREE.Quaternion = function ( x, y, z, w ) {
+
+	this._x = x || 0;
+	this._y = y || 0;
+	this._z = z || 0;
+	this._w = ( w !== undefined ) ? w : 1;
+
+};
+
+THREE.Quaternion.prototype = {
+
+	constructor: THREE.Quaternion,
+
+	_x: 0,_y: 0, _z: 0, _w: 0,
+
+	get x () {
+
+		return this._x;
+
+	},
+
+	set x ( value ) {
+
+		this._x = value;
+		this.onChangeCallback();
+
+	},
+
+	get y () {
+
+		return this._y;
+
+	},
+
+	set y ( value ) {
+
+		this._y = value;
+		this.onChangeCallback();
+
+	},
+
+	get z () {
+
+		return this._z;
+
+	},
+
+	set z ( value ) {
+
+		this._z = value;
+		this.onChangeCallback();
+
+	},
+
+	get w () {
+
+		return this._w;
+
+	},
+
+	set w ( value ) {
+
+		this._w = value;
+		this.onChangeCallback();
+
+	},
+
+	set: function ( x, y, z, w ) {
+
+		this._x = x;
+		this._y = y;
+		this._z = z;
+		this._w = w;
+
+		this.onChangeCallback();
+
+		return this;
+
+	},
+
+	copy: function ( quaternion ) {
+
+		this._x = quaternion.x;
+		this._y = quaternion.y;
+		this._z = quaternion.z;
+		this._w = quaternion.w;
+
+		this.onChangeCallback();
+
+		return this;
+
+	},
+
+	setFromEuler: function ( euler, update ) {
+
+		if ( euler instanceof THREE.Euler === false ) {
+
+			throw new Error( 'THREE.Quaternion: .setFromEuler() now expects a Euler rotation rather than a Vector3 and order.' );
+		}
+
+		// http://www.mathworks.com/matlabcentral/fileexchange/
+		// 	20696-function-to-convert-between-dcm-euler-angles-quaternions-and-euler-vectors/
+		//	content/SpinCalc.m
+
+		var c1 = Math.cos( euler._x / 2 );
+		var c2 = Math.cos( euler._y / 2 );
+		var c3 = Math.cos( euler._z / 2 );
+		var s1 = Math.sin( euler._x / 2 );
+		var s2 = Math.sin( euler._y / 2 );
+		var s3 = Math.sin( euler._z / 2 );
+
+		if ( euler.order === 'XYZ' ) {
+
+			this._x = s1 * c2 * c3 + c1 * s2 * s3;
+			this._y = c1 * s2 * c3 - s1 * c2 * s3;
+			this._z = c1 * c2 * s3 + s1 * s2 * c3;
+			this._w = c1 * c2 * c3 - s1 * s2 * s3;
+
+		} else if ( euler.order === 'YXZ' ) {
+
+			this._x = s1 * c2 * c3 + c1 * s2 * s3;
+			this._y = c1 * s2 * c3 - s1 * c2 * s3;
+			this._z = c1 * c2 * s3 - s1 * s2 * c3;
+			this._w = c1 * c2 * c3 + s1 * s2 * s3;
+
+		} else if ( euler.order === 'ZXY' ) {
+
+			this._x = s1 * c2 * c3 - c1 * s2 * s3;
+			this._y = c1 * s2 * c3 + s1 * c2 * s3;
+			this._z = c1 * c2 * s3 + s1 * s2 * c3;
+			this._w = c1 * c2 * c3 - s1 * s2 * s3;
+
+		} else if ( euler.order === 'ZYX' ) {
+
+			this._x = s1 * c2 * c3 - c1 * s2 * s3;
+			this._y = c1 * s2 * c3 + s1 * c2 * s3;
+			this._z = c1 * c2 * s3 - s1 * s2 * c3;
+			this._w = c1 * c2 * c3 + s1 * s2 * s3;
+
+		} else if ( euler.order === 'YZX' ) {
+
+			this._x = s1 * c2 * c3 + c1 * s2 * s3;
+			this._y = c1 * s2 * c3 + s1 * c2 * s3;
+			this._z = c1 * c2 * s3 - s1 * s2 * c3;
+			this._w = c1 * c2 * c3 - s1 * s2 * s3;
+
+		} else if ( euler.order === 'XZY' ) {
+
+			this._x = s1 * c2 * c3 - c1 * s2 * s3;
+			this._y = c1 * s2 * c3 - s1 * c2 * s3;
+			this._z = c1 * c2 * s3 + s1 * s2 * c3;
+			this._w = c1 * c2 * c3 + s1 * s2 * s3;
+
+		}
+
+		if ( update !== false ) this.onChangeCallback();
+
+		return this;
+
+	},
+
+	setFromAxisAngle: function ( axis, angle ) {
+
+		// http://www.euclideanspace.com/maths/geometry/rotations/conversions/angleToQuaternion/index.htm
+
+		// assumes axis is normalized
+
+		var halfAngle = angle / 2, s = Math.sin( halfAngle );
+
+		this._x = axis.x * s;
+		this._y = axis.y * s;
+		this._z = axis.z * s;
+		this._w = Math.cos( halfAngle );
+
+		this.onChangeCallback();
+
+		return this;
+
+	},
+
+	setFromRotationMatrix: function ( m ) {
+
+		// http://www.euclideanspace.com/maths/geometry/rotations/conversions/matrixToQuaternion/index.htm
+
+		// assumes the upper 3x3 of m is a pure rotation matrix (i.e, unscaled)
+
+		var te = m.elements,
+
+			m11 = te[ 0 ], m12 = te[ 4 ], m13 = te[ 8 ],
+			m21 = te[ 1 ], m22 = te[ 5 ], m23 = te[ 9 ],
+			m31 = te[ 2 ], m32 = te[ 6 ], m33 = te[ 10 ],
+
+			trace = m11 + m22 + m33,
+			s;
+
+		if ( trace > 0 ) {
+
+			s = 0.5 / Math.sqrt( trace + 1.0 );
+
+			this._w = 0.25 / s;
+			this._x = ( m32 - m23 ) * s;
+			this._y = ( m13 - m31 ) * s;
+			this._z = ( m21 - m12 ) * s;
+
+		} else if ( m11 > m22 && m11 > m33 ) {
+
+			s = 2.0 * Math.sqrt( 1.0 + m11 - m22 - m33 );
+
+			this._w = ( m32 - m23 ) / s;
+			this._x = 0.25 * s;
+			this._y = ( m12 + m21 ) / s;
+			this._z = ( m13 + m31 ) / s;
+
+		} else if ( m22 > m33 ) {
+
+			s = 2.0 * Math.sqrt( 1.0 + m22 - m11 - m33 );
+
+			this._w = ( m13 - m31 ) / s;
+			this._x = ( m12 + m21 ) / s;
+			this._y = 0.25 * s;
+			this._z = ( m23 + m32 ) / s;
+
+		} else {
+
+			s = 2.0 * Math.sqrt( 1.0 + m33 - m11 - m22 );
+
+			this._w = ( m21 - m12 ) / s;
+			this._x = ( m13 + m31 ) / s;
+			this._y = ( m23 + m32 ) / s;
+			this._z = 0.25 * s;
+
+		}
+
+		this.onChangeCallback();
+
+		return this;
+
+	},
+
+	setFromUnitVectors: function () {
+
+		// http://lolengine.net/blog/2014/02/24/quaternion-from-two-vectors-final
+
+		// assumes direction vectors vFrom and vTo are normalized
+
+		var v1, r;
+
+		var EPS = 0.000001;
+
+		return function ( vFrom, vTo ) {
+
+			if ( v1 === undefined ) v1 = new THREE.Vector3();
+
+			r = vFrom.dot( vTo ) + 1;
+
+			if ( r < EPS ) {
+
+				r = 0;
+
+				if ( Math.abs( vFrom.x ) > Math.abs( vFrom.z ) ) {
+
+					v1.set( - vFrom.y, vFrom.x, 0 );
+
+				} else {
+
+					v1.set( 0, - vFrom.z, vFrom.y );
+
+				}
+
+			} else {
+
+				v1.crossVectors( vFrom, vTo );
+
+			}
+
+			this._x = v1.x;
+			this._y = v1.y;
+			this._z = v1.z;
+			this._w = r;
+
+			this.normalize();
+
+			return this;
+
+		}
+
+	}(),
+
+	inverse: function () {
+
+		this.conjugate().normalize();
+
+		return this;
+
+	},
+
+	conjugate: function () {
+
+		this._x *= - 1;
+		this._y *= - 1;
+		this._z *= - 1;
+
+		this.onChangeCallback();
+
+		return this;
+
+	},
+
+	dot: function ( v ) {
+
+		return this._x * v._x + this._y * v._y + this._z * v._z + this._w * v._w;
+
+	},
+
+	lengthSq: function () {
+
+		return this._x * this._x + this._y * this._y + this._z * this._z + this._w * this._w;
+
+	},
+
+	length: function () {
+
+		return Math.sqrt( this._x * this._x + this._y * this._y + this._z * this._z + this._w * this._w );
+
+	},
+
+	normalize: function () {
+
+		var l = this.length();
+
+		if ( l === 0 ) {
+
+			this._x = 0;
+			this._y = 0;
+			this._z = 0;
+			this._w = 1;
+
+		} else {
+
+			l = 1 / l;
+
+			this._x = this._x * l;
+			this._y = this._y * l;
+			this._z = this._z * l;
+			this._w = this._w * l;
+
+		}
+
+		this.onChangeCallback();
+
+		return this;
+
+	},
+
+	multiply: function ( q, p ) {
+
+		if ( p !== undefined ) {
+
+			console.warn( 'THREE.Quaternion: .multiply() now only accepts one argument. Use .multiplyQuaternions( a, b ) instead.' );
+			return this.multiplyQuaternions( q, p );
+
+		}
+
+		return this.multiplyQuaternions( this, q );
+
+	},
+
+	multiplyQuaternions: function ( a, b ) {
+
+		// from http://www.euclideanspace.com/maths/algebra/realNormedAlgebra/quaternions/code/index.htm
+
+		var qax = a._x, qay = a._y, qaz = a._z, qaw = a._w;
+		var qbx = b._x, qby = b._y, qbz = b._z, qbw = b._w;
+
+		this._x = qax * qbw + qaw * qbx + qay * qbz - qaz * qby;
+		this._y = qay * qbw + qaw * qby + qaz * qbx - qax * qbz;
+		this._z = qaz * qbw + qaw * qbz + qax * qby - qay * qbx;
+		this._w = qaw * qbw - qax * qbx - qay * qby - qaz * qbz;
+
+		this.onChangeCallback();
+
+		return this;
+
+	},
+
+	multiplyVector3: function ( vector ) {
+
+		console.warn( 'THREE.Quaternion: .multiplyVector3() has been removed. Use is now vector.applyQuaternion( quaternion ) instead.' );
+		return vector.applyQuaternion( this );
+
+	},
+
+	slerp: function ( qb, t ) {
+
+		if ( t === 0 ) return this;
+		if ( t === 1 ) return this.copy( qb );
+
+		var x = this._x, y = this._y, z = this._z, w = this._w;
+
+		// http://www.euclideanspace.com/maths/algebra/realNormedAlgebra/quaternions/slerp/
+
+		var cosHalfTheta = w * qb._w + x * qb._x + y * qb._y + z * qb._z;
+
+		if ( cosHalfTheta < 0 ) {
+
+			this._w = - qb._w;
+			this._x = - qb._x;
+			this._y = - qb._y;
+			this._z = - qb._z;
+
+			cosHalfTheta = - cosHalfTheta;
+
+		} else {
+
+			this.copy( qb );
+
+		}
+
+		if ( cosHalfTheta >= 1.0 ) {
+
+			this._w = w;
+			this._x = x;
+			this._y = y;
+			this._z = z;
+
+			return this;
+
+		}
+
+		var halfTheta = Math.acos( cosHalfTheta );
+		var sinHalfTheta = Math.sqrt( 1.0 - cosHalfTheta * cosHalfTheta );
+
+		if ( Math.abs( sinHalfTheta ) < 0.001 ) {
+
+			this._w = 0.5 * ( w + this._w );
+			this._x = 0.5 * ( x + this._x );
+			this._y = 0.5 * ( y + this._y );
+			this._z = 0.5 * ( z + this._z );
+
+			return this;
+
+		}
+
+		var ratioA = Math.sin( ( 1 - t ) * halfTheta ) / sinHalfTheta,
+		ratioB = Math.sin( t * halfTheta ) / sinHalfTheta;
+
+		this._w = ( w * ratioA + this._w * ratioB );
+		this._x = ( x * ratioA + this._x * ratioB );
+		this._y = ( y * ratioA + this._y * ratioB );
+		this._z = ( z * ratioA + this._z * ratioB );
+
+		this.onChangeCallback();
+
+		return this;
+
+	},
+
+	equals: function ( quaternion ) {
+
+		return ( quaternion._x === this._x ) && ( quaternion._y === this._y ) && ( quaternion._z === this._z ) && ( quaternion._w === this._w );
+
+	},
+
+	fromArray: function ( array, offset ) {
+
+		if ( offset === undefined ) offset = 0;
+
+		this._x = array[ offset ];
+		this._y = array[ offset + 1 ];
+		this._z = array[ offset + 2 ];
+		this._w = array[ offset + 3 ];
+
+		this.onChangeCallback();
+
+		return this;
+
+	},
+
+	toArray: function ( array, offset ) {
+
+		if ( array === undefined ) array = [];
+		if ( offset === undefined ) offset = 0;
+
+		array[ offset ] = this._x;
+		array[ offset + 1 ] = this._y;
+		array[ offset + 2 ] = this._z;
+		array[ offset + 3 ] = this._w;
+
+		return array;
+
+	},
+
+	onChange: function ( callback ) {
+
+		this.onChangeCallback = callback;
+
+		return this;
+
+	},
+
+	onChangeCallback: function () {},
+
+	clone: function () {
+
+		return new THREE.Quaternion( this._x, this._y, this._z, this._w );
+
+	}
+
+};
+
+THREE.Quaternion.slerp = function ( qa, qb, qm, t ) {
+
+	return qm.copy( qa ).slerp( qb, t );
+
+}
+
+// File:src/math/Vector2.js
+
+/**
+ * @author mrdoob / http://mrdoob.com/
+ * @author philogb / http://blog.thejit.org/
+ * @author egraether / http://egraether.com/
+ * @author zz85 / http://www.lab4games.net/zz85/blog
+ */
+
+THREE.Vector2 = function ( x, y ) {
+
+	this.x = x || 0;
+	this.y = y || 0;
+
+};
+
+THREE.Vector2.prototype = {
+
+	constructor: THREE.Vector2,
+
+	set: function ( x, y ) {
+
+		this.x = x;
+		this.y = y;
+
+		return this;
+
+	},
+
+	setX: function ( x ) {
+
+		this.x = x;
+
+		return this;
+
+	},
+
+	setY: function ( y ) {
+
+		this.y = y;
+
+		return this;
+
+	},
+
+	setComponent: function ( index, value ) {
+
+		switch ( index ) {
+
+			case 0: this.x = value; break;
+			case 1: this.y = value; break;
+			default: throw new Error( 'index is out of range: ' + index );
+
+		}
+
+	},
+
+	getComponent: function ( index ) {
+
+		switch ( index ) {
+
+			case 0: return this.x;
+			case 1: return this.y;
+			default: throw new Error( 'index is out of range: ' + index );
+
+		}
+
+	},
+
+	copy: function ( v ) {
+
+		this.x = v.x;
+		this.y = v.y;
+
+		return this;
+
+	},
+
+	add: function ( v, w ) {
+
+		if ( w !== undefined ) {
+
+			console.warn( 'THREE.Vector2: .add() now only accepts one argument. Use .addVectors( a, b ) instead.' );
+			return this.addVectors( v, w );
+
+		}
+
+		this.x += v.x;
+		this.y += v.y;
+
+		return this;
+
+	},
+
+	addVectors: function ( a, b ) {
+
+		this.x = a.x + b.x;
+		this.y = a.y + b.y;
+
+		return this;
+
+	},
+
+	addScalar: function ( s ) {
+
+		this.x += s;
+		this.y += s;
+
+		return this;
+
+	},
+
+	sub: function ( v, w ) {
+
+		if ( w !== undefined ) {
+
+			console.warn( 'THREE.Vector2: .sub() now only accepts one argument. Use .subVectors( a, b ) instead.' );
+			return this.subVectors( v, w );
+
+		}
+
+		this.x -= v.x;
+		this.y -= v.y;
+
+		return this;
+
+	},
+
+	subVectors: function ( a, b ) {
+
+		this.x = a.x - b.x;
+		this.y = a.y - b.y;
+
+		return this;
+
+	},
+
+	multiply: function ( v ) {
+
+		this.x *= v.x;
+		this.y *= v.y;
+
+		return this;
+
+	},
+
+	multiplyScalar: function ( s ) {
+
+		this.x *= s;
+		this.y *= s;
+
+		return this;
+
+	},
+
+	divide: function ( v ) {
+
+		this.x /= v.x;
+		this.y /= v.y;
+
+		return this;
+
+	},
+
+	divideScalar: function ( scalar ) {
+
+		if ( scalar !== 0 ) {
+
+			var invScalar = 1 / scalar;
+
+			this.x *= invScalar;
+			this.y *= invScalar;
+
+		} else {
+
+			this.x = 0;
+			this.y = 0;
+
+		}
+
+		return this;
+
+	},
+
+	min: function ( v ) {
+
+		if ( this.x > v.x ) {
+
+			this.x = v.x;
+
+		}
+
+		if ( this.y > v.y ) {
+
+			this.y = v.y;
+
+		}
+
+		return this;
+
+	},
+
+	max: function ( v ) {
+
+		if ( this.x < v.x ) {
+
+			this.x = v.x;
+
+		}
+
+		if ( this.y < v.y ) {
+
+			this.y = v.y;
+
+		}
+
+		return this;
+
+	},
+
+	clamp: function ( min, max ) {
+
+		// This function assumes min < max, if this assumption isn't true it will not operate correctly
+
+		if ( this.x < min.x ) {
+
+			this.x = min.x;
+
+		} else if ( this.x > max.x ) {
+
+			this.x = max.x;
+
+		}
+
+		if ( this.y < min.y ) {
+
+			this.y = min.y;
+
+		} else if ( this.y > max.y ) {
+
+			this.y = max.y;
+
+		}
+
+		return this;
+	},
+
+	clampScalar: ( function () {
+
+		var min, max;
+
+		return function ( minVal, maxVal ) {
+
+			if ( min === undefined ) {
+
+				min = new THREE.Vector2();
+				max = new THREE.Vector2();
+
+			}
+
+			min.set( minVal, minVal );
+			max.set( maxVal, maxVal );
+
+			return this.clamp( min, max );
+
+		};
+
+	} )(),
+
+	floor: function () {
+
+		this.x = Math.floor( this.x );
+		this.y = Math.floor( this.y );
+
+		return this;
+
+	},
+
+	ceil: function () {
+
+		this.x = Math.ceil( this.x );
+		this.y = Math.ceil( this.y );
+
+		return this;
+
+	},
+
+	round: function () {
+
+		this.x = Math.round( this.x );
+		this.y = Math.round( this.y );
+
+		return this;
+
+	},
+
+	roundToZero: function () {
+
+		this.x = ( this.x < 0 ) ? Math.ceil( this.x ) : Math.floor( this.x );
+		this.y = ( this.y < 0 ) ? Math.ceil( this.y ) : Math.floor( this.y );
+
+		return this;
+
+	},
+
+	negate: function () {
+
+		this.x = - this.x;
+		this.y = - this.y;
+
+		return this;
+
+	},
+
+	dot: function ( v ) {
+
+		return this.x * v.x + this.y * v.y;
+
+	},
+
+	lengthSq: function () {
+
+		return this.x * this.x + this.y * this.y;
+
+	},
+
+	length: function () {
+
+		return Math.sqrt( this.x * this.x + this.y * this.y );
+
+	},
+
+	normalize: function () {
+
+		return this.divideScalar( this.length() );
+
+	},
+
+	//START_VEROLD_MOD
+	angleTo: function ( v ) {
+
+		return Math.acos( this.dot( v ) / this.length() / v.length() );
+
+	},
+	//END_VEROLD_MOD
+
+	distanceTo: function ( v ) {
+
+		return Math.sqrt( this.distanceToSquared( v ) );
+
+	},
+
+	distanceToSquared: function ( v ) {
+
+		var dx = this.x - v.x, dy = this.y - v.y;
+		return dx * dx + dy * dy;
+
+	},
+
+	setLength: function ( l ) {
+
+		var oldLength = this.length();
+
+		if ( oldLength !== 0 && l !== oldLength ) {
+
+			this.multiplyScalar( l / oldLength );
+		}
+
+		return this;
+
+	},
+
+	lerp: function ( v, alpha ) {
+
+		this.x += ( v.x - this.x ) * alpha;
+		this.y += ( v.y - this.y ) * alpha;
+
+		return this;
+
+	},
+
+	equals: function ( v ) {
+
+		return ( ( v.x === this.x ) && ( v.y === this.y ) );
+
+	},
+
+	fromArray: function ( array, offset ) {
+
+		if ( offset === undefined ) offset = 0;
+
+		this.x = array[ offset ];
+		this.y = array[ offset + 1 ];
+
+		return this;
+
+	},
+
+	toArray: function ( array, offset ) {
+
+		if ( array === undefined ) array = [];
+		if ( offset === undefined ) offset = 0;
+
+		array[ offset ] = this.x;
+		array[ offset + 1 ] = this.y;
+
+		return array;
+
+	},
+
+	clone: function () {
+
+		return new THREE.Vector2( this.x, this.y );
+
+	}
+
+};
+
+// File:src/math/Vector3.js
+
+/**
+ * @author mrdoob / http://mrdoob.com/
+ * @author *kile / http://kile.stravaganza.org/
+ * @author philogb / http://blog.thejit.org/
+ * @author mikael emtinger / http://gomo.se/
+ * @author egraether / http://egraether.com/
+ * @author WestLangley / http://github.com/WestLangley
+ */
+
+THREE.Vector3 = function ( x, y, z ) {
+
+	this.x = x || 0;
+	this.y = y || 0;
+	this.z = z || 0;
+
+};
+
+THREE.Vector3.prototype = {
+
+	constructor: THREE.Vector3,
+
+	set: function ( x, y, z ) {
+
+		this.x = x;
+		this.y = y;
+		this.z = z;
+
+		return this;
+
+	},
+
+	setX: function ( x ) {
+
+		this.x = x;
+
+		return this;
+
+	},
+
+	setY: function ( y ) {
+
+		this.y = y;
+
+		return this;
+
+	},
+
+	setZ: function ( z ) {
+
+		this.z = z;
+
+		return this;
+
+	},
+
+	setComponent: function ( index, value ) {
+
+		switch ( index ) {
+
+			case 0: this.x = value; break;
+			case 1: this.y = value; break;
+			case 2: this.z = value; break;
+			default: throw new Error( 'index is out of range: ' + index );
+
+		}
+
+	},
+
+	getComponent: function ( index ) {
+
+		switch ( index ) {
+
+			case 0: return this.x;
+			case 1: return this.y;
+			case 2: return this.z;
+			default: throw new Error( 'index is out of range: ' + index );
+
+		}
+
+	},
+
+	copy: function ( v ) {
+
+		this.x = v.x;
+		this.y = v.y;
+		this.z = v.z;
+
+		return this;
+
+	},
+
+	add: function ( v, w ) {
+
+		if ( w !== undefined ) {
+
+			console.warn( 'THREE.Vector3: .add() now only accepts one argument. Use .addVectors( a, b ) instead.' );
+			return this.addVectors( v, w );
+
+		}
+
+		this.x += v.x;
+		this.y += v.y;
+		this.z += v.z;
+
+		return this;
+
+	},
+
+	addScalar: function ( s ) {
+
+		this.x += s;
+		this.y += s;
+		this.z += s;
+
+		return this;
+
+	},
+
+	addVectors: function ( a, b ) {
+
+		this.x = a.x + b.x;
+		this.y = a.y + b.y;
+		this.z = a.z + b.z;
+
+		return this;
+
+	},
+
+	sub: function ( v, w ) {
+
+		if ( w !== undefined ) {
+
+			console.warn( 'THREE.Vector3: .sub() now only accepts one argument. Use .subVectors( a, b ) instead.' );
+			return this.subVectors( v, w );
+
+		}
+
+		this.x -= v.x;
+		this.y -= v.y;
+		this.z -= v.z;
+
+		return this;
+
+	},
+
+	subVectors: function ( a, b ) {
+
+		this.x = a.x - b.x;
+		this.y = a.y - b.y;
+		this.z = a.z - b.z;
+
+		return this;
+
+	},
+
+	multiply: function ( v, w ) {
+
+		if ( w !== undefined ) {
+
+			console.warn( 'THREE.Vector3: .multiply() now only accepts one argument. Use .multiplyVectors( a, b ) instead.' );
+			return this.multiplyVectors( v, w );
+
+		}
+
+		this.x *= v.x;
+		this.y *= v.y;
+		this.z *= v.z;
+
+		return this;
+
+	},
+
+	multiplyScalar: function ( scalar ) {
+
+		this.x *= scalar;
+		this.y *= scalar;
+		this.z *= scalar;
+
+		return this;
+
+	},
+
+	multiplyVectors: function ( a, b ) {
+
+		this.x = a.x * b.x;
+		this.y = a.y * b.y;
+		this.z = a.z * b.z;
+
+		return this;
+
+	},
+
+	applyEuler: function () {
+
+		var quaternion;
+
+		return function ( euler ) {
+
+			if ( euler instanceof THREE.Euler === false ) {
+
+				console.error( 'THREE.Vector3: .applyEuler() now expects a Euler rotation rather than a Vector3 and order.' );
+
+			}
+
+			if ( quaternion === undefined ) quaternion = new THREE.Quaternion();
+
+			this.applyQuaternion( quaternion.setFromEuler( euler ) );
+
+			return this;
+
+		};
+
+	}(),
+
+	applyAxisAngle: function () {
+
+		var quaternion;
+
+		return function ( axis, angle ) {
+
+			if ( quaternion === undefined ) quaternion = new THREE.Quaternion();
+
+			this.applyQuaternion( quaternion.setFromAxisAngle( axis, angle ) );
+
+			return this;
+
+		};
+
+	}(),
+
+	applyMatrix3: function ( m ) {
+
+		var x = this.x;
+		var y = this.y;
+		var z = this.z;
+
+		var e = m.elements;
+
+		this.x = e[ 0 ] * x + e[ 3 ] * y + e[ 6 ] * z;
+		this.y = e[ 1 ] * x + e[ 4 ] * y + e[ 7 ] * z;
+		this.z = e[ 2 ] * x + e[ 5 ] * y + e[ 8 ] * z;
+
+		return this;
+
+	},
+
+	applyMatrix4: function ( m ) {
+
+		// input: THREE.Matrix4 affine matrix
+
+		var x = this.x, y = this.y, z = this.z;
+
+		var e = m.elements;
+
+		this.x = e[ 0 ] * x + e[ 4 ] * y + e[ 8 ]  * z + e[ 12 ];
+		this.y = e[ 1 ] * x + e[ 5 ] * y + e[ 9 ]  * z + e[ 13 ];
+		this.z = e[ 2 ] * x + e[ 6 ] * y + e[ 10 ] * z + e[ 14 ];
+
+		return this;
+
+	},
+
+	applyProjection: function ( m ) {
+
+		// input: THREE.Matrix4 projection matrix
+
+		var x = this.x, y = this.y, z = this.z;
+
+		var e = m.elements;
+		var d = 1 / ( e[ 3 ] * x + e[ 7 ] * y + e[ 11 ] * z + e[ 15 ] ); // perspective divide
+
+		this.x = ( e[ 0 ] * x + e[ 4 ] * y + e[ 8 ]  * z + e[ 12 ] ) * d;
+		this.y = ( e[ 1 ] * x + e[ 5 ] * y + e[ 9 ]  * z + e[ 13 ] ) * d;
+		this.z = ( e[ 2 ] * x + e[ 6 ] * y + e[ 10 ] * z + e[ 14 ] ) * d;
+
+		return this;
+
+	},
+
+	applyQuaternion: function ( q ) {
+
+		var x = this.x;
+		var y = this.y;
+		var z = this.z;
+
+		var qx = q.x;
+		var qy = q.y;
+		var qz = q.z;
+		var qw = q.w;
+
+		// calculate quat * vector
+
+		var ix =  qw * x + qy * z - qz * y;
+		var iy =  qw * y + qz * x - qx * z;
+		var iz =  qw * z + qx * y - qy * x;
+		var iw = - qx * x - qy * y - qz * z;
+
+		// calculate result * inverse quat
+
+		this.x = ix * qw + iw * - qx + iy * - qz - iz * - qy;
+		this.y = iy * qw + iw * - qy + iz * - qx - ix * - qz;
+		this.z = iz * qw + iw * - qz + ix * - qy - iy * - qx;
+
+		return this;
+
+	},
+
+	project: function () {
+
+		var matrix;
+
+		return function ( camera ) {
+
+			if ( matrix === undefined ) matrix = new THREE.Matrix4();
+
+			matrix.multiplyMatrices( camera.projectionMatrix, matrix.getInverse( camera.matrixWorld ) );
+			return this.applyProjection( matrix );
+
+		};
+
+	}(),
+
+	unproject: function () {
+
+		var matrix;
+
+		return function ( camera ) {
+
+			if ( matrix === undefined ) matrix = new THREE.Matrix4();
+
+			matrix.multiplyMatrices( camera.matrixWorld, matrix.getInverse( camera.projectionMatrix ) );
+			return this.applyProjection( matrix );
+
+		};
+
+	}(),
+
+	transformDirection: function ( m ) {
+
+		// input: THREE.Matrix4 affine matrix
+		// vector interpreted as a direction
+
+		var x = this.x, y = this.y, z = this.z;
+
+		var e = m.elements;
+
+		this.x = e[ 0 ] * x + e[ 4 ] * y + e[ 8 ]  * z;
+		this.y = e[ 1 ] * x + e[ 5 ] * y + e[ 9 ]  * z;
+		this.z = e[ 2 ] * x + e[ 6 ] * y + e[ 10 ] * z;
+
+		this.normalize();
+
+		return this;
+
+	},
+
+	divide: function ( v ) {
+
+		this.x /= v.x;
+		this.y /= v.y;
+		this.z /= v.z;
+
+		return this;
+
+	},
+
+	divideScalar: function ( scalar ) {
+
+		if ( scalar !== 0 ) {
+
+			var invScalar = 1 / scalar;
+
+			this.x *= invScalar;
+			this.y *= invScalar;
+			this.z *= invScalar;
+
+		} else {
+
+			this.x = 0;
+			this.y = 0;
+			this.z = 0;
+
+		}
+
+		return this;
+
+	},
+
+	min: function ( v ) {
+
+		if ( this.x > v.x ) {
+
+			this.x = v.x;
+
+		}
+
+		if ( this.y > v.y ) {
+
+			this.y = v.y;
+
+		}
+
+		if ( this.z > v.z ) {
+
+			this.z = v.z;
+
+		}
+
+		return this;
+
+	},
+
+	max: function ( v ) {
+
+		if ( this.x < v.x ) {
+
+			this.x = v.x;
+
+		}
+
+		if ( this.y < v.y ) {
+
+			this.y = v.y;
+
+		}
+
+		if ( this.z < v.z ) {
+
+			this.z = v.z;
+
+		}
+
+		return this;
+
+	},
+
+	clamp: function ( min, max ) {
+
+		// This function assumes min < max, if this assumption isn't true it will not operate correctly
+
+		if ( this.x < min.x ) {
+
+			this.x = min.x;
+
+		} else if ( this.x > max.x ) {
+
+			this.x = max.x;
+
+		}
+
+		if ( this.y < min.y ) {
+
+			this.y = min.y;
+
+		} else if ( this.y > max.y ) {
+
+			this.y = max.y;
+
+		}
+
+		if ( this.z < min.z ) {
+
+			this.z = min.z;
+
+		} else if ( this.z > max.z ) {
+
+			this.z = max.z;
+
+		}
+
+		return this;
+
+	},
+
+	clampScalar: ( function () {
+
+		var min, max;
+
+		return function ( minVal, maxVal ) {
+
+			if ( min === undefined ) {
+
+				min = new THREE.Vector3();
+				max = new THREE.Vector3();
+
+			}
+
+			min.set( minVal, minVal, minVal );
+			max.set( maxVal, maxVal, maxVal );
+
+			return this.clamp( min, max );
+
+		};
+
+	} )(),
+
+	floor: function () {
+
+		this.x = Math.floor( this.x );
+		this.y = Math.floor( this.y );
+		this.z = Math.floor( this.z );
+
+		return this;
+
+	},
+
+	ceil: function () {
+
+		this.x = Math.ceil( this.x );
+		this.y = Math.ceil( this.y );
+		this.z = Math.ceil( this.z );
+
+		return this;
+
+	},
+
+	round: function () {
+
+		this.x = Math.round( this.x );
+		this.y = Math.round( this.y );
+		this.z = Math.round( this.z );
+
+		return this;
+
+	},
+
+	roundToZero: function () {
+
+		this.x = ( this.x < 0 ) ? Math.ceil( this.x ) : Math.floor( this.x );
+		this.y = ( this.y < 0 ) ? Math.ceil( this.y ) : Math.floor( this.y );
+		this.z = ( this.z < 0 ) ? Math.ceil( this.z ) : Math.floor( this.z );
+
+		return this;
+
+	},
+
+	negate: function () {
+
+		this.x = - this.x;
+		this.y = - this.y;
+		this.z = - this.z;
+
+		return this;
+
+	},
+
+	dot: function ( v ) {
+
+		return this.x * v.x + this.y * v.y + this.z * v.z;
+
+	},
+
+	lengthSq: function () {
+
+		return this.x * this.x + this.y * this.y + this.z * this.z;
+
+	},
+
+	length: function () {
+
+		return Math.sqrt( this.x * this.x + this.y * this.y + this.z * this.z );
+
+	},
+
+	lengthManhattan: function () {
+
+		return Math.abs( this.x ) + Math.abs( this.y ) + Math.abs( this.z );
+
+	},
+
+	normalize: function () {
+
+		return this.divideScalar( this.length() );
+
+	},
+
+	setLength: function ( l ) {
+
+		var oldLength = this.length();
+
+		if ( oldLength !== 0 && l !== oldLength  ) {
+
+			this.multiplyScalar( l / oldLength );
+		}
+
+		return this;
+
+	},
+
+	lerp: function ( v, alpha ) {
+
+		this.x += ( v.x - this.x ) * alpha;
+		this.y += ( v.y - this.y ) * alpha;
+		this.z += ( v.z - this.z ) * alpha;
+
+		return this;
+
+	},
+
+	cross: function ( v, w ) {
+
+		if ( w !== undefined ) {
+
+			console.warn( 'THREE.Vector3: .cross() now only accepts one argument. Use .crossVectors( a, b ) instead.' );
+			return this.crossVectors( v, w );
+
+		}
+
+		var x = this.x, y = this.y, z = this.z;
+
+		this.x = y * v.z - z * v.y;
+		this.y = z * v.x - x * v.z;
+		this.z = x * v.y - y * v.x;
+
+		return this;
+
+	},
+
+	crossVectors: function ( a, b ) {
+
+		var ax = a.x, ay = a.y, az = a.z;
+		var bx = b.x, by = b.y, bz = b.z;
+
+		this.x = ay * bz - az * by;
+		this.y = az * bx - ax * bz;
+		this.z = ax * by - ay * bx;
+
+		return this;
+
+	},
+
+	projectOnVector: function () {
+
+		var v1, dot;
+
+		return function ( vector ) {
+
+			if ( v1 === undefined ) v1 = new THREE.Vector3();
+
+			v1.copy( vector ).normalize();
+
+			dot = this.dot( v1 );
+
+			return this.copy( v1 ).multiplyScalar( dot );
+
+		};
+
+	}(),
+
+	projectOnPlane: function () {
+
+		var v1;
+
+		return function ( planeNormal ) {
+
+			if ( v1 === undefined ) v1 = new THREE.Vector3();
+
+			v1.copy( this ).projectOnVector( planeNormal );
+
+			return this.sub( v1 );
+
+		}
+
+	}(),
+
+	reflect: function () {
+
+		// reflect incident vector off plane orthogonal to normal
+		// normal is assumed to have unit length
+
+		var v1;
+
+		return function ( normal ) {
+
+			if ( v1 === undefined ) v1 = new THREE.Vector3();
+
+			return this.sub( v1.copy( normal ).multiplyScalar( 2 * this.dot( normal ) ) );
+
+		}
+
+	}(),
+
+	angleTo: function ( v ) {
+
+		var theta = this.dot( v ) / ( this.length() * v.length() );
+
+		// clamp, to handle numerical problems
+
+		return Math.acos( THREE.Math.clamp( theta, - 1, 1 ) );
+
+	},
+
+	distanceTo: function ( v ) {
+
+		return Math.sqrt( this.distanceToSquared( v ) );
+
+	},
+
+	distanceToSquared: function ( v ) {
+
+		var dx = this.x - v.x;
+		var dy = this.y - v.y;
+		var dz = this.z - v.z;
+
+		return dx * dx + dy * dy + dz * dz;
+
+	},
+
+	setEulerFromRotationMatrix: function ( m, order ) {
+
+		console.error( 'THREE.Vector3: .setEulerFromRotationMatrix() has been removed. Use Euler.setFromRotationMatrix() instead.' );
+
+	},
+
+	setEulerFromQuaternion: function ( q, order ) {
+
+		console.error( 'THREE.Vector3: .setEulerFromQuaternion() has been removed. Use Euler.setFromQuaternion() instead.' );
+
+	},
+
+	getPositionFromMatrix: function ( m ) {
+
+		console.warn( 'THREE.Vector3: .getPositionFromMatrix() has been renamed to .setFromMatrixPosition().' );
+
+		return this.setFromMatrixPosition( m );
+
+	},
+
+	getScaleFromMatrix: function ( m ) {
+
+		console.warn( 'THREE.Vector3: .getScaleFromMatrix() has been renamed to .setFromMatrixScale().' );
+
+		return this.setFromMatrixScale( m );
+	},
+
+	getColumnFromMatrix: function ( index, matrix ) {
+
+		console.warn( 'THREE.Vector3: .getColumnFromMatrix() has been renamed to .setFromMatrixColumn().' );
+
+		return this.setFromMatrixColumn( index, matrix );
+
+	},
+
+	setFromMatrixPosition: function ( m ) {
+
+		this.x = m.elements[ 12 ];
+		this.y = m.elements[ 13 ];
+		this.z = m.elements[ 14 ];
+
+		return this;
+
+	},
+
+	setFromMatrixScale: function ( m ) {
+
+		var sx = this.set( m.elements[ 0 ], m.elements[ 1 ], m.elements[  2 ] ).length();
+		var sy = this.set( m.elements[ 4 ], m.elements[ 5 ], m.elements[  6 ] ).length();
+		var sz = this.set( m.elements[ 8 ], m.elements[ 9 ], m.elements[ 10 ] ).length();
+
+		this.x = sx;
+		this.y = sy;
+		this.z = sz;
+
+		return this;
+	},
+
+	setFromMatrixColumn: function ( index, matrix ) {
+
+		var offset = index * 4;
+
+		var me = matrix.elements;
+
+		this.x = me[ offset ];
+		this.y = me[ offset + 1 ];
+		this.z = me[ offset + 2 ];
+
+		return this;
+
+	},
+
+	equals: function ( v ) {
+
+		return ( ( v.x === this.x ) && ( v.y === this.y ) && ( v.z === this.z ) );
+
+	},
+
+	fromArray: function ( array, offset ) {
+
+		if ( offset === undefined ) offset = 0;
+
+		this.x = array[ offset ];
+		this.y = array[ offset + 1 ];
+		this.z = array[ offset + 2 ];
+
+		return this;
+
+	},
+
+	toArray: function ( array, offset ) {
+
+		if ( array === undefined ) array = [];
+		if ( offset === undefined ) offset = 0;
+
+		array[ offset ] = this.x;
+		array[ offset + 1 ] = this.y;
+		array[ offset + 2 ] = this.z;
+
+		return array;
+
+	},
+
+	clone: function () {
+
+		return new THREE.Vector3( this.x, this.y, this.z );
+
+	}
+
+};
+
+// File:src/math/Vector4.js
+
+/**
+ * @author supereggbert / http://www.paulbrunt.co.uk/
+ * @author philogb / http://blog.thejit.org/
+ * @author mikael emtinger / http://gomo.se/
+ * @author egraether / http://egraether.com/
+ * @author WestLangley / http://github.com/WestLangley
+ */
+
+THREE.Vector4 = function ( x, y, z, w ) {
+
+	this.x = x || 0;
+	this.y = y || 0;
+	this.z = z || 0;
+	this.w = ( w !== undefined ) ? w : 1;
+
+};
+
+THREE.Vector4.prototype = {
+
+	constructor: THREE.Vector4,
+
+	set: function ( x, y, z, w ) {
+
+		this.x = x;
+		this.y = y;
+		this.z = z;
+		this.w = w;
+
+		return this;
+
+	},
+
+	setX: function ( x ) {
+
+		this.x = x;
+
+		return this;
+
+	},
+
+	setY: function ( y ) {
+
+		this.y = y;
+
+		return this;
+
+	},
+
+	setZ: function ( z ) {
+
+		this.z = z;
+
+		return this;
+
+	},
+
+	setW: function ( w ) {
+
+		this.w = w;
+
+		return this;
+
+	},
+
+	setComponent: function ( index, value ) {
+
+		switch ( index ) {
+
+			case 0: this.x = value; break;
+			case 1: this.y = value; break;
+			case 2: this.z = value; break;
+			case 3: this.w = value; break;
+			default: throw new Error( 'index is out of range: ' + index );
+
+		}
+
+	},
+
+	getComponent: function ( index ) {
+
+		switch ( index ) {
+
+			case 0: return this.x;
+			case 1: return this.y;
+			case 2: return this.z;
+			case 3: return this.w;
+			default: throw new Error( 'index is out of range: ' + index );
+
+		}
+
+	},
+
+	copy: function ( v ) {
+
+		this.x = v.x;
+		this.y = v.y;
+		this.z = v.z;
+		this.w = ( v.w !== undefined ) ? v.w : 1;
+
+		return this;
+
+	},
+
+	add: function ( v, w ) {
+
+		if ( w !== undefined ) {
+
+			console.warn( 'THREE.Vector4: .add() now only accepts one argument. Use .addVectors( a, b ) instead.' );
+			return this.addVectors( v, w );
+
+		}
+
+		this.x += v.x;
+		this.y += v.y;
+		this.z += v.z;
+		this.w += v.w;
+
+		return this;
+
+	},
+
+	addScalar: function ( s ) {
+
+		this.x += s;
+		this.y += s;
+		this.z += s;
+		this.w += s;
+
+		return this;
+
+	},
+
+	addVectors: function ( a, b ) {
+
+		this.x = a.x + b.x;
+		this.y = a.y + b.y;
+		this.z = a.z + b.z;
+		this.w = a.w + b.w;
+
+		return this;
+
+	},
+
+	sub: function ( v, w ) {
+
+		if ( w !== undefined ) {
+
+			console.warn( 'THREE.Vector4: .sub() now only accepts one argument. Use .subVectors( a, b ) instead.' );
+			return this.subVectors( v, w );
+
+		}
+
+		this.x -= v.x;
+		this.y -= v.y;
+		this.z -= v.z;
+		this.w -= v.w;
+
+		return this;
+
+	},
+
+	subVectors: function ( a, b ) {
+
+		this.x = a.x - b.x;
+		this.y = a.y - b.y;
+		this.z = a.z - b.z;
+		this.w = a.w - b.w;
+
+		return this;
+
+	},
+
+	multiplyScalar: function ( scalar ) {
+
+		this.x *= scalar;
+		this.y *= scalar;
+		this.z *= scalar;
+		this.w *= scalar;
+
+		return this;
+
+	},
+
+	applyMatrix4: function ( m ) {
+
+		var x = this.x;
+		var y = this.y;
+		var z = this.z;
+		var w = this.w;
+
+		var e = m.elements;
+
+		this.x = e[ 0 ] * x + e[ 4 ] * y + e[ 8 ] * z + e[ 12 ] * w;
+		this.y = e[ 1 ] * x + e[ 5 ] * y + e[ 9 ] * z + e[ 13 ] * w;
+		this.z = e[ 2 ] * x + e[ 6 ] * y + e[ 10 ] * z + e[ 14 ] * w;
+		this.w = e[ 3 ] * x + e[ 7 ] * y + e[ 11 ] * z + e[ 15 ] * w;
+
+		return this;
+
+	},
+
+	divideScalar: function ( scalar ) {
+
+		if ( scalar !== 0 ) {
+
+			var invScalar = 1 / scalar;
+
+			this.x *= invScalar;
+			this.y *= invScalar;
+			this.z *= invScalar;
+			this.w *= invScalar;
+
+		} else {
+
+			this.x = 0;
+			this.y = 0;
+			this.z = 0;
+			this.w = 1;
+
+		}
+
+		return this;
+
+	},
+
+	setAxisAngleFromQuaternion: function ( q ) {
+
+		// http://www.euclideanspace.com/maths/geometry/rotations/conversions/quaternionToAngle/index.htm
+
+		// q is assumed to be normalized
+
+		this.w = 2 * Math.acos( q.w );
+
+		var s = Math.sqrt( 1 - q.w * q.w );
+
+		if ( s < 0.0001 ) {
+
+			 this.x = 1;
+			 this.y = 0;
+			 this.z = 0;
+
+		} else {
+
+			 this.x = q.x / s;
+			 this.y = q.y / s;
+			 this.z = q.z / s;
+
+		}
+
+		return this;
+
+	},
+
+	setAxisAngleFromRotationMatrix: function ( m ) {
+
+		// http://www.euclideanspace.com/maths/geometry/rotations/conversions/matrixToAngle/index.htm
+
+		// assumes the upper 3x3 of m is a pure rotation matrix (i.e, unscaled)
+
+		var angle, x, y, z,		// variables for result
+			epsilon = 0.01,		// margin to allow for rounding errors
+			epsilon2 = 0.1,		// margin to distinguish between 0 and 180 degrees
+
+			te = m.elements,
+
+			m11 = te[ 0 ], m12 = te[ 4 ], m13 = te[ 8 ],
+			m21 = te[ 1 ], m22 = te[ 5 ], m23 = te[ 9 ],
+			m31 = te[ 2 ], m32 = te[ 6 ], m33 = te[ 10 ];
+
+		if ( ( Math.abs( m12 - m21 ) < epsilon )
+		   && ( Math.abs( m13 - m31 ) < epsilon )
+		   && ( Math.abs( m23 - m32 ) < epsilon ) ) {
+
+			// singularity found
+			// first check for identity matrix which must have +1 for all terms
+			// in leading diagonal and zero in other terms
+
+			if ( ( Math.abs( m12 + m21 ) < epsilon2 )
+			   && ( Math.abs( m13 + m31 ) < epsilon2 )
+			   && ( Math.abs( m23 + m32 ) < epsilon2 )
+			   && ( Math.abs( m11 + m22 + m33 - 3 ) < epsilon2 ) ) {
+
+				// this singularity is identity matrix so angle = 0
+
+				this.set( 1, 0, 0, 0 );
+
+				return this; // zero angle, arbitrary axis
+
+			}
+
+			// otherwise this singularity is angle = 180
+
+			angle = Math.PI;
+
+			var xx = ( m11 + 1 ) / 2;
+			var yy = ( m22 + 1 ) / 2;
+			var zz = ( m33 + 1 ) / 2;
+			var xy = ( m12 + m21 ) / 4;
+			var xz = ( m13 + m31 ) / 4;
+			var yz = ( m23 + m32 ) / 4;
+
+			if ( ( xx > yy ) && ( xx > zz ) ) { // m11 is the largest diagonal term
+
+				if ( xx < epsilon ) {
+
+					x = 0;
+					y = 0.707106781;
+					z = 0.707106781;
+
+				} else {
+
+					x = Math.sqrt( xx );
+					y = xy / x;
+					z = xz / x;
+
+				}
+
+			} else if ( yy > zz ) { // m22 is the largest diagonal term
+
+				if ( yy < epsilon ) {
+
+					x = 0.707106781;
+					y = 0;
+					z = 0.707106781;
+
+				} else {
+
+					y = Math.sqrt( yy );
+					x = xy / y;
+					z = yz / y;
+
+				}
+
+			} else { // m33 is the largest diagonal term so base result on this
+
+				if ( zz < epsilon ) {
+
+					x = 0.707106781;
+					y = 0.707106781;
+					z = 0;
+
+				} else {
+
+					z = Math.sqrt( zz );
+					x = xz / z;
+					y = yz / z;
+
+				}
+
+			}
+
+			this.set( x, y, z, angle );
+
+			return this; // return 180 deg rotation
+
+		}
+
+		// as we have reached here there are no singularities so we can handle normally
+
+		var s = Math.sqrt( ( m32 - m23 ) * ( m32 - m23 )
+						  + ( m13 - m31 ) * ( m13 - m31 )
+						  + ( m21 - m12 ) * ( m21 - m12 ) ); // used to normalize
+
+		if ( Math.abs( s ) < 0.001 ) s = 1;
+
+		// prevent divide by zero, should not happen if matrix is orthogonal and should be
+		// caught by singularity test above, but I've left it in just in case
+
+		this.x = ( m32 - m23 ) / s;
+		this.y = ( m13 - m31 ) / s;
+		this.z = ( m21 - m12 ) / s;
+		this.w = Math.acos( ( m11 + m22 + m33 - 1 ) / 2 );
+
+		return this;
+
+	},
+
+	min: function ( v ) {
+
+		if ( this.x > v.x ) {
+
+			this.x = v.x;
+
+		}
+
+		if ( this.y > v.y ) {
+
+			this.y = v.y;
+
+		}
+
+		if ( this.z > v.z ) {
+
+			this.z = v.z;
+
+		}
+
+		if ( this.w > v.w ) {
+
+			this.w = v.w;
+
+		}
+
+		return this;
+
+	},
+
+	max: function ( v ) {
+
+		if ( this.x < v.x ) {
+
+			this.x = v.x;
+
+		}
+
+		if ( this.y < v.y ) {
+
+			this.y = v.y;
+
+		}
+
+		if ( this.z < v.z ) {
+
+			this.z = v.z;
+
+		}
+
+		if ( this.w < v.w ) {
+
+			this.w = v.w;
+
+		}
+
+		return this;
+
+	},
+
+	clamp: function ( min, max ) {
+
+		// This function assumes min < max, if this assumption isn't true it will not operate correctly
+
+		if ( this.x < min.x ) {
+
+			this.x = min.x;
+
+		} else if ( this.x > max.x ) {
+
+			this.x = max.x;
+
+		}
+
+		if ( this.y < min.y ) {
+
+			this.y = min.y;
+
+		} else if ( this.y > max.y ) {
+
+			this.y = max.y;
+
+		}
+
+		if ( this.z < min.z ) {
+
+			this.z = min.z;
+
+		} else if ( this.z > max.z ) {
+
+			this.z = max.z;
+
+		}
+
+		if ( this.w < min.w ) {
+
+			this.w = min.w;
+
+		} else if ( this.w > max.w ) {
+
+			this.w = max.w;
+
+		}
+
+		return this;
+
+	},
+
+	clampScalar: ( function () {
+
+		var min, max;
+
+		return function ( minVal, maxVal ) {
+
+			if ( min === undefined ) {
+
+				min = new THREE.Vector4();
+				max = new THREE.Vector4();
+
+			}
+
+			min.set( minVal, minVal, minVal, minVal );
+			max.set( maxVal, maxVal, maxVal, maxVal );
+
+			return this.clamp( min, max );
+
+		};
+
+	} )(),
+
+    floor: function () {
+
+        this.x = Math.floor( this.x );
+        this.y = Math.floor( this.y );
+        this.z = Math.floor( this.z );
+        this.w = Math.floor( this.w );
+
+        return this;
+
+    },
+
+    ceil: function () {
+
+        this.x = Math.ceil( this.x );
+        this.y = Math.ceil( this.y );
+        this.z = Math.ceil( this.z );
+        this.w = Math.ceil( this.w );
+
+        return this;
+
+    },
+
+    round: function () {
+
+        this.x = Math.round( this.x );
+        this.y = Math.round( this.y );
+        this.z = Math.round( this.z );
+        this.w = Math.round( this.w );
+
+        return this;
+
+    },
+
+    roundToZero: function () {
+
+        this.x = ( this.x < 0 ) ? Math.ceil( this.x ) : Math.floor( this.x );
+        this.y = ( this.y < 0 ) ? Math.ceil( this.y ) : Math.floor( this.y );
+        this.z = ( this.z < 0 ) ? Math.ceil( this.z ) : Math.floor( this.z );
+        this.w = ( this.w < 0 ) ? Math.ceil( this.w ) : Math.floor( this.w );
+
+        return this;
+
+    },
+
+	negate: function () {
+
+		this.x = - this.x;
+		this.y = - this.y;
+		this.z = - this.z;
+		this.w = - this.w;
+
+		return this;
+
+	},
+
+	dot: function ( v ) {
+
+		return this.x * v.x + this.y * v.y + this.z * v.z + this.w * v.w;
+
+	},
+
+	lengthSq: function () {
+
+		return this.x * this.x + this.y * this.y + this.z * this.z + this.w * this.w;
+
+	},
+
+	length: function () {
+
+		return Math.sqrt( this.x * this.x + this.y * this.y + this.z * this.z + this.w * this.w );
+
+	},
+
+	lengthManhattan: function () {
+
+		return Math.abs( this.x ) + Math.abs( this.y ) + Math.abs( this.z ) + Math.abs( this.w );
+
+	},
+
+	normalize: function () {
+
+		return this.divideScalar( this.length() );
+
+	},
+
+	setLength: function ( l ) {
+
+		var oldLength = this.length();
+
+		if ( oldLength !== 0 && l !== oldLength ) {
+
+			this.multiplyScalar( l / oldLength );
+
+		}
+
+		return this;
+
+	},
+
+	lerp: function ( v, alpha ) {
+
+		this.x += ( v.x - this.x ) * alpha;
+		this.y += ( v.y - this.y ) * alpha;
+		this.z += ( v.z - this.z ) * alpha;
+		this.w += ( v.w - this.w ) * alpha;
+
+		return this;
+
+	},
+
+	equals: function ( v ) {
+
+		return ( ( v.x === this.x ) && ( v.y === this.y ) && ( v.z === this.z ) && ( v.w === this.w ) );
+
+	},
+
+	fromArray: function ( array, offset ) {
+
+		if ( offset === undefined ) offset = 0;
+
+		this.x = array[ offset ];
+		this.y = array[ offset + 1 ];
+		this.z = array[ offset + 2 ];
+		this.w = array[ offset + 3 ];
+
+		return this;
+
+	},
+
+	toArray: function ( array, offset ) {
+
+		if ( array === undefined ) array = [];
+		if ( offset === undefined ) offset = 0;
+
+		array[ offset ] = this.x;
+		array[ offset + 1 ] = this.y;
+		array[ offset + 2 ] = this.z;
+		array[ offset + 3 ] = this.w;
+
+		return array;
+
+	},
+
+	clone: function () {
+
+		return new THREE.Vector4( this.x, this.y, this.z, this.w );
+
+	}
+
+};
+
+// File:src/math/Euler.js
+
+/**
+ * @author mrdoob / http://mrdoob.com/
+ * @author WestLangley / http://github.com/WestLangley
+ * @author bhouston / http://exocortex.com
+ */
+
+THREE.Euler = function ( x, y, z, order ) {
+
+	this._x = x || 0;
+	this._y = y || 0;
+	this._z = z || 0;
+	this._order = order || THREE.Euler.DefaultOrder;
+
+};
+
+THREE.Euler.RotationOrders = [ 'XYZ', 'YZX', 'ZXY', 'XZY', 'YXZ', 'ZYX' ];
+
+THREE.Euler.DefaultOrder = 'XYZ';
+
+THREE.Euler.prototype = {
+
+	constructor: THREE.Euler,
+
+	_x: 0, _y: 0, _z: 0, _order: THREE.Euler.DefaultOrder,
+
+	get x () {
+
+		return this._x;
+
+	},
+
+	set x ( value ) {
+
+		this._x = value;
+		this.onChangeCallback();
+
+	},
+
+	get y () {
+
+		return this._y;
+
+	},
+
+	set y ( value ) {
+
+		this._y = value;
+		this.onChangeCallback();
+
+	},
+
+	get z () {
+
+		return this._z;
+
+	},
+
+	set z ( value ) {
+
+		this._z = value;
+		this.onChangeCallback();
+
+	},
+
+	get order () {
+
+		return this._order;
+
+	},
+
+	set order ( value ) {
+
+		this._order = value;
+		this.onChangeCallback();
+
+	},
+
+	set: function ( x, y, z, order ) {
+
+		this._x = x;
+		this._y = y;
+		this._z = z;
+		this._order = order || this._order;
+
+		this.onChangeCallback();
+
+		return this;
+
+	},
+
+	copy: function ( euler ) {
+
+		this._x = euler._x;
+		this._y = euler._y;
+		this._z = euler._z;
+		this._order = euler._order;
+
+		this.onChangeCallback();
+
+		return this;
+
+	},
+
+	setFromRotationMatrix: function ( m, order ) {
+
+		var clamp = THREE.Math.clamp;
+
+		// assumes the upper 3x3 of m is a pure rotation matrix (i.e, unscaled)
+
+		var te = m.elements;
+		var m11 = te[ 0 ], m12 = te[ 4 ], m13 = te[ 8 ];
+		var m21 = te[ 1 ], m22 = te[ 5 ], m23 = te[ 9 ];
+		var m31 = te[ 2 ], m32 = te[ 6 ], m33 = te[ 10 ];
+
+		order = order || this._order;
+
+		if ( order === 'XYZ' ) {
+
+			this._y = Math.asin( clamp( m13, - 1, 1 ) );
+
+			if ( Math.abs( m13 ) < 0.99999 ) {
+
+				this._x = Math.atan2( - m23, m33 );
+				this._z = Math.atan2( - m12, m11 );
+
+			} else {
+
+				this._x = Math.atan2( m32, m22 );
+				this._z = 0;
+
+			}
+
+		} else if ( order === 'YXZ' ) {
+
+			this._x = Math.asin( - clamp( m23, - 1, 1 ) );
+
+			if ( Math.abs( m23 ) < 0.99999 ) {
+
+				this._y = Math.atan2( m13, m33 );
+				this._z = Math.atan2( m21, m22 );
+
+			} else {
+
+				this._y = Math.atan2( - m31, m11 );
+				this._z = 0;
+
+			}
+
+		} else if ( order === 'ZXY' ) {
+
+			this._x = Math.asin( clamp( m32, - 1, 1 ) );
+
+			if ( Math.abs( m32 ) < 0.99999 ) {
+
+				this._y = Math.atan2( - m31, m33 );
+				this._z = Math.atan2( - m12, m22 );
+
+			} else {
+
+				this._y = 0;
+				this._z = Math.atan2( m21, m11 );
+
+			}
+
+		} else if ( order === 'ZYX' ) {
+
+			this._y = Math.asin( - clamp( m31, - 1, 1 ) );
+
+			if ( Math.abs( m31 ) < 0.99999 ) {
+
+				this._x = Math.atan2( m32, m33 );
+				this._z = Math.atan2( m21, m11 );
+
+			} else {
+
+				this._x = 0;
+				this._z = Math.atan2( - m12, m22 );
+
+			}
+
+		} else if ( order === 'YZX' ) {
+
+			this._z = Math.asin( clamp( m21, - 1, 1 ) );
+
+			if ( Math.abs( m21 ) < 0.99999 ) {
+
+				this._x = Math.atan2( - m23, m22 );
+				this._y = Math.atan2( - m31, m11 );
+
+			} else {
+
+				this._x = 0;
+				this._y = Math.atan2( m13, m33 );
+
+			}
+
+		} else if ( order === 'XZY' ) {
+
+			this._z = Math.asin( - clamp( m12, - 1, 1 ) );
+
+			if ( Math.abs( m12 ) < 0.99999 ) {
+
+				this._x = Math.atan2( m32, m22 );
+				this._y = Math.atan2( m13, m11 );
+
+			} else {
+
+				this._x = Math.atan2( - m23, m33 );
+				this._y = 0;
+
+			}
+
+		} else {
+
+			console.warn( 'THREE.Euler: .setFromRotationMatrix() given unsupported order: ' + order )
+
+		}
+
+		this._order = order;
+
+		this.onChangeCallback();
+
+		return this;
+
+	},
+
+	setFromQuaternion: function ( q, order, update ) {
+
+		var clamp = THREE.Math.clamp;
+
+		// q is assumed to be normalized
+
+		// http://www.mathworks.com/matlabcentral/fileexchange/20696-function-to-convert-between-dcm-euler-angles-quaternions-and-euler-vectors/content/SpinCalc.m
+
+		var sqx = q.x * q.x;
+		var sqy = q.y * q.y;
+		var sqz = q.z * q.z;
+		var sqw = q.w * q.w;
+
+		order = order || this._order;
+
+		if ( order === 'XYZ' ) {
+
+			this._x = Math.atan2( 2 * ( q.x * q.w - q.y * q.z ), ( sqw - sqx - sqy + sqz ) );
+			this._y = Math.asin(  clamp( 2 * ( q.x * q.z + q.y * q.w ), - 1, 1 ) );
+			this._z = Math.atan2( 2 * ( q.z * q.w - q.x * q.y ), ( sqw + sqx - sqy - sqz ) );
+
+		} else if ( order ===  'YXZ' ) {
+
+			this._x = Math.asin(  clamp( 2 * ( q.x * q.w - q.y * q.z ), - 1, 1 ) );
+			this._y = Math.atan2( 2 * ( q.x * q.z + q.y * q.w ), ( sqw - sqx - sqy + sqz ) );
+			this._z = Math.atan2( 2 * ( q.x * q.y + q.z * q.w ), ( sqw - sqx + sqy - sqz ) );
+
+		} else if ( order === 'ZXY' ) {
+
+			this._x = Math.asin(  clamp( 2 * ( q.x * q.w + q.y * q.z ), - 1, 1 ) );
+			this._y = Math.atan2( 2 * ( q.y * q.w - q.z * q.x ), ( sqw - sqx - sqy + sqz ) );
+			this._z = Math.atan2( 2 * ( q.z * q.w - q.x * q.y ), ( sqw - sqx + sqy - sqz ) );
+
+		} else if ( order === 'ZYX' ) {
+
+			this._x = Math.atan2( 2 * ( q.x * q.w + q.z * q.y ), ( sqw - sqx - sqy + sqz ) );
+			this._y = Math.asin(  clamp( 2 * ( q.y * q.w - q.x * q.z ), - 1, 1 ) );
+			this._z = Math.atan2( 2 * ( q.x * q.y + q.z * q.w ), ( sqw + sqx - sqy - sqz ) );
+
+		} else if ( order === 'YZX' ) {
+
+			this._x = Math.atan2( 2 * ( q.x * q.w - q.z * q.y ), ( sqw - sqx + sqy - sqz ) );
+			this._y = Math.atan2( 2 * ( q.y * q.w - q.x * q.z ), ( sqw + sqx - sqy - sqz ) );
+			this._z = Math.asin(  clamp( 2 * ( q.x * q.y + q.z * q.w ), - 1, 1 ) );
+
+		} else if ( order === 'XZY' ) {
+
+			this._x = Math.atan2( 2 * ( q.x * q.w + q.y * q.z ), ( sqw - sqx + sqy - sqz ) );
+			this._y = Math.atan2( 2 * ( q.x * q.z + q.y * q.w ), ( sqw + sqx - sqy - sqz ) );
+			this._z = Math.asin(  clamp( 2 * ( q.z * q.w - q.x * q.y ), - 1, 1 ) );
+
+		} else {
+
+			console.warn( 'THREE.Euler: .setFromQuaternion() given unsupported order: ' + order )
+
+		}
+
+		this._order = order;
+
+		if ( update !== false ) this.onChangeCallback();
+
+		return this;
+
+	},
+
+	reorder: function () {
+
+		// WARNING: this discards revolution information -bhouston
+
+		var q = new THREE.Quaternion();
+
+		return function ( newOrder ) {
+
+			q.setFromEuler( this );
+			this.setFromQuaternion( q, newOrder );
+
+		};
+
+
+	}(),
+
+	equals: function ( euler ) {
+
+		return ( euler._x === this._x ) && ( euler._y === this._y ) && ( euler._z === this._z ) && ( euler._order === this._order );
+
+	},
+
+	fromArray: function ( array ) {
+
+		this._x = array[ 0 ];
+		this._y = array[ 1 ];
+		this._z = array[ 2 ];
+		if ( array[ 3 ] !== undefined ) this._order = array[ 3 ];
+
+		this.onChangeCallback();
+
+		return this;
+
+	},
+
+	toArray: function () {
+
+		return [ this._x, this._y, this._z, this._order ];
+
+	},
+
+	onChange: function ( callback ) {
+
+		this.onChangeCallback = callback;
+
+		return this;
+
+	},
+
+	onChangeCallback: function () {},
+
+	clone: function () {
+
+		return new THREE.Euler( this._x, this._y, this._z, this._order );
+
+	}
+
+};
+
+// File:src/math/Line3.js
+
+/**
+ * @author bhouston / http://exocortex.com
+ */
+
+THREE.Line3 = function ( start, end ) {
+
+	this.start = ( start !== undefined ) ? start : new THREE.Vector3();
+	this.end = ( end !== undefined ) ? end : new THREE.Vector3();
+
+};
+
+THREE.Line3.prototype = {
+
+	constructor: THREE.Line3,
+
+	set: function ( start, end ) {
+
+		this.start.copy( start );
+		this.end.copy( end );
+
+		return this;
+
+	},
+
+	copy: function ( line ) {
+
+		this.start.copy( line.start );
+		this.end.copy( line.end );
+
+		return this;
+
+	},
+
+	center: function ( optionalTarget ) {
+
+		var result = optionalTarget || new THREE.Vector3();
+		return result.addVectors( this.start, this.end ).multiplyScalar( 0.5 );
+
+	},
+
+	delta: function ( optionalTarget ) {
+
+		var result = optionalTarget || new THREE.Vector3();
+		return result.subVectors( this.end, this.start );
+
+	},
+
+	distanceSq: function () {
+
+		return this.start.distanceToSquared( this.end );
+
+	},
+
+	distance: function () {
+
+		return this.start.distanceTo( this.end );
+
+	},
+
+	at: function ( t, optionalTarget ) {
+
+		var result = optionalTarget || new THREE.Vector3();
+
+		return this.delta( result ).multiplyScalar( t ).add( this.start );
+
+	},
+
+	closestPointToPointParameter: function () {
+
+		var startP = new THREE.Vector3();
+		var startEnd = new THREE.Vector3();
+
+		return function ( point, clampToLine ) {
+
+			startP.subVectors( point, this.start );
+			startEnd.subVectors( this.end, this.start );
+
+			var startEnd2 = startEnd.dot( startEnd );
+			var startEnd_startP = startEnd.dot( startP );
+
+			var t = startEnd_startP / startEnd2;
+
+			if ( clampToLine ) {
+
+				t = THREE.Math.clamp( t, 0, 1 );
+
+			}
+
+			return t;
+
+		};
+
+	}(),
+
+	closestPointToPoint: function ( point, clampToLine, optionalTarget ) {
+
+		var t = this.closestPointToPointParameter( point, clampToLine );
+
+		var result = optionalTarget || new THREE.Vector3();
+
+		return this.delta( result ).multiplyScalar( t ).add( this.start );
+
+	},
+
+	applyMatrix4: function ( matrix ) {
+
+		this.start.applyMatrix4( matrix );
+		this.end.applyMatrix4( matrix );
+
+		return this;
+
+	},
+
+	equals: function ( line ) {
+
+		return line.start.equals( this.start ) && line.end.equals( this.end );
+
+	},
+
+	clone: function () {
+
+		return new THREE.Line3().copy( this );
+
+	}
+
+};
+
+// File:src/math/Box2.js
+
+/**
+ * @author bhouston / http://exocortex.com
+ */
+
+THREE.Box2 = function ( min, max ) {
+
+	this.min = ( min !== undefined ) ? min : new THREE.Vector2( Infinity, Infinity );
+	this.max = ( max !== undefined ) ? max : new THREE.Vector2( - Infinity, - Infinity );
+
+};
+
+THREE.Box2.prototype = {
+
+	constructor: THREE.Box2,
+
+	set: function ( min, max ) {
+
+		this.min.copy( min );
+		this.max.copy( max );
+
+		return this;
+
+	},
+
+	setFromPoints: function ( points ) {
+
+		this.makeEmpty();
+
+		for ( var i = 0, il = points.length; i < il; i ++ ) {
+
+			this.expandByPoint( points[ i ] )
+
+		}
+
+		return this;
+
+	},
+
+	setFromCenterAndSize: function () {
+
+		var v1 = new THREE.Vector2();
+
+		return function ( center, size ) {
+
+			var halfSize = v1.copy( size ).multiplyScalar( 0.5 );
+			this.min.copy( center ).sub( halfSize );
+			this.max.copy( center ).add( halfSize );
+
+			return this;
+
+		};
+
+	}(),
+
+	copy: function ( box ) {
+
+		this.min.copy( box.min );
+		this.max.copy( box.max );
+
+		return this;
+
+	},
+
+	makeEmpty: function () {
+
+		this.min.x = this.min.y = Infinity;
+		this.max.x = this.max.y = - Infinity;
+
+		return this;
+
+	},
+
+	empty: function () {
+
+		// this is a more robust check for empty than ( volume <= 0 ) because volume can get positive with two negative axes
+
+		return ( this.max.x < this.min.x ) || ( this.max.y < this.min.y );
+
+	},
+
+	center: function ( optionalTarget ) {
+
+		var result = optionalTarget || new THREE.Vector2();
+		return result.addVectors( this.min, this.max ).multiplyScalar( 0.5 );
+
+	},
+
+	size: function ( optionalTarget ) {
+
+		var result = optionalTarget || new THREE.Vector2();
+		return result.subVectors( this.max, this.min );
+
+	},
+
+	expandByPoint: function ( point ) {
+
+		this.min.min( point );
+		this.max.max( point );
+
+		return this;
+	},
+
+	expandByVector: function ( vector ) {
+
+		this.min.sub( vector );
+		this.max.add( vector );
+
+		return this;
+	},
+
+	expandByScalar: function ( scalar ) {
+
+		this.min.addScalar( - scalar );
+		this.max.addScalar( scalar );
+
+		return this;
+	},
+
+	containsPoint: function ( point ) {
+
+		if ( point.x < this.min.x || point.x > this.max.x ||
+		     point.y < this.min.y || point.y > this.max.y ) {
+
+			return false;
+
+		}
+
+		return true;
+
+	},
+
+	containsBox: function ( box ) {
+
+		if ( ( this.min.x <= box.min.x ) && ( box.max.x <= this.max.x ) &&
+		     ( this.min.y <= box.min.y ) && ( box.max.y <= this.max.y ) ) {
+
+			return true;
+
+		}
+
+		return false;
+
+	},
+
+	getParameter: function ( point, optionalTarget ) {
+
+		// This can potentially have a divide by zero if the box
+		// has a size dimension of 0.
+
+		var result = optionalTarget || new THREE.Vector2();
+
+		return result.set(
+			( point.x - this.min.x ) / ( this.max.x - this.min.x ),
+			( point.y - this.min.y ) / ( this.max.y - this.min.y )
+		);
+
+	},
+
+	isIntersectionBox: function ( box ) {
+
+		// using 6 splitting planes to rule out intersections.
+
+		if ( box.max.x < this.min.x || box.min.x > this.max.x ||
+		     box.max.y < this.min.y || box.min.y > this.max.y ) {
+
+			return false;
+
+		}
+
+		return true;
+
+	},
+
+	clampPoint: function ( point, optionalTarget ) {
+
+		var result = optionalTarget || new THREE.Vector2();
+		return result.copy( point ).clamp( this.min, this.max );
+
+	},
+
+	distanceToPoint: function () {
+
+		var v1 = new THREE.Vector2();
+
+		return function ( point ) {
+
+			var clampedPoint = v1.copy( point ).clamp( this.min, this.max );
+			return clampedPoint.sub( point ).length();
+
+		};
+
+	}(),
+
+	intersect: function ( box ) {
+
+		this.min.max( box.min );
+		this.max.min( box.max );
+
+		return this;
+
+	},
+
+	union: function ( box ) {
+
+		this.min.min( box.min );
+		this.max.max( box.max );
+
+		return this;
+
+	},
+
+	translate: function ( offset ) {
+
+		this.min.add( offset );
+		this.max.add( offset );
+
+		return this;
+
+	},
+
+	equals: function ( box ) {
+
+		return box.min.equals( this.min ) && box.max.equals( this.max );
+
+	},
+
+	clone: function () {
+
+		return new THREE.Box2().copy( this );
+
+	}
+
+};
+
+// File:src/math/Box3.js
+
+/**
+ * @author bhouston / http://exocortex.com
+ * @author WestLangley / http://github.com/WestLangley
+ */
+
+THREE.Box3 = function ( min, max ) {
+
+	this.min = ( min !== undefined ) ? min : new THREE.Vector3( Infinity, Infinity, Infinity );
+	this.max = ( max !== undefined ) ? max : new THREE.Vector3( - Infinity, - Infinity, - Infinity );
+
+};
+
+THREE.Box3.prototype = {
+
+	constructor: THREE.Box3,
+
+	set: function ( min, max ) {
+
+		this.min.copy( min );
+		this.max.copy( max );
+
+		return this;
+
+	},
+
+	setFromPoints: function ( points ) {
+
+		this.makeEmpty();
+
+		for ( var i = 0, il = points.length; i < il; i ++ ) {
+
+			this.expandByPoint( points[ i ] )
+
+		}
+
+		return this;
+
+	},
+
+	setFromCenterAndSize: function () {
+
+		var v1 = new THREE.Vector3();
+
+		return function ( center, size ) {
+
+			var halfSize = v1.copy( size ).multiplyScalar( 0.5 );
+
+			this.min.copy( center ).sub( halfSize );
+			this.max.copy( center ).add( halfSize );
+
+			return this;
+
+		};
+
+	}(),
+
+	setFromObject: function () {
+
+		// Computes the world-axis-aligned bounding box of an object (including its children),
+		// accounting for both the object's, and childrens', world transforms
+
+		var v1 = new THREE.Vector3();
+
+		return function ( object ) {
+
+			var scope = this;
+
+			object.updateMatrixWorld( true );
+
+			this.makeEmpty();
+
+			object.traverse( function ( node ) {
+
+				var geometry = node.geometry;
+
+				if ( geometry !== undefined ) {
+
+					if ( geometry instanceof THREE.Geometry ) {
+
+						var vertices = geometry.vertices;
+
+						for ( var i = 0, il = vertices.length; i < il; i ++ ) {
+
+							v1.copy( vertices[ i ] );
+
+							v1.applyMatrix4( node.matrixWorld );
+
+							scope.expandByPoint( v1 );
+
+						}
+
+					} else if ( geometry instanceof THREE.BufferGeometry && geometry.attributes[ 'position' ] !== undefined ) {
+
+						var positions = geometry.attributes[ 'position' ].array;
+
+						for ( var i = 0, il = positions.length; i < il; i += 3 ) {
+
+							v1.set( positions[ i ], positions[ i + 1 ], positions[ i + 2 ] );
+
+							v1.applyMatrix4( node.matrixWorld );
+
+							scope.expandByPoint( v1 );
+
+						}
+
+					}
+
+				}
+
+			} );
+
+			return this;
+
+		};
+
+	}(),
+
+	copy: function ( box ) {
+
+		this.min.copy( box.min );
+		this.max.copy( box.max );
+
+		return this;
+
+	},
+
+	makeEmpty: function () {
+
+		this.min.x = this.min.y = this.min.z = Infinity;
+		this.max.x = this.max.y = this.max.z = - Infinity;
+
+		return this;
+
+	},
+
+	empty: function () {
+
+		// this is a more robust check for empty than ( volume <= 0 ) because volume can get positive with two negative axes
+
+		return ( this.max.x < this.min.x ) || ( this.max.y < this.min.y ) || ( this.max.z < this.min.z );
+
+	},
+
+	center: function ( optionalTarget ) {
+
+		var result = optionalTarget || new THREE.Vector3();
+		return result.addVectors( this.min, this.max ).multiplyScalar( 0.5 );
+
+	},
+
+	size: function ( optionalTarget ) {
+
+		var result = optionalTarget || new THREE.Vector3();
+		return result.subVectors( this.max, this.min );
+
+	},
+
+	expandByPoint: function ( point ) {
+
+		this.min.min( point );
+		this.max.max( point );
+
+		return this;
+
+	},
+
+	expandByVector: function ( vector ) {
+
+		this.min.sub( vector );
+		this.max.add( vector );
+
+		return this;
+
+	},
+
+	expandByScalar: function ( scalar ) {
+
+		this.min.addScalar( - scalar );
+		this.max.addScalar( scalar );
+
+		return this;
+
+	},
+
+	containsPoint: function ( point ) {
+
+		if ( point.x < this.min.x || point.x > this.max.x ||
+		     point.y < this.min.y || point.y > this.max.y ||
+		     point.z < this.min.z || point.z > this.max.z ) {
+
+			return false;
+
+		}
+
+		return true;
+
+	},
+
+	containsBox: function ( box ) {
+
+		if ( ( this.min.x <= box.min.x ) && ( box.max.x <= this.max.x ) &&
+			 ( this.min.y <= box.min.y ) && ( box.max.y <= this.max.y ) &&
+			 ( this.min.z <= box.min.z ) && ( box.max.z <= this.max.z ) ) {
+
+			return true;
+
+		}
+
+		return false;
+
+	},
+
+	getParameter: function ( point, optionalTarget ) {
+
+		// This can potentially have a divide by zero if the box
+		// has a size dimension of 0.
+
+		var result = optionalTarget || new THREE.Vector3();
+
+		return result.set(
+			( point.x - this.min.x ) / ( this.max.x - this.min.x ),
+			( point.y - this.min.y ) / ( this.max.y - this.min.y ),
+			( point.z - this.min.z ) / ( this.max.z - this.min.z )
+		);
+
+	},
+
+	isIntersectionBox: function ( box ) {
+
+		// using 6 splitting planes to rule out intersections.
+
+		if ( box.max.x < this.min.x || box.min.x > this.max.x ||
+		     box.max.y < this.min.y || box.min.y > this.max.y ||
+		     box.max.z < this.min.z || box.min.z > this.max.z ) {
+
+			return false;
+
+		}
+
+		return true;
+
+	},
+
+	clampPoint: function ( point, optionalTarget ) {
+
+		var result = optionalTarget || new THREE.Vector3();
+		return result.copy( point ).clamp( this.min, this.max );
+
+	},
+
+	distanceToPoint: function () {
+
+		var v1 = new THREE.Vector3();
+
+		return function ( point ) {
+
+			var clampedPoint = v1.copy( point ).clamp( this.min, this.max );
+			return clampedPoint.sub( point ).length();
+
+		};
+
+	}(),
+
+	getBoundingSphere: function () {
+
+		var v1 = new THREE.Vector3();
+
+		return function ( optionalTarget ) {
+
+			var result = optionalTarget || new THREE.Sphere();
+
+			result.center = this.center();
+			result.radius = this.size( v1 ).length() * 0.5;
+
+			return result;
+
+		};
+
+	}(),
+
+	intersect: function ( box ) {
+
+		this.min.max( box.min );
+		this.max.min( box.max );
+
+		return this;
+
+	},
+
+	union: function ( box ) {
+
+		this.min.min( box.min );
+		this.max.max( box.max );
+
+		return this;
+
+	},
+
+	applyMatrix4: function () {
+
+		var points = [
+			new THREE.Vector3(),
+			new THREE.Vector3(),
+			new THREE.Vector3(),
+			new THREE.Vector3(),
+			new THREE.Vector3(),
+			new THREE.Vector3(),
+			new THREE.Vector3(),
+			new THREE.Vector3()
+		];
+
+		return function ( matrix ) {
+
+			// NOTE: I am using a binary pattern to specify all 2^3 combinations below
+			points[ 0 ].set( this.min.x, this.min.y, this.min.z ).applyMatrix4( matrix ); // 000
+			points[ 1 ].set( this.min.x, this.min.y, this.max.z ).applyMatrix4( matrix ); // 001
+			points[ 2 ].set( this.min.x, this.max.y, this.min.z ).applyMatrix4( matrix ); // 010
+			points[ 3 ].set( this.min.x, this.max.y, this.max.z ).applyMatrix4( matrix ); // 011
+			points[ 4 ].set( this.max.x, this.min.y, this.min.z ).applyMatrix4( matrix ); // 100
+			points[ 5 ].set( this.max.x, this.min.y, this.max.z ).applyMatrix4( matrix ); // 101
+			points[ 6 ].set( this.max.x, this.max.y, this.min.z ).applyMatrix4( matrix ); // 110
+			points[ 7 ].set( this.max.x, this.max.y, this.max.z ).applyMatrix4( matrix );  // 111
+
+			this.makeEmpty();
+			this.setFromPoints( points );
+
+			return this;
+
+		};
+
+	}(),
+
+	translate: function ( offset ) {
+
+		this.min.add( offset );
+		this.max.add( offset );
+
+		return this;
+
+	},
+
+	equals: function ( box ) {
+
+		return box.min.equals( this.min ) && box.max.equals( this.max );
+
+	},
+
+	clone: function () {
+
+		return new THREE.Box3().copy( this );
+
+	}
+
+};
+
+// File:src/math/Matrix3.js
+
+/**
+ * @author alteredq / http://alteredqualia.com/
+ * @author WestLangley / http://github.com/WestLangley
+ * @author bhouston / http://exocortex.com
+ */
+
+THREE.Matrix3 = function () {
+
+	this.elements = new Float32Array( [
+
+		1, 0, 0,
+		0, 1, 0,
+		0, 0, 1
+
+	] );
+
+	if ( arguments.length > 0 ) {
+
+		console.error( 'THREE.Matrix3: the constructor no longer reads arguments. use .set() instead.' );
+
+	}
+
+};
+
+THREE.Matrix3.prototype = {
+
+	constructor: THREE.Matrix3,
+
+	set: function ( n11, n12, n13, n21, n22, n23, n31, n32, n33 ) {
+
+		var te = this.elements;
+
+		te[ 0 ] = n11; te[ 3 ] = n12; te[ 6 ] = n13;
+		te[ 1 ] = n21; te[ 4 ] = n22; te[ 7 ] = n23;
+		te[ 2 ] = n31; te[ 5 ] = n32; te[ 8 ] = n33;
+
+		return this;
+
+	},
+
+	identity: function () {
+
+		this.set(
+
+			1, 0, 0,
+			0, 1, 0,
+			0, 0, 1
+
+		);
+
+		return this;
+
+	},
+
+	copy: function ( m ) {
+
+		var me = m.elements;
+
+		this.set(
+
+			me[ 0 ], me[ 3 ], me[ 6 ],
+			me[ 1 ], me[ 4 ], me[ 7 ],
+			me[ 2 ], me[ 5 ], me[ 8 ]
+
+		);
+
+		return this;
+
+	},
+
+	multiplyVector3: function ( vector ) {
+
+		console.warn( 'THREE.Matrix3: .multiplyVector3() has been removed. Use vector.applyMatrix3( matrix ) instead.' );
+		return vector.applyMatrix3( this );
+
+	},
+
+	multiplyVector3Array: function ( a ) {
+
+		console.warn( 'THREE.Matrix3: .multiplyVector3Array() has been renamed. Use matrix.applyToVector3Array( array ) instead.' );
+		return this.applyToVector3Array( a );
+
+	},
+
+	applyToVector3Array: function () {
+
+		var v1 = new THREE.Vector3();
+
+		return function ( array, offset, length ) {
+
+			if ( offset === undefined ) offset = 0;
+			if ( length === undefined ) length = array.length;
+
+			for ( var i = 0, j = offset, il; i < length; i += 3, j += 3 ) {
+
+				v1.x = array[ j ];
+				v1.y = array[ j + 1 ];
+				v1.z = array[ j + 2 ];
+
+				v1.applyMatrix3( this );
+
+				array[ j ]     = v1.x;
+				array[ j + 1 ] = v1.y;
+				array[ j + 2 ] = v1.z;
+
+			}
+
+			return array;
+
+		};
+
+	}(),
+
+	multiplyScalar: function ( s ) {
+
+		var te = this.elements;
+
+		te[ 0 ] *= s; te[ 3 ] *= s; te[ 6 ] *= s;
+		te[ 1 ] *= s; te[ 4 ] *= s; te[ 7 ] *= s;
+		te[ 2 ] *= s; te[ 5 ] *= s; te[ 8 ] *= s;
+
+		return this;
+
+	},
+
+	determinant: function () {
+
+		var te = this.elements;
+
+		var a = te[ 0 ], b = te[ 1 ], c = te[ 2 ],
+			d = te[ 3 ], e = te[ 4 ], f = te[ 5 ],
+			g = te[ 6 ], h = te[ 7 ], i = te[ 8 ];
+
+		return a * e * i - a * f * h - b * d * i + b * f * g + c * d * h - c * e * g;
+
+	},
+
+	getInverse: function ( matrix, throwOnInvertible ) {
+
+		// input: THREE.Matrix4
+		// ( based on http://code.google.com/p/webgl-mjs/ )
+
+		var me = matrix.elements;
+		var te = this.elements;
+
+		te[ 0 ] =   me[ 10 ] * me[ 5 ] - me[ 6 ] * me[ 9 ];
+		te[ 1 ] = - me[ 10 ] * me[ 1 ] + me[ 2 ] * me[ 9 ];
+		te[ 2 ] =   me[ 6 ] * me[ 1 ] - me[ 2 ] * me[ 5 ];
+		te[ 3 ] = - me[ 10 ] * me[ 4 ] + me[ 6 ] * me[ 8 ];
+		te[ 4 ] =   me[ 10 ] * me[ 0 ] - me[ 2 ] * me[ 8 ];
+		te[ 5 ] = - me[ 6 ] * me[ 0 ] + me[ 2 ] * me[ 4 ];
+		te[ 6 ] =   me[ 9 ] * me[ 4 ] - me[ 5 ] * me[ 8 ];
+		te[ 7 ] = - me[ 9 ] * me[ 0 ] + me[ 1 ] * me[ 8 ];
+		te[ 8 ] =   me[ 5 ] * me[ 0 ] - me[ 1 ] * me[ 4 ];
+
+		var det = me[ 0 ] * te[ 0 ] + me[ 1 ] * te[ 3 ] + me[ 2 ] * te[ 6 ];
+
+		// no inverse
+
+		if ( det === 0 ) {
+
+			var msg = "Matrix3.getInverse(): can't invert matrix, determinant is 0";
+
+			if ( throwOnInvertible || false ) {
+
+				throw new Error( msg );
+
+			} else {
+
+				console.warn( msg );
+
+			}
+
+			this.identity();
+
+			return this;
+
+		}
+
+		this.multiplyScalar( 1.0 / det );
+
+		return this;
+
+	},
+
+	transpose: function () {
+
+		var tmp, m = this.elements;
+
+		tmp = m[ 1 ]; m[ 1 ] = m[ 3 ]; m[ 3 ] = tmp;
+		tmp = m[ 2 ]; m[ 2 ] = m[ 6 ]; m[ 6 ] = tmp;
+		tmp = m[ 5 ]; m[ 5 ] = m[ 7 ]; m[ 7 ] = tmp;
+
+		return this;
+
+	},
+
+	flattenToArrayOffset: function ( array, offset ) {
+
+		var te = this.elements;
+
+		array[ offset     ] = te[ 0 ];
+		array[ offset + 1 ] = te[ 1 ];
+		array[ offset + 2 ] = te[ 2 ];
+
+		array[ offset + 3 ] = te[ 3 ];
+		array[ offset + 4 ] = te[ 4 ];
+		array[ offset + 5 ] = te[ 5 ];
+
+		array[ offset + 6 ] = te[ 6 ];
+		array[ offset + 7 ] = te[ 7 ];
+		array[ offset + 8 ]  = te[ 8 ];
+
+		return array;
+
+	},
+
+	getNormalMatrix: function ( m ) {
+
+		// input: THREE.Matrix4
+
+		this.getInverse( m ).transpose();
+
+		return this;
+
+	},
+
+	transposeIntoArray: function ( r ) {
+
+		var m = this.elements;
+
+		r[ 0 ] = m[ 0 ];
+		r[ 1 ] = m[ 3 ];
+		r[ 2 ] = m[ 6 ];
+		r[ 3 ] = m[ 1 ];
+		r[ 4 ] = m[ 4 ];
+		r[ 5 ] = m[ 7 ];
+		r[ 6 ] = m[ 2 ];
+		r[ 7 ] = m[ 5 ];
+		r[ 8 ] = m[ 8 ];
+
+		return this;
+
+	},
+
+	fromArray: function ( array ) {
+
+		this.elements.set( array );
+
+		return this;
+
+	},
+
+	toArray: function () {
+
+		var te = this.elements;
+
+		return [
+			te[ 0 ], te[ 1 ], te[ 2 ],
+			te[ 3 ], te[ 4 ], te[ 5 ],
+			te[ 6 ], te[ 7 ], te[ 8 ]
+		];
+
+	},
+
+	clone: function () {
+
+		return new THREE.Matrix3().fromArray( this.elements );
+
+	}
+
+};
+
+// File:src/math/Matrix4.js
+
+/**
+ * @author mrdoob / http://mrdoob.com/
+ * @author supereggbert / http://www.paulbrunt.co.uk/
+ * @author philogb / http://blog.thejit.org/
+ * @author jordi_ros / http://plattsoft.com
+ * @author D1plo1d / http://github.com/D1plo1d
+ * @author alteredq / http://alteredqualia.com/
+ * @author mikael emtinger / http://gomo.se/
+ * @author timknip / http://www.floorplanner.com/
+ * @author bhouston / http://exocortex.com
+ * @author WestLangley / http://github.com/WestLangley
+ */
+
+THREE.Matrix4 = function () {
+
+	this.elements = new Float32Array( [
+
+		1, 0, 0, 0,
+		0, 1, 0, 0,
+		0, 0, 1, 0,
+		0, 0, 0, 1
+
+	] );
+
+	if ( arguments.length > 0 ) {
+
+		console.error( 'THREE.Matrix4: the constructor no longer reads arguments. use .set() instead.' );
+
+	}
+
+};
+
+THREE.Matrix4.prototype = {
+
+	constructor: THREE.Matrix4,
+
+	set: function ( n11, n12, n13, n14, n21, n22, n23, n24, n31, n32, n33, n34, n41, n42, n43, n44 ) {
+
+		var te = this.elements;
+
+		te[ 0 ] = n11; te[ 4 ] = n12; te[ 8 ] = n13; te[ 12 ] = n14;
+		te[ 1 ] = n21; te[ 5 ] = n22; te[ 9 ] = n23; te[ 13 ] = n24;
+		te[ 2 ] = n31; te[ 6 ] = n32; te[ 10 ] = n33; te[ 14 ] = n34;
+		te[ 3 ] = n41; te[ 7 ] = n42; te[ 11 ] = n43; te[ 15 ] = n44;
+
+		return this;
+
+	},
+
+	identity: function () {
+
+		this.set(
+
+			1, 0, 0, 0,
+			0, 1, 0, 0,
+			0, 0, 1, 0,
+			0, 0, 0, 1
+
+		);
+
+		return this;
+
+	},
+
+	copy: function ( m ) {
+
+		this.elements.set( m.elements );
+
+		return this;
+
+	},
+
+	extractPosition: function ( m ) {
+
+		console.warn( 'THREE.Matrix4: .extractPosition() has been renamed to .copyPosition().' );
+		return this.copyPosition( m );
+
+	},
+
+	copyPosition: function ( m ) {
+
+		var te = this.elements;
+		var me = m.elements;
+
+		te[ 12 ] = me[ 12 ];
+		te[ 13 ] = me[ 13 ];
+		te[ 14 ] = me[ 14 ];
+
+		return this;
+
+	},
+
+	extractRotation: function () {
+
+		var v1 = new THREE.Vector3();
+
+		return function ( m ) {
+
+			var te = this.elements;
+			var me = m.elements;
+
+			var scaleX = 1 / v1.set( me[ 0 ], me[ 1 ], me[ 2 ] ).length();
+			var scaleY = 1 / v1.set( me[ 4 ], me[ 5 ], me[ 6 ] ).length();
+			var scaleZ = 1 / v1.set( me[ 8 ], me[ 9 ], me[ 10 ] ).length();
+
+			te[ 0 ] = me[ 0 ] * scaleX;
+			te[ 1 ] = me[ 1 ] * scaleX;
+			te[ 2 ] = me[ 2 ] * scaleX;
+
+			te[ 4 ] = me[ 4 ] * scaleY;
+			te[ 5 ] = me[ 5 ] * scaleY;
+			te[ 6 ] = me[ 6 ] * scaleY;
+
+			te[ 8 ] = me[ 8 ] * scaleZ;
+			te[ 9 ] = me[ 9 ] * scaleZ;
+			te[ 10 ] = me[ 10 ] * scaleZ;
+
+			return this;
+
+		};
+
+	}(),
+
+	makeRotationFromEuler: function ( euler ) {
+
+		if ( euler instanceof THREE.Euler === false ) {
+
+			console.error( 'THREE.Matrix: .makeRotationFromEuler() now expects a Euler rotation rather than a Vector3 and order.' );
+
+		}
+
+		var te = this.elements;
+
+		var x = euler.x, y = euler.y, z = euler.z;
+		var a = Math.cos( x ), b = Math.sin( x );
+		var c = Math.cos( y ), d = Math.sin( y );
+		var e = Math.cos( z ), f = Math.sin( z );
+
+		if ( euler.order === 'XYZ' ) {
+
+			var ae = a * e, af = a * f, be = b * e, bf = b * f;
+
+			te[ 0 ] = c * e;
+			te[ 4 ] = - c * f;
+			te[ 8 ] = d;
+
+			te[ 1 ] = af + be * d;
+			te[ 5 ] = ae - bf * d;
+			te[ 9 ] = - b * c;
+
+			te[ 2 ] = bf - ae * d;
+			te[ 6 ] = be + af * d;
+			te[ 10 ] = a * c;
+
+		} else if ( euler.order === 'YXZ' ) {
+
+			var ce = c * e, cf = c * f, de = d * e, df = d * f;
+
+			te[ 0 ] = ce + df * b;
+			te[ 4 ] = de * b - cf;
+			te[ 8 ] = a * d;
+
+			te[ 1 ] = a * f;
+			te[ 5 ] = a * e;
+			te[ 9 ] = - b;
+
+			te[ 2 ] = cf * b - de;
+			te[ 6 ] = df + ce * b;
+			te[ 10 ] = a * c;
+
+		} else if ( euler.order === 'ZXY' ) {
+
+			var ce = c * e, cf = c * f, de = d * e, df = d * f;
+
+			te[ 0 ] = ce - df * b;
+			te[ 4 ] = - a * f;
+			te[ 8 ] = de + cf * b;
+
+			te[ 1 ] = cf + de * b;
+			te[ 5 ] = a * e;
+			te[ 9 ] = df - ce * b;
+
+			te[ 2 ] = - a * d;
+			te[ 6 ] = b;
+			te[ 10 ] = a * c;
+
+		} else if ( euler.order === 'ZYX' ) {
+
+			var ae = a * e, af = a * f, be = b * e, bf = b * f;
+
+			te[ 0 ] = c * e;
+			te[ 4 ] = be * d - af;
+			te[ 8 ] = ae * d + bf;
+
+			te[ 1 ] = c * f;
+			te[ 5 ] = bf * d + ae;
+			te[ 9 ] = af * d - be;
+
+			te[ 2 ] = - d;
+			te[ 6 ] = b * c;
+			te[ 10 ] = a * c;
+
+		} else if ( euler.order === 'YZX' ) {
+
+			var ac = a * c, ad = a * d, bc = b * c, bd = b * d;
+
+			te[ 0 ] = c * e;
+			te[ 4 ] = bd - ac * f;
+			te[ 8 ] = bc * f + ad;
+
+			te[ 1 ] = f;
+			te[ 5 ] = a * e;
+			te[ 9 ] = - b * e;
+
+			te[ 2 ] = - d * e;
+			te[ 6 ] = ad * f + bc;
+			te[ 10 ] = ac - bd * f;
+
+		} else if ( euler.order === 'XZY' ) {
+
+			var ac = a * c, ad = a * d, bc = b * c, bd = b * d;
+
+			te[ 0 ] = c * e;
+			te[ 4 ] = - f;
+			te[ 8 ] = d * e;
+
+			te[ 1 ] = ac * f + bd;
+			te[ 5 ] = a * e;
+			te[ 9 ] = ad * f - bc;
+
+			te[ 2 ] = bc * f - ad;
+			te[ 6 ] = b * e;
+			te[ 10 ] = bd * f + ac;
+
+		}
+
+		// last column
+		te[ 3 ] = 0;
+		te[ 7 ] = 0;
+		te[ 11 ] = 0;
+
+		// bottom row
+		te[ 12 ] = 0;
+		te[ 13 ] = 0;
+		te[ 14 ] = 0;
+		te[ 15 ] = 1;
+
+		return this;
+
+	},
+
+	setRotationFromQuaternion: function ( q ) {
+
+		console.warn( 'THREE.Matrix4: .setRotationFromQuaternion() has been renamed to .makeRotationFromQuaternion().' );
+
+		return this.makeRotationFromQuaternion( q );
+
+	},
+
+	makeRotationFromQuaternion: function ( q ) {
+
+		var te = this.elements;
+
+		var x = q.x, y = q.y, z = q.z, w = q.w;
+		var x2 = x + x, y2 = y + y, z2 = z + z;
+		var xx = x * x2, xy = x * y2, xz = x * z2;
+		var yy = y * y2, yz = y * z2, zz = z * z2;
+		var wx = w * x2, wy = w * y2, wz = w * z2;
+
+		te[ 0 ] = 1 - ( yy + zz );
+		te[ 4 ] = xy - wz;
+		te[ 8 ] = xz + wy;
+
+		te[ 1 ] = xy + wz;
+		te[ 5 ] = 1 - ( xx + zz );
+		te[ 9 ] = yz - wx;
+
+		te[ 2 ] = xz - wy;
+		te[ 6 ] = yz + wx;
+		te[ 10 ] = 1 - ( xx + yy );
+
+		// last column
+		te[ 3 ] = 0;
+		te[ 7 ] = 0;
+		te[ 11 ] = 0;
+
+		// bottom row
+		te[ 12 ] = 0;
+		te[ 13 ] = 0;
+		te[ 14 ] = 0;
+		te[ 15 ] = 1;
+
+		return this;
+
+	},
+
+	lookAt: function () {
+
+		var x = new THREE.Vector3();
+		var y = new THREE.Vector3();
+		var z = new THREE.Vector3();
+
+		return function ( eye, target, up ) {
+
+			var te = this.elements;
+
+			z.subVectors( eye, target ).normalize();
+
+			if ( z.length() === 0 ) {
+
+				z.z = 1;
+
+			}
+
+			x.crossVectors( up, z ).normalize();
+
+			if ( x.length() === 0 ) {
+
+				z.x += 0.0001;
+				x.crossVectors( up, z ).normalize();
+
+			}
+
+			y.crossVectors( z, x );
+
+
+			te[ 0 ] = x.x; te[ 4 ] = y.x; te[ 8 ] = z.x;
+			te[ 1 ] = x.y; te[ 5 ] = y.y; te[ 9 ] = z.y;
+			te[ 2 ] = x.z; te[ 6 ] = y.z; te[ 10 ] = z.z;
+
+			return this;
+
+		};
+
+	}(),
+
+	multiply: function ( m, n ) {
+
+		if ( n !== undefined ) {
+
+			console.warn( 'THREE.Matrix4: .multiply() now only accepts one argument. Use .multiplyMatrices( a, b ) instead.' );
+			return this.multiplyMatrices( m, n );
+
+		}
+
+		return this.multiplyMatrices( this, m );
+
+	},
+
+	multiplyMatrices: function ( a, b ) {
+
+		var ae = a.elements;
+		var be = b.elements;
+		var te = this.elements;
+
+		var a11 = ae[ 0 ], a12 = ae[ 4 ], a13 = ae[ 8 ], a14 = ae[ 12 ];
+		var a21 = ae[ 1 ], a22 = ae[ 5 ], a23 = ae[ 9 ], a24 = ae[ 13 ];
+		var a31 = ae[ 2 ], a32 = ae[ 6 ], a33 = ae[ 10 ], a34 = ae[ 14 ];
+		var a41 = ae[ 3 ], a42 = ae[ 7 ], a43 = ae[ 11 ], a44 = ae[ 15 ];
+
+		var b11 = be[ 0 ], b12 = be[ 4 ], b13 = be[ 8 ], b14 = be[ 12 ];
+		var b21 = be[ 1 ], b22 = be[ 5 ], b23 = be[ 9 ], b24 = be[ 13 ];
+		var b31 = be[ 2 ], b32 = be[ 6 ], b33 = be[ 10 ], b34 = be[ 14 ];
+		var b41 = be[ 3 ], b42 = be[ 7 ], b43 = be[ 11 ], b44 = be[ 15 ];
+
+		te[ 0 ] = a11 * b11 + a12 * b21 + a13 * b31 + a14 * b41;
+		te[ 4 ] = a11 * b12 + a12 * b22 + a13 * b32 + a14 * b42;
+		te[ 8 ] = a11 * b13 + a12 * b23 + a13 * b33 + a14 * b43;
+		te[ 12 ] = a11 * b14 + a12 * b24 + a13 * b34 + a14 * b44;
+
+		te[ 1 ] = a21 * b11 + a22 * b21 + a23 * b31 + a24 * b41;
+		te[ 5 ] = a21 * b12 + a22 * b22 + a23 * b32 + a24 * b42;
+		te[ 9 ] = a21 * b13 + a22 * b23 + a23 * b33 + a24 * b43;
+		te[ 13 ] = a21 * b14 + a22 * b24 + a23 * b34 + a24 * b44;
+
+		te[ 2 ] = a31 * b11 + a32 * b21 + a33 * b31 + a34 * b41;
+		te[ 6 ] = a31 * b12 + a32 * b22 + a33 * b32 + a34 * b42;
+		te[ 10 ] = a31 * b13 + a32 * b23 + a33 * b33 + a34 * b43;
+		te[ 14 ] = a31 * b14 + a32 * b24 + a33 * b34 + a34 * b44;
+
+		te[ 3 ] = a41 * b11 + a42 * b21 + a43 * b31 + a44 * b41;
+		te[ 7 ] = a41 * b12 + a42 * b22 + a43 * b32 + a44 * b42;
+		te[ 11 ] = a41 * b13 + a42 * b23 + a43 * b33 + a44 * b43;
+		te[ 15 ] = a41 * b14 + a42 * b24 + a43 * b34 + a44 * b44;
+
+		return this;
+
+	},
+
+	multiplyToArray: function ( a, b, r ) {
+
+		var te = this.elements;
+
+		this.multiplyMatrices( a, b );
+
+		r[ 0 ] = te[ 0 ]; r[ 1 ] = te[ 1 ]; r[ 2 ] = te[ 2 ]; r[ 3 ] = te[ 3 ];
+		r[ 4 ] = te[ 4 ]; r[ 5 ] = te[ 5 ]; r[ 6 ] = te[ 6 ]; r[ 7 ] = te[ 7 ];
+		r[ 8 ]  = te[ 8 ]; r[ 9 ]  = te[ 9 ]; r[ 10 ] = te[ 10 ]; r[ 11 ] = te[ 11 ];
+		r[ 12 ] = te[ 12 ]; r[ 13 ] = te[ 13 ]; r[ 14 ] = te[ 14 ]; r[ 15 ] = te[ 15 ];
+
+		return this;
+
+	},
+
+	multiplyScalar: function ( s ) {
+
+		var te = this.elements;
+
+		te[ 0 ] *= s; te[ 4 ] *= s; te[ 8 ] *= s; te[ 12 ] *= s;
+		te[ 1 ] *= s; te[ 5 ] *= s; te[ 9 ] *= s; te[ 13 ] *= s;
+		te[ 2 ] *= s; te[ 6 ] *= s; te[ 10 ] *= s; te[ 14 ] *= s;
+		te[ 3 ] *= s; te[ 7 ] *= s; te[ 11 ] *= s; te[ 15 ] *= s;
+
+		return this;
+
+	},
+
+	multiplyVector3: function ( vector ) {
+
+		console.warn( 'THREE.Matrix4: .multiplyVector3() has been removed. Use vector.applyMatrix4( matrix ) or vector.applyProjection( matrix ) instead.' );
+		return vector.applyProjection( this );
+
+	},
+
+	multiplyVector4: function ( vector ) {
+
+		console.warn( 'THREE.Matrix4: .multiplyVector4() has been removed. Use vector.applyMatrix4( matrix ) instead.' );
+		return vector.applyMatrix4( this );
+
+	},
+
+	multiplyVector3Array: function ( a ) {
+
+		console.warn( 'THREE.Matrix4: .multiplyVector3Array() has been renamed. Use matrix.applyToVector3Array( array ) instead.' );
+		return this.applyToVector3Array( a );
+
+	},
+
+	applyToVector3Array: function () {
+
+		var v1 = new THREE.Vector3();
+
+		return function ( array, offset, length ) {
+
+			if ( offset === undefined ) offset = 0;
+			if ( length === undefined ) length = array.length;
+
+			for ( var i = 0, j = offset, il; i < length; i += 3, j += 3 ) {
+
+				v1.x = array[ j ];
+				v1.y = array[ j + 1 ];
+				v1.z = array[ j + 2 ];
+
+				v1.applyMatrix4( this );
+
+				array[ j ]     = v1.x;
+				array[ j + 1 ] = v1.y;
+				array[ j + 2 ] = v1.z;
+
+			}
+
+			return array;
+
+		};
+
+	}(),
+
+	rotateAxis: function ( v ) {
+
+		console.warn( 'THREE.Matrix4: .rotateAxis() has been removed. Use Vector3.transformDirection( matrix ) instead.' );
+
+		v.transformDirection( this );
+
+	},
+
+	crossVector: function ( vector ) {
+
+		console.warn( 'THREE.Matrix4: .crossVector() has been removed. Use vector.applyMatrix4( matrix ) instead.' );
+		return vector.applyMatrix4( this );
+
+	},
+
+	determinant: function () {
+
+		var te = this.elements;
+
+		var n11 = te[ 0 ], n12 = te[ 4 ], n13 = te[ 8 ], n14 = te[ 12 ];
+		var n21 = te[ 1 ], n22 = te[ 5 ], n23 = te[ 9 ], n24 = te[ 13 ];
+		var n31 = te[ 2 ], n32 = te[ 6 ], n33 = te[ 10 ], n34 = te[ 14 ];
+		var n41 = te[ 3 ], n42 = te[ 7 ], n43 = te[ 11 ], n44 = te[ 15 ];
+
+		//TODO: make this more efficient
+		//( based on http://www.euclideanspace.com/maths/algebra/matrix/functions/inverse/fourD/index.htm )
+
+		return (
+			n41 * (
+				+ n14 * n23 * n32
+				 - n13 * n24 * n32
+				 - n14 * n22 * n33
+				 + n12 * n24 * n33
+				 + n13 * n22 * n34
+				 - n12 * n23 * n34
+			) +
+			n42 * (
+				+ n11 * n23 * n34
+				 - n11 * n24 * n33
+				 + n14 * n21 * n33
+				 - n13 * n21 * n34
+				 + n13 * n24 * n31
+				 - n14 * n23 * n31
+			) +
+			n43 * (
+				+ n11 * n24 * n32
+				 - n11 * n22 * n34
+				 - n14 * n21 * n32
+				 + n12 * n21 * n34
+				 + n14 * n22 * n31
+				 - n12 * n24 * n31
+			) +
+			n44 * (
+				- n13 * n22 * n31
+				 - n11 * n23 * n32
+				 + n11 * n22 * n33
+				 + n13 * n21 * n32
+				 - n12 * n21 * n33
+				 + n12 * n23 * n31
+			)
+
+		);
+
+	},
+
+	transpose: function () {
+
+		var te = this.elements;
+		var tmp;
+
+		tmp = te[ 1 ]; te[ 1 ] = te[ 4 ]; te[ 4 ] = tmp;
+		tmp = te[ 2 ]; te[ 2 ] = te[ 8 ]; te[ 8 ] = tmp;
+		tmp = te[ 6 ]; te[ 6 ] = te[ 9 ]; te[ 9 ] = tmp;
+
+		tmp = te[ 3 ]; te[ 3 ] = te[ 12 ]; te[ 12 ] = tmp;
+		tmp = te[ 7 ]; te[ 7 ] = te[ 13 ]; te[ 13 ] = tmp;
+		tmp = te[ 11 ]; te[ 11 ] = te[ 14 ]; te[ 14 ] = tmp;
+
+		return this;
+
+	},
+
+	flattenToArrayOffset: function ( array, offset ) {
+
+		var te = this.elements;
+
+		array[ offset     ] = te[ 0 ];
+		array[ offset + 1 ] = te[ 1 ];
+		array[ offset + 2 ] = te[ 2 ];
+		array[ offset + 3 ] = te[ 3 ];
+
+		array[ offset + 4 ] = te[ 4 ];
+		array[ offset + 5 ] = te[ 5 ];
+		array[ offset + 6 ] = te[ 6 ];
+		array[ offset + 7 ] = te[ 7 ];
+
+		array[ offset + 8 ]  = te[ 8 ];
+		array[ offset + 9 ]  = te[ 9 ];
+		array[ offset + 10 ] = te[ 10 ];
+		array[ offset + 11 ] = te[ 11 ];
+
+		array[ offset + 12 ] = te[ 12 ];
+		array[ offset + 13 ] = te[ 13 ];
+		array[ offset + 14 ] = te[ 14 ];
+		array[ offset + 15 ] = te[ 15 ];
+
+		return array;
+
+	},
+
+	getPosition: function () {
+
+		var v1 = new THREE.Vector3();
+
+		return function () {
+
+			console.warn( 'THREE.Matrix4: .getPosition() has been removed. Use Vector3.setFromMatrixPosition( matrix ) instead.' );
+
+			var te = this.elements;
+			return v1.set( te[ 12 ], te[ 13 ], te[ 14 ] );
+
+		};
+
+	}(),
+
+	setPosition: function ( v ) {
+
+		var te = this.elements;
+
+		te[ 12 ] = v.x;
+		te[ 13 ] = v.y;
+		te[ 14 ] = v.z;
+
+		return this;
+
+	},
+
+	getInverse: function ( m, throwOnInvertible ) {
+
+		// based on http://www.euclideanspace.com/maths/algebra/matrix/functions/inverse/fourD/index.htm
+		var te = this.elements;
+		var me = m.elements;
+
+		var n11 = me[ 0 ], n12 = me[ 4 ], n13 = me[ 8 ], n14 = me[ 12 ];
+		var n21 = me[ 1 ], n22 = me[ 5 ], n23 = me[ 9 ], n24 = me[ 13 ];
+		var n31 = me[ 2 ], n32 = me[ 6 ], n33 = me[ 10 ], n34 = me[ 14 ];
+		var n41 = me[ 3 ], n42 = me[ 7 ], n43 = me[ 11 ], n44 = me[ 15 ];
+
+		te[ 0 ] = n23 * n34 * n42 - n24 * n33 * n42 + n24 * n32 * n43 - n22 * n34 * n43 - n23 * n32 * n44 + n22 * n33 * n44;
+		te[ 4 ] = n14 * n33 * n42 - n13 * n34 * n42 - n14 * n32 * n43 + n12 * n34 * n43 + n13 * n32 * n44 - n12 * n33 * n44;
+		te[ 8 ] = n13 * n24 * n42 - n14 * n23 * n42 + n14 * n22 * n43 - n12 * n24 * n43 - n13 * n22 * n44 + n12 * n23 * n44;
+		te[ 12 ] = n14 * n23 * n32 - n13 * n24 * n32 - n14 * n22 * n33 + n12 * n24 * n33 + n13 * n22 * n34 - n12 * n23 * n34;
+		te[ 1 ] = n24 * n33 * n41 - n23 * n34 * n41 - n24 * n31 * n43 + n21 * n34 * n43 + n23 * n31 * n44 - n21 * n33 * n44;
+		te[ 5 ] = n13 * n34 * n41 - n14 * n33 * n41 + n14 * n31 * n43 - n11 * n34 * n43 - n13 * n31 * n44 + n11 * n33 * n44;
+		te[ 9 ] = n14 * n23 * n41 - n13 * n24 * n41 - n14 * n21 * n43 + n11 * n24 * n43 + n13 * n21 * n44 - n11 * n23 * n44;
+		te[ 13 ] = n13 * n24 * n31 - n14 * n23 * n31 + n14 * n21 * n33 - n11 * n24 * n33 - n13 * n21 * n34 + n11 * n23 * n34;
+		te[ 2 ] = n22 * n34 * n41 - n24 * n32 * n41 + n24 * n31 * n42 - n21 * n34 * n42 - n22 * n31 * n44 + n21 * n32 * n44;
+		te[ 6 ] = n14 * n32 * n41 - n12 * n34 * n41 - n14 * n31 * n42 + n11 * n34 * n42 + n12 * n31 * n44 - n11 * n32 * n44;
+		te[ 10 ] = n12 * n24 * n41 - n14 * n22 * n41 + n14 * n21 * n42 - n11 * n24 * n42 - n12 * n21 * n44 + n11 * n22 * n44;
+		te[ 14 ] = n14 * n22 * n31 - n12 * n24 * n31 - n14 * n21 * n32 + n11 * n24 * n32 + n12 * n21 * n34 - n11 * n22 * n34;
+		te[ 3 ] = n23 * n32 * n41 - n22 * n33 * n41 - n23 * n31 * n42 + n21 * n33 * n42 + n22 * n31 * n43 - n21 * n32 * n43;
+		te[ 7 ] = n12 * n33 * n41 - n13 * n32 * n41 + n13 * n31 * n42 - n11 * n33 * n42 - n12 * n31 * n43 + n11 * n32 * n43;
+		te[ 11 ] = n13 * n22 * n41 - n12 * n23 * n41 - n13 * n21 * n42 + n11 * n23 * n42 + n12 * n21 * n43 - n11 * n22 * n43;
+		te[ 15 ] = n12 * n23 * n31 - n13 * n22 * n31 + n13 * n21 * n32 - n11 * n23 * n32 - n12 * n21 * n33 + n11 * n22 * n33;
+
+		var det = n11 * te[ 0 ] + n21 * te[ 4 ] + n31 * te[ 8 ] + n41 * te[ 12 ];
+
+		if ( det == 0 ) {
+
+			var msg = "Matrix4.getInverse(): can't invert matrix, determinant is 0";
+
+			if ( throwOnInvertible || false ) {
+
+				throw new Error( msg );
+
+			} else {
+
+				console.warn( msg );
+
+			}
+
+			this.identity();
+
+			return this;
+		}
+
+		this.multiplyScalar( 1 / det );
+
+		return this;
+
+	},
+
+	translate: function ( v ) {
+
+		console.warn( 'THREE.Matrix4: .translate() has been removed.' );
+
+	},
+
+	rotateX: function ( angle ) {
+
+		console.warn( 'THREE.Matrix4: .rotateX() has been removed.' );
+
+	},
+
+	rotateY: function ( angle ) {
+
+		console.warn( 'THREE.Matrix4: .rotateY() has been removed.' );
+
+	},
+
+	rotateZ: function ( angle ) {
+
+		console.warn( 'THREE.Matrix4: .rotateZ() has been removed.' );
+
+	},
+
+	rotateByAxis: function ( axis, angle ) {
+
+		console.warn( 'THREE.Matrix4: .rotateByAxis() has been removed.' );
+
+	},
+
+	scale: function ( v ) {
+
+		var te = this.elements;
+		var x = v.x, y = v.y, z = v.z;
+
+		te[ 0 ] *= x; te[ 4 ] *= y; te[ 8 ] *= z;
+		te[ 1 ] *= x; te[ 5 ] *= y; te[ 9 ] *= z;
+		te[ 2 ] *= x; te[ 6 ] *= y; te[ 10 ] *= z;
+		te[ 3 ] *= x; te[ 7 ] *= y; te[ 11 ] *= z;
+
+		return this;
+
+	},
+
+	getMaxScaleOnAxis: function () {
+
+		var te = this.elements;
+
+		var scaleXSq = te[ 0 ] * te[ 0 ] + te[ 1 ] * te[ 1 ] + te[ 2 ] * te[ 2 ];
+		var scaleYSq = te[ 4 ] * te[ 4 ] + te[ 5 ] * te[ 5 ] + te[ 6 ] * te[ 6 ];
+		var scaleZSq = te[ 8 ] * te[ 8 ] + te[ 9 ] * te[ 9 ] + te[ 10 ] * te[ 10 ];
+
+		return Math.sqrt( Math.max( scaleXSq, Math.max( scaleYSq, scaleZSq ) ) );
+
+	},
+
+	makeTranslation: function ( x, y, z ) {
+
+		this.set(
+
+			1, 0, 0, x,
+			0, 1, 0, y,
+			0, 0, 1, z,
+			0, 0, 0, 1
+
+		);
+
+		return this;
+
+	},
+
+	makeRotationX: function ( theta ) {
+
+		var c = Math.cos( theta ), s = Math.sin( theta );
+
+		this.set(
+
+			1, 0,  0, 0,
+			0, c, - s, 0,
+			0, s,  c, 0,
+			0, 0,  0, 1
+
+		);
+
+		return this;
+
+	},
+
+	makeRotationY: function ( theta ) {
+
+		var c = Math.cos( theta ), s = Math.sin( theta );
+
+		this.set(
+
+			 c, 0, s, 0,
+			 0, 1, 0, 0,
+			- s, 0, c, 0,
+			 0, 0, 0, 1
+
+		);
+
+		return this;
+
+	},
+
+	makeRotationZ: function ( theta ) {
+
+		var c = Math.cos( theta ), s = Math.sin( theta );
+
+		this.set(
+
+			c, - s, 0, 0,
+			s,  c, 0, 0,
+			0,  0, 1, 0,
+			0,  0, 0, 1
+
+		);
+
+		return this;
+
+	},
+
+	makeRotationAxis: function ( axis, angle ) {
+
+		// Based on http://www.gamedev.net/reference/articles/article1199.asp
+
+		var c = Math.cos( angle );
+		var s = Math.sin( angle );
+		var t = 1 - c;
+		var x = axis.x, y = axis.y, z = axis.z;
+		var tx = t * x, ty = t * y;
+
+		this.set(
+
+			tx * x + c, tx * y - s * z, tx * z + s * y, 0,
+			tx * y + s * z, ty * y + c, ty * z - s * x, 0,
+			tx * z - s * y, ty * z + s * x, t * z * z + c, 0,
+			0, 0, 0, 1
+
+		);
+
+		 return this;
+
+	},
+
+	makeScale: function ( x, y, z ) {
+
+		this.set(
+
+			x, 0, 0, 0,
+			0, y, 0, 0,
+			0, 0, z, 0,
+			0, 0, 0, 1
+
+		);
+
+		return this;
+
+	},
+
+	compose: function ( position, quaternion, scale ) {
+
+		this.makeRotationFromQuaternion( quaternion );
+		this.scale( scale );
+		this.setPosition( position );
+
+		return this;
+
+	},
+
+	decompose: function () {
+
+		var vector = new THREE.Vector3();
+		var matrix = new THREE.Matrix4();
+
+		return function ( position, quaternion, scale ) {
+
+			var te = this.elements;
+
+			var sx = vector.set( te[ 0 ], te[ 1 ], te[ 2 ] ).length();
+			var sy = vector.set( te[ 4 ], te[ 5 ], te[ 6 ] ).length();
+			var sz = vector.set( te[ 8 ], te[ 9 ], te[ 10 ] ).length();
+
+			// if determine is negative, we need to invert one scale
+			var det = this.determinant();
+			if ( det < 0 ) {
+				sx = - sx;
+			}
+
+			position.x = te[ 12 ];
+			position.y = te[ 13 ];
+			position.z = te[ 14 ];
+
+			// scale the rotation part
+
+			matrix.elements.set( this.elements ); // at this point matrix is incomplete so we can't use .copy()
+
+			var invSX = 1 / sx;
+			var invSY = 1 / sy;
+			var invSZ = 1 / sz;
+
+			matrix.elements[ 0 ] *= invSX;
+			matrix.elements[ 1 ] *= invSX;
+			matrix.elements[ 2 ] *= invSX;
+
+			matrix.elements[ 4 ] *= invSY;
+			matrix.elements[ 5 ] *= invSY;
+			matrix.elements[ 6 ] *= invSY;
+
+			matrix.elements[ 8 ] *= invSZ;
+			matrix.elements[ 9 ] *= invSZ;
+			matrix.elements[ 10 ] *= invSZ;
+
+			quaternion.setFromRotationMatrix( matrix );
+
+			scale.x = sx;
+			scale.y = sy;
+			scale.z = sz;
+
+			return this;
+
+		};
+
+	}(),
+
+	makeFrustum: function ( left, right, bottom, top, near, far ) {
+
+		var te = this.elements;
+		var x = 2 * near / ( right - left );
+		var y = 2 * near / ( top - bottom );
+
+		var a = ( right + left ) / ( right - left );
+		var b = ( top + bottom ) / ( top - bottom );
+		var c = - ( far + near ) / ( far - near );
+		var d = - 2 * far * near / ( far - near );
+
+		te[ 0 ] = x;	te[ 4 ] = 0;	te[ 8 ] = a;	te[ 12 ] = 0;
+		te[ 1 ] = 0;	te[ 5 ] = y;	te[ 9 ] = b;	te[ 13 ] = 0;
+		te[ 2 ] = 0;	te[ 6 ] = 0;	te[ 10 ] = c;	te[ 14 ] = d;
+		te[ 3 ] = 0;	te[ 7 ] = 0;	te[ 11 ] = - 1;	te[ 15 ] = 0;
+
+		return this;
+
+	},
+
+	makePerspective: function ( fov, aspect, near, far ) {
+
+		var ymax = near * Math.tan( THREE.Math.degToRad( fov * 0.5 ) );
+		var ymin = - ymax;
+		var xmin = ymin * aspect;
+		var xmax = ymax * aspect;
+
+		return this.makeFrustum( xmin, xmax, ymin, ymax, near, far );
+
+	},
+
+	makeOrthographic: function ( left, right, top, bottom, near, far ) {
+
+		var te = this.elements;
+		var w = right - left;
+		var h = top - bottom;
+		var p = far - near;
+
+		var x = ( right + left ) / w;
+		var y = ( top + bottom ) / h;
+		var z = ( far + near ) / p;
+
+		te[ 0 ] = 2 / w;	te[ 4 ] = 0;	te[ 8 ] = 0;	te[ 12 ] = - x;
+		te[ 1 ] = 0;	te[ 5 ] = 2 / h;	te[ 9 ] = 0;	te[ 13 ] = - y;
+		te[ 2 ] = 0;	te[ 6 ] = 0;	te[ 10 ] = - 2 / p;	te[ 14 ] = - z;
+		te[ 3 ] = 0;	te[ 7 ] = 0;	te[ 11 ] = 0;	te[ 15 ] = 1;
+
+		return this;
+
+	},
+
+	fromArray: function ( array ) {
+
+		this.elements.set( array );
+
+		return this;
+
+	},
+
+	toArray: function () {
+
+		var te = this.elements;
+
+		return [
+			te[ 0 ], te[ 1 ], te[ 2 ], te[ 3 ],
+			te[ 4 ], te[ 5 ], te[ 6 ], te[ 7 ],
+			te[ 8 ], te[ 9 ], te[ 10 ], te[ 11 ],
+			te[ 12 ], te[ 13 ], te[ 14 ], te[ 15 ]
+		];
+
+	},
+
+	clone: function () {
+
+		return new THREE.Matrix4().fromArray( this.elements );
+
+	}
+
+};
+
+// File:src/math/Ray.js
+
+/**
+ * @author bhouston / http://exocortex.com
+ */
+
+THREE.Ray = function ( origin, direction ) {
+
+	this.origin = ( origin !== undefined ) ? origin : new THREE.Vector3();
+	this.direction = ( direction !== undefined ) ? direction : new THREE.Vector3();
+
+};
+
+THREE.Ray.prototype = {
+
+	constructor: THREE.Ray,
+
+	set: function ( origin, direction ) {
+
+		this.origin.copy( origin );
+		this.direction.copy( direction );
+
+		return this;
+
+	},
+
+	copy: function ( ray ) {
+
+		this.origin.copy( ray.origin );
+		this.direction.copy( ray.direction );
+
+		return this;
+
+	},
+
+	at: function ( t, optionalTarget ) {
+
+		var result = optionalTarget || new THREE.Vector3();
+
+		return result.copy( this.direction ).multiplyScalar( t ).add( this.origin );
+
+	},
+
+	recast: function () {
+
+		var v1 = new THREE.Vector3();
+
+		return function ( t ) {
+
+			this.origin.copy( this.at( t, v1 ) );
+
+			return this;
+
+		};
+
+	}(),
+
+	closestPointToPoint: function ( point, optionalTarget ) {
+
+		var result = optionalTarget || new THREE.Vector3();
+		result.subVectors( point, this.origin );
+		var directionDistance = result.dot( this.direction );
+
+		if ( directionDistance < 0 ) {
+
+			return result.copy( this.origin );
+
+		}
+
+		return result.copy( this.direction ).multiplyScalar( directionDistance ).add( this.origin );
+
+	},
+
+	distanceToPoint: function () {
+
+		var v1 = new THREE.Vector3();
+
+		return function ( point ) {
+
+			var directionDistance = v1.subVectors( point, this.origin ).dot( this.direction );
+
+			// point behind the ray
+
+			if ( directionDistance < 0 ) {
+
+				return this.origin.distanceTo( point );
+
+			}
+
+			v1.copy( this.direction ).multiplyScalar( directionDistance ).add( this.origin );
+
+			return v1.distanceTo( point );
+
+		};
+
+	}(),
+
+	distanceSqToSegment: function ( v0, v1, optionalPointOnRay, optionalPointOnSegment ) {
+
+		// from http://www.geometrictools.com/LibMathematics/Distance/Wm5DistRay3Segment3.cpp
+		// It returns the min distance between the ray and the segment
+		// defined by v0 and v1
+		// It can also set two optional targets :
+		// - The closest point on the ray
+		// - The closest point on the segment
+
+		var segCenter = v0.clone().add( v1 ).multiplyScalar( 0.5 );
+		var segDir = v1.clone().sub( v0 ).normalize();
+		var segExtent = v0.distanceTo( v1 ) * 0.5;
+		var diff = this.origin.clone().sub( segCenter );
+		var a01 = - this.direction.dot( segDir );
+		var b0 = diff.dot( this.direction );
+		var b1 = - diff.dot( segDir );
+		var c = diff.lengthSq();
+		var det = Math.abs( 1 - a01 * a01 );
+		var s0, s1, sqrDist, extDet;
+
+		if ( det >= 0 ) {
+
+			// The ray and segment are not parallel.
+
+			s0 = a01 * b1 - b0;
+			s1 = a01 * b0 - b1;
+			extDet = segExtent * det;
+
+			if ( s0 >= 0 ) {
+
+				if ( s1 >= - extDet ) {
+
+					if ( s1 <= extDet ) {
+
+						// region 0
+						// Minimum at interior points of ray and segment.
+
+						var invDet = 1 / det;
+						s0 *= invDet;
+						s1 *= invDet;
+						sqrDist = s0 * ( s0 + a01 * s1 + 2 * b0 ) + s1 * ( a01 * s0 + s1 + 2 * b1 ) + c;
+
+					} else {
+
+						// region 1
+
+						s1 = segExtent;
+						s0 = Math.max( 0, - ( a01 * s1 + b0 ) );
+						sqrDist = - s0 * s0 + s1 * ( s1 + 2 * b1 ) + c;
+
+					}
+
+				} else {
+
+					// region 5
+
+					s1 = - segExtent;
+					s0 = Math.max( 0, - ( a01 * s1 + b0 ) );
+					sqrDist = - s0 * s0 + s1 * ( s1 + 2 * b1 ) + c;
+
+				}
+
+			} else {
+
+				if ( s1 <= - extDet ) {
+
+					// region 4
+
+					s0 = Math.max( 0, - ( - a01 * segExtent + b0 ) );
+					s1 = ( s0 > 0 ) ? - segExtent : Math.min( Math.max( - segExtent, - b1 ), segExtent );
+					sqrDist = - s0 * s0 + s1 * ( s1 + 2 * b1 ) + c;
+
+				} else if ( s1 <= extDet ) {
+
+					// region 3
+
+					s0 = 0;
+					s1 = Math.min( Math.max( - segExtent, - b1 ), segExtent );
+					sqrDist = s1 * ( s1 + 2 * b1 ) + c;
+
+				} else {
+
+					// region 2
+
+					s0 = Math.max( 0, - ( a01 * segExtent + b0 ) );
+					s1 = ( s0 > 0 ) ? segExtent : Math.min( Math.max( - segExtent, - b1 ), segExtent );
+					sqrDist = - s0 * s0 + s1 * ( s1 + 2 * b1 ) + c;
+
+				}
+
+			}
+
+		} else {
+
+			// Ray and segment are parallel.
+
+			s1 = ( a01 > 0 ) ? - segExtent : segExtent;
+			s0 = Math.max( 0, - ( a01 * s1 + b0 ) );
+			sqrDist = - s0 * s0 + s1 * ( s1 + 2 * b1 ) + c;
+
+		}
+
+		if ( optionalPointOnRay ) {
+
+			optionalPointOnRay.copy( this.direction.clone().multiplyScalar( s0 ).add( this.origin ) );
+
+		}
+
+		if ( optionalPointOnSegment ) {
+
+			optionalPointOnSegment.copy( segDir.clone().multiplyScalar( s1 ).add( segCenter ) );
+
+		}
+
+		return sqrDist;
+
+	},
+
+	isIntersectionSphere: function ( sphere ) {
+
+		return this.distanceToPoint( sphere.center ) <= sphere.radius;
+
+	},
+
+	intersectSphere: function () {
+
+		// from http://www.scratchapixel.com/lessons/3d-basic-lessons/lesson-7-intersecting-simple-shapes/ray-sphere-intersection/
+
+		var v1 = new THREE.Vector3();
+
+		return function ( sphere, optionalTarget ) {
+
+			v1.subVectors( sphere.center, this.origin );
+
+			var tca = v1.dot( this.direction );
+
+			var d2 = v1.dot( v1 ) - tca * tca;
+
+			var radius2 = sphere.radius * sphere.radius;
+
+			if ( d2 > radius2 ) return null;
+
+			var thc = Math.sqrt( radius2 - d2 );
+
+			// t0 = first intersect point - entrance on front of sphere
+			var t0 = tca - thc;
+
+			// t1 = second intersect point - exit point on back of sphere
+			var t1 = tca + thc;
+
+			// test to see if both t0 and t1 are behind the ray - if so, return null
+			if ( t0 < 0 && t1 < 0 ) return null;
+
+			// test to see if t0 is behind the ray:
+			// if it is, the ray is inside the sphere, so return the second exit point scaled by t1,
+			// in order to always return an intersect point that is in front of the ray.
+			if ( t0 < 0 ) return this.at( t1, optionalTarget );
+
+			// else t0 is in front of the ray, so return the first collision point scaled by t0 
+			return this.at( t0, optionalTarget );
+
+		}
+
+	}(),
+
+	isIntersectionPlane: function ( plane ) {
+
+		// check if the ray lies on the plane first
+
+		var distToPoint = plane.distanceToPoint( this.origin );
+
+		if ( distToPoint === 0 ) {
+
+			return true;
+
+		}
+
+		var denominator = plane.normal.dot( this.direction );
+
+		if ( denominator * distToPoint < 0 ) {
+
+			return true;
+
+		}
+
+		// ray origin is behind the plane (and is pointing behind it)
+
+		return false;
+
+	},
+
+	distanceToPlane: function ( plane ) {
+
+		var denominator = plane.normal.dot( this.direction );
+		if ( denominator == 0 ) {
+
+			// line is coplanar, return origin
+			if ( plane.distanceToPoint( this.origin ) == 0 ) {
+
+				return 0;
+
+			}
+
+			// Null is preferable to undefined since undefined means.... it is undefined
+
+			return null;
+
+		}
+
+		var t = - ( this.origin.dot( plane.normal ) + plane.constant ) / denominator;
+
+		// Return if the ray never intersects the plane
+
+		return t >= 0 ? t :  null;
+
+	},
+
+	intersectPlane: function ( plane, optionalTarget ) {
+
+		var t = this.distanceToPlane( plane );
+
+		if ( t === null ) {
+
+			return null;
+		}
+
+		return this.at( t, optionalTarget );
+
+	},
+
+	isIntersectionBox: function () {
+
+		var v = new THREE.Vector3();
+
+		return function ( box ) {
+
+			return this.intersectBox( box, v ) !== null;
+
+		};
+
+	}(),
+
+	intersectBox: function ( box , optionalTarget ) {
+
+		// http://www.scratchapixel.com/lessons/3d-basic-lessons/lesson-7-intersecting-simple-shapes/ray-box-intersection/
+
+		var tmin,tmax,tymin,tymax,tzmin,tzmax;
+
+		var invdirx = 1 / this.direction.x,
+			invdiry = 1 / this.direction.y,
+			invdirz = 1 / this.direction.z;
+
+		var origin = this.origin;
+
+		if ( invdirx >= 0 ) {
+
+			tmin = ( box.min.x - origin.x ) * invdirx;
+			tmax = ( box.max.x - origin.x ) * invdirx;
+
+		} else {
+
+			tmin = ( box.max.x - origin.x ) * invdirx;
+			tmax = ( box.min.x - origin.x ) * invdirx;
+		}
+
+		if ( invdiry >= 0 ) {
+
+			tymin = ( box.min.y - origin.y ) * invdiry;
+			tymax = ( box.max.y - origin.y ) * invdiry;
+
+		} else {
+
+			tymin = ( box.max.y - origin.y ) * invdiry;
+			tymax = ( box.min.y - origin.y ) * invdiry;
+		}
+
+		if ( ( tmin > tymax ) || ( tymin > tmax ) ) return null;
+
+		// These lines also handle the case where tmin or tmax is NaN
+		// (result of 0 * Infinity). x !== x returns true if x is NaN
+
+		if ( tymin > tmin || tmin !== tmin ) tmin = tymin;
+
+		if ( tymax < tmax || tmax !== tmax ) tmax = tymax;
+
+		if ( invdirz >= 0 ) {
+
+			tzmin = ( box.min.z - origin.z ) * invdirz;
+			tzmax = ( box.max.z - origin.z ) * invdirz;
+
+		} else {
+
+			tzmin = ( box.max.z - origin.z ) * invdirz;
+			tzmax = ( box.min.z - origin.z ) * invdirz;
+		}
+
+		if ( ( tmin > tzmax ) || ( tzmin > tmax ) ) return null;
+
+		if ( tzmin > tmin || tmin !== tmin ) tmin = tzmin;
+
+		if ( tzmax < tmax || tmax !== tmax ) tmax = tzmax;
+
+		//return point closest to the ray (positive side)
+
+		if ( tmax < 0 ) return null;
+
+		return this.at( tmin >= 0 ? tmin : tmax, optionalTarget );
+
+	},
+
+	intersectTriangle: function () {
+
+		// Compute the offset origin, edges, and normal.
+		var diff = new THREE.Vector3();
+		var edge1 = new THREE.Vector3();
+		var edge2 = new THREE.Vector3();
+		var normal = new THREE.Vector3();
+
+		return function ( a, b, c, backfaceCulling, optionalTarget ) {
+
+			// from http://www.geometrictools.com/LibMathematics/Intersection/Wm5IntrRay3Triangle3.cpp
+
+			edge1.subVectors( b, a );
+			edge2.subVectors( c, a );
+			normal.crossVectors( edge1, edge2 );
+
+			// Solve Q + t*D = b1*E1 + b2*E2 (Q = kDiff, D = ray direction,
+			// E1 = kEdge1, E2 = kEdge2, N = Cross(E1,E2)) by
+			//   |Dot(D,N)|*b1 = sign(Dot(D,N))*Dot(D,Cross(Q,E2))
+			//   |Dot(D,N)|*b2 = sign(Dot(D,N))*Dot(D,Cross(E1,Q))
+			//   |Dot(D,N)|*t = -sign(Dot(D,N))*Dot(Q,N)
+			var DdN = this.direction.dot( normal );
+			var sign;
+
+			if ( DdN > 0 ) {
+
+				if ( backfaceCulling ) return null;
+				sign = 1;
+
+			} else if ( DdN < 0 ) {
+
+				sign = - 1;
+				DdN = - DdN;
+
+			} else {
+
+				return null;
+
+			}
+
+			diff.subVectors( this.origin, a );
+			var DdQxE2 = sign * this.direction.dot( edge2.crossVectors( diff, edge2 ) );
+
+			// b1 < 0, no intersection
+			if ( DdQxE2 < 0 ) {
+
+				return null;
+
+			}
+
+			var DdE1xQ = sign * this.direction.dot( edge1.cross( diff ) );
+
+			// b2 < 0, no intersection
+			if ( DdE1xQ < 0 ) {
+
+				return null;
+
+			}
+
+			// b1+b2 > 1, no intersection
+			if ( DdQxE2 + DdE1xQ > DdN ) {
+
+				return null;
+
+			}
+
+			// Line intersects triangle, check if ray does.
+			var QdN = - sign * diff.dot( normal );
+
+			// t < 0, no intersection
+			if ( QdN < 0 ) {
+
+				return null;
+
+			}
+
+			// Ray intersects triangle.
+			return this.at( QdN / DdN, optionalTarget );
+
+		};
+
+	}(),
+
+	applyMatrix4: function ( matrix4 ) {
+
+		this.direction.add( this.origin ).applyMatrix4( matrix4 );
+		this.origin.applyMatrix4( matrix4 );
+		this.direction.sub( this.origin );
+		this.direction.normalize();
+
+		return this;
+	},
+
+	equals: function ( ray ) {
+
+		return ray.origin.equals( this.origin ) && ray.direction.equals( this.direction );
+
+	},
+
+	clone: function () {
+
+		return new THREE.Ray().copy( this );
+
+	}
+
+};
+
+// File:src/math/Sphere.js
+
+/**
+ * @author bhouston / http://exocortex.com
+ * @author mrdoob / http://mrdoob.com/
+ */
+
+THREE.Sphere = function ( center, radius ) {
+
+	this.center = ( center !== undefined ) ? center : new THREE.Vector3();
+	this.radius = ( radius !== undefined ) ? radius : 0;
+
+};
+
+THREE.Sphere.prototype = {
+
+	constructor: THREE.Sphere,
+
+	set: function ( center, radius ) {
+
+		this.center.copy( center );
+		this.radius = radius;
+
+		return this;
+	},
+
+	setFromPoints: function () {
+
+		var box = new THREE.Box3();
+
+		return function ( points, optionalCenter )  {
+
+			var center = this.center;
+
+			if ( optionalCenter !== undefined ) {
+
+				center.copy( optionalCenter );
+
+			} else {
+
+				box.setFromPoints( points ).center( center );
+
+			}
+
+			var maxRadiusSq = 0;
+
+			for ( var i = 0, il = points.length; i < il; i ++ ) {
+
+				maxRadiusSq = Math.max( maxRadiusSq, center.distanceToSquared( points[ i ] ) );
+
+			}
+
+			this.radius = Math.sqrt( maxRadiusSq );
+
+			return this;
+
+ 		};
+
+	}(),
+
+	copy: function ( sphere ) {
+
+		this.center.copy( sphere.center );
+		this.radius = sphere.radius;
+
+		return this;
+
+	},
+
+	empty: function () {
+
+		return ( this.radius <= 0 );
+
+	},
+
+	containsPoint: function ( point ) {
+
+		return ( point.distanceToSquared( this.center ) <= ( this.radius * this.radius ) );
+
+	},
+
+	distanceToPoint: function ( point ) {
+
+		return ( point.distanceTo( this.center ) - this.radius );
+
+	},
+
+	intersectsSphere: function ( sphere ) {
+
+		var radiusSum = this.radius + sphere.radius;
+
+		return sphere.center.distanceToSquared( this.center ) <= ( radiusSum * radiusSum );
+
+	},
+
+	clampPoint: function ( point, optionalTarget ) {
+
+		var deltaLengthSq = this.center.distanceToSquared( point );
+
+		var result = optionalTarget || new THREE.Vector3();
+		result.copy( point );
+
+		if ( deltaLengthSq > ( this.radius * this.radius ) ) {
+
+			result.sub( this.center ).normalize();
+			result.multiplyScalar( this.radius ).add( this.center );
+
+		}
+
+		return result;
+
+	},
+
+	getBoundingBox: function ( optionalTarget ) {
+
+		var box = optionalTarget || new THREE.Box3();
+
+		box.set( this.center, this.center );
+		box.expandByScalar( this.radius );
+
+		return box;
+
+	},
+
+	applyMatrix4: function ( matrix ) {
+
+		this.center.applyMatrix4( matrix );
+		this.radius = this.radius * matrix.getMaxScaleOnAxis();
+
+		return this;
+
+	},
+
+	translate: function ( offset ) {
+
+		this.center.add( offset );
+
+		return this;
+
+	},
+
+	equals: function ( sphere ) {
+
+		return sphere.center.equals( this.center ) && ( sphere.radius === this.radius );
+
+	},
+
+	clone: function () {
+
+		return new THREE.Sphere().copy( this );
+
+	}
+
+};
+
+// File:src/math/Frustum.js
+
+/**
+ * @author mrdoob / http://mrdoob.com/
+ * @author alteredq / http://alteredqualia.com/
+ * @author bhouston / http://exocortex.com
+ */
+
+THREE.Frustum = function ( p0, p1, p2, p3, p4, p5 ) {
+
+	this.planes = [
+
+		( p0 !== undefined ) ? p0 : new THREE.Plane(),
+		( p1 !== undefined ) ? p1 : new THREE.Plane(),
+		( p2 !== undefined ) ? p2 : new THREE.Plane(),
+		( p3 !== undefined ) ? p3 : new THREE.Plane(),
+		( p4 !== undefined ) ? p4 : new THREE.Plane(),
+		( p5 !== undefined ) ? p5 : new THREE.Plane()
+
+	];
+
+};
+
+THREE.Frustum.prototype = {
+
+	constructor: THREE.Frustum,
+
+	set: function ( p0, p1, p2, p3, p4, p5 ) {
+
+		var planes = this.planes;
+
+		planes[ 0 ].copy( p0 );
+		planes[ 1 ].copy( p1 );
+		planes[ 2 ].copy( p2 );
+		planes[ 3 ].copy( p3 );
+		planes[ 4 ].copy( p4 );
+		planes[ 5 ].copy( p5 );
+
+		return this;
+
+	},
+
+	copy: function ( frustum ) {
+
+		var planes = this.planes;
+
+		for ( var i = 0; i < 6; i ++ ) {
+
+			planes[ i ].copy( frustum.planes[ i ] );
+
+		}
+
+		return this;
+
+	},
+
+	setFromMatrix: function ( m ) {
+
+		var planes = this.planes;
+		var me = m.elements;
+		var me0 = me[ 0 ], me1 = me[ 1 ], me2 = me[ 2 ], me3 = me[ 3 ];
+		var me4 = me[ 4 ], me5 = me[ 5 ], me6 = me[ 6 ], me7 = me[ 7 ];
+		var me8 = me[ 8 ], me9 = me[ 9 ], me10 = me[ 10 ], me11 = me[ 11 ];
+		var me12 = me[ 12 ], me13 = me[ 13 ], me14 = me[ 14 ], me15 = me[ 15 ];
+
+		planes[ 0 ].setComponents( me3 - me0, me7 - me4, me11 - me8, me15 - me12 ).normalize();
+		planes[ 1 ].setComponents( me3 + me0, me7 + me4, me11 + me8, me15 + me12 ).normalize();
+		planes[ 2 ].setComponents( me3 + me1, me7 + me5, me11 + me9, me15 + me13 ).normalize();
+		planes[ 3 ].setComponents( me3 - me1, me7 - me5, me11 - me9, me15 - me13 ).normalize();
+		planes[ 4 ].setComponents( me3 - me2, me7 - me6, me11 - me10, me15 - me14 ).normalize();
+		planes[ 5 ].setComponents( me3 + me2, me7 + me6, me11 + me10, me15 + me14 ).normalize();
+
+		return this;
+
+	},
+
+	intersectsObject: function () {
+
+		var sphere = new THREE.Sphere();
+
+		return function ( object ) {
+
+			var geometry = object.geometry;
+
+			if ( geometry.boundingSphere === null ) geometry.computeBoundingSphere();
+
+			sphere.copy( geometry.boundingSphere );
+			sphere.applyMatrix4( object.matrixWorld );
+
+			return this.intersectsSphere( sphere );
+
+		};
+
+	}(),
+
+	intersectsSphere: function ( sphere ) {
+
+		var planes = this.planes;
+		var center = sphere.center;
+		var negRadius = - sphere.radius;
+
+		for ( var i = 0; i < 6; i ++ ) {
+
+			var distance = planes[ i ].distanceToPoint( center );
+
+			if ( distance < negRadius ) {
+
+				return false;
+
+			}
+
+		}
+
+		return true;
+
+	},
+
+	intersectsBox: function () {
+
+		var p1 = new THREE.Vector3(),
+			p2 = new THREE.Vector3();
+
+		return function ( box ) {
+
+			var planes = this.planes;
+
+			for ( var i = 0; i < 6 ; i ++ ) {
+
+				var plane = planes[ i ];
+
+				p1.x = plane.normal.x > 0 ? box.min.x : box.max.x;
+				p2.x = plane.normal.x > 0 ? box.max.x : box.min.x;
+				p1.y = plane.normal.y > 0 ? box.min.y : box.max.y;
+				p2.y = plane.normal.y > 0 ? box.max.y : box.min.y;
+				p1.z = plane.normal.z > 0 ? box.min.z : box.max.z;
+				p2.z = plane.normal.z > 0 ? box.max.z : box.min.z;
+
+				var d1 = plane.distanceToPoint( p1 );
+				var d2 = plane.distanceToPoint( p2 );
+
+				// if both outside plane, no intersection
+
+				if ( d1 < 0 && d2 < 0 ) {
+
+					return false;
+
+				}
+			}
+
+			return true;
+		};
+
+	}(),
+
+
+	containsPoint: function ( point ) {
+
+		var planes = this.planes;
+
+		for ( var i = 0; i < 6; i ++ ) {
+
+			if ( planes[ i ].distanceToPoint( point ) < 0 ) {
+
+				return false;
+
+			}
+
+		}
+
+		return true;
+
+	},
+
+	clone: function () {
+
+		return new THREE.Frustum().copy( this );
+
+	}
+
+};
+
+// File:src/math/Plane.js
+
+/**
+ * @author bhouston / http://exocortex.com
+ */
+
+THREE.Plane = function ( normal, constant ) {
+
+	this.normal = ( normal !== undefined ) ? normal : new THREE.Vector3( 1, 0, 0 );
+	this.constant = ( constant !== undefined ) ? constant : 0;
+
+};
+
+THREE.Plane.prototype = {
+
+	constructor: THREE.Plane,
+
+	set: function ( normal, constant ) {
+
+		this.normal.copy( normal );
+		this.constant = constant;
+
+		return this;
+
+	},
+
+	setComponents: function ( x, y, z, w ) {
+
+		this.normal.set( x, y, z );
+		this.constant = w;
+
+		return this;
+
+	},
+
+	setFromNormalAndCoplanarPoint: function ( normal, point ) {
+
+		this.normal.copy( normal );
+		this.constant = - point.dot( this.normal );	// must be this.normal, not normal, as this.normal is normalized
+
+		return this;
+
+	},
+
+	setFromCoplanarPoints: function () {
+
+		var v1 = new THREE.Vector3();
+		var v2 = new THREE.Vector3();
+
+		return function ( a, b, c ) {
+
+			var normal = v1.subVectors( c, b ).cross( v2.subVectors( a, b ) ).normalize();
+
+			// Q: should an error be thrown if normal is zero (e.g. degenerate plane)?
+
+			this.setFromNormalAndCoplanarPoint( normal, a );
+
+			return this;
+
+		};
+
+	}(),
+
+
+	copy: function ( plane ) {
+
+		this.normal.copy( plane.normal );
+		this.constant = plane.constant;
+
+		return this;
+
+	},
+
+	normalize: function () {
+
+		// Note: will lead to a divide by zero if the plane is invalid.
+
+		var inverseNormalLength = 1.0 / this.normal.length();
+		this.normal.multiplyScalar( inverseNormalLength );
+		this.constant *= inverseNormalLength;
+
+		return this;
+
+	},
+
+	negate: function () {
+
+		this.constant *= - 1;
+		this.normal.negate();
+
+		return this;
+
+	},
+
+	distanceToPoint: function ( point ) {
+
+		return this.normal.dot( point ) + this.constant;
+
+	},
+
+	distanceToSphere: function ( sphere ) {
+
+		return this.distanceToPoint( sphere.center ) - sphere.radius;
+
+	},
+
+	projectPoint: function ( point, optionalTarget ) {
+
+		return this.orthoPoint( point, optionalTarget ).sub( point ).negate();
+
+	},
+
+	orthoPoint: function ( point, optionalTarget ) {
+
+		var perpendicularMagnitude = this.distanceToPoint( point );
+
+		var result = optionalTarget || new THREE.Vector3();
+		return result.copy( this.normal ).multiplyScalar( perpendicularMagnitude );
+
+	},
+
+	isIntersectionLine: function ( line ) {
+
+		// Note: this tests if a line intersects the plane, not whether it (or its end-points) are coplanar with it.
+
+		var startSign = this.distanceToPoint( line.start );
+		var endSign = this.distanceToPoint( line.end );
+
+		return ( startSign < 0 && endSign > 0 ) || ( endSign < 0 && startSign > 0 );
+
+	},
+
+	intersectLine: function () {
+
+		var v1 = new THREE.Vector3();
+
+		return function ( line, optionalTarget ) {
+
+			var result = optionalTarget || new THREE.Vector3();
+
+			var direction = line.delta( v1 );
+
+			var denominator = this.normal.dot( direction );
+
+			if ( denominator == 0 ) {
+
+				// line is coplanar, return origin
+				if ( this.distanceToPoint( line.start ) == 0 ) {
+
+					return result.copy( line.start );
+
+				}
+
+				// Unsure if this is the correct method to handle this case.
+				return undefined;
+
+			}
+
+			var t = - ( line.start.dot( this.normal ) + this.constant ) / denominator;
+
+			if ( t < 0 || t > 1 ) {
+
+				return undefined;
+
+			}
+
+			return result.copy( direction ).multiplyScalar( t ).add( line.start );
+
+		};
+
+	}(),
+
+
+	coplanarPoint: function ( optionalTarget ) {
+
+		var result = optionalTarget || new THREE.Vector3();
+		return result.copy( this.normal ).multiplyScalar( - this.constant );
+
+	},
+
+	applyMatrix4: function () {
+
+		var v1 = new THREE.Vector3();
+		var v2 = new THREE.Vector3();
+		var m1 = new THREE.Matrix3();
+
+		return function ( matrix, optionalNormalMatrix ) {
+
+			// compute new normal based on theory here:
+			// http://www.songho.ca/opengl/gl_normaltransform.html
+			var normalMatrix = optionalNormalMatrix || m1.getNormalMatrix( matrix );
+			var newNormal = v1.copy( this.normal ).applyMatrix3( normalMatrix );
+
+			var newCoplanarPoint = this.coplanarPoint( v2 );
+			newCoplanarPoint.applyMatrix4( matrix );
+
+			this.setFromNormalAndCoplanarPoint( newNormal, newCoplanarPoint );
+
+			return this;
+
+		};
+
+	}(),
+
+	translate: function ( offset ) {
+
+		this.constant = this.constant - offset.dot( this.normal );
+
+		return this;
+
+	},
+
+	equals: function ( plane ) {
+
+		return plane.normal.equals( this.normal ) && ( plane.constant == this.constant );
+
+	},
+
+	clone: function () {
+
+		return new THREE.Plane().copy( this );
+
+	}
+
+};
+
+// File:src/math/Math.js
+
+/**
+ * @author alteredq / http://alteredqualia.com/
+ * @author mrdoob / http://mrdoob.com/
+ */
+
+THREE.Math = {
+
+	generateUUID: function () {
+
+		// http://www.broofa.com/Tools/Math.uuid.htm
+
+		var chars = '0123456789ABCDEFGHIJKLMNOPQRSTUVWXYZabcdefghijklmnopqrstuvwxyz'.split( '' );
+		var uuid = new Array( 36 );
+		var rnd = 0, r;
+
+		return function () {
+
+			for ( var i = 0; i < 36; i ++ ) {
+
+				if ( i == 8 || i == 13 || i == 18 || i == 23 ) {
+
+					uuid[ i ] = '-';
+
+				} else if ( i == 14 ) {
+
+					uuid[ i ] = '4';
+
+				} else {
+
+					if ( rnd <= 0x02 ) rnd = 0x2000000 + ( Math.random() * 0x1000000 ) | 0;
+					r = rnd & 0xf;
+					rnd = rnd >> 4;
+					uuid[ i ] = chars[ ( i == 19 ) ? ( r & 0x3 ) | 0x8 : r ];
+
+				}
+			}
+
+			return uuid.join( '' );
+
+		};
+
+	}(),
+
+	// Clamp value to range <a, b>
+
+	clamp: function ( x, a, b ) {
+
+		return ( x < a ) ? a : ( ( x > b ) ? b : x );
+
+	},
+
+	// Clamp value to range <a, inf)
+
+	clampBottom: function ( x, a ) {
+
+		return x < a ? a : x;
+
+	},
+
+	// Linear mapping from range <a1, a2> to range <b1, b2>
+
+	mapLinear: function ( x, a1, a2, b1, b2 ) {
+
+		return b1 + ( x - a1 ) * ( b2 - b1 ) / ( a2 - a1 );
+
+	},
+
+	// http://en.wikipedia.org/wiki/Smoothstep
+
+	smoothstep: function ( x, min, max ) {
+
+		if ( x <= min ) return 0;
+		if ( x >= max ) return 1;
+
+		x = ( x - min ) / ( max - min );
+
+		return x * x * ( 3 - 2 * x );
+
+	},
+
+	smootherstep: function ( x, min, max ) {
+
+		if ( x <= min ) return 0;
+		if ( x >= max ) return 1;
+
+		x = ( x - min ) / ( max - min );
+
+		return x * x * x * ( x * ( x * 6 - 15 ) + 10 );
+
+	},
+
+	// Random float from <0, 1> with 16 bits of randomness
+	// (standard Math.random() creates repetitive patterns when applied over larger space)
+
+	random16: function () {
+
+		return ( 65280 * Math.random() + 255 * Math.random() ) / 65535;
+
+	},
+
+	// Random integer from <low, high> interval
+
+	randInt: function ( low, high ) {
+
+		return Math.floor( this.randFloat( low, high ) );
+
+	},
+
+	// Random float from <low, high> interval
+
+	randFloat: function ( low, high ) {
+
+		return low + Math.random() * ( high - low );
+
+	},
+
+	// Random float from <-range/2, range/2> interval
+
+	randFloatSpread: function ( range ) {
+
+		return range * ( 0.5 - Math.random() );
+
+	},
+
+	degToRad: function () {
+
+		var degreeToRadiansFactor = Math.PI / 180;
+
+		return function ( degrees ) {
+
+			return degrees * degreeToRadiansFactor;
+
+		};
+
+	}(),
+
+	radToDeg: function () {
+
+		var radianToDegreesFactor = 180 / Math.PI;
+
+		return function ( radians ) {
+
+			return radians * radianToDegreesFactor;
+
+		};
+
+	}(),
+
+	isPowerOfTwo: function ( value ) {
+
+		return ( value & ( value - 1 ) ) === 0 && value !== 0;
+
+	}
+
+};
+
+// File:src/math/Spline.js
+
+/**
+ * Spline from Tween.js, slightly optimized (and trashed)
+ * http://sole.github.com/tween.js/examples/05_spline.html
+ *
+ * @author mrdoob / http://mrdoob.com/
+ * @author alteredq / http://alteredqualia.com/
+ */
+
+THREE.Spline = function ( points ) {
+
+	this.points = points;
+
+	var c = [], v3 = { x: 0, y: 0, z: 0 },
+	point, intPoint, weight, w2, w3,
+	pa, pb, pc, pd;
+
+	this.initFromArray = function ( a ) {
+
+		this.points = [];
+
+		for ( var i = 0; i < a.length; i ++ ) {
+
+			this.points[ i ] = { x: a[ i ][ 0 ], y: a[ i ][ 1 ], z: a[ i ][ 2 ] };
+
+		}
+
+	};
+
+	this.getPoint = function ( k ) {
+
+		point = ( this.points.length - 1 ) * k;
+		intPoint = Math.floor( point );
+		weight = point - intPoint;
+
+		c[ 0 ] = intPoint === 0 ? intPoint : intPoint - 1;
+		c[ 1 ] = intPoint;
+		c[ 2 ] = intPoint  > this.points.length - 2 ? this.points.length - 1 : intPoint + 1;
+		c[ 3 ] = intPoint  > this.points.length - 3 ? this.points.length - 1 : intPoint + 2;
+
+		pa = this.points[ c[ 0 ] ];
+		pb = this.points[ c[ 1 ] ];
+		pc = this.points[ c[ 2 ] ];
+		pd = this.points[ c[ 3 ] ];
+
+		w2 = weight * weight;
+		w3 = weight * w2;
+
+		v3.x = interpolate( pa.x, pb.x, pc.x, pd.x, weight, w2, w3 );
+		v3.y = interpolate( pa.y, pb.y, pc.y, pd.y, weight, w2, w3 );
+		v3.z = interpolate( pa.z, pb.z, pc.z, pd.z, weight, w2, w3 );
+
+		return v3;
+
+	};
+
+	this.getControlPointsArray = function () {
+
+		var i, p, l = this.points.length,
+			coords = [];
+
+		for ( i = 0; i < l; i ++ ) {
+
+			p = this.points[ i ];
+			coords[ i ] = [ p.x, p.y, p.z ];
+
+		}
+
+		return coords;
+
+	};
+
+	// approximate length by summing linear segments
+
+	this.getLength = function ( nSubDivisions ) {
+
+		var i, index, nSamples, position,
+			point = 0, intPoint = 0, oldIntPoint = 0,
+			oldPosition = new THREE.Vector3(),
+			tmpVec = new THREE.Vector3(),
+			chunkLengths = [],
+			totalLength = 0;
+
+		// first point has 0 length
+
+		chunkLengths[ 0 ] = 0;
+
+		if ( ! nSubDivisions ) nSubDivisions = 100;
+
+		nSamples = this.points.length * nSubDivisions;
+
+		oldPosition.copy( this.points[ 0 ] );
+
+		for ( i = 1; i < nSamples; i ++ ) {
+
+			index = i / nSamples;
+
+			position = this.getPoint( index );
+			tmpVec.copy( position );
+
+			totalLength += tmpVec.distanceTo( oldPosition );
+
+			oldPosition.copy( position );
+
+			point = ( this.points.length - 1 ) * index;
+			intPoint = Math.floor( point );
+
+			if ( intPoint != oldIntPoint ) {
+
+				chunkLengths[ intPoint ] = totalLength;
+				oldIntPoint = intPoint;
+
+			}
+
+		}
+
+		// last point ends with total length
+
+		chunkLengths[ chunkLengths.length ] = totalLength;
+
+		return { chunks: chunkLengths, total: totalLength };
+
+	};
+
+	this.reparametrizeByArcLength = function ( samplingCoef ) {
+
+		var i, j,
+			index, indexCurrent, indexNext,
+			linearDistance, realDistance,
+			sampling, position,
+			newpoints = [],
+			tmpVec = new THREE.Vector3(),
+			sl = this.getLength();
+
+		newpoints.push( tmpVec.copy( this.points[ 0 ] ).clone() );
+
+		for ( i = 1; i < this.points.length; i ++ ) {
+
+			//tmpVec.copy( this.points[ i - 1 ] );
+			//linearDistance = tmpVec.distanceTo( this.points[ i ] );
+
+			realDistance = sl.chunks[ i ] - sl.chunks[ i - 1 ];
+
+			sampling = Math.ceil( samplingCoef * realDistance / sl.total );
+
+			indexCurrent = ( i - 1 ) / ( this.points.length - 1 );
+			indexNext = i / ( this.points.length - 1 );
+
+			for ( j = 1; j < sampling - 1; j ++ ) {
+
+				index = indexCurrent + j * ( 1 / sampling ) * ( indexNext - indexCurrent );
+
+				position = this.getPoint( index );
+				newpoints.push( tmpVec.copy( position ).clone() );
+
+			}
+
+			newpoints.push( tmpVec.copy( this.points[ i ] ).clone() );
+
+		}
+
+		this.points = newpoints;
+
+	};
+
+	// Catmull-Rom
+
+	function interpolate( p0, p1, p2, p3, t, t2, t3 ) {
+
+		var v0 = ( p2 - p0 ) * 0.5,
+			v1 = ( p3 - p1 ) * 0.5;
+
+		return ( 2 * ( p1 - p2 ) + v0 + v1 ) * t3 + ( - 3 * ( p1 - p2 ) - 2 * v0 - v1 ) * t2 + v0 * t + p1;
+
+	};
+
+};
+
+// File:src/math/Triangle.js
+
+/**
+ * @author bhouston / http://exocortex.com
+ * @author mrdoob / http://mrdoob.com/
+ */
+
+THREE.Triangle = function ( a, b, c ) {
+
+	this.a = ( a !== undefined ) ? a : new THREE.Vector3();
+	this.b = ( b !== undefined ) ? b : new THREE.Vector3();
+	this.c = ( c !== undefined ) ? c : new THREE.Vector3();
+
+};
+
+THREE.Triangle.normal = function () {
+
+	var v0 = new THREE.Vector3();
+
+	return function ( a, b, c, optionalTarget ) {
+
+		var result = optionalTarget || new THREE.Vector3();
+
+		result.subVectors( c, b );
+		v0.subVectors( a, b );
+		result.cross( v0 );
+
+		var resultLengthSq = result.lengthSq();
+		if ( resultLengthSq > 0 ) {
+
+			return result.multiplyScalar( 1 / Math.sqrt( resultLengthSq ) );
+
+		}
+
+		return result.set( 0, 0, 0 );
+
+	};
+
+}();
+
+// static/instance method to calculate barycoordinates
+// based on: http://www.blackpawn.com/texts/pointinpoly/default.html
+THREE.Triangle.barycoordFromPoint = function () {
+
+	var v0 = new THREE.Vector3();
+	var v1 = new THREE.Vector3();
+	var v2 = new THREE.Vector3();
+
+	return function ( point, a, b, c, optionalTarget ) {
+
+		v0.subVectors( c, a );
+		v1.subVectors( b, a );
+		v2.subVectors( point, a );
+
+		var dot00 = v0.dot( v0 );
+		var dot01 = v0.dot( v1 );
+		var dot02 = v0.dot( v2 );
+		var dot11 = v1.dot( v1 );
+		var dot12 = v1.dot( v2 );
+
+		var denom = ( dot00 * dot11 - dot01 * dot01 );
+
+		var result = optionalTarget || new THREE.Vector3();
+
+		// colinear or singular triangle
+		if ( denom == 0 ) {
+			// arbitrary location outside of triangle?
+			// not sure if this is the best idea, maybe should be returning undefined
+			return result.set( - 2, - 1, - 1 );
+		}
+
+		var invDenom = 1 / denom;
+		var u = ( dot11 * dot02 - dot01 * dot12 ) * invDenom;
+		var v = ( dot00 * dot12 - dot01 * dot02 ) * invDenom;
+
+		// barycoordinates must always sum to 1
+		return result.set( 1 - u - v, v, u );
+
+	};
+
+}();
+
+THREE.Triangle.containsPoint = function () {
+
+	var v1 = new THREE.Vector3();
+
+	return function ( point, a, b, c ) {
+
+		var result = THREE.Triangle.barycoordFromPoint( point, a, b, c, v1 );
+
+		return ( result.x >= 0 ) && ( result.y >= 0 ) && ( ( result.x + result.y ) <= 1 );
+
+	};
+
+}();
+
+THREE.Triangle.prototype = {
+
+	constructor: THREE.Triangle,
+
+	set: function ( a, b, c ) {
+
+		this.a.copy( a );
+		this.b.copy( b );
+		this.c.copy( c );
+
+		return this;
+
+	},
+
+	setFromPointsAndIndices: function ( points, i0, i1, i2 ) {
+
+		this.a.copy( points[ i0 ] );
+		this.b.copy( points[ i1 ] );
+		this.c.copy( points[ i2 ] );
+
+		return this;
+
+	},
+
+	copy: function ( triangle ) {
+
+		this.a.copy( triangle.a );
+		this.b.copy( triangle.b );
+		this.c.copy( triangle.c );
+
+		return this;
+
+	},
+
+	area: function () {
+
+		var v0 = new THREE.Vector3();
+		var v1 = new THREE.Vector3();
+
+		return function () {
+
+			v0.subVectors( this.c, this.b );
+			v1.subVectors( this.a, this.b );
+
+			return v0.cross( v1 ).length() * 0.5;
+
+		};
+
+	}(),
+
+	midpoint: function ( optionalTarget ) {
+
+		var result = optionalTarget || new THREE.Vector3();
+		return result.addVectors( this.a, this.b ).add( this.c ).multiplyScalar( 1 / 3 );
+
+	},
+
+	normal: function ( optionalTarget ) {
+
+		return THREE.Triangle.normal( this.a, this.b, this.c, optionalTarget );
+
+	},
+
+	plane: function ( optionalTarget ) {
+
+		var result = optionalTarget || new THREE.Plane();
+
+		return result.setFromCoplanarPoints( this.a, this.b, this.c );
+
+	},
+
+	barycoordFromPoint: function ( point, optionalTarget ) {
+
+		return THREE.Triangle.barycoordFromPoint( point, this.a, this.b, this.c, optionalTarget );
+
+	},
+
+	containsPoint: function ( point ) {
+
+		return THREE.Triangle.containsPoint( point, this.a, this.b, this.c );
+
+	},
+
+	equals: function ( triangle ) {
+
+		return triangle.a.equals( this.a ) && triangle.b.equals( this.b ) && triangle.c.equals( this.c );
+
+	},
+
+	clone: function () {
+
+		return new THREE.Triangle().copy( this );
+
+	}
+
+};
+