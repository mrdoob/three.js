( function () {

	THREE = Bench.THREE;

	var position = new THREE.Vector3( 1, 1, 1 );
	var scale = new THREE.Vector3( 2, 1, 0.5 );
	var quaternion = new THREE.Quaternion();
	quaternion.setFromAxisAngle( new THREE.Vector3( 0, 1, 0 ), Math.PI / 8 );
	var createLocallyOffsetChild = function () {

		var child = new THREE.Object3D();
		child.position.copy( position );
		child.scale.copy( scale );
<<<<<<< HEAD
		child.quaternion.copy( quaternion );
=======
		child.quaternion.copy( rotation );
>>>>>>> e73e77c3
		return child;

	};

	var generateSceneGraph = function ( root, depth, breadth, initObject ) {

		if ( depth > 0 ) {

			for ( var i = 0; i < breadth; i ++ ) {

				var child = initObject();
				root.add( child );
				generateSceneGraph( child, depth - 1, breadth, initObject );

			}

		}

		return root;

	};

	var nodeCount = function ( root ) {

		return root.children.reduce( function ( acc, x ) {

			return acc + nodeCount( x );

		}, 1 );

	};

	var rootA = generateSceneGraph( new THREE.Object3D(), 100, 1, createLocallyOffsetChild );
	var rootB = generateSceneGraph( new THREE.Object3D(), 3, 10, createLocallyOffsetChild );
	var rootC = generateSceneGraph( new THREE.Object3D(), 9, 3, createLocallyOffsetChild );

	var s = Bench.newSuite( 'Update world transforms' );

	s.add( 'Update graph depth=100, breadth=1 (' + nodeCount( rootA ) + ' nodes)', function () {

		rootA.updateMatrixWorld( true );

	} );
	s.add( 'Update graph depth=3, breadth=10 (' + nodeCount( rootB ) + ' nodes)', function () {

		rootB.updateMatrixWorld( true );

	} );
	s.add( 'Update graph depth=9, breadth=3 (' + nodeCount( rootC ) + ' nodes)', function () {

		rootC.updateMatrixWorld( true );

	} );

} )();<|MERGE_RESOLUTION|>--- conflicted
+++ resolved
@@ -11,11 +11,8 @@
 		var child = new THREE.Object3D();
 		child.position.copy( position );
 		child.scale.copy( scale );
-<<<<<<< HEAD
 		child.quaternion.copy( quaternion );
-=======
-		child.quaternion.copy( rotation );
->>>>>>> e73e77c3
+
 		return child;
 
 	};
