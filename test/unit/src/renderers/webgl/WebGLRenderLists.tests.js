--- conflicted
+++ resolved
@@ -393,23 +393,13 @@
 
 			} );
 
-<<<<<<< HEAD
-			QUnit.test( 'sort renderGroups', ( assert ) => {
-
-				var list = new WebGLRenderList();
-				var rg = { id: 1 };
+			QUnit.test( 'sort with renderGroups', ( assert ) => {
+
+				var properties = new WebGLProperties();
+				var list = new WebGLRenderList( properties );
 				var items = [ { id: 4 }, { id: 5 }, { id: 2 }, { id: 3 } ];
 
-				list.pushRenderGroup( rg );
-=======
-			QUnit.test( 'sort with renderGroups', ( assert ) => {
-
-				var properties = new WebGLProperties();
-				var list = new WebGLRenderList( properties );
-				var items = [ { id: 4 }, { id: 5 }, { id: 2 }, { id: 3 } ];
-
 				list.pushRenderGroup( { id: 1 } );
->>>>>>> 7861dfad
 				items.forEach( item => {
 
 					list.push( item, {}, { transparent: true }, 0, 0, {} );
