import chalk from 'chalk';
import puppeteer, { BrowserFetcher } from 'puppeteer-core';
import express from 'express';
import path from 'path';
import pixelmatch from 'pixelmatch';
import jimp from 'jimp';
import * as fs from 'fs/promises';
import fetch from 'node-fetch';

/* CONFIG VARIABLES START */

const idleTime = 9; // 9 seconds - for how long there should be no network requests
const parseTime = 6; // 6 seconds per megabyte

const exceptionList = [

	// video tag not deterministic enough
	'css3d_youtube',
	'webgl_video_kinect',
	'webgl_video_panorama_equirectangular',

	'webaudio_visualizer', // audio can't be analyzed without proper audio hook

	'webgl_effects_ascii', // blink renders text differently in every platform

	'webxr_ar_lighting', // webxr

	'webgl_worker_offscreencanvas', // in a worker, not robust

	// TODO: most of these can be fixed just by increasing idleTime and parseTime
	'webgl_lensflares',
	'webgl_lines_sphere',
	'webgl_loader_imagebitmap',
	'webgl_loader_texture_lottie',
	'webgl_loader_texture_pvrtc',
	'webgl_morphtargets_face',
	'webgl_nodes_materials_standard',
	'webgl_postprocessing_crossfade',
	'webgl_raymarching_reflect',
	'webgl_renderer_pathtracer',
	'webgl_shadowmap_progressive',
	'webgl_test_memory2',
	'webgl_tiled_forward'

];

/* CONFIG VARIABLES END */

const PLATFORMS = {
	linux: 'linux',
	mac: 'mac',
	mac_arm: 'mac_am64',
	win32: 'win',
	win64: 'win64'
};
const OMAHA_PROXY = 'https://omahaproxy.appspot.com/all.json';

const chromiumChannel = 'stable'; // stable -> beta -> dev -> canary (Mac and Windows) -> canary_asan (Windows)

const port = 1234;
const pixelThreshold = 0.1; // threshold error in one pixel
const maxDifferentPixels = 0.05; // at most 5% different pixels

const networkTimeout = 90; // 90 seconds, set to 0 to disable
const renderTimeout = 4.5; // 4.5 seconds, set to 0 to disable

const numAttempts = 2; // perform 2 attempts before failing

const numCIJobs = 8; // GitHub Actions run the script in 8 threads

const width = 400;
const height = 250;
const viewScale = 2;
const jpgQuality = 95;

console.red = msg => console.log( chalk.red( msg ) );
console.yellow = msg => console.log( chalk.yellow( msg ) );
console.green = msg => console.log( chalk.green( msg ) );

let browser;

/* Launch server */

const app = express();
app.use( express.static( path.resolve() ) );
const server = app.listen( port, main );

process.on( 'SIGINT', () => close() );

async function main() {

	/* Create output directories */

	try { await fs.rm( 'test/e2e/output-screenshots', { recursive: true, force: true } ); } catch {}
	try { await fs.mkdir( 'test/e2e/output-screenshots' ); } catch {}

	/* Find files */

	const isMakeScreenshot = process.argv[ 2 ] === '--make';

	const exactList = process.argv.slice( isMakeScreenshot ? 3 : 2 )
		.map( f => f.replace( '.html', '' ) );

	const isExactList = exactList.length !== 0;

	let files = ( await fs.readdir( 'examples' ) )
		.filter( s => s.slice( - 5 ) === '.html' && s !== 'index.html' )
		.map( s => s.slice( 0, s.length - 5 ) )
		.filter( f => isExactList ? exactList.includes( f ) : ! exceptionList.includes( f ) );

	if ( isExactList ) {

		for ( const file of exactList ) {

			if ( ! files.includes( file ) ) {

				console.log( `Warning! Unrecognised example name: ${ file }` );

			}

		}

	}

	/* CI parallelism */

	if ( 'CI' in process.env ) {

		const CI = parseInt( process.env.CI );

		files = files.slice(
			Math.floor( CI * files.length / numCIJobs ),
			Math.floor( ( CI + 1 ) * files.length / numCIJobs )
		);

	}

	/* Download browser */

	const { executablePath } = await downloadLatestChromium();

	/* Launch browser */

	const flags = [ '--hide-scrollbars', '--enable-unsafe-webgpu' ];
	flags.push( '--enable-features=Vulkan', '--use-gl=swiftshader', '--use-angle=swiftshader', '--use-vulkan=swiftshader', '--use-webgpu-adapter=swiftshader' );
	// if ( process.platform === 'linux' ) flags.push( '--enable-features=Vulkan,UseSkiaRenderer', '--use-vulkan=native', '--disable-vulkan-surface', '--disable-features=VaapiVideoDecoder', '--ignore-gpu-blocklist', '--use-angle=vulkan' );

	const viewport = { width: width * viewScale, height: height * viewScale };

	browser = await puppeteer.launch( {
		executablePath,
		headless: ! process.env.VISIBLE,
		args: flags,
		defaultViewport: viewport,
		handleSIGINT: false
	} );

	// this line is intended to stop the script if the browser (in headful mode) is closed by user (while debugging)
	// browser.on( 'targetdestroyed', target => ( target.type() === 'other' ) ? close() : null );
	// for some reason it randomly stops the script after about ~30 screenshots processed

	/* Prepare injections */

	const cleanPage = await fs.readFile( 'test/e2e/clean-page.js', 'utf8' );
	const injection = await fs.readFile( 'test/e2e/deterministic-injection.js', 'utf8' );
	const build = ( await fs.readFile( 'build/three.module.js', 'utf8' ) ).replace( /Math\.random\(\) \* 0xffffffff/g, 'Math._random() * 0xffffffff' );

	/* Prepare page */

	const errorMessagesCache = [];

	const page = ( await browser.pages() )[ 0 ];
	await preparePage( page, injection, build, errorMessagesCache );

	/* Loop for each file */

	const failedScreenshots = [];

	for ( const file of files ) await makeAttempt( page, failedScreenshots, cleanPage, isMakeScreenshot, file );

	/* Finish */

	const list = failedScreenshots.join( ' ' );

	if ( isMakeScreenshot && failedScreenshots.length ) {

		console.red( 'List of failed screenshots: ' + list );
		console.red( `If you are sure that everything is correct, try to run "npm run make-screenshot ${ list }". If this does not help, try increasing idleTime and parseTime variables in /test/e2e/puppeteer.js file. If this also does not help, add remaining screenshots to the exception list.` );
		console.red( `${ failedScreenshots.length } from ${ files.length } screenshots have not generated succesfully.` );

	} else if ( isMakeScreenshot && ! failedScreenshots.length ) {

		console.green( `${ files.length } screenshots succesfully generated.` );

	} else if ( failedScreenshots.length ) {

		console.red( 'List of failed screenshots: ' + list );
		console.red( `If you are sure that everything is correct, try to run "npm run make-screenshot ${ list }". If this does not help, try increasing idleTime and parseTime variables in /test/e2e/puppeteer.js file. If this also does not help, add remaining screenshots to the exception list.` );
		console.red( `TEST FAILED! ${ failedScreenshots.length } from ${ files.length } screenshots have not rendered correctly.` );

	} else {

		console.green( `TEST PASSED! ${ files.length } screenshots rendered correctly.` );

	}

	setTimeout( close, 300, failedScreenshots.length );

}

async function downloadLatestChromium() {

	const browserFetcher = new BrowserFetcher( { path: 'test/e2e/chromium' } );

	const os = PLATFORMS[ browserFetcher.platform() ];

	const revisions = await ( await fetch( OMAHA_PROXY ) ).json();
	const omahaRevisionInfo = revisions.find( revs => revs.os === os ).versions.find( version => version.channel === chromiumChannel );

	let revision = omahaRevisionInfo.branch_base_position;
	while ( ! ( await browserFetcher.canDownload( revision ) ) ) {

		revision = String( revision - 1 );

	}

	let revisionInfo = browserFetcher.revisionInfo( revision );
	if ( revisionInfo.local === true ) {

		console.log( 'Latest Chromium has been already downloaded.' );

	} else {

		console.log( 'Downloading latest Chromium...' );
		revisionInfo = await browserFetcher.download( revision );
		console.log( 'Downloaded.' );

	}
	console.log( `Using Chromium ${ omahaRevisionInfo.current_version } (revision ${ revision }, ${ revisionInfo.url }), ${ chromiumChannel } channel on ${ os }` );
	return revisionInfo;

}

async function preparePage( page, injection, build, errorMessages ) {

	/* let page.file, page.pageSize, page.error */

	await page.evaluateOnNewDocument( injection );
	await page.setRequestInterception( true );

	page.on( 'console', async msg => {

		const type = msg.type();

		if ( type !== 'warning' && type !== 'error' ) {

			return;

		}

		const file = page.file;

		if ( file === undefined ) {

			return;

		}

		const args = await Promise.all( msg.args().map( async arg => {
			try {
				return await arg.executionContext().evaluate( arg => arg instanceof Error ? arg.message : arg, arg );
			} catch (e) { // Execution context might have been already destroyed
				return arg;
			}
		} ) );

		let text = args.join( ' ' ); // https://github.com/puppeteer/puppeteer/issues/3397#issuecomment-434970058

		text = text.trim();
		if ( text === '' ) return;

		text = file + ': ' + text.replace( /\[\.WebGL-(.+?)\] /g, '' );

		if ( errorMessages.includes( text ) ) {

			return;

		}

		if ( text.includes( 'Unable to access the camera/webcam' ) ) {

			return;

		}

		errorMessages.push( text );

		if ( type === 'warning' ) {

			console.yellow( text );

		} else {

			page.error = text;

		}

	} );

	page.on( 'response', async ( response ) => {

		try {

			if ( response.status === 200 ) {

				await response.buffer().then( buffer => page.pageSize += buffer.length );

			}

		} catch {}

	} );

	page.on( 'request', async ( request ) => {

		if ( request.url() === `http://localhost:${ port }/build/three.module.js` ) {

			await request.respond( {
				status: 200,
				contentType: 'application/javascript; charset=utf-8',
				body: build
			} );

		} else {

			await request.continue();

		}

	} );

}

async function makeAttempt( page, failedScreenshots, cleanPage, isMakeScreenshot, file, attemptID = 0 ) {

	try {

		page.file = file;
		page.pageSize = 0;
		page.error = undefined;

		/* Load target page */

		try {

			await page.goto( `http://localhost:${ port }/examples/${ file }.html`, {
				waitUntil: 'networkidle0',
				timeout: networkTimeout * 1000
			} );

		} catch ( e ) {

			throw new Error( `Error happened while loading file ${ file }: ${ e }` );

		}

		try {

			/* Render page */

			await page.evaluate( cleanPage );

			await page.waitForNetworkIdle( {
				timeout: networkTimeout * 1000,
				idleTime: idleTime * 1000
			} );

			await page.evaluate( async ( renderTimeout, parseTime ) => {

				await new Promise( resolve => setTimeout( resolve, parseTime ) );

				/* Resolve render promise */

				window._renderStarted = true;

				await new Promise( function ( resolve, reject ) {

					const renderStart = performance._now();

					const waitingLoop = setInterval( function () {

						const renderTimeoutExceeded = ( renderTimeout > 0 ) && ( performance._now() - renderStart > 1000 * renderTimeout );

						if ( renderTimeoutExceeded ) {

							clearInterval( waitingLoop );
							reject( 'Render timeout exceeded' );

						} else if ( window._renderFinished ) {

							clearInterval( waitingLoop );
							resolve();

						}

					}, 10 );

				} );

			}, renderTimeout, page.pageSize / 1024 / 1024 * parseTime * 1000 );

		} catch ( e ) {

			if ( ! e.message.includes( 'Render timeout exceeded' ) ) {

				throw new Error( `Error happened while rendering file ${ file }: ${ e }` );

			} /* else { // This can mean that the example doesn't use requestAnimationFrame loop

				console.yellow( `Render timeout exceeded in file ${ file }` );

			} */

		}

		const screenshot = ( await jimp.read( await page.screenshot() ) ).scale( 1 / viewScale ).quality( jpgQuality );

		if ( page.error !== undefined ) throw new Error( page.error );

		if ( isMakeScreenshot ) {

			/* Make screenshots */

			await screenshot.writeAsync( `examples/screenshots/${ file }.jpg` );

			console.green( `Screenshot generated for file ${ file }` );

		} else {

			/* Diff screenshots */

			let expected;

			try {

				expected = ( await jimp.read( `examples/screenshots/${ file }.jpg` ) ).quality( jpgQuality );

			} catch {

				await screenshot.writeAsync( `test/e2e/output-screenshots/${ file }-actual.jpg` );
				throw new Error( `Screenshot does not exist: ${ file }` );

			}

			const actual = screenshot.bitmap;
			const diff = screenshot.clone();

			let numDifferentPixels;

			try {

				numDifferentPixels = pixelmatch( expected.bitmap.data, actual.data, diff.bitmap.data, actual.width, actual.height, {
					threshold: pixelThreshold,
					alpha: 0.2
				} );

			} catch {

				await screenshot.writeAsync( `test/e2e/output-screenshots/${ file }-actual.jpg` );
				await expected.writeAsync( `test/e2e/output-screenshots/${ file }-expected.jpg` );
				throw new Error( `Image sizes does not match in file: ${ file }` );

			}

			numDifferentPixels /= actual.width * actual.height;

			/* Print results */

			const differentPixels = 100 * numDifferentPixels;

			if ( numDifferentPixels < maxDifferentPixels ) {

				console.green( `Diff ${ differentPixels.toFixed( 1 ) }% in file: ${ file }` );

			} else {

<<<<<<< HEAD
				await screenshot.writeAsync( `test/e2e/output-screenshots/${ file }-actual.jpg` );
				await expected.writeAsync( `test/e2e/output-screenshots/${ file }-expected.jpg` );
				await diff.writeAsync( `test/e2e/output-screenshots/${ file }-diff.jpg` );
				throw new Error( `Diff wrong in ${ percFailedPixels.toFixed( 1 ) }% of pixels in file: ${ file }` );
=======
				throw new Error( `Diff wrong in ${ differentPixels.toFixed( 1 ) }% of pixels in file: ${ file }` );
>>>>>>> 6e81dce7

			}

		}

	} catch ( e ) { 

		if ( attemptID === numAttempts - 1 ) {

			console.red( e );
			failedScreenshots.push( file );

		} else {

			console.yellow( `${ e }, another attempt...` );
			await makeAttempt( page, failedScreenshots, cleanPage, isMakeScreenshot, file, attemptID + 1 );

		}

	}

}

function close( exitCode = 1 ) {

	console.log( 'Closing...' );

	if ( browser !== undefined ) browser.close();
	server.close();
	process.exit( exitCode );

}<|MERGE_RESOLUTION|>--- conflicted
+++ resolved
@@ -484,14 +484,10 @@
 
 			} else {
 
-<<<<<<< HEAD
 				await screenshot.writeAsync( `test/e2e/output-screenshots/${ file }-actual.jpg` );
 				await expected.writeAsync( `test/e2e/output-screenshots/${ file }-expected.jpg` );
 				await diff.writeAsync( `test/e2e/output-screenshots/${ file }-diff.jpg` );
-				throw new Error( `Diff wrong in ${ percFailedPixels.toFixed( 1 ) }% of pixels in file: ${ file }` );
-=======
 				throw new Error( `Diff wrong in ${ differentPixels.toFixed( 1 ) }% of pixels in file: ${ file }` );
->>>>>>> 6e81dce7
 
 			}
 
