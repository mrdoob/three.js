--- conflicted
+++ resolved
@@ -71,11 +71,7 @@
 
 	// Unknown
 	// TODO: most of these can be fixed just by increasing idleTime and parseTime
-<<<<<<< HEAD
-	'webgl_buffergeometry_glbufferattribute',
-=======
 	'webgl_clipping_advanced',
->>>>>>> 780feac0
 	'webgl_lensflares',
 	'webgl_lines_sphere',
 	'webgl_lights_spotlights',
