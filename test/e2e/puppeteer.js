--- conflicted
+++ resolved
@@ -148,11 +148,8 @@
 	'webgpu_tsl_coffee_smoke',
 	'webgpu_tsl_vfx_flames',
 	'webgpu_tsl_halftone',
-<<<<<<< HEAD
 	'webgpu_tsl_angular_slicing',
 	'webgpu_tsl_earth',
-=======
->>>>>>> baf66ab0
 
 	// WebGPU idleTime and parseTime too low
 	'webgpu_compute_particles',
