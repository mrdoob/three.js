{
  "name": "three.js",
  "version": "0.76.0",
  "description": "JavaScript 3D library",
  "main": "build/three.js",
  "directories": {
    "doc": "docs",
    "example": "examples",
    "test": "test"
  },
  "scripts": {
    "build": "cd ./utils/build && node build.js --include common --include extras",
    "format": "./utils/codestyle/codestyle.sh",
    "test": "echo \"Error: no test specified\" && exit 1"
  },
  "repository": {
    "type": "git",
    "url": "https://github.com/mrdoob/three.js"
  },
  "keywords": [
    "three",
    "three.js",
    "3d",
    "webgl"
  ],
  "author": "mrdoob",
  "license": "MIT",
  "bugs": {
    "url": "https://github.com/mrdoob/three.js/issues"
  },
  "homepage": "http://threejs.org/",
  "devDependencies": {
    "argparse": "^1.0.3",
    "esformatter": "^0.9.3",
<<<<<<< HEAD
    "esformatter-eol-last": "^1.0.0",
    "esformatter-limit-linebreaks": "0.0.3",
    "esformatter-semicolons": "^1.1.2",
    "esformatter-spaced-lined-comment": "^2.0.1",
=======
    "esformatter-limit-linebreaks": "0.0.3",
    "esformatter-semicolons": "^1.1.2",
    "esformatter-spaced-lined-comment": "^2.0.1",
    "js-beautify": "^1.6.2",
    "jscs": "3.0.1",
>>>>>>> 267b8a59
    "uglify-js": "^2.6.0"
  }
}<|MERGE_RESOLUTION|>--- conflicted
+++ resolved
@@ -32,18 +32,11 @@
   "devDependencies": {
     "argparse": "^1.0.3",
     "esformatter": "^0.9.3",
-<<<<<<< HEAD
     "esformatter-eol-last": "^1.0.0",
     "esformatter-limit-linebreaks": "0.0.3",
     "esformatter-semicolons": "^1.1.2",
     "esformatter-spaced-lined-comment": "^2.0.1",
-=======
-    "esformatter-limit-linebreaks": "0.0.3",
-    "esformatter-semicolons": "^1.1.2",
-    "esformatter-spaced-lined-comment": "^2.0.1",
-    "js-beautify": "^1.6.2",
     "jscs": "3.0.1",
->>>>>>> 267b8a59
     "uglify-js": "^2.6.0"
   }
 }