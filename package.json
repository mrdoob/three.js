{
  "name": "three",
  "version": "0.79.0",
  "description": "JavaScript 3D library",
  "main": "build/three.js",
  "files": [
    "package.json",
    "LICENSE",
    "README.md",
    "build/three.js",
    "build/three.min.js",
    "src",
    "examples/js",
    "examples/fonts",
    "bower.json"
  ],
  "directories": {
    "doc": "docs",
    "example": "examples",
    "test": "test"
  },
  "scripts": {
    "build": "rollup -c",
<<<<<<< HEAD
    "build-min": "rollup -c && uglifyjs build/three.js -cm > build/three.min.js",
    "build-closure": "rollup -c && java -jar utils/build/compiler/compiler.jar --warning_level=VERBOSE --jscomp_off=globalThis --jscomp_off=checkTypes --externs utils/build/externs/common.js --externs utils/build/externs/extras.js --language_in=ECMASCRIPT5_STRICT --js build/three.js --js_output_file build/three.min.js",
=======
    "build-min": "rollup -c && uglifyjs build/three.js -cm --preamble \"\/\/ threejs.org\/license\" > build/three.min.js",
>>>>>>> 9a42963e
    "dev": "rollup -c -w",
    "test": "echo \"Error: no test specified\" && exit 1"
  },
  "repository": {
    "type": "git",
    "url": "https://github.com/mrdoob/three.js"
  },
  "keywords": [
    "three",
    "three.js",
    "3d",
    "webgl"
  ],
  "author": "mrdoob",
  "license": "MIT",
  "bugs": {
    "url": "https://github.com/mrdoob/three.js/issues"
  },
  "homepage": "http://threejs.org/",
  "devDependencies": {
    "argparse": "^1.0.3",
    "chokidar-cli": "1.2.0",
    "jscs": "^1.13.1",
    "rollup": "^0.34.8",
    "uglify-js": "^2.6.0"
  }
}<|MERGE_RESOLUTION|>--- conflicted
+++ resolved
@@ -21,12 +21,8 @@
   },
   "scripts": {
     "build": "rollup -c",
-<<<<<<< HEAD
-    "build-min": "rollup -c && uglifyjs build/three.js -cm > build/three.min.js",
+    "build-min": "rollup -c && uglifyjs build/three.js -cm --preamble \"\/\/ threejs.org\/license\" > build/three.min.js",
     "build-closure": "rollup -c && java -jar utils/build/compiler/compiler.jar --warning_level=VERBOSE --jscomp_off=globalThis --jscomp_off=checkTypes --externs utils/build/externs/common.js --externs utils/build/externs/extras.js --language_in=ECMASCRIPT5_STRICT --js build/three.js --js_output_file build/three.min.js",
-=======
-    "build-min": "rollup -c && uglifyjs build/three.js -cm --preamble \"\/\/ threejs.org\/license\" > build/three.min.js",
->>>>>>> 9a42963e
     "dev": "rollup -c -w",
     "test": "echo \"Error: no test specified\" && exit 1"
   },
