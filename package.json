{
  "name": "three",
  "version": "0.87.1",
  "description": "JavaScript 3D library",
  "main": "build/three.js",
  "repository": "mrdoob/three.js",
  "jsnext:main": "build/three.module.js",
  "module": "build/three.module.js",
  "files": [
    "package.json",
    "bower.json",
    "LICENSE",
    "README.md",
    "build/three.js",
    "build/three.min.js",
    "build/three.module.js",
    "src",
    "examples/js",
    "examples/fonts"
  ],
  "directories": {
    "doc": "docs",
    "example": "examples",
    "test": "test"
  },
  "eslintConfig": {
    "extends": "mdcs"
  },
  "scripts": {
    "build": "rollup -c",
    "build-test": "rollup -c test/rollup.unit.config.js -w",
    "build-uglify": "rollup -c && uglifyjs build/three.js -cm --preamble \"// threejs.org/license\" > build/three.min.js",
    "build-closure": "rollup -c && java -jar node_modules/google-closure-compiler/compiler.jar --warning_level=VERBOSE --jscomp_off=globalThis --jscomp_off=checkTypes --externs utils/build/externs.js --language_in=ECMASCRIPT5_STRICT --js build/three.js --js_output_file build/three.min.js",
    "dev": "concurrently --names \"ROLLUP,HTTP\" -c \"bgBlue.bold,bgGreen.bold\" \"rollup -c -w -m inline\" \"http-server\"",
    "start": "npm run dev",
    "lint": "eslint src",
    "test": "qunit test/unit/three.source.unit.js",
    "editor": "electron ./editor/main.js"
  },
  "keywords": [
    "three",
    "three.js",
    "3d",
    "webgl"
  ],
  "author": "mrdoob",
  "license": "MIT",
  "bugs": {
    "url": "https://github.com/mrdoob/three.js/issues"
  },
  "homepage": "http://threejs.org/",
  "devDependencies": {
<<<<<<< HEAD
=======
    "concurrently": "^3.5.0",
>>>>>>> 9aa6f48c
    "electron": "1.7.8",
    "eslint": "^4.1.1",
    "eslint-config-mdcs": "^4.2.2",
    "google-closure-compiler": "^20170521.0.0",
<<<<<<< HEAD
    "qunitjs": "^2.4.0",
=======
    "http-server": "^0.10.0",
    "qunitjs": "^2.1.1",
>>>>>>> 9aa6f48c
    "rollup": "^0.43.0",
    "rollup-watch": "^4.0.0",
    "uglify-js": "^3.0.23"
  }
}<|MERGE_RESOLUTION|>--- conflicted
+++ resolved
@@ -50,20 +50,13 @@
   },
   "homepage": "http://threejs.org/",
   "devDependencies": {
-<<<<<<< HEAD
-=======
     "concurrently": "^3.5.0",
->>>>>>> 9aa6f48c
     "electron": "1.7.8",
     "eslint": "^4.1.1",
     "eslint-config-mdcs": "^4.2.2",
     "google-closure-compiler": "^20170521.0.0",
-<<<<<<< HEAD
+    "http-server": "^0.10.0",
     "qunitjs": "^2.4.0",
-=======
-    "http-server": "^0.10.0",
-    "qunitjs": "^2.1.1",
->>>>>>> 9aa6f48c
     "rollup": "^0.43.0",
     "rollup-watch": "^4.0.0",
     "uglify-js": "^3.0.23"
