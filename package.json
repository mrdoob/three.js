{
  "name": "three",
  "version": "0.116.1",
  "description": "JavaScript 3D library",
  "main": "build/three.js",
  "module": "build/three.module.js",
  "types": "src/Three.d.ts",
  "repository": {
    "type": "git",
    "url": "https://github.com/mrdoob/three.js"
  },
  "files": [
    "build/three.js",
    "build/three.min.js",
    "build/three.module.js",
    "examples/js",
    "examples/jsm",
    "examples/fonts",
    "LICENSE",
    "package.json",
    "README.md",
    "src"
  ],
  "directories": {
    "doc": "docs",
    "example": "examples",
    "test": "test"
  },
  "eslintConfig": {
    "parser": "@typescript-eslint/parser",
    "extends": "mdcs",
    "plugins": [
      "html",
      "@typescript-eslint"
    ],
    "rules": {
      "@typescript-eslint/no-unused-vars": 1,
      "@typescript-eslint/indent": [
        "error",
        "tab",
        {
          "SwitchCase": 1
        }
      ]
    }
  },
  "scripts": {
    "start": "npm run dev",
    "build": "rollup -c utils/build/rollup.config.js",
    "build-test": "rollup -c test/rollup.unit.config.js",
    "build-closure": "rollup -c utils/build/rollup.config.js && google-closure-compiler --warning_level=VERBOSE --jscomp_off=globalThis --jscomp_off=checkTypes --externs utils/build/externs.js --language_in=ECMASCRIPT5_STRICT --js build/three.js --js_output_file build/three.min.js",
    "build-examples": "rollup -c utils/build/rollup-examples.config.js",
    "dev": "concurrently --names \"ROLLUP,HTTP\" -c \"bgBlue.bold,bgGreen.bold\" \"rollup -c utils/build/rollup.config.js -w -m inline\" \"http-server -c-1 -p 8080\"",
    "dev-test": "concurrently --names \"ROLLUP,ROLLUPTEST,HTTP\" -c \"bgBlue.bold,bgRed.bold,bgGreen.bold\" \"rollup -c utils/build/rollup.config.js -w -m inline\" \"rollup -c test/rollup.unit.config.js -w -m inline\" \"http-server -p 8080\"",
    "test": "npm run test-lint && npm run test-unit",
    "test-lint": "eslint src --ext js --ext ts && tsc -p utils/build/tsconfig.lint.json",
    "test-lint-docs": "eslint docs --ext html",
    "test-lint-examples": "eslint examples/jsm --ext js --ext ts --ignore-pattern libs && tsc -p utils/build/tsconfig-examples.lint.json",
    "test-unit": "npm run build-test && qunit -r failonlyreporter test/unit/three.source.unit.js",
    "test-e2e": "node --expose-gc test/e2e/puppeteer.js",
<<<<<<< HEAD
    "make-screenshot": "cross-env MAKE=true npm run test-e2e",
    "make-searchball": "node utils/uvmakers/searchball.js"
=======
    "test-e2e-cov": "node test/e2e/check-coverage.js",
    "make-screenshot": "cross-env MAKE=true npm run test-e2e"
>>>>>>> 2309d8fb
  },
  "keywords": [
    "three",
    "three.js",
    "javascript",
    "3d",
    "virtual-reality",
    "augmented-reality",
    "webgl",
    "webgl2",
    "webaudio",
    "webxr",
    "canvas",
    "svg",
    "html5"
  ],
  "author": "mrdoob",
  "license": "MIT",
  "bugs": {
    "url": "https://github.com/mrdoob/three.js/issues"
  },
  "homepage": "https://threejs.org/",
  "devDependencies": {
    "@typescript-eslint/eslint-plugin": "^2.26.0",
    "@typescript-eslint/parser": "^2.26.0",
    "concurrently": "^5.1.0",
    "cross-env": "^7.0.2",
    "eslint": "^6.8.0",
    "eslint-config-mdcs": "^5.0.0",
    "eslint-plugin-html": "^6.0.2",
    "failonlyreporter": "^1.0.0",
    "google-closure-compiler": "20200224.0.0",
    "http-server": "^0.12.1",
    "image-output": "^2.4.2",
    "pixelmatch": "5.2.0",
    "pngjs": "5.0.0",
    "puppeteer": "2.1.1",
    "qunit": "^2.9.3",
    "rollup": "^2.3.2",
    "rollup-plugin-buble": "^0.19.8",
    "serve-handler": "^6.1.2",
    "typescript": "^3.8.3"
  },
  "jspm": {
    "files": [
      "package.json",
      "LICENSE",
      "README.md",
      "build/three.js",
      "build/three.min.js",
      "build/three.module.js"
    ],
    "directories": {}
  }
}<|MERGE_RESOLUTION|>--- conflicted
+++ resolved
@@ -50,6 +50,7 @@
     "build-test": "rollup -c test/rollup.unit.config.js",
     "build-closure": "rollup -c utils/build/rollup.config.js && google-closure-compiler --warning_level=VERBOSE --jscomp_off=globalThis --jscomp_off=checkTypes --externs utils/build/externs.js --language_in=ECMASCRIPT5_STRICT --js build/three.js --js_output_file build/three.min.js",
     "build-examples": "rollup -c utils/build/rollup-examples.config.js",
+    "build-searchball": "node utils/uvmakers/searchball.js",
     "dev": "concurrently --names \"ROLLUP,HTTP\" -c \"bgBlue.bold,bgGreen.bold\" \"rollup -c utils/build/rollup.config.js -w -m inline\" \"http-server -c-1 -p 8080\"",
     "dev-test": "concurrently --names \"ROLLUP,ROLLUPTEST,HTTP\" -c \"bgBlue.bold,bgRed.bold,bgGreen.bold\" \"rollup -c utils/build/rollup.config.js -w -m inline\" \"rollup -c test/rollup.unit.config.js -w -m inline\" \"http-server -p 8080\"",
     "test": "npm run test-lint && npm run test-unit",
@@ -58,13 +59,8 @@
     "test-lint-examples": "eslint examples/jsm --ext js --ext ts --ignore-pattern libs && tsc -p utils/build/tsconfig-examples.lint.json",
     "test-unit": "npm run build-test && qunit -r failonlyreporter test/unit/three.source.unit.js",
     "test-e2e": "node --expose-gc test/e2e/puppeteer.js",
-<<<<<<< HEAD
-    "make-screenshot": "cross-env MAKE=true npm run test-e2e",
-    "make-searchball": "node utils/uvmakers/searchball.js"
-=======
     "test-e2e-cov": "node test/e2e/check-coverage.js",
     "make-screenshot": "cross-env MAKE=true npm run test-e2e"
->>>>>>> 2309d8fb
   },
   "keywords": [
     "three",
