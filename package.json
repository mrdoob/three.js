{
  "name": "three",
  "version": "0.100.0",
  "description": "JavaScript 3D library",
  "main": "build/three.js",
  "repository": "mrdoob/three.js",
  "jsnext:main": "build/three.module.js",
  "module": "build/three.module.js",
  "files": [
    "package.json",
    "LICENSE",
    "README.md",
    "build/three.js",
    "build/three.min.js",
    "build/three.module.js",
    "src",
    "examples/js",
    "examples/fonts"
  ],
  "directories": {
    "doc": "docs",
    "example": "examples",
    "test": "test"
  },
  "eslintConfig": {
    "extends": "mdcs",
    "plugins": [
      "html"
    ]
  },
  "scripts": {
    "build": "rollup -c",
    "build-test": "rollup -c test/rollup.unit.config.js",
    "build-closure": "rollup -c && java -jar node_modules/google-closure-compiler-java/compiler.jar --warning_level=VERBOSE --jscomp_off=globalThis --jscomp_off=checkTypes --externs utils/build/externs.js --language_in=ECMASCRIPT5_STRICT --js build/three.js --js_output_file build/three.min.js",
    "dev": "concurrently --names \"ROLLUP,HTTP\" -c \"bgBlue.bold,bgGreen.bold\" \"rollup -c -w -m inline\" \"http-server -c-1 -p 8080\"",
    "dev-test": "concurrently --names \"ROLLUP,ROLLUPTEST,HTTP\" -c \"bgBlue.bold,bgRed.bold,bgGreen.bold\" \"rollup -c -w -m inline\" \"rollup -c test/rollup.unit.config.js -w -m inline\" \"http-server -p 8080\"",
    "start": "npm run dev",
    "lint": "eslint src",
    "test": "npm run build-test && qunit test/unit/three.source.unit.js",
    "travis": "npm run lint && npm test",
    "editor": "electron ./editor/main.js"
  },
  "keywords": [
    "three",
    "three.js",
    "3d",
    "webgl"
  ],
  "author": "mrdoob",
  "license": "MIT",
  "bugs": {
    "url": "https://github.com/mrdoob/three.js/issues"
  },
  "homepage": "https://threejs.org/",
  "devDependencies": {
<<<<<<< HEAD
<<<<<<< HEAD
    "babel-core": "^6.26.3",
    "babel-plugin-external-helpers": "^6.22.0",
    "babel-preset-env": "^1.7.0",
    "concurrently": "^4.0.1",
    "electron": "^3.0.8",
    "eslint": "^5.9.0",
=======
    "concurrently": "^4.1.0",
    "electron": "^4.0.0",
    "eslint": "^5.11.1",
>>>>>>> 0dde0819043776d5bd7bab01e6aa229692f06fd2
=======
    "@babel/core": "^7.2.2",
    "@babel/helpers": "^7.2.0",
    "@babel/plugin-proposal-class-properties": "^7.2.3",
    "@babel/plugin-proposal-decorators": "^7.2.3",
    "@babel/plugin-proposal-export-default-from": "^7.2.0",
    "@babel/plugin-proposal-object-rest-spread": "^7.2.0",
    "@babel/plugin-proposal-optional-chaining": "^7.2.0",
    "@babel/preset-env": "^7.2.3",
    "babel-eslint": "^10.0.1",
    "concurrently": "^4.1.0",
    "electron": "^4.0.0",
    "eslint": "^5.11.1",
>>>>>>> 7f5a6c3a
    "eslint-config-mdcs": "^4.2.3",
    "eslint-plugin-babel": "^5.3.0",
    "eslint-plugin-flowtype": "^3.2.0",
    "eslint-plugin-html": "^5.0.0",
<<<<<<< HEAD
    "google-closure-compiler": "20181210.0.0",
    "http-server": "^0.11.1",
    "qunit": "^2.8.0",
    "rollup": "^1.0.0"
=======
    "eslint-plugin-import": "^2.14.0",
    "google-closure-compiler": "20181210.0.0",
    "http-server": "^0.11.1",
    "qunit": "^2.8.0",
    "rollup": "^1.0.0",
    "rollup-plugin-babel": "^4.1.0",
    "rollup-plugin-eslint": "^5.0.0",
    "rollup-plugin-three-glsl": "^1.0.1"
>>>>>>> 7f5a6c3a
  },
  "jspm": {
    "files": [
      "package.json",
      "LICENSE",
      "README.md",
      "build/three.js",
      "build/three.min.js",
      "build/three.module.js"
    ],
    "directories": {}
  }
}<|MERGE_RESOLUTION|>--- conflicted
+++ resolved
@@ -53,20 +53,6 @@
   },
   "homepage": "https://threejs.org/",
   "devDependencies": {
-<<<<<<< HEAD
-<<<<<<< HEAD
-    "babel-core": "^6.26.3",
-    "babel-plugin-external-helpers": "^6.22.0",
-    "babel-preset-env": "^1.7.0",
-    "concurrently": "^4.0.1",
-    "electron": "^3.0.8",
-    "eslint": "^5.9.0",
-=======
-    "concurrently": "^4.1.0",
-    "electron": "^4.0.0",
-    "eslint": "^5.11.1",
->>>>>>> 0dde0819043776d5bd7bab01e6aa229692f06fd2
-=======
     "@babel/core": "^7.2.2",
     "@babel/helpers": "^7.2.0",
     "@babel/plugin-proposal-class-properties": "^7.2.3",
@@ -79,26 +65,17 @@
     "concurrently": "^4.1.0",
     "electron": "^4.0.0",
     "eslint": "^5.11.1",
->>>>>>> 7f5a6c3a
     "eslint-config-mdcs": "^4.2.3",
     "eslint-plugin-babel": "^5.3.0",
-    "eslint-plugin-flowtype": "^3.2.0",
     "eslint-plugin-html": "^5.0.0",
-<<<<<<< HEAD
-    "google-closure-compiler": "20181210.0.0",
-    "http-server": "^0.11.1",
-    "qunit": "^2.8.0",
-    "rollup": "^1.0.0"
-=======
     "eslint-plugin-import": "^2.14.0",
     "google-closure-compiler": "20181210.0.0",
     "http-server": "^0.11.1",
     "qunit": "^2.8.0",
     "rollup": "^1.0.0",
-    "rollup-plugin-babel": "^4.1.0",
+    "rollup-plugin-babel": "^4.2.0",
     "rollup-plugin-eslint": "^5.0.0",
     "rollup-plugin-three-glsl": "^1.0.1"
->>>>>>> 7f5a6c3a
   },
   "jspm": {
     "files": [
