{
  "name": "three",
<<<<<<< HEAD
  "version": "0.105.2",
=======
  "version": "0.126.1",
>>>>>>> 94f043c4
  "description": "JavaScript 3D library",
  "main": "build/three.js",
  "module": "build/three.module.js",
  "repository": {
    "type": "git",
    "url": "https://github.com/mrdoob/three.js"
  },
  "sideEffects": false,
  "files": [
    "build/three.js",
    "build/three.min.js",
    "build/three.module.js",
    "examples/js",
    "examples/jsm",
    "examples/fonts",
    "LICENSE",
    "package.json",
    "README.md",
    "src"
  ],
  "directories": {
    "doc": "docs",
    "example": "examples",
    "test": "test"
  },
  "eslintConfig": {
    "root": true,
    "extends": "mdcs",
    "plugins": [
      "html"
    ],
    "rules": {
      "quotes": [
        "error",
        "single"
      ],
      "prefer-const": [
        "error",
        {
          "destructuring": "any",
          "ignoreReadBeforeAssign": false
        }
      ]
    }
  },
  "scripts": {
    "start": "npm run dev",
    "test": "npm run test-lint && npm run test-unit",
    "build": "rollup -c utils/build/rollup.config.js",
    "dev": "concurrently --names \"ROLLUP,HTTP\" -c \"bgBlue.bold,bgGreen.bold\" \"rollup -c utils/build/rollup.config.js -w -m inline\" \"servez -p 8080\"",
    "lint-fix": "eslint src --ext js --fix && eslint examples/js examples/jsm --ext js --ignore-pattern libs --fix",
    "lint-docs": "eslint docs --ext html",
    "lint-examples": "eslint examples/js examples/jsm --ext js --ignore-pattern libs",
    "test-lint": "eslint src --ext js",
    "test-unit": "npm run unit --prefix test",
    "test-unit-examples": "npm run unit-examples --prefix test",
    "test-e2e": "node test/e2e/puppeteer.js",
    "test-e2e-cov": "node test/e2e/check-coverage.js",
    "make-screenshot": "node test/e2e/puppeteer.js --make"
  },
  "keywords": [
    "three",
    "three.js",
    "javascript",
    "3d",
    "virtual-reality",
    "augmented-reality",
    "webgl",
    "webgl2",
    "webaudio",
    "webxr",
    "canvas",
    "svg",
    "html5"
  ],
  "author": "mrdoob",
  "license": "MIT",
  "bugs": {
    "url": "https://github.com/mrdoob/three.js/issues"
  },
  "homepage": "https://threejs.org/",
  "devDependencies": {
    "@babel/core": "^7.12.16",
    "@babel/plugin-proposal-class-properties": "^7.12.13",
    "@babel/preset-env": "^7.12.16",
    "@rollup/plugin-babel": "^5.3.0",
    "@rollup/plugin-node-resolve": "^11.2.0",
    "concurrently": "^5.3.0",
    "eslint": "^7.20.0",
    "eslint-config-mdcs": "^5.0.0",
    "eslint-plugin-html": "^6.1.1",
    "regenerator-runtime": "^0.13.7",
    "rollup": "^2.39.0",
    "rollup-plugin-terser": "^7.0.2",
    "servez": "^1.11.0"
  },
  "jspm": {
    "files": [
      "package.json",
      "LICENSE",
      "README.md",
      "build/three.js",
      "build/three.min.js",
      "build/three.module.js"
    ],
    "directories": {}
  }
}<|MERGE_RESOLUTION|>--- conflicted
+++ resolved
@@ -1,10 +1,6 @@
 {
   "name": "three",
-<<<<<<< HEAD
-  "version": "0.105.2",
-=======
   "version": "0.126.1",
->>>>>>> 94f043c4
   "description": "JavaScript 3D library",
   "main": "build/three.js",
   "module": "build/three.module.js",
