var Toolbar = function ( signals ) {

	var container = new UI.Panel();
	container.setPosition( 'absolute' );
	container.setClass( 'toolbar' );

	var buttons = new UI.Panel();
	buttons.setPadding( '7px' );
	container.add( buttons );

<<<<<<< HEAD
	var snap = new UI.Checkbox( false ).onChange( update );
	buttons.add( snap );
	buttons.add( new UI.Text( 'snap: ' ) );
	var snapDist = new UI.Number( 25 ).onChange( update );
	snapDist.dom.style.width = '42px';
	buttons.add( snapDist );
=======
	// axis
>>>>>>> 5cb72ed9

	var x = new UI.Checkbox( true ).onChange( update );
	buttons.add( x );
	buttons.add( new UI.Text( 'x' ) );

	var y = new UI.Checkbox( true ).setMarginLeft( '10px' ).onChange( update );
	buttons.add( y );
	buttons.add( new UI.Text( 'y ' ) );

	var z = new UI.Checkbox( true ).setMarginLeft( '10px' ).onChange( update );
	buttons.add( z );
	buttons.add( new UI.Text( 'z ' ) );

	buttons.add( new UI.Text().setWidth( '25px' ) );

	// grid

	var grid = new UI.Number( 25 ).onChange( update );
	grid.dom.style.width = '42px';
	buttons.add( new UI.Text( 'Grid: ' ) );
	buttons.add( grid );

	var snap = new UI.Checkbox( false ).onChange( update );
	buttons.add( snap );
	buttons.add( new UI.Text( 'snap' ) );

	function update() {

		var axis = new THREE.Vector3();
		axis.x = x.getValue() === true ? 1 : 0;
		axis.y = y.getValue() === true ? 1 : 0;
		axis.z = z.getValue() === true ? 1 : 0;

		signals.modifierAxisChanged.dispatch( axis );

<<<<<<< HEAD
		signals.snapChanged.dispatch( snap.getValue() === true ? snapDist.getValue() : null );
=======
		signals.snapChanged.dispatch( snap.getValue() === true ? grid.getValue() : null );
>>>>>>> 5cb72ed9

	}

	update();

	return container;

}<|MERGE_RESOLUTION|>--- conflicted
+++ resolved
@@ -8,16 +8,7 @@
 	buttons.setPadding( '7px' );
 	container.add( buttons );
 
-<<<<<<< HEAD
-	var snap = new UI.Checkbox( false ).onChange( update );
-	buttons.add( snap );
-	buttons.add( new UI.Text( 'snap: ' ) );
-	var snapDist = new UI.Number( 25 ).onChange( update );
-	snapDist.dom.style.width = '42px';
-	buttons.add( snapDist );
-=======
 	// axis
->>>>>>> 5cb72ed9
 
 	var x = new UI.Checkbox( true ).onChange( update );
 	buttons.add( x );
@@ -53,11 +44,7 @@
 
 		signals.modifierAxisChanged.dispatch( axis );
 
-<<<<<<< HEAD
-		signals.snapChanged.dispatch( snap.getValue() === true ? snapDist.getValue() : null );
-=======
 		signals.snapChanged.dispatch( snap.getValue() === true ? grid.getValue() : null );
->>>>>>> 5cb72ed9
 
 	}
 
