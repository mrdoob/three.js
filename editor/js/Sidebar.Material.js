--- conflicted
+++ resolved
@@ -289,11 +289,7 @@
 
 	var materialMapRow = new UI.Row();
 	var materialMapEnabled = new UI.Checkbox( false ).onChange( update );
-<<<<<<< HEAD
-	var materialMap = new UI.Texture( editor ).onChange( update );
-=======
 	var materialMap = new UI.Texture().onChange( updateMaterial );
->>>>>>> d2db90c3
 
 	materialMapRow.add( new UI.Text( strings.getKey( 'sidebar/material/map' ) ).setWidth( '90px' ) );
 	materialMapRow.add( materialMapEnabled );
@@ -405,11 +401,7 @@
 
 	var materialEnvMapRow = new UI.Row();
 	var materialEnvMapEnabled = new UI.Checkbox( false ).onChange( update );
-<<<<<<< HEAD
-	var materialEnvMap = new UI.Texture( editor, THREE.SphericalReflectionMapping ).onChange( update );
-=======
 	var materialEnvMap = new UI.Texture( THREE.SphericalReflectionMapping ).onChange( updateMaterial );
->>>>>>> d2db90c3
 	var materialReflectivity = new UI.Number( 1 ).setWidth( '30px' ).onChange( update );
 
 	materialEnvMapRow.add( new UI.Text( strings.getKey( 'sidebar/material/envmap' ) ).setWidth( '90px' ) );
@@ -449,11 +441,7 @@
 
 	var materialEmissiveMapRow = new UI.Row();
 	var materialEmissiveMapEnabled = new UI.Checkbox( false ).onChange( update );
-<<<<<<< HEAD
-	var materialEmissiveMap = new UI.Texture( editor ).onChange( update );
-=======
 	var materialEmissiveMap = new UI.Texture().onChange( updateMaterial );
->>>>>>> d2db90c3
 
 	materialEmissiveMapRow.add( new UI.Text( strings.getKey( 'sidebar/material/emissivemap' ) ).setWidth( '90px' ) );
 	materialEmissiveMapRow.add( materialEmissiveMapEnabled );
