/**
 * @author mrdoob / http://mrdoob.com/
 */

var Editor = function () {

	this.DEFAULT_CAMERA = new THREE.PerspectiveCamera( 50, 1, 0.01, 1000 );
	this.DEFAULT_CAMERA.name = 'Camera';
	this.DEFAULT_CAMERA.position.set( 0, 5, 10 );
	this.DEFAULT_CAMERA.lookAt( new THREE.Vector3() );

	var Signal = signals.Signal;

	this.signals = {

		// script

		editScript: new Signal(),

		// player

		startPlayer: new Signal(),
		stopPlayer: new Signal(),

		// actions

		showModal: new Signal(),

		// notifications

		editorCleared: new Signal(),

		savingStarted: new Signal(),
		savingFinished: new Signal(),

		themeChanged: new Signal(),

		transformModeChanged: new Signal(),
		snapChanged: new Signal(),
		spaceChanged: new Signal(),
		rendererChanged: new Signal(),

		sceneBackgroundChanged: new Signal(),
		sceneFogChanged: new Signal(),
		sceneGraphChanged: new Signal(),

		cameraChanged: new Signal(),

		geometryChanged: new Signal(),

		objectSelected: new Signal(),
		objectFocused: new Signal(),

		objectAdded: new Signal(),
		objectChanged: new Signal(),
		objectRemoved: new Signal(),

		helperAdded: new Signal(),
		helperRemoved: new Signal(),

		materialChanged: new Signal(),

		scriptAdded: new Signal(),
		scriptChanged: new Signal(),
		scriptRemoved: new Signal(),

		windowResize: new Signal(),

		showGridChanged: new Signal(),
		refreshSidebarObject3D: new Signal(),
		historyChanged: new Signal()

	};

	this.config = new Config();
	this.history = new History( this );
	this.storage = new Storage();
	this.strings = new Strings( this.config );

	this.loader = new Loader( this );

	this.camera = this.DEFAULT_CAMERA.clone();

	this.scene = new THREE.Scene();
	this.scene.name = 'Scene';
	this.scene.background = new THREE.Color( 0xaaaaaa );

	this.sceneHelpers = new THREE.Scene();

	this.object = {};
	this.objectsCollapsed = {};
	this.geometries = {};
	this.materials = {};
	this.textures = {};
	this.scripts = {};
<<<<<<< HEAD
	
=======

	this.animations = {};
	this.animationMixer = new THREE.AnimationMixer( this.scene );

>>>>>>> cbb87c80
	this.selected = null;
	this.helpers = {};

};

Editor.prototype = {

	setTheme: function ( value ) {

		document.getElementById( 'theme' ).href = value;

		this.signals.themeChanged.dispatch( value );

	},

	//

	setScene: function ( scene ) {

		this.scene.uuid = scene.uuid;
		this.scene.name = scene.name;

		if ( scene.background !== null ) this.scene.background = scene.background.clone();
		if ( scene.fog !== null ) this.scene.fog = scene.fog.clone();

		this.scene.userData = JSON.parse( JSON.stringify( scene.userData ) );

		// avoid render per object

		this.signals.sceneGraphChanged.active = false;

		while ( scene.children.length > 0 ) {

			this.addObject( scene.children[ 0 ] );

		}

		this.signals.sceneGraphChanged.active = true;
		this.signals.sceneGraphChanged.dispatch();

	},

	//

	addObject: function ( object ) {

		var scope = this;

		object.traverse( function ( child ) {

			if ( child.geometry !== undefined ) scope.addGeometry( child.geometry );
			if ( child.material !== undefined ) scope.addMaterial( child.material );

			scope.addHelper( child );

		} );

		this.scene.add( object );

		this.signals.objectAdded.dispatch( object );
		this.signals.sceneGraphChanged.dispatch();

	},

	moveObject: function ( object, parent, before ) {

		if ( parent === undefined ) {

			parent = this.scene;

		}

		parent.add( object );

		// sort children array

		if ( before !== undefined ) {

			var index = parent.children.indexOf( before );
			parent.children.splice( index, 0, object );
			parent.children.pop();

		}

		this.signals.sceneGraphChanged.dispatch();

	},

	nameObject: function ( object, name ) {

		object.name = name;
		this.signals.sceneGraphChanged.dispatch();

	},

	removeObject: function ( object ) {

		if ( object.parent === null ) return; // avoid deleting the camera or scene

		var scope = this;

		object.traverse( function ( child ) {

			scope.removeHelper( child );

		} );

		object.parent.remove( object );

		this.signals.objectRemoved.dispatch( object );
		this.signals.sceneGraphChanged.dispatch();

	},

	addGeometry: function ( geometry ) {

		this.geometries[ geometry.uuid ] = geometry;

	},

	setGeometryName: function ( geometry, name ) {

		geometry.name = name;
		this.signals.sceneGraphChanged.dispatch();

	},

	addMaterial: function ( material ) {

		this.materials[ material.uuid ] = material;

	},

	setMaterialName: function ( material, name ) {

		material.name = name;
		this.signals.sceneGraphChanged.dispatch();

	},

	addTexture: function ( texture ) {

		this.textures[ texture.uuid ] = texture;

	},

	addAnimation: function ( object, animations ) {

		this.animations[ object.uuid ] = animations;

	},

	//

	addHelper: function () {

		var geometry = new THREE.SphereBufferGeometry( 2, 4, 2 );
		var material = new THREE.MeshBasicMaterial( { color: 0xff0000, visible: false } );

		return function ( object ) {

			var helper;

			if ( object instanceof THREE.Camera ) {

				helper = new THREE.CameraHelper( object, 1 );

			} else if ( object instanceof THREE.PointLight ) {

				helper = new THREE.PointLightHelper( object, 1 );

			} else if ( object instanceof THREE.DirectionalLight ) {

				helper = new THREE.DirectionalLightHelper( object, 1 );

			} else if ( object instanceof THREE.SpotLight ) {

				helper = new THREE.SpotLightHelper( object, 1 );

			} else if ( object instanceof THREE.HemisphereLight ) {

				helper = new THREE.HemisphereLightHelper( object, 1 );

			} else if ( object instanceof THREE.SkinnedMesh ) {

				helper = new THREE.SkeletonHelper( object );

			} else {

				// no helper for this object type
				return;

			}

			var picker = new THREE.Mesh( geometry, material );
			picker.name = 'picker';
			picker.userData.object = object;
			helper.add( picker );

			this.sceneHelpers.add( helper );
			this.helpers[ object.id ] = helper;

			this.signals.helperAdded.dispatch( helper );

		};

	}(),

	removeHelper: function ( object ) {

		if ( this.helpers[ object.id ] !== undefined ) {

			var helper = this.helpers[ object.id ];
			helper.parent.remove( helper );

			delete this.helpers[ object.id ];

			this.signals.helperRemoved.dispatch( helper );

		}

	},

	//

	addScript: function ( object, script ) {

		if ( this.scripts[ object.uuid ] === undefined ) {

			this.scripts[ object.uuid ] = [];

		}

		this.scripts[ object.uuid ].push( script );

		this.signals.scriptAdded.dispatch( script );

	},

	removeScript: function ( object, script ) {

		if ( this.scripts[ object.uuid ] === undefined ) return;

		var index = this.scripts[ object.uuid ].indexOf( script );

		if ( index !== - 1 ) {

			this.scripts[ object.uuid ].splice( index, 1 );

		}

		this.signals.scriptRemoved.dispatch( script );

	},

	getObjectMaterial: function ( object, slot ) {

		var material = object.material;

		if ( Array.isArray( material ) ) {

			material = material[ slot ];

		}

		return material;

	},

	setObjectMaterial: function ( object, slot, newMaterial ) {

		if ( Array.isArray( object.material ) ) {

			object.material[ slot ] = newMaterial;

		} else {

			object.material = newMaterial;

		}

	},

	//

	select: function ( object ) {

		if ( this.selected === object ) return;

		var uuid = null;

		if ( object !== null ) {

			uuid = object.uuid;

		}

		this.selected = object;

		this.config.setKey( 'selected', uuid );
		this.signals.objectSelected.dispatch( object );

	},

	selectById: function ( id ) {

		if ( id === this.camera.id ) {

			this.select( this.camera );
			return;

		}

		this.select( this.scene.getObjectById( id, true ) );

	},

	selectByUuid: function ( uuid ) {

		var scope = this;

		this.scene.traverse( function ( child ) {

			if ( child.uuid === uuid ) {

				scope.select( child );

			}

		} );

	},

	deselect: function () {

		this.select( null );

	},

	focus: function ( object ) {

		this.signals.objectFocused.dispatch( object );

	},

	focusById: function ( id ) {

		this.focus( this.scene.getObjectById( id, true ) );

	},

	clear: function () {

		this.history.clear();
		this.storage.clear();

		this.camera.copy( this.DEFAULT_CAMERA );
		this.scene.background.setHex( 0xaaaaaa );
		this.scene.fog = null;

		var objects = this.scene.children;

		while ( objects.length > 0 ) {

			this.removeObject( objects[ 0 ] );

		}

		this.geometries = {};
		this.materials = {};
		this.textures = {};
		this.scripts = {};
		
		this.animations = {};
		this.animationMixer.stopAllAction();

		this.deselect();

		this.signals.editorCleared.dispatch();

	},

	//

	fromJSON: function ( json ) {

		var loader = new THREE.ObjectLoader();

		// backwards

		if ( json.scene === undefined ) {

			this.setScene( loader.parse( json ) );
			return;

		}

		var camera = loader.parse( json.camera );

		this.camera.copy( camera );
		this.camera.aspect = this.DEFAULT_CAMERA.aspect;
		this.camera.updateProjectionMatrix();

		this.history.fromJSON( json.history );
		this.scripts = json.scripts;

		this.setScene( loader.parse( json.scene ) );

	},

	toJSON: function () {

		// scripts clean up

		var scene = this.scene;
		var scripts = this.scripts;

		for ( var key in scripts ) {

			var script = scripts[ key ];

			if ( script.length === 0 || scene.getObjectByProperty( 'uuid', key ) === undefined ) {

				delete scripts[ key ];

			}

		}

		//

		return {

			metadata: {},
			project: {
				gammaInput: this.config.getKey( 'project/renderer/gammaInput' ),
				gammaOutput: this.config.getKey( 'project/renderer/gammaOutput' ),
				shadows: this.config.getKey( 'project/renderer/shadows' ),
				vr: this.config.getKey( 'project/vr' )
			},
			camera: this.camera.toJSON(),
			scene: this.scene.toJSON(),
			scripts: this.scripts,
			history: this.history.toJSON()

		};

	},

	objectByUuid: function ( uuid ) {

		return this.scene.getObjectByProperty( 'uuid', uuid, true );

	},

	execute: function ( cmd, optionalName ) {

		this.history.execute( cmd, optionalName );

	},

	undo: function () {

		this.history.undo();

	},

	redo: function () {

		this.history.redo();

	}

};<|MERGE_RESOLUTION|>--- conflicted
+++ resolved
@@ -93,14 +93,10 @@
 	this.materials = {};
 	this.textures = {};
 	this.scripts = {};
-<<<<<<< HEAD
-	
-=======
 
 	this.animations = {};
 	this.animationMixer = new THREE.AnimationMixer( this.scene );
-
->>>>>>> cbb87c80
+  
 	this.selected = null;
 	this.helpers = {};
 
