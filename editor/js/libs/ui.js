--- conflicted
+++ resolved
@@ -1018,10 +1018,6 @@
 
 };
 
-<<<<<<< HEAD
-// Listbox
-
-=======
 
 // TabbedPanel
 
@@ -1142,7 +1138,6 @@
 UI.TabbedPanel.Tab.prototype.constructor = UI.TabbedPanel.Tab;
 
 // Listbox
->>>>>>> f1ac751d
 UI.Listbox = function ( ) {
 
 	UI.Element.call( this );
