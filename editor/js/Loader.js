import * as THREE from 'three';

import { TGALoader } from 'three/addons/loaders/TGALoader.js';

import { AddObjectCommand } from './commands/AddObjectCommand.js';
import { SetSceneCommand } from './commands/SetSceneCommand.js';

import { LoaderUtils } from './LoaderUtils.js';

import { unzipSync, strFromU8 } from 'three/addons/libs/fflate.module.js';

function Loader( editor ) {

	const scope = this;

	this.texturePath = '';

	this.loadItemList = function ( items ) {

		LoaderUtils.getFilesFromItemList( items, function ( files, filesMap ) {

			scope.loadFiles( files, filesMap );

		} );

	};

	this.loadFiles = function ( files, filesMap ) {

		if ( files.length > 0 ) {

			filesMap = filesMap || LoaderUtils.createFilesMap( files );

			const manager = new THREE.LoadingManager();
			manager.setURLModifier( function ( url ) {

				url = url.replace( /^(\.?\/)/, '' ); // remove './'

				const file = filesMap[ url ];

				if ( file ) {

					console.log( 'Loading', url );

					return URL.createObjectURL( file );

				}

				return url;

			} );

			manager.addHandler( /\.tga$/i, new TGALoader() );

			for ( let i = 0; i < files.length; i ++ ) {

				scope.loadFile( files[ i ], manager );

			}

		}

	};

	this.loadFile = function ( file, manager ) {

		const extension = file.name.split( '.' ).pop().toLowerCase();

		const reader = new FileReader();
		reader.addEventListener( 'progress', function ( event ) {

			const size = '(' + editor.utils.formatNumber( Math.floor( event.total / 1000 ) ) + ' KB)';
			const progress = Math.floor( ( event.loaded / event.total ) * 100 ) + '%';

			console.log( 'Loading', file.name, size, progress );

		} );

		if ( extension in fileHandlers ) {

			const handleRequest = fileHandlers[ extension ];

			if ( extension === 'js' || extension === 'json' ) {

				handleRequest( editor, manager, reader, file, this.texturePath );

			} else {

				handleRequest( editor, manager, reader, file );

			}


		} else {

			// TODO: UI feedback
			console.error( 'Unsupported file format (' + extension + ').' );

		}

	};

}

//

const fileHandlers = {};

fileHandlers[ '3dm' ] = function ( editor, manager, reader, file ) {

	reader.addEventListener( 'load', async function ( event ) {

		const contents = event.target.result;

		const { Rhino3dmLoader } = await import( 'three/addons/loaders/3DMLoader.js' );

		const loader = new Rhino3dmLoader();
		loader.setLibraryPath( '../examples/jsm/libs/rhino3dm/' );
		loader.parse( contents, function ( object ) {

			object.name = file.name;

			editor.execute( new AddObjectCommand( editor, object ) );

		}, function ( error ) {

			console.error( error );

		} );

	}, false );
	reader.readAsArrayBuffer( file );

};

fileHandlers[ '3ds' ] = function ( editor, manager, reader, file ) {

	reader.addEventListener( 'load', async function ( event ) {

		const { TDSLoader } = await import( 'three/addons/loaders/TDSLoader.js' );

		const loader = new TDSLoader();
		const object = loader.parse( event.target.result );

		editor.execute( new AddObjectCommand( editor, object ) );

	}, false );
	reader.readAsArrayBuffer( file );

};

fileHandlers[ '3mf' ] = function ( editor, manager, reader, file ) {

	reader.addEventListener( 'load', async function ( event ) {

		const { ThreeMFLoader } = await import( 'three/addons/loaders/3MFLoader.js' );

		const loader = new ThreeMFLoader();
		const object = loader.parse( event.target.result );

		editor.execute( new AddObjectCommand( editor, object ) );

	}, false );
	reader.readAsArrayBuffer( file );

};

fileHandlers[ 'amf' ] = function ( editor, manager, reader, file ) {

	reader.addEventListener( 'load', async function ( event ) {

		const { AMFLoader } = await import( 'three/addons/loaders/AMFLoader.js' );

		const loader = new AMFLoader();
		const amfobject = loader.parse( event.target.result );

		editor.execute( new AddObjectCommand( editor, amfobject ) );

	}, false );
	reader.readAsArrayBuffer( file );

};

fileHandlers[ 'dae' ] = function ( editor, manager, reader, file ) {

	reader.addEventListener( 'load', async function ( event ) {

		const contents = event.target.result;

		const { ColladaLoader } = await import( 'three/addons/loaders/ColladaLoader.js' );

		const loader = new ColladaLoader( manager );
		const collada = loader.parse( contents );

		collada.scene.name = file.name;

		editor.execute( new AddObjectCommand( editor, collada.scene ) );

	}, false );
	reader.readAsText( file );

};

fileHandlers[ 'drc' ] = function ( editor, manager, reader, file ) {

	reader.addEventListener( 'load', async function ( event ) {

		const contents = event.target.result;

		const { DRACOLoader } = await import( 'three/addons/loaders/DRACOLoader.js' );

		const loader = new DRACOLoader();
		loader.setDecoderPath( '../examples/jsm/libs/draco/' );
		loader.parse( contents, function ( geometry ) {

			let object;

			if ( geometry.index !== null ) {

				const material = new THREE.MeshStandardMaterial();

				object = new THREE.Mesh( geometry, material );
				object.name = file.name;

			} else {

				const material = new THREE.PointsMaterial( { size: 0.01 } );
				material.vertexColors = geometry.hasAttribute( 'color' );

				object = new THREE.Points( geometry, material );
				object.name = file.name;

			}

			loader.dispose();
			editor.execute( new AddObjectCommand( editor, object ) );

		} );

	}, false );
	reader.readAsArrayBuffer( file );

};

fileHandlers[ 'fbx' ] = function ( editor, manager, reader, file ) {

	reader.addEventListener( 'load', async function ( event ) {

		const contents = event.target.result;

		const { FBXLoader } = await import( 'three/addons/loaders/FBXLoader.js' );

		const loader = new FBXLoader( manager );
		const object = loader.parse( contents );

		editor.execute( new AddObjectCommand( editor, object ) );

	}, false );
	reader.readAsArrayBuffer( file );

};

fileHandlers[ 'glb' ] = function ( editor, manager, reader, file ) {

	reader.addEventListener( 'load', async function ( event ) {

		const contents = event.target.result;

		const loader = await createGLTFLoader( editor, manager );

		loader.parse( contents, '', function ( result ) {

			const scene = result.scene;
			scene.name = file.name;

			scene.animations.push( ...result.animations );
			editor.execute( new AddObjectCommand( editor, scene ) );

			loader.dracoLoader.dispose();
			loader.ktx2Loader.dispose();

		} );

	}, false );
	reader.readAsArrayBuffer( file );

};

fileHandlers[ 'gltf' ] = function ( editor, manager, reader, file ) {

	reader.addEventListener( 'load', async function ( event ) {

		const contents = event.target.result;

		const loader = await createGLTFLoader( editor, manager );

		loader.parse( contents, '', function ( result ) {

			const scene = result.scene;
			scene.name = file.name;

			scene.animations.push( ...result.animations );
			editor.execute( new AddObjectCommand( editor, scene ) );

			loader.dracoLoader.dispose();
			loader.ktx2Loader.dispose();

		} );

	}, false );
	reader.readAsArrayBuffer( file );

};

fileHandlers[ 'js' ] = fileHandlers[ 'json' ] = function ( editor, manager, reader, file, texturePath ) {

	reader.addEventListener( 'load', function ( event ) {

		const contents = event.target.result;

		// 2.0

		if ( contents.indexOf( 'postMessage' ) !== - 1 ) {

			const blob = new Blob( [ contents ], { type: 'text/javascript' } );
			const url = URL.createObjectURL( blob );

			const worker = new Worker( url );

			worker.onmessage = function ( event ) {

				event.data.metadata = { version: 2 };
				handleJSON( editor, texturePath, event.data );

			};

			worker.postMessage( Date.now() );

			return;

		}

		// >= 3.0

		let data;

		try {

			data = JSON.parse( contents );

		} catch ( error ) {

			alert( error );
			return;

		}

		handleJSON( editor, texturePath, data );

	}, false );
	reader.readAsText( file );

};

fileHandlers[ 'kmz' ] = function ( editor, manager, reader, file ) {

	reader.addEventListener( 'load', async function ( event ) {

		const { KMZLoader } = await import( 'three/addons/loaders/KMZLoader.js' );

		const loader = new KMZLoader();
		const collada = loader.parse( event.target.result );

		collada.scene.name = file.name;

		editor.execute( new AddObjectCommand( editor, collada.scene ) );

	}, false );
	reader.readAsArrayBuffer( file );


};

fileHandlers[ 'ldr' ] = fileHandlers[ 'mdp' ] = function ( editor, manager, reader, file ) {

	reader.addEventListener( 'load', async function ( event ) {

		const { LDrawLoader } = await import( 'three/addons/loaders/LDrawLoader.js' );

		const loader = new LDrawLoader();
		loader.setPath( '../../examples/models/ldraw/officialLibrary/' );
		loader.parse( event.target.result, function ( group ) {

			group.name = file.name;
			// Convert from LDraw coordinates: rotate 180 degrees around OX
			group.rotation.x = Math.PI;

			editor.execute( new AddObjectCommand( editor, group ) );

		} );

	}, false );
	reader.readAsText( file );

};

fileHandlers[ 'md2' ] = function ( editor, manager, reader, file ) {

	reader.addEventListener( 'load', async function ( event ) {

		const contents = event.target.result;

		const { MD2Loader } = await import( 'three/addons/loaders/MD2Loader.js' );

		const geometry = new MD2Loader().parse( contents );
		const material = new THREE.MeshStandardMaterial();

		const mesh = new THREE.Mesh( geometry, material );
		mesh.mixer = new THREE.AnimationMixer( mesh );
		mesh.name = file.name;

		mesh.animations.push( ...geometry.animations );
		editor.execute( new AddObjectCommand( editor, mesh ) );

	}, false );
	reader.readAsArrayBuffer( file );

};

fileHandlers[ 'obj' ] = function ( editor, manager, reader, file ) {

	reader.addEventListener( 'load', async function ( event ) {

		const contents = event.target.result;

		const { OBJLoader } = await import( 'three/addons/loaders/OBJLoader.js' );

		const object = new OBJLoader().parse( contents );
		object.name = file.name;

		editor.execute( new AddObjectCommand( editor, object ) );

	}, false );
	reader.readAsText( file );


};

fileHandlers[ 'pcd' ] = function ( editor, manager, reader, file ) {

	reader.addEventListener( 'load', async function ( event ) {

		const contents = event.target.result;

		const { PCDLoader } = await import( 'three/addons/loaders/PCDLoader.js' );

		const points = new PCDLoader().parse( contents );
		points.name = file.name;

		editor.execute( new AddObjectCommand( editor, points ) );

	}, false );
	reader.readAsArrayBuffer( file );

};

fileHandlers[ 'ply' ] = function ( editor, manager, reader, file ) {

	reader.addEventListener( 'load', async function ( event ) {

		const contents = event.target.result;

		const { PLYLoader } = await import( 'three/addons/loaders/PLYLoader.js' );

		const geometry = new PLYLoader().parse( contents );
		let object;

		if ( geometry.index !== null ) {

			const material = new THREE.MeshStandardMaterial();

			object = new THREE.Mesh( geometry, material );
			object.name = file.name;

		} else {

			const material = new THREE.PointsMaterial( { size: 0.01 } );
			material.vertexColors = geometry.hasAttribute( 'color' );

			object = new THREE.Points( geometry, material );
			object.name = file.name;

		}

		editor.execute( new AddObjectCommand( editor, object ) );

	}, false );
	reader.readAsArrayBuffer( file );

};

fileHandlers[ 'stl' ] = function ( editor, manager, reader, file ) {

	reader.addEventListener( 'load', async function ( event ) {

		const contents = event.target.result;

		const { STLLoader } = await import( 'three/addons/loaders/STLLoader.js' );

		const geometry = new STLLoader().parse( contents );
		const material = new THREE.MeshStandardMaterial();

		const mesh = new THREE.Mesh( geometry, material );
		mesh.name = file.name;

		editor.execute( new AddObjectCommand( editor, mesh ) );

	}, false );

	if ( reader.readAsBinaryString !== undefined ) {

		reader.readAsBinaryString( file );

	} else {

		reader.readAsArrayBuffer( file );

	}


};

fileHandlers[ 'svg' ] = function ( editor, manager, reader, file ) {

<<<<<<< HEAD
	reader.addEventListener( 'load', async function ( event ) {
=======
					const group = new THREE.Group();
					group.name = filename;
					group.scale.multiplyScalar( 0.1 );
					group.scale.y *= - 1;
>>>>>>> eea543b8

		const contents = event.target.result;

		const { SVGLoader } = await import( 'three/addons/loaders/SVGLoader.js' );

		const loader = new SVGLoader();
		const paths = loader.parse( contents ).paths;

		//

		const group = new THREE.Group();
		group.scale.multiplyScalar( 0.1 );
		group.scale.y *= - 1;

		for ( let i = 0; i < paths.length; i ++ ) {

			const path = paths[ i ];

			const material = new THREE.MeshBasicMaterial( {
				color: path.color,
				depthWrite: false
			} );

			const shapes = SVGLoader.createShapes( path );

			for ( let j = 0; j < shapes.length; j ++ ) {

				const shape = shapes[ j ];

				const geometry = new THREE.ShapeGeometry( shape );
				const mesh = new THREE.Mesh( geometry, material );

				group.add( mesh );

			}

		}

		editor.execute( new AddObjectCommand( editor, group ) );

	}, false );
	reader.readAsText( file );

};

fileHandlers[ 'usdz' ] = function ( editor, manager, reader, file ) {

	reader.addEventListener( 'load', async function ( event ) {

		const contents = event.target.result;

		const { USDZLoader } = await import( 'three/addons/loaders/USDZLoader.js' );

		const group = new USDZLoader().parse( contents );
		group.name = file.name;

		editor.execute( new AddObjectCommand( editor, group ) );

	}, false );
	reader.readAsArrayBuffer( file );

};

fileHandlers[ 'vox' ] = function ( editor, manager, reader, file ) {

	reader.addEventListener( 'load', async function ( event ) {

		const contents = event.target.result;

		const { VOXLoader, VOXMesh } = await import( 'three/addons/loaders/VOXLoader.js' );

		const chunks = new VOXLoader().parse( contents );

		const group = new THREE.Group();
		group.name = file.name;

		for ( let i = 0; i < chunks.length; i ++ ) {

			const chunk = chunks[ i ];

			const mesh = new VOXMesh( chunk );
			group.add( mesh );

		}

		editor.execute( new AddObjectCommand( editor, group ) );

	}, false );
	reader.readAsArrayBuffer( file );

};

fileHandlers[ 'vtk' ] = fileHandlers[ 'vtp' ] = function ( editor, manager, reader, file ) {

	reader.addEventListener( 'load', async function ( event ) {

		const contents = event.target.result;

		const { VTKLoader } = await import( 'three/addons/loaders/VTKLoader.js' );

		const geometry = new VTKLoader().parse( contents );
		const material = new THREE.MeshStandardMaterial();

		const mesh = new THREE.Mesh( geometry, material );
		mesh.name = file.name;

		editor.execute( new AddObjectCommand( editor, mesh ) );

	}, false );
	reader.readAsArrayBuffer( file );

};

fileHandlers[ 'wrl' ] = function ( editor, manager, reader, file ) {

	reader.addEventListener( 'load', async function ( event ) {

		const contents = event.target.result;

		const { VRMLLoader } = await import( 'three/addons/loaders/VRMLLoader.js' );

		const result = new VRMLLoader().parse( contents );

		editor.execute( new SetSceneCommand( editor, result ) );

	}, false );
	reader.readAsText( file );

};

fileHandlers[ 'xyz' ] = function ( editor, manager, reader, file ) {

	reader.addEventListener( 'load', async function ( event ) {

		const contents = event.target.result;

		const { XYZLoader } = await import( 'three/addons/loaders/XYZLoader.js' );

		const geometry = new XYZLoader().parse( contents );

		const material = new THREE.PointsMaterial();
		material.vertexColors = geometry.hasAttribute( 'color' );

		const points = new THREE.Points( geometry, material );
		points.name = file.name;

		editor.execute( new AddObjectCommand( editor, points ) );

	}, false );
	reader.readAsText( file );

};

fileHandlers[ 'zip' ] = function ( editor, manager, reader, file ) {

	reader.addEventListener( 'load', function ( event ) {

		handleZIP( editor, event.target.result );

	}, false );
	reader.readAsArrayBuffer( file );

};

Loader.getSupportedFileFormats = function () {

	return Object.keys( fileHandlers ).sort();

};

//

function handleJSON( editor, texturePath, data ) {

	if ( data.metadata === undefined ) { // 2.0

		data.metadata = { type: 'Geometry' };

	}

	if ( data.metadata.type === undefined ) { // 3.0

		data.metadata.type = 'Geometry';

	}

	if ( data.metadata.formatVersion !== undefined ) {

		data.metadata.version = data.metadata.formatVersion;

	}

	switch ( data.metadata.type.toLowerCase() ) {

		case 'buffergeometry':

		{

			const loader = new THREE.BufferGeometryLoader();
			const result = loader.parse( data );

			const mesh = new THREE.Mesh( result );

			editor.execute( new AddObjectCommand( editor, mesh ) );

			break;

		}

		case 'geometry':

			console.error( 'Loader: "Geometry" is no longer supported.' );

			break;

		case 'object':

		{

			const loader = new THREE.ObjectLoader();
			loader.setResourcePath( texturePath );

			loader.parse( data, function ( result ) {

				if ( result.isScene ) {

					editor.execute( new SetSceneCommand( editor, result ) );

				} else {

					editor.execute( new AddObjectCommand( editor, result ) );

				}

			} );

			break;

		}

		case 'app':

			editor.fromJSON( data );

			break;

	}

}

async function handleZIP( editor, contents ) {

	const zip = unzipSync( new Uint8Array( contents ) );

	const manager = new THREE.LoadingManager();
	manager.setURLModifier( function ( url ) {

		const file = zip[ url ];

		if ( file ) {

			console.log( 'Loading', url );

			const blob = new Blob( [ file.buffer ], { type: 'application/octet-stream' } );
			return URL.createObjectURL( blob );

		}

		return url;

	} );

	// Poly

	if ( zip[ 'model.obj' ] && zip[ 'materials.mtl' ] ) {

		const { MTLLoader } = await import( 'three/addons/loaders/MTLLoader.js' );
		const { OBJLoader } = await import( 'three/addons/loaders/OBJLoader.js' );

		const materials = new MTLLoader( manager ).parse( strFromU8( zip[ 'materials.mtl' ] ) );
		const object = new OBJLoader().setMaterials( materials ).parse( strFromU8( zip[ 'model.obj' ] ) );

		editor.execute( new AddObjectCommand( editor, object ) );
		return;

	}

	//

	for ( const path in zip ) {

		const file = zip[ path ];

		const extension = path.split( '.' ).pop().toLowerCase();

		switch ( extension ) {

			case 'fbx':

			{

				const { FBXLoader } = await import( 'three/addons/loaders/FBXLoader.js' );

				const loader = new FBXLoader( manager );
				const object = loader.parse( file.buffer );

				editor.execute( new AddObjectCommand( editor, object ) );

				break;

			}

			case 'glb':

			{

				const loader = await createGLTFLoader( editor, manager );

				loader.parse( file.buffer, '', function ( result ) {

					const scene = result.scene;

					scene.animations.push( ...result.animations );
					editor.execute( new AddObjectCommand( editor, scene ) );

					loader.dracoLoader.dispose();
					loader.ktx2Loader.dispose();

				} );

				break;

			}

			case 'gltf':

			{

				const loader = await createGLTFLoader( editor, manager );

				loader.parse( strFromU8( file ), '', function ( result ) {

					const scene = result.scene;

					scene.animations.push( ...result.animations );
					editor.execute( new AddObjectCommand( editor, scene ) );

					loader.dracoLoader.dispose();
					loader.ktx2Loader.dispose();

				} );

				break;

			}

		}

	}

}

async function createGLTFLoader( editor, manager ) {

	const { GLTFLoader } = await import( 'three/addons/loaders/GLTFLoader.js' );
	const { DRACOLoader } = await import( 'three/addons/loaders/DRACOLoader.js' );
	const { KTX2Loader } = await import( 'three/addons/loaders/KTX2Loader.js' );
	const { MeshoptDecoder } = await import( 'three/addons/libs/meshopt_decoder.module.js' );

	const dracoLoader = new DRACOLoader();
	dracoLoader.setDecoderPath( '../examples/jsm/libs/draco/gltf/' );

	const ktx2Loader = new KTX2Loader( manager );
	ktx2Loader.setTranscoderPath( '../examples/jsm/libs/basis/' );

	editor.signals.rendererDetectKTX2Support.dispatch( ktx2Loader );

	const loader = new GLTFLoader( manager );
	loader.setDRACOLoader( dracoLoader );
	loader.setKTX2Loader( ktx2Loader );
	loader.setMeshoptDecoder( MeshoptDecoder );

	return loader;

}

export { Loader };<|MERGE_RESOLUTION|>--- conflicted
+++ resolved
@@ -532,27 +532,21 @@
 
 fileHandlers[ 'svg' ] = function ( editor, manager, reader, file ) {
 
-<<<<<<< HEAD
-	reader.addEventListener( 'load', async function ( event ) {
-=======
+	reader.addEventListener( 'load', async function ( event ) {
+
+		const contents = event.target.result;
+
+		const { SVGLoader } = await import( 'three/addons/loaders/SVGLoader.js' );
+
+		const loader = new SVGLoader();
+		const paths = loader.parse( contents ).paths;
+
+		//
+
 					const group = new THREE.Group();
 					group.name = filename;
 					group.scale.multiplyScalar( 0.1 );
 					group.scale.y *= - 1;
->>>>>>> eea543b8
-
-		const contents = event.target.result;
-
-		const { SVGLoader } = await import( 'three/addons/loaders/SVGLoader.js' );
-
-		const loader = new SVGLoader();
-		const paths = loader.parse( contents ).paths;
-
-		//
-
-		const group = new THREE.Group();
-		group.scale.multiplyScalar( 0.1 );
-		group.scale.y *= - 1;
 
 		for ( let i = 0; i < paths.length; i ++ ) {
 
