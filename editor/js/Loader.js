import * as THREE from 'three';

import { TGALoader } from 'three/addons/loaders/TGALoader.js';

import { AddObjectCommand } from './commands/AddObjectCommand.js';
import { SetSceneCommand } from './commands/SetSceneCommand.js';

import { LoaderUtils } from './LoaderUtils.js';

import { unzipSync, strFromU8 } from 'three/addons/libs/fflate.module.js';

function Loader( editor ) {

	const scope = this;

	this.texturePath = '';

	this.loadItemList = function ( items ) {

		LoaderUtils.getFilesFromItemList( items, function ( files, filesMap ) {

			scope.loadFiles( files, filesMap );

		} );

	};

	this.loadFiles = function ( files, filesMap ) {

		if ( files.length > 0 ) {

			filesMap = filesMap || LoaderUtils.createFilesMap( files );

			const manager = new THREE.LoadingManager();
			manager.setURLModifier( function ( url ) {

				url = url.replace( /^(\.?\/)/, '' ); // remove './'

				const file = filesMap[ url ];

				if ( file ) {

					console.log( 'Loading', url );

					return URL.createObjectURL( file );

				}

				return url;

			} );

			manager.addHandler( /\.tga$/i, new TGALoader() );

			for ( let i = 0; i < files.length; i ++ ) {

				scope.loadFile( files[ i ], manager );

			}

		}

	};

	this.loadFile = function ( file, manager ) {

		const filename = file.name;
		const extension = filename.split( '.' ).pop().toLowerCase();

		const reader = new FileReader();
		reader.addEventListener( 'progress', function ( event ) {

			const size = '(' + Math.floor( event.total / 1000 ).format() + ' KB)';
			const progress = Math.floor( ( event.loaded / event.total ) * 100 ) + '%';

			console.log( 'Loading', filename, size, progress );

		} );

		switch ( extension ) {

			case '3dm':

			{

				reader.addEventListener( 'load', async function ( event ) {

					const contents = event.target.result;

<<<<<<< HEAD
					var { Rhino3dmLoader } = await import( 'three/addons/loaders/3DMLoader.js' );
=======
					const { Rhino3dmLoader } = await import( '../../examples/jsm/loaders/3DMLoader.js' );
>>>>>>> 5c8e1239

					const loader = new Rhino3dmLoader();
					loader.setLibraryPath( '../examples/jsm/libs/rhino3dm/' );
					loader.parse( contents, function ( object ) {

						editor.execute( new AddObjectCommand( editor, object ) );

					} );

				}, false );
				reader.readAsArrayBuffer( file );

				break;

			}

			case '3ds':

			{

				reader.addEventListener( 'load', async function ( event ) {

<<<<<<< HEAD
					var { TDSLoader } = await import( 'three/addons/loaders/TDSLoader.js' );
=======
					const { TDSLoader } = await import( '../../examples/jsm/loaders/TDSLoader.js' );
>>>>>>> 5c8e1239

					const loader = new TDSLoader();
					const object = loader.parse( event.target.result );

					editor.execute( new AddObjectCommand( editor, object ) );

				}, false );
				reader.readAsArrayBuffer( file );

				break;

			}

			case '3mf':

			{

				reader.addEventListener( 'load', async function ( event ) {

<<<<<<< HEAD
					var { ThreeMFLoader } = await import( 'three/addons/loaders/3MFLoader.js' );
=======
					const { ThreeMFLoader } = await import( '../../examples/jsm/loaders/3MFLoader.js' );
>>>>>>> 5c8e1239

					const loader = new ThreeMFLoader();
					const object = loader.parse( event.target.result );

					editor.execute( new AddObjectCommand( editor, object ) );

				}, false );
				reader.readAsArrayBuffer( file );

				break;

			}

			case 'amf':

			{

				reader.addEventListener( 'load', async function ( event ) {

<<<<<<< HEAD
					var { AMFLoader } = await import( 'three/addons/loaders/AMFLoader.js' );
=======
					const { AMFLoader } = await import( '../../examples/jsm/loaders/AMFLoader.js' );
>>>>>>> 5c8e1239

					const loader = new AMFLoader();
					const amfobject = loader.parse( event.target.result );

					editor.execute( new AddObjectCommand( editor, amfobject ) );

				}, false );
				reader.readAsArrayBuffer( file );

				break;

			}

			case 'dae':

			{

				reader.addEventListener( 'load', async function ( event ) {

					const contents = event.target.result;

<<<<<<< HEAD
					var { ColladaLoader } = await import( 'three/addons/loaders/ColladaLoader.js' );
=======
					const { ColladaLoader } = await import( '../../examples/jsm/loaders/ColladaLoader.js' );
>>>>>>> 5c8e1239

					const loader = new ColladaLoader( manager );
					const collada = loader.parse( contents );

					collada.scene.name = filename;

					editor.execute( new AddObjectCommand( editor, collada.scene ) );

				}, false );
				reader.readAsText( file );

				break;

			}

			case 'drc':

			{

				reader.addEventListener( 'load', async function ( event ) {

					const contents = event.target.result;

<<<<<<< HEAD
					var { DRACOLoader } = await import( 'three/addons/loaders/DRACOLoader.js' );
=======
					const { DRACOLoader } = await import( '../../examples/jsm/loaders/DRACOLoader.js' );
>>>>>>> 5c8e1239

					const loader = new DRACOLoader();
					loader.setDecoderPath( '../examples/js/libs/draco/' );
					loader.decodeDracoFile( contents, function ( geometry ) {

						let object;

						if ( geometry.index !== null ) {

							const material = new THREE.MeshStandardMaterial();

							object = new THREE.Mesh( geometry, material );
							object.name = filename;

						} else {

							const material = new THREE.PointsMaterial( { size: 0.01 } );
							material.vertexColors = geometry.hasAttribute( 'color' );

							object = new THREE.Points( geometry, material );
							object.name = filename;

						}

						loader.dispose();
						editor.execute( new AddObjectCommand( editor, object ) );

					} );

				}, false );
				reader.readAsArrayBuffer( file );

				break;

			}

			case 'fbx':

			{

				reader.addEventListener( 'load', async function ( event ) {

					const contents = event.target.result;

<<<<<<< HEAD
					var { FBXLoader } = await import( 'three/addons/loaders/FBXLoader.js' );
=======
					const { FBXLoader } = await import( '../../examples/jsm/loaders/FBXLoader.js' );
>>>>>>> 5c8e1239

					const loader = new FBXLoader( manager );
					const object = loader.parse( contents );

					editor.execute( new AddObjectCommand( editor, object ) );

				}, false );
				reader.readAsArrayBuffer( file );

				break;

			}

			case 'glb':

			{

				reader.addEventListener( 'load', async function ( event ) {

					const contents = event.target.result;

<<<<<<< HEAD
					var { DRACOLoader } = await import( 'three/addons/loaders/DRACOLoader.js' );
					var { GLTFLoader } = await import( 'three/addons/loaders/GLTFLoader.js' );
=======
					const { DRACOLoader } = await import( '../../examples/jsm/loaders/DRACOLoader.js' );
					const { GLTFLoader } = await import( '../../examples/jsm/loaders/GLTFLoader.js' );
>>>>>>> 5c8e1239

					const dracoLoader = new DRACOLoader();
					dracoLoader.setDecoderPath( '../examples/js/libs/draco/gltf/' );

					const loader = new GLTFLoader();
					loader.setDRACOLoader( dracoLoader );
					loader.parse( contents, '', function ( result ) {

						const scene = result.scene;
						scene.name = filename;

						scene.animations.push( ...result.animations );
						editor.execute( new AddObjectCommand( editor, scene ) );

					} );

				}, false );
				reader.readAsArrayBuffer( file );

				break;

			}

			case 'gltf':

			{

				reader.addEventListener( 'load', async function ( event ) {

					const contents = event.target.result;

					let loader;

					if ( isGLTF1( contents ) ) {

						alert( 'Import of glTF asset not possible. Only versions >= 2.0 are supported. Please try to upgrade the file to glTF 2.0 using glTF-Pipeline.' );

					} else {

<<<<<<< HEAD
						var { DRACOLoader } = await import( 'three/addons/loaders/DRACOLoader.js' );
						var { GLTFLoader } = await import( 'three/addons/loaders/GLTFLoader.js' );
=======
						const { DRACOLoader } = await import( '../../examples/jsm/loaders/DRACOLoader.js' );
						const { GLTFLoader } = await import( '../../examples/jsm/loaders/GLTFLoader.js' );
>>>>>>> 5c8e1239

						const dracoLoader = new DRACOLoader();
						dracoLoader.setDecoderPath( '../examples/js/libs/draco/gltf/' );

						loader = new GLTFLoader( manager );
						loader.setDRACOLoader( dracoLoader );

					}

					loader.parse( contents, '', function ( result ) {

						const scene = result.scene;
						scene.name = filename;

						scene.animations.push( ...result.animations );
						editor.execute( new AddObjectCommand( editor, scene ) );

					} );

				}, false );
				reader.readAsArrayBuffer( file );

				break;

			}

			case 'js':
			case 'json':

			{

				reader.addEventListener( 'load', function ( event ) {

					const contents = event.target.result;

					// 2.0

					if ( contents.indexOf( 'postMessage' ) !== - 1 ) {

						const blob = new Blob( [ contents ], { type: 'text/javascript' } );
						const url = URL.createObjectURL( blob );

						const worker = new Worker( url );

						worker.onmessage = function ( event ) {

							event.data.metadata = { version: 2 };
							handleJSON( event.data );

						};

						worker.postMessage( Date.now() );

						return;

					}

					// >= 3.0

					let data;

					try {

						data = JSON.parse( contents );

					} catch ( error ) {

						alert( error );
						return;

					}

					handleJSON( data );

				}, false );
				reader.readAsText( file );

				break;

			}

			case 'ifc':

			{

				reader.addEventListener( 'load', async function ( event ) {

<<<<<<< HEAD
					var { IFCLoader } = await import( 'three/addons/loaders/IFCLoader.js' );

					var loader = new IFCLoader();
					loader.ifcManager.setWasmPath( 'three/addons/loaders/ifc/' );
=======
					const { IFCLoader } = await import( '../../examples/jsm/loaders/IFCLoader.js' );

					const loader = new IFCLoader();
					loader.ifcManager.setWasmPath( '../../examples/jsm/loaders/ifc/' );
>>>>>>> 5c8e1239

					const model = await loader.parse( event.target.result );
					model.mesh.name = filename;

					editor.execute( new AddObjectCommand( editor, model.mesh ) );

				}, false );
				reader.readAsArrayBuffer( file );

				break;

			}

			case 'kmz':

			{

				reader.addEventListener( 'load', async function ( event ) {

<<<<<<< HEAD
					var { KMZLoader } = await import( 'three/addons/loaders/KMZLoader.js' );
=======
					const { KMZLoader } = await import( '../../examples/jsm/loaders/KMZLoader.js' );
>>>>>>> 5c8e1239

					const loader = new KMZLoader();
					const collada = loader.parse( event.target.result );

					collada.scene.name = filename;

					editor.execute( new AddObjectCommand( editor, collada.scene ) );

				}, false );
				reader.readAsArrayBuffer( file );

				break;

			}

			case 'ldr':
			case 'mpd':

			{

				reader.addEventListener( 'load', async function ( event ) {

<<<<<<< HEAD
					var { LDrawLoader } = await import( 'three/addons/loaders/LDrawLoader.js' );
=======
					const { LDrawLoader } = await import( '../../examples/jsm/loaders/LDrawLoader.js' );
>>>>>>> 5c8e1239

					const loader = new LDrawLoader();
					loader.setPath( '../../examples/models/ldraw/officialLibrary/' );
					loader.parse( event.target.result, undefined, function ( group ) {

						group.name = filename;
						// Convert from LDraw coordinates: rotate 180 degrees around OX
						group.rotation.x = Math.PI;

						editor.execute( new AddObjectCommand( editor, group ) );

					} );

				}, false );
				reader.readAsText( file );

				break;

			}

			case 'md2':

			{

				reader.addEventListener( 'load', async function ( event ) {

					const contents = event.target.result;

<<<<<<< HEAD
					var { MD2Loader } = await import( 'three/addons/loaders/MD2Loader.js' );
=======
					const { MD2Loader } = await import( '../../examples/jsm/loaders/MD2Loader.js' );
>>>>>>> 5c8e1239

					const geometry = new MD2Loader().parse( contents );
					const material = new THREE.MeshStandardMaterial();

					const mesh = new THREE.Mesh( geometry, material );
					mesh.mixer = new THREE.AnimationMixer( mesh );
					mesh.name = filename;

					mesh.animations.push( ...geometry.animations );
					editor.execute( new AddObjectCommand( editor, mesh ) );

				}, false );
				reader.readAsArrayBuffer( file );

				break;

			}

			case 'obj':

			{

				reader.addEventListener( 'load', async function ( event ) {

					const contents = event.target.result;

<<<<<<< HEAD
					var { OBJLoader } = await import( 'three/addons/loaders/OBJLoader.js' );
=======
					const { OBJLoader } = await import( '../../examples/jsm/loaders/OBJLoader.js' );
>>>>>>> 5c8e1239

					const object = new OBJLoader().parse( contents );
					object.name = filename;

					editor.execute( new AddObjectCommand( editor, object ) );

				}, false );
				reader.readAsText( file );

				break;

			}

			case 'ply':

			{

				reader.addEventListener( 'load', async function ( event ) {

					const contents = event.target.result;

<<<<<<< HEAD
					var { PLYLoader } = await import( 'three/addons/loaders/PLYLoader.js' );
=======
					const { PLYLoader } = await import( '../../examples/jsm/loaders/PLYLoader.js' );
>>>>>>> 5c8e1239

					const geometry = new PLYLoader().parse( contents );
					let object;

					if ( geometry.index !== null ) {

						const material = new THREE.MeshStandardMaterial();

						object = new THREE.Mesh( geometry, material );
						object.name = filename;

					} else {

						const material = new THREE.PointsMaterial( { size: 0.01 } );
						material.vertexColors = geometry.hasAttribute( 'color' );

						object = new THREE.Points( geometry, material );
						object.name = filename;

					}

					editor.execute( new AddObjectCommand( editor, object ) );

				}, false );
				reader.readAsArrayBuffer( file );

				break;

			}

			case 'stl':

			{

				reader.addEventListener( 'load', async function ( event ) {

					const contents = event.target.result;

<<<<<<< HEAD
					var { STLLoader } = await import( 'three/addons/loaders/STLLoader.js' );
=======
					const { STLLoader } = await import( '../../examples/jsm/loaders/STLLoader.js' );
>>>>>>> 5c8e1239

					const geometry = new STLLoader().parse( contents );
					const material = new THREE.MeshStandardMaterial();

					const mesh = new THREE.Mesh( geometry, material );
					mesh.name = filename;

					editor.execute( new AddObjectCommand( editor, mesh ) );

				}, false );

				if ( reader.readAsBinaryString !== undefined ) {

					reader.readAsBinaryString( file );

				} else {

					reader.readAsArrayBuffer( file );

				}

				break;

			}

			case 'svg':

			{

				reader.addEventListener( 'load', async function ( event ) {

					const contents = event.target.result;

<<<<<<< HEAD
					var { SVGLoader } = await import( 'three/addons/loaders/SVGLoader.js' );
=======
					const { SVGLoader } = await import( '../../examples/jsm/loaders/SVGLoader.js' );
>>>>>>> 5c8e1239

					const loader = new SVGLoader();
					const paths = loader.parse( contents ).paths;

					//

					const group = new THREE.Group();
					group.scale.multiplyScalar( 0.1 );
					group.scale.y *= - 1;

					for ( let i = 0; i < paths.length; i ++ ) {

						const path = paths[ i ];

						const material = new THREE.MeshBasicMaterial( {
							color: path.color,
							depthWrite: false
						} );

						const shapes = SVGLoader.createShapes( path );

						for ( let j = 0; j < shapes.length; j ++ ) {

							const shape = shapes[ j ];

							const geometry = new THREE.ShapeGeometry( shape );
							const mesh = new THREE.Mesh( geometry, material );

							group.add( mesh );

						}

					}

					editor.execute( new AddObjectCommand( editor, group ) );

				}, false );
				reader.readAsText( file );

				break;

			}

			case 'vox':

			{

				reader.addEventListener( 'load', async function ( event ) {

					const contents = event.target.result;

<<<<<<< HEAD
					var { VOXLoader, VOXMesh } = await import( 'three/addons/loaders/VOXLoader.js' );
=======
					const { VOXLoader, VOXMesh } = await import( '../../examples/jsm/loaders/VOXLoader.js' );
>>>>>>> 5c8e1239

					const chunks = new VOXLoader().parse( contents );

					const group = new THREE.Group();
					group.name = filename;

					for ( let i = 0; i < chunks.length; i ++ ) {

						const chunk = chunks[ i ];

						const mesh = new VOXMesh( chunk );
						group.add( mesh );

					}

					editor.execute( new AddObjectCommand( editor, group ) );

				}, false );
				reader.readAsArrayBuffer( file );

				break;

			}

			case 'vtk':

			{

				reader.addEventListener( 'load', async function ( event ) {

					const contents = event.target.result;

<<<<<<< HEAD
					var { VTKLoader } = await import( 'three/addons/loaders/VTKLoader.js' );
=======
					const { VTKLoader } = await import( '../../examples/jsm/loaders/VTKLoader.js' );
>>>>>>> 5c8e1239

					const geometry = new VTKLoader().parse( contents );
					const material = new THREE.MeshStandardMaterial();

					const mesh = new THREE.Mesh( geometry, material );
					mesh.name = filename;

					editor.execute( new AddObjectCommand( editor, mesh ) );

				}, false );
				reader.readAsArrayBuffer( file );

				break;

			}

			case 'wrl':

			{

				reader.addEventListener( 'load', async function ( event ) {

					const contents = event.target.result;

<<<<<<< HEAD
					var { VRMLLoader } = await import( 'three/addons/loaders/VRMLLoader.js' );
=======
					const { VRMLLoader } = await import( '../../examples/jsm/loaders/VRMLLoader.js' );
>>>>>>> 5c8e1239

					const result = new VRMLLoader().parse( contents );

					editor.execute( new SetSceneCommand( editor, result ) );

				}, false );
				reader.readAsText( file );

				break;

			}

			case 'xyz':

			{

				reader.addEventListener( 'load', async function ( event ) {

					const contents = event.target.result;

<<<<<<< HEAD
					var { XYZLoader } = await import( 'three/addons/loaders/XYZLoader.js' );
=======
					const { XYZLoader } = await import( '../../examples/jsm/loaders/XYZLoader.js' );
>>>>>>> 5c8e1239

					const geometry = new XYZLoader().parse( contents );

					const material = new THREE.PointsMaterial();
					material.vertexColors = geometry.hasAttribute( 'color' );

					const points = new THREE.Points( geometry, material );
					points.name = filename;

					editor.execute( new AddObjectCommand( editor, points ) );

				}, false );
				reader.readAsText( file );

				break;

			}

			case 'zip':

			{

				reader.addEventListener( 'load', function ( event ) {

					handleZIP( event.target.result );

				}, false );
				reader.readAsArrayBuffer( file );

				break;

			}

			default:

				console.error( 'Unsupported file format (' + extension + ').' );

				break;

		}

	};

	function handleJSON( data ) {

		if ( data.metadata === undefined ) { // 2.0

			data.metadata = { type: 'Geometry' };

		}

		if ( data.metadata.type === undefined ) { // 3.0

			data.metadata.type = 'Geometry';

		}

		if ( data.metadata.formatVersion !== undefined ) {

			data.metadata.version = data.metadata.formatVersion;

		}

		switch ( data.metadata.type.toLowerCase() ) {

			case 'buffergeometry':

			{

				const loader = new THREE.BufferGeometryLoader();
				const result = loader.parse( data );

				const mesh = new THREE.Mesh( result );

				editor.execute( new AddObjectCommand( editor, mesh ) );

				break;

			}

			case 'geometry':

				console.error( 'Loader: "Geometry" is no longer supported.' );

				break;

			case 'object':

			{

				const loader = new THREE.ObjectLoader();
				loader.setResourcePath( scope.texturePath );

				loader.parse( data, function ( result ) {

					if ( result.isScene ) {

						editor.execute( new SetSceneCommand( editor, result ) );

					} else {

						editor.execute( new AddObjectCommand( editor, result ) );

					}

				} );

				break;

			}

			case 'app':

				editor.fromJSON( data );

				break;

		}

	}

	async function handleZIP( contents ) {

		const zip = unzipSync( new Uint8Array( contents ) );

		// Poly

		if ( zip[ 'model.obj' ] && zip[ 'materials.mtl' ] ) {

<<<<<<< HEAD
			var { MTLLoader } = await import( 'three/addons/loaders/MTLLoader.js' );
			var { OBJLoader } = await import( 'three/addons/loaders/OBJLoader.js' );
=======
			const { MTLLoader } = await import( '../../examples/jsm/loaders/MTLLoader.js' );
			const { OBJLoader } = await import( '../../examples/jsm/loaders/OBJLoader.js' );
>>>>>>> 5c8e1239

			const materials = new MTLLoader().parse( strFromU8( zip[ 'materials.mtl' ] ) );
			const object = new OBJLoader().setMaterials( materials ).parse( strFromU8( zip[ 'model.obj' ] ) );
			editor.execute( new AddObjectCommand( editor, object ) );

		}

		//

		for ( const path in zip ) {

			const file = zip[ path ];

			const manager = new THREE.LoadingManager();
			manager.setURLModifier( function ( url ) {

				const file = zip[ url ];

				if ( file ) {

					console.log( 'Loading', url );

					const blob = new Blob( [ file.buffer ], { type: 'application/octet-stream' } );
					return URL.createObjectURL( blob );

				}

				return url;

			} );

			const extension = path.split( '.' ).pop().toLowerCase();

			switch ( extension ) {

				case 'fbx':

<<<<<<< HEAD
					var { FBXLoader } = await import( 'three/addons/loaders/FBXLoader.js' );
=======
				{

					const { FBXLoader } = await import( '../../examples/jsm/loaders/FBXLoader.js' );
>>>>>>> 5c8e1239

					const loader = new FBXLoader( manager );
					const object = loader.parse( file.buffer );

					editor.execute( new AddObjectCommand( editor, object ) );

					break;

				}

				case 'glb':

<<<<<<< HEAD
					var { DRACOLoader } = await import( 'three/addons/loaders/DRACOLoader.js' );
					var { GLTFLoader } = await import( 'three/addons/loaders/GLTFLoader.js' );
=======
				{

					const { DRACOLoader } = await import( '../../examples/jsm/loaders/DRACOLoader.js' );
					const { GLTFLoader } = await import( '../../examples/jsm/loaders/GLTFLoader.js' );
>>>>>>> 5c8e1239

					const dracoLoader = new DRACOLoader();
					dracoLoader.setDecoderPath( '../examples/js/libs/draco/gltf/' );

					const loader = new GLTFLoader();
					loader.setDRACOLoader( dracoLoader );

					loader.parse( file.buffer, '', function ( result ) {

						const scene = result.scene;

						scene.animations.push( ...result.animations );
						editor.execute( new AddObjectCommand( editor, scene ) );

					} );

					break;

				}

				case 'gltf':

<<<<<<< HEAD
					var { DRACOLoader } = await import( 'three/addons/loaders/DRACOLoader.js' );
					var { GLTFLoader } = await import( 'three/addons/loaders/GLTFLoader.js' );
=======
				{

					const { DRACOLoader } = await import( '../../examples/jsm/loaders/DRACOLoader.js' );
					const { GLTFLoader } = await import( '../../examples/jsm/loaders/GLTFLoader.js' );
>>>>>>> 5c8e1239

					const dracoLoader = new DRACOLoader();
					dracoLoader.setDecoderPath( '../examples/js/libs/draco/gltf/' );

					const loader = new GLTFLoader( manager );
					loader.setDRACOLoader( dracoLoader );
					loader.parse( strFromU8( file ), '', function ( result ) {

						const scene = result.scene;

						scene.animations.push( ...result.animations );
						editor.execute( new AddObjectCommand( editor, scene ) );

					} );

					break;

				}

			}

		}

	}

	function isGLTF1( contents ) {

		let resultContent;

		if ( typeof contents === 'string' ) {

			// contents is a JSON string
			resultContent = contents;

		} else {

			const magic = THREE.LoaderUtils.decodeText( new Uint8Array( contents, 0, 4 ) );

			if ( magic === 'glTF' ) {

				// contents is a .glb file; extract the version
				const version = new DataView( contents ).getUint32( 4, true );

				return version < 2;

			} else {

				// contents is a .gltf file
				resultContent = THREE.LoaderUtils.decodeText( new Uint8Array( contents ) );

			}

		}

		const json = JSON.parse( resultContent );

		return ( json.asset != undefined && json.asset.version[ 0 ] < 2 );

	}

}

export { Loader };<|MERGE_RESOLUTION|>--- conflicted
+++ resolved
@@ -87,11 +87,7 @@
 
 					const contents = event.target.result;
 
-<<<<<<< HEAD
-					var { Rhino3dmLoader } = await import( 'three/addons/loaders/3DMLoader.js' );
-=======
-					const { Rhino3dmLoader } = await import( '../../examples/jsm/loaders/3DMLoader.js' );
->>>>>>> 5c8e1239
+					const { Rhino3dmLoader } = await import( 'three/addons/loaders/3DMLoader.js' );
 
 					const loader = new Rhino3dmLoader();
 					loader.setLibraryPath( '../examples/jsm/libs/rhino3dm/' );
@@ -114,11 +110,7 @@
 
 				reader.addEventListener( 'load', async function ( event ) {
 
-<<<<<<< HEAD
-					var { TDSLoader } = await import( 'three/addons/loaders/TDSLoader.js' );
-=======
-					const { TDSLoader } = await import( '../../examples/jsm/loaders/TDSLoader.js' );
->>>>>>> 5c8e1239
+					const { TDSLoader } = await import( 'three/addons/loaders/TDSLoader.js' );
 
 					const loader = new TDSLoader();
 					const object = loader.parse( event.target.result );
@@ -138,11 +130,7 @@
 
 				reader.addEventListener( 'load', async function ( event ) {
 
-<<<<<<< HEAD
-					var { ThreeMFLoader } = await import( 'three/addons/loaders/3MFLoader.js' );
-=======
-					const { ThreeMFLoader } = await import( '../../examples/jsm/loaders/3MFLoader.js' );
->>>>>>> 5c8e1239
+					const { ThreeMFLoader } = await import( 'three/addons/loaders/3MFLoader.js' );
 
 					const loader = new ThreeMFLoader();
 					const object = loader.parse( event.target.result );
@@ -162,11 +150,7 @@
 
 				reader.addEventListener( 'load', async function ( event ) {
 
-<<<<<<< HEAD
-					var { AMFLoader } = await import( 'three/addons/loaders/AMFLoader.js' );
-=======
-					const { AMFLoader } = await import( '../../examples/jsm/loaders/AMFLoader.js' );
->>>>>>> 5c8e1239
+					const { AMFLoader } = await import( 'three/addons/loaders/AMFLoader.js' );
 
 					const loader = new AMFLoader();
 					const amfobject = loader.parse( event.target.result );
@@ -188,11 +172,7 @@
 
 					const contents = event.target.result;
 
-<<<<<<< HEAD
-					var { ColladaLoader } = await import( 'three/addons/loaders/ColladaLoader.js' );
-=======
-					const { ColladaLoader } = await import( '../../examples/jsm/loaders/ColladaLoader.js' );
->>>>>>> 5c8e1239
+					const { ColladaLoader } = await import( 'three/addons/loaders/ColladaLoader.js' );
 
 					const loader = new ColladaLoader( manager );
 					const collada = loader.parse( contents );
@@ -216,11 +196,7 @@
 
 					const contents = event.target.result;
 
-<<<<<<< HEAD
-					var { DRACOLoader } = await import( 'three/addons/loaders/DRACOLoader.js' );
-=======
-					const { DRACOLoader } = await import( '../../examples/jsm/loaders/DRACOLoader.js' );
->>>>>>> 5c8e1239
+					const { DRACOLoader } = await import( 'three/addons/loaders/DRACOLoader.js' );
 
 					const loader = new DRACOLoader();
 					loader.setDecoderPath( '../examples/js/libs/draco/' );
@@ -265,11 +241,7 @@
 
 					const contents = event.target.result;
 
-<<<<<<< HEAD
-					var { FBXLoader } = await import( 'three/addons/loaders/FBXLoader.js' );
-=======
-					const { FBXLoader } = await import( '../../examples/jsm/loaders/FBXLoader.js' );
->>>>>>> 5c8e1239
+					const { FBXLoader } = await import( 'three/addons/loaders/FBXLoader.js' );
 
 					const loader = new FBXLoader( manager );
 					const object = loader.parse( contents );
@@ -291,13 +263,8 @@
 
 					const contents = event.target.result;
 
-<<<<<<< HEAD
-					var { DRACOLoader } = await import( 'three/addons/loaders/DRACOLoader.js' );
-					var { GLTFLoader } = await import( 'three/addons/loaders/GLTFLoader.js' );
-=======
-					const { DRACOLoader } = await import( '../../examples/jsm/loaders/DRACOLoader.js' );
-					const { GLTFLoader } = await import( '../../examples/jsm/loaders/GLTFLoader.js' );
->>>>>>> 5c8e1239
+					const { DRACOLoader } = await import( 'three/addons/loaders/DRACOLoader.js' );
+					const { GLTFLoader } = await import( 'three/addons/loaders/GLTFLoader.js' );
 
 					const dracoLoader = new DRACOLoader();
 					dracoLoader.setDecoderPath( '../examples/js/libs/draco/gltf/' );
@@ -337,13 +304,8 @@
 
 					} else {
 
-<<<<<<< HEAD
-						var { DRACOLoader } = await import( 'three/addons/loaders/DRACOLoader.js' );
-						var { GLTFLoader } = await import( 'three/addons/loaders/GLTFLoader.js' );
-=======
-						const { DRACOLoader } = await import( '../../examples/jsm/loaders/DRACOLoader.js' );
-						const { GLTFLoader } = await import( '../../examples/jsm/loaders/GLTFLoader.js' );
->>>>>>> 5c8e1239
+						const { DRACOLoader } = await import( 'three/addons/loaders/DRACOLoader.js' );
+						const { GLTFLoader } = await import( 'three/addons/loaders/GLTFLoader.js' );
 
 						const dracoLoader = new DRACOLoader();
 						dracoLoader.setDecoderPath( '../examples/js/libs/draco/gltf/' );
@@ -431,17 +393,10 @@
 
 				reader.addEventListener( 'load', async function ( event ) {
 
-<<<<<<< HEAD
-					var { IFCLoader } = await import( 'three/addons/loaders/IFCLoader.js' );
+					const { IFCLoader } = await import( 'three/addons/loaders/IFCLoader.js' );
 
 					var loader = new IFCLoader();
 					loader.ifcManager.setWasmPath( 'three/addons/loaders/ifc/' );
-=======
-					const { IFCLoader } = await import( '../../examples/jsm/loaders/IFCLoader.js' );
-
-					const loader = new IFCLoader();
-					loader.ifcManager.setWasmPath( '../../examples/jsm/loaders/ifc/' );
->>>>>>> 5c8e1239
 
 					const model = await loader.parse( event.target.result );
 					model.mesh.name = filename;
@@ -461,11 +416,7 @@
 
 				reader.addEventListener( 'load', async function ( event ) {
 
-<<<<<<< HEAD
-					var { KMZLoader } = await import( 'three/addons/loaders/KMZLoader.js' );
-=======
-					const { KMZLoader } = await import( '../../examples/jsm/loaders/KMZLoader.js' );
->>>>>>> 5c8e1239
+					const { KMZLoader } = await import( 'three/addons/loaders/KMZLoader.js' );
 
 					const loader = new KMZLoader();
 					const collada = loader.parse( event.target.result );
@@ -488,11 +439,7 @@
 
 				reader.addEventListener( 'load', async function ( event ) {
 
-<<<<<<< HEAD
-					var { LDrawLoader } = await import( 'three/addons/loaders/LDrawLoader.js' );
-=======
-					const { LDrawLoader } = await import( '../../examples/jsm/loaders/LDrawLoader.js' );
->>>>>>> 5c8e1239
+					const { LDrawLoader } = await import( 'three/addons/loaders/LDrawLoader.js' );
 
 					const loader = new LDrawLoader();
 					loader.setPath( '../../examples/models/ldraw/officialLibrary/' );
@@ -521,11 +468,7 @@
 
 					const contents = event.target.result;
 
-<<<<<<< HEAD
-					var { MD2Loader } = await import( 'three/addons/loaders/MD2Loader.js' );
-=======
-					const { MD2Loader } = await import( '../../examples/jsm/loaders/MD2Loader.js' );
->>>>>>> 5c8e1239
+					const { MD2Loader } = await import( 'three/addons/loaders/MD2Loader.js' );
 
 					const geometry = new MD2Loader().parse( contents );
 					const material = new THREE.MeshStandardMaterial();
@@ -552,11 +495,7 @@
 
 					const contents = event.target.result;
 
-<<<<<<< HEAD
-					var { OBJLoader } = await import( 'three/addons/loaders/OBJLoader.js' );
-=======
-					const { OBJLoader } = await import( '../../examples/jsm/loaders/OBJLoader.js' );
->>>>>>> 5c8e1239
+					const { OBJLoader } = await import( 'three/addons/loaders/OBJLoader.js' );
 
 					const object = new OBJLoader().parse( contents );
 					object.name = filename;
@@ -578,11 +517,7 @@
 
 					const contents = event.target.result;
 
-<<<<<<< HEAD
-					var { PLYLoader } = await import( 'three/addons/loaders/PLYLoader.js' );
-=======
-					const { PLYLoader } = await import( '../../examples/jsm/loaders/PLYLoader.js' );
->>>>>>> 5c8e1239
+					const { PLYLoader } = await import( 'three/addons/loaders/PLYLoader.js' );
 
 					const geometry = new PLYLoader().parse( contents );
 					let object;
@@ -621,11 +556,7 @@
 
 					const contents = event.target.result;
 
-<<<<<<< HEAD
-					var { STLLoader } = await import( 'three/addons/loaders/STLLoader.js' );
-=======
-					const { STLLoader } = await import( '../../examples/jsm/loaders/STLLoader.js' );
->>>>>>> 5c8e1239
+					const { STLLoader } = await import( 'three/addons/loaders/STLLoader.js' );
 
 					const geometry = new STLLoader().parse( contents );
 					const material = new THREE.MeshStandardMaterial();
@@ -659,11 +590,7 @@
 
 					const contents = event.target.result;
 
-<<<<<<< HEAD
-					var { SVGLoader } = await import( 'three/addons/loaders/SVGLoader.js' );
-=======
-					const { SVGLoader } = await import( '../../examples/jsm/loaders/SVGLoader.js' );
->>>>>>> 5c8e1239
+					const { SVGLoader } = await import( 'three/addons/loaders/SVGLoader.js' );
 
 					const loader = new SVGLoader();
 					const paths = loader.parse( contents ).paths;
@@ -715,11 +642,7 @@
 
 					const contents = event.target.result;
 
-<<<<<<< HEAD
-					var { VOXLoader, VOXMesh } = await import( 'three/addons/loaders/VOXLoader.js' );
-=======
-					const { VOXLoader, VOXMesh } = await import( '../../examples/jsm/loaders/VOXLoader.js' );
->>>>>>> 5c8e1239
+					const { VOXLoader, VOXMesh } = await import( 'three/addons/loaders/VOXLoader.js' );
 
 					const chunks = new VOXLoader().parse( contents );
 
@@ -752,11 +675,7 @@
 
 					const contents = event.target.result;
 
-<<<<<<< HEAD
-					var { VTKLoader } = await import( 'three/addons/loaders/VTKLoader.js' );
-=======
-					const { VTKLoader } = await import( '../../examples/jsm/loaders/VTKLoader.js' );
->>>>>>> 5c8e1239
+					const { VTKLoader } = await import( 'three/addons/loaders/VTKLoader.js' );
 
 					const geometry = new VTKLoader().parse( contents );
 					const material = new THREE.MeshStandardMaterial();
@@ -781,11 +700,7 @@
 
 					const contents = event.target.result;
 
-<<<<<<< HEAD
-					var { VRMLLoader } = await import( 'three/addons/loaders/VRMLLoader.js' );
-=======
-					const { VRMLLoader } = await import( '../../examples/jsm/loaders/VRMLLoader.js' );
->>>>>>> 5c8e1239
+					const { VRMLLoader } = await import( 'three/addons/loaders/VRMLLoader.js' );
 
 					const result = new VRMLLoader().parse( contents );
 
@@ -806,11 +721,7 @@
 
 					const contents = event.target.result;
 
-<<<<<<< HEAD
-					var { XYZLoader } = await import( 'three/addons/loaders/XYZLoader.js' );
-=======
-					const { XYZLoader } = await import( '../../examples/jsm/loaders/XYZLoader.js' );
->>>>>>> 5c8e1239
+					const { XYZLoader } = await import( 'three/addons/loaders/XYZLoader.js' );
 
 					const geometry = new XYZLoader().parse( contents );
 
@@ -940,13 +851,8 @@
 
 		if ( zip[ 'model.obj' ] && zip[ 'materials.mtl' ] ) {
 
-<<<<<<< HEAD
-			var { MTLLoader } = await import( 'three/addons/loaders/MTLLoader.js' );
-			var { OBJLoader } = await import( 'three/addons/loaders/OBJLoader.js' );
-=======
-			const { MTLLoader } = await import( '../../examples/jsm/loaders/MTLLoader.js' );
-			const { OBJLoader } = await import( '../../examples/jsm/loaders/OBJLoader.js' );
->>>>>>> 5c8e1239
+			const { MTLLoader } = await import( 'three/addons/loaders/MTLLoader.js' );
+			const { OBJLoader } = await import( 'three/addons/loaders/OBJLoader.js' );
 
 			const materials = new MTLLoader().parse( strFromU8( zip[ 'materials.mtl' ] ) );
 			const object = new OBJLoader().setMaterials( materials ).parse( strFromU8( zip[ 'model.obj' ] ) );
@@ -984,13 +890,9 @@
 
 				case 'fbx':
 
-<<<<<<< HEAD
-					var { FBXLoader } = await import( 'three/addons/loaders/FBXLoader.js' );
-=======
 				{
 
-					const { FBXLoader } = await import( '../../examples/jsm/loaders/FBXLoader.js' );
->>>>>>> 5c8e1239
+					const { FBXLoader } = await import( 'three/addons/loaders/FBXLoader.js' );
 
 					const loader = new FBXLoader( manager );
 					const object = loader.parse( file.buffer );
@@ -1003,15 +905,10 @@
 
 				case 'glb':
 
-<<<<<<< HEAD
-					var { DRACOLoader } = await import( 'three/addons/loaders/DRACOLoader.js' );
-					var { GLTFLoader } = await import( 'three/addons/loaders/GLTFLoader.js' );
-=======
 				{
 
-					const { DRACOLoader } = await import( '../../examples/jsm/loaders/DRACOLoader.js' );
-					const { GLTFLoader } = await import( '../../examples/jsm/loaders/GLTFLoader.js' );
->>>>>>> 5c8e1239
+					const { DRACOLoader } = await import( 'three/addons/loaders/DRACOLoader.js' );
+					const { GLTFLoader } = await import( 'three/addons/loaders/GLTFLoader.js' );
 
 					const dracoLoader = new DRACOLoader();
 					dracoLoader.setDecoderPath( '../examples/js/libs/draco/gltf/' );
@@ -1034,15 +931,10 @@
 
 				case 'gltf':
 
-<<<<<<< HEAD
-					var { DRACOLoader } = await import( 'three/addons/loaders/DRACOLoader.js' );
-					var { GLTFLoader } = await import( 'three/addons/loaders/GLTFLoader.js' );
-=======
 				{
 
-					const { DRACOLoader } = await import( '../../examples/jsm/loaders/DRACOLoader.js' );
-					const { GLTFLoader } = await import( '../../examples/jsm/loaders/GLTFLoader.js' );
->>>>>>> 5c8e1239
+					const { DRACOLoader } = await import( 'three/addons/loaders/DRACOLoader.js' );
+					const { GLTFLoader } = await import( 'three/addons/loaders/GLTFLoader.js' );
 
 					const dracoLoader = new DRACOLoader();
 					dracoLoader.setDecoderPath( '../examples/js/libs/draco/gltf/' );
